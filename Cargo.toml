[workspace]
members = ["bench/revm_comparison"]

[package]
name = "evm_mlir"
version = "0.1.0"
edition = "2021"
repository = "https://github.com/lambdaclass/evm_mlir/"
readme = "README.md"
license = "LICENSE"
keywords = ["ethereum", "evm"]

[dependencies]
llvm-sys = "181.0.0"
melior = { version = "0.18.4", features = ["ods-dialects"] }
mlir-sys = "0.2.2"
num-bigint = "0.4.5"
sha3 = "0.10.8"
tempfile = "3.10.1"
thiserror = "1.0.57"
ethereum-types = "0.14.1"
bytes = { version = "1.6.0", features = ["serde"] }
<<<<<<< HEAD
=======
sha3 = "0.10.8"
bitflags = "2.5.0"
>>>>>>> d5a9b2fb

[dev-dependencies]
hex-literal = "0.4.1"
rstest = "0.21.0"
serde = { version = "1.0.203", features = ["derive", "rc"] }
serde_json = { version = "1.0.117" }
walkdir = "2.5.0"
datatest-stable = "0.2.9"
hex = "0.4.3"

[build-dependencies]
cc = "1.0.83"

[[test]]
name = "ef_tests"
path = "tests/ef_tests.rs"
harness = false<|MERGE_RESOLUTION|>--- conflicted
+++ resolved
@@ -20,11 +20,7 @@
 thiserror = "1.0.57"
 ethereum-types = "0.14.1"
 bytes = { version = "1.6.0", features = ["serde"] }
-<<<<<<< HEAD
-=======
-sha3 = "0.10.8"
 bitflags = "2.5.0"
->>>>>>> d5a9b2fb
 
 [dev-dependencies]
 hex-literal = "0.4.1"
