[workspace]
members = ["bench/revm_comparison"]

[package]
name = "evm_mlir"
version = "0.1.0"
edition = "2021"
repository = "https://github.com/lambdaclass/evm_mlir/"
readme = "README.md"
license = "LICENSE"
keywords = ["ethereum", "evm"]

[dependencies]
llvm-sys = "181.0.0"
melior = { version = "0.18.4", features = ["ods-dialects"] }
mlir-sys = "0.2.2"
num-bigint = "0.4.5"
sha3 = "0.10.8"
thiserror = "1.0.57"
ethereum-types = "0.14.1"
bytes = { version = "1.6.0", features = ["serde"] }
bitflags = "2.5.0"
secp256k1 = { version = "0.29.0", features = ["recovery"] }
sha2 = "0.10.8"
ripemd = "0.1.3"
<<<<<<< HEAD
lambdaworks-math = { git = "https://github.com/lambdaclass/lambdaworks.git", rev = "264f29b" }
c-kzg = "1.0.0"
=======
lambdaworks-math = "0.10.0"
>>>>>>> 9501aeb2

[dev-dependencies]
hex-literal = "0.4.1"
rstest = "0.21.0"
serde = { version = "1.0.203", features = ["derive", "rc"] }
serde_json = { version = "1.0.117" }
walkdir = "2.5.0"
datatest-stable = "0.2.9"
hex = "0.4.3"

[build-dependencies]
cc = "1.0.83"

[[test]]
name = "ef_tests"
path = "tests/ef_tests.rs"
harness = false<|MERGE_RESOLUTION|>--- conflicted
+++ resolved
@@ -23,12 +23,8 @@
 secp256k1 = { version = "0.29.0", features = ["recovery"] }
 sha2 = "0.10.8"
 ripemd = "0.1.3"
-<<<<<<< HEAD
-lambdaworks-math = { git = "https://github.com/lambdaclass/lambdaworks.git", rev = "264f29b" }
+lambdaworks-math = "0.10.0"
 c-kzg = "1.0.0"
-=======
-lambdaworks-math = "0.10.0"
->>>>>>> 9501aeb2
 
 [dev-dependencies]
 hex-literal = "0.4.1"
