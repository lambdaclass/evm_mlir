<<<<<<< HEAD
.PHONY: check-deps deps lint fmt test usage check-ethtests
=======
.PHONY: check-deps deps lint fmt test usage revm-comparison build-revm-comparison
>>>>>>> cf8d0016

#
# Environment detection.
#

UNAME := $(shell uname)

usage:
	@echo "Usage:"
	@echo "    deps:         Installs the necessary dependencies."
	@echo "    test:         Runs all tests except Ethereum tests."
	@echo "    test-eth:     Runs only the Ethereum tests."
	@echo "    fmt:          Formats all files."
	@echo "    lint:         Checks format and runs lints."

check-deps:
	ifeq (, $(shell which cargo))
		$(error "The cargo command could not be found in your PATH, please install Rust: https://www.rust-lang.org/tools/install")
	endif
	ifndef LLVM_SYS_180_PREFIX
		$(error Could not find a suitable LLVM 18 toolchain, please set LLVM_SYS_180_PREFIX env pointing to the LLVM 18 dir)
	endif
	ifndef MLIR_SYS_180_PREFIX
		$(error Could not find a suitable LLVM 18 toolchain (mlir), please set MLIR_SYS_180_PREFIX env pointing to the LLVM 18 dir)
	endif
	ifndef TABLEGEN_180_PREFIX
		$(error Could not find a suitable LLVM 18 toolchain (tablegen), please set TABLEGEN_180_PREFIX env pointing to the LLVM 18 dir)
	endif
		@echo "[make] LLVM is correctly set at $(MLIR_SYS_180_PREFIX)."

deps: check-deps install-nextest
ifeq ($(UNAME), Linux)
deps:
endif
ifeq ($(UNAME), Darwin)
deps: deps-macos
endif

install-nextest:
	@if ! command -v cargo-nextest > /dev/null; then \
		cargo install cargo-nextest; \
	fi

deps-macos:
	-brew install llvm@18 --quiet
	@echo "You need to run source scripts/env-macos.sh to setup the environment."

lint:
	cargo fmt --all -- --check
	cargo clippy --workspace --all-features --benches --examples --tests -- -D warnings

fmt:
	cargo fmt --all

test:
	cargo nextest run --workspace --all-features --no-capture -E 'all() - binary(ef_tests)'

test-eth: check-ethtests
	cargo nextest run --workspace --all-features --no-capture -E 'binary(ef_tests)'

check-ethtests:
	@if [ ! -d "ethtests" ]; then \
		$(MAKE) ethtests; \
	fi

revm-comparison:
	$(MAKE) build-revm-comparison
	@echo
	@printf "%s" "evm_mlir_factorial result: "
	@target/release/evm_mlir_factorial 1
	@printf "%s" "revm_factorial result: "
	@target/release/revm_factorial 1
	hyperfine -w 5 -r 10 -N \
		-n "evm_mlir_factorial" "target/release/evm_mlir_factorial 100000" \
		-n "revm_factorial" "target/release/revm_factorial 100000"
	@echo
	@printf "%s" "evm_mlir_fibonacci result: "
	@target/release/evm_mlir_fibonacci 1
	@printf "%s" "revm_fibonacci result: "
	@target/release/revm_fibonacci 1
	hyperfine -w 5 -r 10 -N \
		-n "evm_mlir_fibonacci" "target/release/evm_mlir_fibonacci 100000" \
		-n "revm_fibonacci" "target/release/revm_fibonacci 100000"
	@echo

build-revm-comparison:
	cd bench/revm_comparison && \
		cargo build --release \
		--bin evm_mlir_factorial \
		--bin revm_factorial \
		--bin evm_mlir_fibonacci \
		--bin revm_fibonacci

###### Ethereum tests ######

ETHTEST_SHASUM := ".ethtest_shasum"
ETHTEST_VERSION := $(shell cat .ethtest_version)
ETHTEST_TAR := "ethtests-${ETHTEST_VERSION}.tar.gz"

${ETHTEST_TAR}: .ethtest_version
	curl -Lo ${ETHTEST_TAR} https://github.com/ethereum/tests/archive/refs/tags/${ETHTEST_VERSION}.tar.gz

ethtests: ${ETHTEST_TAR}
	mkdir -p "$@"
	tar -xzmf "$<" --strip-components=1 -C "$@"
	@cat ${ETHTEST_SHASUM}
	sha256sum -c ${ETHTEST_SHASUM}<|MERGE_RESOLUTION|>--- conflicted
+++ resolved
@@ -1,8 +1,4 @@
-<<<<<<< HEAD
-.PHONY: check-deps deps lint fmt test usage check-ethtests
-=======
-.PHONY: check-deps deps lint fmt test usage revm-comparison build-revm-comparison
->>>>>>> cf8d0016
+.PHONY: check-deps deps lint fmt test usage check-ethtests revm-comparison build-revm-comparison
 
 #
 # Environment detection.
@@ -58,15 +54,7 @@
 	cargo fmt --all
 
 test:
-	cargo nextest run --workspace --all-features --no-capture -E 'all() - binary(ef_tests)'
-
-test-eth: check-ethtests
-	cargo nextest run --workspace --all-features --no-capture -E 'binary(ef_tests)'
-
-check-ethtests:
-	@if [ ! -d "ethtests" ]; then \
-		$(MAKE) ethtests; \
-	fi
+	cargo nextest run --workspace --all-features
 
 revm-comparison:
 	$(MAKE) build-revm-comparison
