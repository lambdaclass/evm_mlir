.PHONY: check-deps deps lint fmt test usage revm-comparison

#
# Environment detection.
#

UNAME := $(shell uname)

usage:
	@echo "Usage:"
	@echo "    deps:		 Installs the necesarry dependencies."
	@echo "    test:         Runs all tests."
	@echo "    fmt:          Formats all files."
	@echo "    lint:         Checks format and runs lints."

check-deps:
	ifeq (, $(shell which cargo))
		$(error "The cargo command could not be found in your PATH, please install Rust: https://www.rust-lang.org/tools/install")
	endif
	ifndef LLVM_SYS_180_PREFIX
		$(error Could not find a suitable LLVM 18 toolchain, please set LLVM_SYS_180_PREFIX env pointing to the LLVM 18 dir)
	endif
	ifndef MLIR_SYS_180_PREFIX
		$(error Could not find a suitable LLVM 18 toolchain (mlir), please set MLIR_SYS_180_PREFIX env pointing to the LLVM 18 dir)
	endif
	ifndef TABLEGEN_180_PREFIX
		$(error Could not find a suitable LLVM 18 toolchain (tablegen), please set TABLEGEN_180_PREFIX env pointing to the LLVM 18 dir)
	endif
		@echo "[make] LLVM is correctly set at $(MLIR_SYS_180_PREFIX)."

deps:
ifeq ($(UNAME), Linux)
deps:
endif
ifeq ($(UNAME), Darwin)
deps: deps-macos
endif

deps-macos:
	-brew install llvm@18 --quiet
	@echo "You need to run source scripts/env-macos.sh to setup the environment."

lint:
	cargo fmt --all -- --check
	cargo clippy --workspace --all-features --benches --examples --tests -- -D warnings

fmt:
	cargo fmt --all

test:
	cargo nextest run --workspace --all-features

<<<<<<< HEAD
revm-comparison:
	cd bench/revm_comparison && \
		cargo build --release \
		--bin evm_mlir_factorial \
		--bin revm_factorial \
		--bin evm_mlir_fibonacci \
		--bin revm_fibonacci
	@echo
	@printf "%s" "evm_mlir_factorial result: "
	@target/release/evm_mlir_factorial 1
	@printf "%s" "revm_factorial result: "
	@target/release/revm_factorial 1
	hyperfine -w 5 -r 10 -N \
		-n "evm_mlir_factorial" "target/release/evm_mlir_factorial 100000" \
		-n "revm_factorial" "target/release/revm_factorial 100000"
	@echo
	@printf "%s" "evm_mlir_fibonacci result: "
	@target/release/evm_mlir_fibonacci 1
	@printf "%s" "revm_fibonacci result: "
	@target/release/revm_fibonacci 1
	hyperfine -w 5 -r 10 -N \
		-n "evm_mlir_fibonacci" "target/release/evm_mlir_fibonacci 100000" \
		-n "revm_fibonacci" "target/release/revm_fibonacci 100000"
	@echo
=======

###### Ethereum tests ######

ETHTEST_SHASUM := ".ethtest_shasum"
ETHTEST_VERSION := $(shell cat .ethtest_version)
ETHTEST_TAR := "ethtests-${ETHTEST_VERSION}.tar.gz"

${ETHTEST_TAR}: .ethtest_version
	curl -Lo ${ETHTEST_TAR} https://github.com/ethereum/tests/archive/refs/tags/${ETHTEST_VERSION}.tar.gz

ethtests: ${ETHTEST_TAR}
	mkdir -p "$@"
	tar -xzmf "$<" --strip-components=1 -C "$@"
	@cat ${ETHTEST_SHASUM}
	sha256sum -c ${ETHTEST_SHASUM}
>>>>>>> bc7c0ea2
<|MERGE_RESOLUTION|>--- conflicted
+++ resolved
@@ -50,7 +50,6 @@
 test:
 	cargo nextest run --workspace --all-features
 
-<<<<<<< HEAD
 revm-comparison:
 	cd bench/revm_comparison && \
 		cargo build --release \
@@ -75,7 +74,6 @@
 		-n "evm_mlir_fibonacci" "target/release/evm_mlir_fibonacci 100000" \
 		-n "revm_fibonacci" "target/release/revm_fibonacci 100000"
 	@echo
-=======
 
 ###### Ethereum tests ######
 
@@ -90,5 +88,4 @@
 	mkdir -p "$@"
 	tar -xzmf "$<" --strip-components=1 -C "$@"
 	@cat ${ETHTEST_SHASUM}
-	sha256sum -c ${ETHTEST_SHASUM}
->>>>>>> bc7c0ea2
+	sha256sum -c ${ETHTEST_SHASUM}