use melior::{
    dialect::{
        arith::{self, CmpiPredicate},
        cf,
        llvm::{self, r#type::pointer, AllocaOptions, LoadStoreOptions},
        ods,
    },
    ir::{
        attribute::{IntegerAttribute, TypeAttribute},
        r#type::IntegerType,
        Attribute, Block, BlockRef, Location, Region,
    },
};

use super::context::OperationCtx;
use crate::{
    constants::{gas_cost, MEMORY_PTR_GLOBAL, MEMORY_SIZE_GLOBAL},
    errors::CodegenError,
    program::Operation,
    syscall::ExitStatusCode,
    utils::{
        allocate_and_store_value, check_if_zero, check_stack_has_at_least,
        check_stack_has_space_for, compare_values, compute_copy_cost, compute_log_dynamic_gas,
        constant_value_from_i64, consume_gas, consume_gas_as_value, extend_memory, get_basefee,
        get_block_number, get_memory_pointer, get_nth_from_stack, get_remaining_gas,
        get_stack_pointer, inc_stack_pointer, integer_constant_from_i64, llvm_mlir,
        return_empty_result, return_result_from_stack, stack_pop, stack_push, swap_stack_elements,
    },
};

use num_bigint::BigUint;

/// Generates blocks for target [`Operation`].
/// Returns both the starting block, and the unterminated last block of the generated code.
pub fn generate_code_for_op<'c>(
    op_ctx: &mut OperationCtx<'c>,
    region: &'c Region<'c>,
    op: Operation,
) -> Result<(BlockRef<'c, 'c>, BlockRef<'c, 'c>), CodegenError> {
    match op {
        Operation::Stop => codegen_stop(op_ctx, region),
        Operation::Push0 => codegen_push(op_ctx, region, BigUint::ZERO, true),
        Operation::Push((_, x)) => codegen_push(op_ctx, region, x, false),
        Operation::Add => codegen_add(op_ctx, region),
        Operation::Mul => codegen_mul(op_ctx, region),
        Operation::Sub => codegen_sub(op_ctx, region),
        Operation::Div => codegen_div(op_ctx, region),
        Operation::Sdiv => codegen_sdiv(op_ctx, region),
        Operation::Mod => codegen_mod(op_ctx, region),
        Operation::SMod => codegen_smod(op_ctx, region),
        Operation::Addmod => codegen_addmod(op_ctx, region),
        Operation::Mulmod => codegen_mulmod(op_ctx, region),
        Operation::Exp => codegen_exp(op_ctx, region),
        Operation::SignExtend => codegen_signextend(op_ctx, region),
        Operation::Lt => codegen_lt(op_ctx, region),
        Operation::Gt => codegen_gt(op_ctx, region),
        Operation::Slt => codegen_slt(op_ctx, region),
        Operation::Sgt => codegen_sgt(op_ctx, region),
        Operation::Eq => codegen_eq(op_ctx, region),
        Operation::IsZero => codegen_iszero(op_ctx, region),
        Operation::And => codegen_and(op_ctx, region),
        Operation::Or => codegen_or(op_ctx, region),
        Operation::Xor => codegen_xor(op_ctx, region),
        Operation::Byte => codegen_byte(op_ctx, region),
        Operation::Shr => codegen_shr(op_ctx, region),
        Operation::Shl => codegen_shl(op_ctx, region),
        Operation::Sar => codegen_sar(op_ctx, region),
        Operation::Codesize => codegen_codesize(op_ctx, region),
        Operation::Coinbase => codegen_coinbase(op_ctx, region),
        Operation::Gasprice => codegen_gasprice(op_ctx, region),
        Operation::Number => codegen_number(op_ctx, region),
        Operation::Chainid => codegen_chaind(op_ctx, region),
        Operation::Pop => codegen_pop(op_ctx, region),
        Operation::Mload => codegen_mload(op_ctx, region),
        Operation::Sload => codegen_sload(op_ctx, region),
        Operation::Jump => codegen_jump(op_ctx, region),
        Operation::Jumpi => codegen_jumpi(op_ctx, region),
        Operation::PC { pc } => codegen_pc(op_ctx, region, pc),
        Operation::Msize => codegen_msize(op_ctx, region),
        Operation::Gas => codegen_gas(op_ctx, region),
        Operation::Jumpdest { pc } => codegen_jumpdest(op_ctx, region, pc),
        Operation::Mcopy => codegen_mcopy(op_ctx, region),
        Operation::Dup(x) => codegen_dup(op_ctx, region, x),
        Operation::Swap(x) => codegen_swap(op_ctx, region, x),
        Operation::Return => codegen_return(op_ctx, region),
        Operation::Revert => codegen_revert(op_ctx, region),
        Operation::Mstore => codegen_mstore(op_ctx, region),
        Operation::Mstore8 => codegen_mstore8(op_ctx, region),
        Operation::CallDataCopy => codegen_calldatacopy(op_ctx, region),
        Operation::Log(x) => codegen_log(op_ctx, region, x),
        Operation::CalldataLoad => codegen_calldataload(op_ctx, region),
        Operation::CallDataSize => codegen_calldatasize(op_ctx, region),
        Operation::Address => codegen_address(op_ctx, region),
        Operation::Callvalue => codegen_callvalue(op_ctx, region),
        Operation::Basefee => codegen_basefee(op_ctx, region),
        Operation::Origin => codegen_origin(op_ctx, region),
        Operation::Caller => codegen_caller(op_ctx, region),
        Operation::Not => codegen_not(op_ctx, region),
    }
}

fn codegen_origin<'c, 'r>(
    op_ctx: &mut OperationCtx<'c>,
    region: &'r Region<'c>,
) -> Result<(BlockRef<'c, 'r>, BlockRef<'c, 'r>), CodegenError> {
    let start_block = region.append_block(Block::new(&[]));
    let context = &op_ctx.mlir_context;
    let location = Location::unknown(context);

    //Check if there is stack overflow and if there is enough gas
    let gas_flag = consume_gas(context, &start_block, gas_cost::ORIGIN)?;
    let stack_size_flag = check_stack_has_space_for(context, &start_block, 1)?;

    let condition = start_block
        .append_operation(arith::andi(gas_flag, stack_size_flag, location))
        .result(0)?
        .into();

    let ok_block = region.append_block(Block::new(&[]));
    start_block.append_operation(cf::cond_br(
        context,
        condition,
        &ok_block,
        &op_ctx.revert_block,
        &[],
        &[],
        location,
    ));

    let uint256 = IntegerType::new(context, 256);
    let ptr_type = pointer(context, 0);

    //This may be refactored to use constant_value_from_i64 util function
    let pointer_size = ok_block
        .append_operation(arith::constant(
            context,
            IntegerAttribute::new(uint256.into(), 1_i64).into(),
            location,
        ))
        .result(0)?
        .into();

    let address_ptr = ok_block
        .append_operation(llvm::alloca(
            context,
            pointer_size,
            ptr_type,
            location,
            AllocaOptions::new().elem_type(Some(TypeAttribute::new(uint256.into()))),
        ))
        .result(0)?
        .into();

    //Get the 20-byte address of the sender of the transaction
    op_ctx.get_origin_syscall(&ok_block, address_ptr, location);

    let address_value = ok_block
        .append_operation(llvm::load(
            context,
            address_ptr,
            uint256.into(),
            location,
            LoadStoreOptions::default(),
        ))
        .result(0)?
        .into();

    stack_push(context, &ok_block, address_value)?;

    Ok((start_block, ok_block))
}

fn codegen_callvalue<'c, 'r>(
    op_ctx: &mut OperationCtx<'c>,
    region: &'r Region<'c>,
) -> Result<(BlockRef<'c, 'r>, BlockRef<'c, 'r>), CodegenError> {
    let start_block = region.append_block(Block::new(&[]));
    let context = &op_ctx.mlir_context;
    let location = Location::unknown(context);

    // Check there's enough elements in stack
    let stack_size_flag = check_stack_has_space_for(context, &start_block, 1)?;
    let gas_flag = consume_gas(context, &start_block, gas_cost::CALLVALUE)?;

    let ok_flag = start_block
        .append_operation(arith::andi(stack_size_flag, gas_flag, location))
        .result(0)?
        .into();

    let ok_block = region.append_block(Block::new(&[]));

    start_block.append_operation(cf::cond_br(
        context,
        ok_flag,
        &ok_block,
        &op_ctx.revert_block,
        &[],
        &[],
        location,
    ));

    let uint256 = IntegerType::new(context, 256);
    let ptr_type = pointer(context, 0);

    let pointer_size = constant_value_from_i64(context, &ok_block, 1_i64)?;

    let callvalue_ptr = ok_block
        .append_operation(llvm::alloca(
            context,
            pointer_size,
            ptr_type,
            location,
            AllocaOptions::new().elem_type(Some(TypeAttribute::new(uint256.into()))),
        ))
        .result(0)?
        .into();

    op_ctx.store_in_callvalue_ptr(&ok_block, location, callvalue_ptr);

    let callvalue = ok_block
        .append_operation(llvm::load(
            context,
            callvalue_ptr,
            uint256.into(),
            location,
            LoadStoreOptions::default(),
        ))
        .result(0)?
        .into();

    stack_push(context, &ok_block, callvalue)?;

    Ok((start_block, ok_block))
}

fn codegen_calldatacopy<'c, 'r>(
    op_ctx: &mut OperationCtx<'c>,
    region: &'r Region<'c>,
) -> Result<(BlockRef<'c, 'r>, BlockRef<'c, 'r>), CodegenError> {
    let start_block = region.append_block(Block::new(&[]));
    let context = &op_ctx.mlir_context;
    let location = Location::unknown(context);

    let gas_flag = consume_gas(context, &start_block, gas_cost::CALLDATACOPY)?;

    let flag = check_stack_has_at_least(context, &start_block, 3)?;

    let condition = start_block
        .append_operation(arith::andi(gas_flag, flag, location))
        .result(0)?
        .into();

    let ok_block = region.append_block(Block::new(&[]));

    start_block.append_operation(cf::cond_br(
        context,
        condition,
        &ok_block,
        &op_ctx.revert_block,
        &[],
        &[],
        location,
    ));

    let uint32 = IntegerType::new(context, 32);
    let uint8 = IntegerType::new(context, 8);
    let ptr_type = pointer(context, 0);

    // byte offset in the memory where the result will be copied
    let dest_offset = stack_pop(context, &ok_block)?;
    // byte offset in the calldata to copy from
    let call_data_offset = stack_pop(context, &ok_block)?;
    // byte size to copy
    let size = stack_pop(context, &ok_block)?;

    // truncate offsets and size to 32 bits
    let call_data_offset = ok_block
        .append_operation(arith::trunci(call_data_offset, uint32.into(), location))
        .result(0)
        .unwrap()
        .into();

    let dest_offset = ok_block
        .append_operation(arith::trunci(dest_offset, uint32.into(), location))
        .result(0)
        .unwrap()
        .into();

    let size = ok_block
        .append_operation(arith::trunci(size, uint32.into(), location))
        .result(0)
        .unwrap()
        .into();

    //required size = des_offset + size
    let required_memory_size = ok_block
        .append_operation(arith::addi(dest_offset, size, location))
        .result(0)?
        .into();

    let continue_memory_block = region.append_block(Block::new(&[]));
    extend_memory(
        op_ctx,
        &ok_block,
        &continue_memory_block,
        region,
        required_memory_size,
        gas_cost::CALLDATACOPY,
    )?;
    let memory_ptr = get_memory_pointer(op_ctx, &continue_memory_block, location)?;
    let memory_dest = continue_memory_block
        .append_operation(llvm::get_element_ptr_dynamic(
            context,
            memory_ptr,
            &[dest_offset],
            uint8.into(),
            ptr_type,
            location,
        ))
        .result(0)?
        .into();

    let zero_value = continue_memory_block
        .append_operation(arith::constant(
            context,
            IntegerAttribute::new(IntegerType::new(context, 8).into(), 0).into(),
            location,
        ))
        .result(0)?
        .into();

    continue_memory_block.append_operation(
        ods::llvm::intr_memset(
            context,
            memory_dest,
            zero_value,
            size,
            IntegerAttribute::new(IntegerType::new(context, 1).into(), 0),
            location,
        )
        .into(),
    );

    let calldatasize = op_ctx.get_calldata_size_syscall(&continue_memory_block, location)?;
    let offset_bigger_than_size_flag = continue_memory_block
        .append_operation(arith::cmpi(
            context,
            CmpiPredicate::Ugt,
            call_data_offset,
            calldatasize,
            location,
        ))
        .result(0)?
        .into();

    let invalid_offset_block = region.append_block(Block::new(&[]));
    let valid_offset_block = region.append_block(Block::new(&[]));
    let return_block = region.append_block(Block::new(&[]));

    continue_memory_block.append_operation(cf::cond_br(
        context,
        offset_bigger_than_size_flag,
        &invalid_offset_block,
        &valid_offset_block,
        &[],
        &[],
        location,
    ));

    invalid_offset_block.append_operation(cf::br(&return_block, &[], location));

    let remaining_calldata_size = valid_offset_block
        .append_operation(arith::subi(calldatasize, call_data_offset, location))
        .result(0)?
        .into();

    let memcpy_len = valid_offset_block
        .append_operation(arith::minui(remaining_calldata_size, size, location))
        .result(0)?
        .into();

    let calldata_ptr = op_ctx.get_calldata_ptr_syscall(&valid_offset_block, location)?;
    let calldata_src = valid_offset_block
        .append_operation(llvm::get_element_ptr_dynamic(
            context,
            calldata_ptr,
            &[call_data_offset],
            uint8.into(),
            ptr_type,
            location,
        ))
        .result(0)?
        .into();

    valid_offset_block.append_operation(
        ods::llvm::intr_memcpy(
            context,
            memory_dest,
            calldata_src,
            memcpy_len,
            IntegerAttribute::new(IntegerType::new(context, 1).into(), 0),
            location,
        )
        .into(),
    );

    valid_offset_block.append_operation(cf::br(&return_block, &[], location));

    Ok((start_block, return_block))
}

fn codegen_calldatasize<'c, 'r>(
    op_ctx: &mut OperationCtx<'c>,
    region: &'r Region<'c>,
) -> Result<(BlockRef<'c, 'r>, BlockRef<'c, 'r>), CodegenError> {
    let start_block = region.append_block(Block::new(&[]));
    let context = &op_ctx.mlir_context;
    let location = Location::unknown(context);

    let gas_flag = consume_gas(context, &start_block, gas_cost::CALLDATASIZE)?;

    let ok_block = region.append_block(Block::new(&[]));

    start_block.append_operation(cf::cond_br(
        context,
        gas_flag,
        &ok_block,
        &op_ctx.revert_block,
        &[],
        &[],
        location,
    ));

    // Get the calldata size using a syscall
    let uint256 = IntegerType::new(context, 256).into();
    let calldatasize = op_ctx.get_calldata_size_syscall(&ok_block, location)?;
    let extended_size = ok_block
        .append_operation(arith::extui(calldatasize, uint256, location))
        .result(0)?
        .into();
    stack_push(context, &ok_block, extended_size)?;

    Ok((start_block, ok_block))
}

fn codegen_exp<'c, 'r>(
    op_ctx: &mut OperationCtx<'c>,
    region: &'r Region<'c>,
) -> Result<(BlockRef<'c, 'r>, BlockRef<'c, 'r>), CodegenError> {
    let start_block = region.append_block(Block::new(&[]));
    let context = &op_ctx.mlir_context;
    let location = Location::unknown(context);

    // Check there's enough elements in stack
    let flag = check_stack_has_at_least(context, &start_block, 2)?;
    let ok_block = region.append_block(Block::new(&[]));

    start_block.append_operation(cf::cond_br(
        context,
        flag,
        &ok_block,
        &op_ctx.revert_block,
        &[],
        &[],
        location,
    ));

    let base = stack_pop(context, &ok_block)?;
    let exponent = stack_pop(context, &ok_block)?;

    let result = ok_block
        .append_operation(ods::math::ipowi(context, base, exponent, location).into())
        .result(0)?
        .into();

    let result_type = IntegerType::new(context, 256);
    let leading_zeros = ok_block
        .append_operation(llvm::intr_ctlz(
            context,
            exponent,
            false,
            result_type.into(),
            location,
        ))
        .result(0)?
        .into();

    let number_of_bits = ok_block
        .append_operation(arith::subi(
            constant_value_from_i64(context, &ok_block, 256)?,
            leading_zeros,
            location,
        ))
        .result(0)?
        .into();

    let bits_with_offset = ok_block
        .append_operation(arith::addi(
            number_of_bits,
            constant_value_from_i64(context, &ok_block, 7)?,
            location,
        ))
        .result(0)?
        .into();

    let number_of_bytes = ok_block
        .append_operation(arith::divui(
            bits_with_offset,
            constant_value_from_i64(context, &ok_block, 8)?,
            location,
        ))
        .result(0)?
        .into();

    let dynamic_gas_cost = ok_block
        .append_operation(arith::muli(
            number_of_bytes,
            constant_value_from_i64(context, &ok_block, 50)?,
            location,
        ))
        .result(0)?
        .into();

    let total_gas_cost = ok_block
        .append_operation(arith::addi(
            constant_value_from_i64(context, &ok_block, gas_cost::EXP)?,
            dynamic_gas_cost,
            location,
        ))
        .result(0)?
        .into();

    let uint64 = IntegerType::new(context, 64);
    let total_gas_cost = ok_block
        .append_operation(arith::trunci(total_gas_cost, uint64.into(), location))
        .result(0)?
        .into();

    let gas_flag = consume_gas_as_value(context, &ok_block, total_gas_cost)?;
    let enough_gas_block = region.append_block(Block::new(&[]));

    ok_block.append_operation(cf::cond_br(
        context,
        gas_flag,
        &enough_gas_block,
        &op_ctx.revert_block,
        &[],
        &[],
        location,
    ));

    stack_push(context, &enough_gas_block, result)?;

    Ok((start_block, enough_gas_block))
}

fn codegen_iszero<'c, 'r>(
    op_ctx: &mut OperationCtx<'c>,
    region: &'r Region<'c>,
) -> Result<(BlockRef<'c, 'r>, BlockRef<'c, 'r>), CodegenError> {
    let start_block = region.append_block(Block::new(&[]));
    let context = &op_ctx.mlir_context;
    let location = Location::unknown(context);

    // Check there's enough elements in stack
    let flag = check_stack_has_at_least(context, &start_block, 1)?;
    let gas_flag = consume_gas(context, &start_block, gas_cost::ISZERO)?;
    let condition = start_block
        .append_operation(arith::andi(gas_flag, flag, location))
        .result(0)?
        .into();

    let ok_block = region.append_block(Block::new(&[]));

    start_block.append_operation(cf::cond_br(
        context,
        condition,
        &ok_block,
        &op_ctx.revert_block,
        &[],
        &[],
        location,
    ));

    let value = stack_pop(context, &ok_block)?;
    let zero_constant = constant_value_from_i64(context, &ok_block, 0)?;

    let result = ok_block
        .append_operation(arith::cmpi(
            context,
            arith::CmpiPredicate::Eq,
            value,
            zero_constant,
            location,
        ))
        .result(0)?
        .into();

    //Extend the 1 bit result to 256 bits.
    let uint256 = IntegerType::new(context, 256);
    let result = ok_block
        .append_operation(arith::extui(result, uint256.into(), location))
        .result(0)?
        .into();

    stack_push(context, &ok_block, result)?;

    Ok((start_block, ok_block))
}

fn codegen_and<'c, 'r>(
    op_ctx: &mut OperationCtx<'c>,
    region: &'r Region<'c>,
) -> Result<(BlockRef<'c, 'r>, BlockRef<'c, 'r>), CodegenError> {
    let start_block = region.append_block(Block::new(&[]));
    let context = &op_ctx.mlir_context;
    let location = Location::unknown(context);

    // Check there's enough elements in stack
    let flag = check_stack_has_at_least(context, &start_block, 2)?;
    let gas_flag = consume_gas(context, &start_block, gas_cost::AND)?;
    let condition = start_block
        .append_operation(arith::andi(gas_flag, flag, location))
        .result(0)?
        .into();

    let ok_block = region.append_block(Block::new(&[]));

    start_block.append_operation(cf::cond_br(
        context,
        condition,
        &ok_block,
        &op_ctx.revert_block,
        &[],
        &[],
        location,
    ));

    let lhs = stack_pop(context, &ok_block)?;
    let rhs = stack_pop(context, &ok_block)?;

    let result = ok_block
        .append_operation(arith::andi(lhs, rhs, location))
        .result(0)?
        .into();

    stack_push(context, &ok_block, result)?;

    Ok((start_block, ok_block))
}

fn codegen_gt<'c, 'r>(
    op_ctx: &mut OperationCtx<'c>,
    region: &'r Region<'c>,
) -> Result<(BlockRef<'c, 'r>, BlockRef<'c, 'r>), CodegenError> {
    let start_block = region.append_block(Block::new(&[]));
    let context = &op_ctx.mlir_context;
    let location = Location::unknown(context);

    // Check there's enough elements in stack
    let flag = check_stack_has_at_least(context, &start_block, 2)?;
    let gas_flag = consume_gas(context, &start_block, gas_cost::GT)?;
    let condition = start_block
        .append_operation(arith::andi(gas_flag, flag, location))
        .result(0)?
        .into();
    let ok_block = region.append_block(Block::new(&[]));

    start_block.append_operation(cf::cond_br(
        context,
        condition,
        &ok_block,
        &op_ctx.revert_block,
        &[],
        &[],
        location,
    ));

    let lhs = stack_pop(context, &ok_block)?;
    let rhs = stack_pop(context, &ok_block)?;

    let result = ok_block
        .append_operation(arith::cmpi(
            context,
            arith::CmpiPredicate::Ugt,
            lhs,
            rhs,
            location,
        ))
        .result(0)?
        .into();

    //Extend 1 bit result to 256 bit
    let uint256 = IntegerType::new(context, 256);
    let result = ok_block
        .append_operation(arith::extui(result, uint256.into(), location))
        .result(0)?
        .into();

    stack_push(context, &ok_block, result)?;

    Ok((start_block, ok_block))
}

fn codegen_or<'c, 'r>(
    op_ctx: &mut OperationCtx<'c>,
    region: &'r Region<'c>,
) -> Result<(BlockRef<'c, 'r>, BlockRef<'c, 'r>), CodegenError> {
    let start_block = region.append_block(Block::new(&[]));
    let context = &op_ctx.mlir_context;
    let location = Location::unknown(context);

    // Check there's enough elements in stack
    let flag = check_stack_has_at_least(context, &start_block, 2)?;
    let gas_flag = consume_gas(context, &start_block, gas_cost::OR)?;
    let condition = start_block
        .append_operation(arith::andi(gas_flag, flag, location))
        .result(0)?
        .into();

    let ok_block = region.append_block(Block::new(&[]));

    start_block.append_operation(cf::cond_br(
        context,
        condition,
        &ok_block,
        &op_ctx.revert_block,
        &[],
        &[],
        location,
    ));

    let lhs = stack_pop(context, &ok_block)?;
    let rhs = stack_pop(context, &ok_block)?;

    let result = ok_block
        .append_operation(arith::ori(lhs, rhs, location))
        .result(0)?
        .into();

    stack_push(context, &ok_block, result)?;

    Ok((start_block, ok_block))
}

fn codegen_lt<'c, 'r>(
    op_ctx: &mut OperationCtx<'c>,
    region: &'r Region<'c>,
) -> Result<(BlockRef<'c, 'r>, BlockRef<'c, 'r>), CodegenError> {
    let start_block = region.append_block(Block::new(&[]));
    let context = &op_ctx.mlir_context;
    let location = Location::unknown(context);

    // Check there's enough elements in stack
    let flag = check_stack_has_at_least(context, &start_block, 2)?;
    let gas_flag = consume_gas(context, &start_block, gas_cost::LT)?;
    let condition = start_block
        .append_operation(arith::andi(gas_flag, flag, location))
        .result(0)?
        .into();

    let ok_block = region.append_block(Block::new(&[]));

    start_block.append_operation(cf::cond_br(
        context,
        condition,
        &ok_block,
        &op_ctx.revert_block,
        &[],
        &[],
        location,
    ));

    let lhs = stack_pop(context, &ok_block)?;
    let rhs = stack_pop(context, &ok_block)?;

    let result = ok_block
        .append_operation(arith::cmpi(
            context,
            arith::CmpiPredicate::Ult,
            lhs,
            rhs,
            location,
        ))
        .result(0)?
        .into();

    //Extend 1 bit result to 256 bit
    let uint256 = IntegerType::new(context, 256);
    let result = ok_block
        .append_operation(arith::extui(result, uint256.into(), location))
        .result(0)?
        .into();

    stack_push(context, &ok_block, result)?;

    Ok((start_block, ok_block))
}

fn codegen_sgt<'c, 'r>(
    op_ctx: &mut OperationCtx<'c>,
    region: &'r Region<'c>,
) -> Result<(BlockRef<'c, 'r>, BlockRef<'c, 'r>), CodegenError> {
    let start_block = region.append_block(Block::new(&[]));
    let context = &op_ctx.mlir_context;
    let location = Location::unknown(context);

    // Check there's enough elements in stack
    let flag = check_stack_has_at_least(context, &start_block, 2)?;
    let gas_flag = consume_gas(context, &start_block, gas_cost::SGT)?;
    let condition = start_block
        .append_operation(arith::andi(gas_flag, flag, location))
        .result(0)?
        .into();

    let ok_block = region.append_block(Block::new(&[]));

    start_block.append_operation(cf::cond_br(
        context,
        condition,
        &ok_block,
        &op_ctx.revert_block,
        &[],
        &[],
        location,
    ));

    let lhs = stack_pop(context, &ok_block)?;
    let rhs = stack_pop(context, &ok_block)?;

    let result = ok_block
        .append_operation(arith::cmpi(
            context,
            arith::CmpiPredicate::Sgt,
            lhs,
            rhs,
            location,
        ))
        .result(0)?
        .into();

    //Extend 1 bit result to 256 bit
    let uint256 = IntegerType::new(context, 256);
    let result = ok_block
        .append_operation(arith::extui(result, uint256.into(), location))
        .result(0)?
        .into();

    stack_push(context, &ok_block, result)?;

    Ok((start_block, ok_block))
}

fn codegen_eq<'c, 'r>(
    op_ctx: &mut OperationCtx<'c>,
    region: &'r Region<'c>,
) -> Result<(BlockRef<'c, 'r>, BlockRef<'c, 'r>), CodegenError> {
    let start_block = region.append_block(Block::new(&[]));
    let context = &op_ctx.mlir_context;
    let location = Location::unknown(context);

    // Check there's enough elements in stack
    let flag = check_stack_has_at_least(context, &start_block, 2)?;
    let gas_flag = consume_gas(context, &start_block, gas_cost::EQ)?;
    let condition = start_block
        .append_operation(arith::andi(gas_flag, flag, location))
        .result(0)?
        .into();
    let ok_block = region.append_block(Block::new(&[]));

    start_block.append_operation(cf::cond_br(
        context,
        condition,
        &ok_block,
        &op_ctx.revert_block,
        &[],
        &[],
        location,
    ));

    let lhs = stack_pop(context, &ok_block)?;
    let rhs = stack_pop(context, &ok_block)?;

    let result = ok_block
        .append_operation(arith::cmpi(
            context,
            arith::CmpiPredicate::Eq,
            lhs,
            rhs,
            location,
        ))
        .result(0)?
        .into();

    //Extend 1 bit result to 256 bit
    let uint256 = IntegerType::new(context, 256);
    let result = ok_block
        .append_operation(arith::extui(result, uint256.into(), location))
        .result(0)?
        .into();

    stack_push(context, &ok_block, result)?;

    Ok((start_block, ok_block))
}

fn codegen_push<'c, 'r>(
    op_ctx: &mut OperationCtx<'c>,
    region: &'r Region<'c>,
    value_to_push: BigUint,
    is_zero: bool,
) -> Result<(BlockRef<'c, 'r>, BlockRef<'c, 'r>), CodegenError> {
    let start_block = region.append_block(Block::new(&[]));
    let context = &op_ctx.mlir_context;
    let location = Location::unknown(context);

    // Check there's enough space in stack
    let flag = check_stack_has_space_for(context, &start_block, 1)?;
    let gas_cost = if is_zero {
        gas_cost::PUSH0
    } else {
        gas_cost::PUSHN
    };
    let gas_flag = consume_gas(context, &start_block, gas_cost)?;
    let condition = start_block
        .append_operation(arith::andi(gas_flag, flag, location))
        .result(0)?
        .into();

    let ok_block = region.append_block(Block::new(&[]));

    start_block.append_operation(cf::cond_br(
        context,
        condition,
        &ok_block,
        &op_ctx.revert_block,
        &[],
        &[],
        location,
    ));

    let constant_value = Attribute::parse(context, &format!("{} : i256", value_to_push)).unwrap();
    let constant_value = ok_block
        .append_operation(arith::constant(context, constant_value, location))
        .result(0)?
        .into();

    stack_push(context, &ok_block, constant_value)?;

    Ok((start_block, ok_block))
}

fn codegen_dup<'c, 'r>(
    op_ctx: &mut OperationCtx<'c>,
    region: &'r Region<'c>,
    nth: u8,
) -> Result<(BlockRef<'c, 'r>, BlockRef<'c, 'r>), CodegenError> {
    debug_assert!(nth > 0 && nth <= 16);
    let start_block = region.append_block(Block::new(&[]));
    let context = &op_ctx.mlir_context;
    let location = Location::unknown(context);

    // Check there's enough elements in stack
    let flag = check_stack_has_at_least(context, &start_block, nth as u32)?;

    let gas_flag = consume_gas(context, &start_block, gas_cost::DUPN)?;

    let condition = start_block
        .append_operation(arith::andi(gas_flag, flag, location))
        .result(0)?
        .into();
    let ok_block = region.append_block(Block::new(&[]));

    start_block.append_operation(cf::cond_br(
        context,
        condition,
        &ok_block,
        &op_ctx.revert_block,
        &[],
        &[],
        location,
    ));

    let (nth_value, _) = get_nth_from_stack(context, &ok_block, nth)?;

    stack_push(context, &ok_block, nth_value)?;

    Ok((start_block, ok_block))
}

fn codegen_swap<'c, 'r>(
    op_ctx: &mut OperationCtx<'c>,
    region: &'r Region<'c>,
    nth: u8,
) -> Result<(BlockRef<'c, 'r>, BlockRef<'c, 'r>), CodegenError> {
    debug_assert!(nth > 0 && nth <= 16);
    let start_block = region.append_block(Block::new(&[]));
    let context = &op_ctx.mlir_context;
    let location = Location::unknown(context);

    // Check there's enough elements in stack
    let flag = check_stack_has_at_least(context, &start_block, (nth + 1) as u32)?;

    let gas_flag = consume_gas(context, &start_block, gas_cost::SWAPN)?;

    let condition = start_block
        .append_operation(arith::andi(gas_flag, flag, location))
        .result(0)?
        .into();

    let ok_block = region.append_block(Block::new(&[]));

    start_block.append_operation(cf::cond_br(
        context,
        condition,
        &ok_block,
        &op_ctx.revert_block,
        &[],
        &[],
        location,
    ));

    swap_stack_elements(context, &ok_block, 1, nth + 1)?;

    Ok((start_block, ok_block))
}

fn codegen_add<'c, 'r>(
    op_ctx: &mut OperationCtx<'c>,
    region: &'r Region<'c>,
) -> Result<(BlockRef<'c, 'r>, BlockRef<'c, 'r>), CodegenError> {
    let start_block = region.append_block(Block::new(&[]));
    let context = &op_ctx.mlir_context;
    let location = Location::unknown(context);

    // Check there's enough elements in stack
    let flag = check_stack_has_at_least(context, &start_block, 2)?;

    let gas_flag = consume_gas(context, &start_block, gas_cost::ADD)?;

    let condition = start_block
        .append_operation(arith::andi(gas_flag, flag, location))
        .result(0)?
        .into();

    let ok_block = region.append_block(Block::new(&[]));

    start_block.append_operation(cf::cond_br(
        context,
        condition,
        &ok_block,
        &op_ctx.revert_block,
        &[],
        &[],
        location,
    ));

    let lhs = stack_pop(context, &ok_block)?;
    let rhs = stack_pop(context, &ok_block)?;

    let result = ok_block
        .append_operation(arith::addi(lhs, rhs, location))
        .result(0)?
        .into();

    stack_push(context, &ok_block, result)?;

    Ok((start_block, ok_block))
}

fn codegen_sub<'c, 'r>(
    op_ctx: &mut OperationCtx<'c>,
    region: &'r Region<'c>,
) -> Result<(BlockRef<'c, 'r>, BlockRef<'c, 'r>), CodegenError> {
    let start_block = region.append_block(Block::new(&[]));
    let context = &op_ctx.mlir_context;
    let location = Location::unknown(context);

    // Check there's enough elements in stack
    let flag = check_stack_has_at_least(context, &start_block, 2)?;

    let gas_flag = consume_gas(context, &start_block, gas_cost::SUB)?;

    let condition = start_block
        .append_operation(arith::andi(gas_flag, flag, location))
        .result(0)?
        .into();

    let ok_block = region.append_block(Block::new(&[]));

    start_block.append_operation(cf::cond_br(
        context,
        condition,
        &ok_block,
        &op_ctx.revert_block,
        &[],
        &[],
        location,
    ));

    let lhs = stack_pop(context, &ok_block)?;
    let rhs = stack_pop(context, &ok_block)?;

    let result = ok_block
        .append_operation(arith::subi(lhs, rhs, location))
        .result(0)?
        .into();

    stack_push(context, &ok_block, result)?;

    Ok((start_block, ok_block))
}

fn codegen_div<'c, 'r>(
    op_ctx: &mut OperationCtx<'c>,
    region: &'r Region<'c>,
) -> Result<(BlockRef<'c, 'r>, BlockRef<'c, 'r>), CodegenError> {
    let start_block = region.append_block(Block::new(&[]));
    let context = &op_ctx.mlir_context;
    let location = Location::unknown(context);

    // Check there's enough elements in stack
    let stack_size_flag = check_stack_has_at_least(context, &start_block, 2)?;

    // Check there's enough gas to compute the operation
    let gas_flag = consume_gas(context, &start_block, gas_cost::DIV)?;

    let ok_flag = start_block
        .append_operation(arith::andi(stack_size_flag, gas_flag, location))
        .result(0)?
        .into();

    let ok_block = region.append_block(Block::new(&[]));

    start_block.append_operation(cf::cond_br(
        context,
        ok_flag,
        &ok_block,
        &op_ctx.revert_block,
        &[],
        &[],
        location,
    ));

    let num = stack_pop(context, &ok_block)?;
    let den = stack_pop(context, &ok_block)?;

    let den_is_zero = check_if_zero(context, &ok_block, &den)?;
    let den_zero_bloq = region.append_block(Block::new(&[]));
    let den_not_zero_bloq = region.append_block(Block::new(&[]));
    let return_block = region.append_block(Block::new(&[]));

    // Denominator is zero path
    let zero_value = constant_value_from_i64(context, &den_zero_bloq, 0i64)?;
    stack_push(context, &den_zero_bloq, zero_value)?;
    den_zero_bloq.append_operation(cf::br(&return_block, &[], location));

    // Denominator is not zero path
    let result = den_not_zero_bloq
        .append_operation(arith::divui(num, den, location))
        .result(0)?
        .into();

    stack_push(context, &den_not_zero_bloq, result)?;
    den_not_zero_bloq.append_operation(cf::br(&return_block, &[], location));

    // Branch to den_zero if den_is_zero == true; else branch to den_not_zero
    ok_block.append_operation(cf::cond_br(
        context,
        den_is_zero,
        &den_zero_bloq,
        &den_not_zero_bloq,
        &[],
        &[],
        location,
    ));

    Ok((start_block, return_block))
}

fn codegen_sdiv<'c, 'r>(
    op_ctx: &mut OperationCtx<'c>,
    region: &'r Region<'c>,
) -> Result<(BlockRef<'c, 'r>, BlockRef<'c, 'r>), CodegenError> {
    let start_block = region.append_block(Block::new(&[]));
    let context = &op_ctx.mlir_context;
    let location = Location::unknown(context);

    // Check there's enough elements in stack
    let stack_size_flag = check_stack_has_at_least(context, &start_block, 2)?;
    let gas_flag = consume_gas(context, &start_block, gas_cost::SDIV)?;

    let ok_flag = start_block
        .append_operation(arith::andi(stack_size_flag, gas_flag, location))
        .result(0)?
        .into();

    let ok_block = region.append_block(Block::new(&[]));

    start_block.append_operation(cf::cond_br(
        context,
        ok_flag,
        &ok_block,
        &op_ctx.revert_block,
        &[],
        &[],
        location,
    ));

    let num = stack_pop(context, &ok_block)?;
    let den = stack_pop(context, &ok_block)?;
    let den_is_zero = check_if_zero(context, &ok_block, &den)?;
    let den_zero_bloq = region.append_block(Block::new(&[]));
    let den_not_zero_bloq = region.append_block(Block::new(&[]));
    let return_block = region.append_block(Block::new(&[]));

    // Denominator is zero path
    let zero_value = constant_value_from_i64(context, &den_zero_bloq, 0i64)?;
    stack_push(context, &den_zero_bloq, zero_value)?;
    den_zero_bloq.append_operation(cf::br(&return_block, &[], location));

    // Denominator is not zero path
    let result = den_not_zero_bloq
        .append_operation(ods::llvm::sdiv(context, num, den, location).into())
        .result(0)?
        .into();

    stack_push(context, &den_not_zero_bloq, result)?;
    den_not_zero_bloq.append_operation(cf::br(&return_block, &[], location));

    // Branch to den_zero if den_is_zero == true; else branch to den_not_zero
    ok_block.append_operation(cf::cond_br(
        context,
        den_is_zero,
        &den_zero_bloq,
        &den_not_zero_bloq,
        &[],
        &[],
        location,
    ));

    Ok((start_block, return_block))
}

fn codegen_mul<'c, 'r>(
    op_ctx: &mut OperationCtx<'c>,
    region: &'r Region<'c>,
) -> Result<(BlockRef<'c, 'r>, BlockRef<'c, 'r>), CodegenError> {
    let start_block = region.append_block(Block::new(&[]));
    let context = &op_ctx.mlir_context;
    let location = Location::unknown(context);

    // Check there's enough elements in stack
    let stack_size_flag = check_stack_has_at_least(context, &start_block, 2)?;
    // Check there's enough gas to compute the operation
    let gas_flag = consume_gas(context, &start_block, gas_cost::MUL)?;

    let ok_flag = start_block
        .append_operation(arith::andi(stack_size_flag, gas_flag, location))
        .result(0)?
        .into();

    let ok_block = region.append_block(Block::new(&[]));

    start_block.append_operation(cf::cond_br(
        context,
        ok_flag,
        &ok_block,
        &op_ctx.revert_block,
        &[],
        &[],
        location,
    ));

    let lhs = stack_pop(context, &ok_block)?;
    let rhs = stack_pop(context, &ok_block)?;

    let result = ok_block
        .append_operation(arith::muli(lhs, rhs, location))
        .result(0)?
        .into();

    stack_push(context, &ok_block, result)?;

    Ok((start_block, ok_block))
}

fn codegen_mod<'c, 'r>(
    op_ctx: &mut OperationCtx<'c>,
    region: &'r Region<'c>,
) -> Result<(BlockRef<'c, 'r>, BlockRef<'c, 'r>), CodegenError> {
    let start_block = region.append_block(Block::new(&[]));
    let context = &op_ctx.mlir_context;
    let location = Location::unknown(context);

    // Check there's enough elements in stack
    let flag = check_stack_has_at_least(context, &start_block, 2)?;
    let gas_flag = consume_gas(context, &start_block, gas_cost::MOD)?;
    let condition = start_block
        .append_operation(arith::andi(gas_flag, flag, location))
        .result(0)?
        .into();

    let ok_block = region.append_block(Block::new(&[]));

    start_block.append_operation(cf::cond_br(
        context,
        condition,
        &ok_block,
        &op_ctx.revert_block,
        &[],
        &[],
        location,
    ));

    let num = stack_pop(context, &ok_block)?;
    let den = stack_pop(context, &ok_block)?;

    let den_is_zero = check_if_zero(context, &ok_block, &den)?;
    let den_zero_bloq = region.append_block(Block::new(&[]));
    let den_not_zero_bloq = region.append_block(Block::new(&[]));
    let return_block = region.append_block(Block::new(&[]));

    let constant_value = den_zero_bloq
        .append_operation(arith::constant(
            context,
            integer_constant_from_i64(context, 0i64).into(),
            location,
        ))
        .result(0)?
        .into();

    stack_push(context, &den_zero_bloq, constant_value)?;

    den_zero_bloq.append_operation(cf::br(&return_block, &[], location));

    let mod_result = den_not_zero_bloq
        .append_operation(arith::remui(num, den, location))
        .result(0)?
        .into();

    stack_push(context, &den_not_zero_bloq, mod_result)?;

    den_not_zero_bloq.append_operation(cf::br(&return_block, &[], location));

    ok_block.append_operation(cf::cond_br(
        context,
        den_is_zero,
        &den_zero_bloq,
        &den_not_zero_bloq,
        &[],
        &[],
        location,
    ));

    Ok((start_block, return_block))
}

fn codegen_smod<'c, 'r>(
    op_ctx: &mut OperationCtx<'c>,
    region: &'r Region<'c>,
) -> Result<(BlockRef<'c, 'r>, BlockRef<'c, 'r>), CodegenError> {
    let start_block = region.append_block(Block::new(&[]));
    let context = &op_ctx.mlir_context;
    let location = Location::unknown(context);

    // Check there's enough elements in stack
    let flag = check_stack_has_at_least(context, &start_block, 2)?;
    let gas_flag = consume_gas(context, &start_block, gas_cost::SMOD)?;
    let condition = start_block
        .append_operation(arith::andi(gas_flag, flag, location))
        .result(0)?
        .into();

    let ok_block = region.append_block(Block::new(&[]));

    start_block.append_operation(cf::cond_br(
        context,
        condition,
        &ok_block,
        &op_ctx.revert_block,
        &[],
        &[],
        location,
    ));

    let num = stack_pop(context, &ok_block)?;
    let den = stack_pop(context, &ok_block)?;

    let den_is_zero = check_if_zero(context, &ok_block, &den)?;
    let den_zero_bloq = region.append_block(Block::new(&[]));
    let den_not_zero_bloq = region.append_block(Block::new(&[]));
    let return_block = region.append_block(Block::new(&[]));

    let constant_value = den_zero_bloq
        .append_operation(arith::constant(
            context,
            integer_constant_from_i64(context, 0i64).into(),
            location,
        ))
        .result(0)?
        .into();

    stack_push(context, &den_zero_bloq, constant_value)?;

    den_zero_bloq.append_operation(cf::br(&return_block, &[], location));

    let mod_result = den_not_zero_bloq
        .append_operation(ods::llvm::srem(context, num, den, location).into())
        .result(0)?
        .into();

    stack_push(context, &den_not_zero_bloq, mod_result)?;

    den_not_zero_bloq.append_operation(cf::br(&return_block, &[], location));

    ok_block.append_operation(cf::cond_br(
        context,
        den_is_zero,
        &den_zero_bloq,
        &den_not_zero_bloq,
        &[],
        &[],
        location,
    ));

    Ok((start_block, return_block))
}

fn codegen_addmod<'c, 'r>(
    op_ctx: &mut OperationCtx<'c>,
    region: &'r Region<'c>,
) -> Result<(BlockRef<'c, 'r>, BlockRef<'c, 'r>), CodegenError> {
    let start_block = region.append_block(Block::new(&[]));
    let context = &op_ctx.mlir_context;
    let location = Location::unknown(context);

    // Check there's enough elements in stack
    let flag = check_stack_has_at_least(context, &start_block, 3)?;
    let gas_flag = consume_gas(context, &start_block, gas_cost::ADDMOD)?;
    let condition = start_block
        .append_operation(arith::andi(gas_flag, flag, location))
        .result(0)?
        .into();

    let ok_block = region.append_block(Block::new(&[]));

    start_block.append_operation(cf::cond_br(
        context,
        condition,
        &ok_block,
        &op_ctx.revert_block,
        &[],
        &[],
        location,
    ));

    let a = stack_pop(context, &ok_block)?;
    let b = stack_pop(context, &ok_block)?;
    let den = stack_pop(context, &ok_block)?;

    let den_is_zero = check_if_zero(context, &ok_block, &den)?;
    let den_zero_bloq = region.append_block(Block::new(&[]));
    let den_not_zero_bloq = region.append_block(Block::new(&[]));
    let return_block = region.append_block(Block::new(&[]));

    let constant_value = den_zero_bloq
        .append_operation(arith::constant(
            context,
            integer_constant_from_i64(context, 0i64).into(),
            location,
        ))
        .result(0)?
        .into();

    stack_push(context, &den_zero_bloq, constant_value)?;

    den_zero_bloq.append_operation(cf::br(&return_block, &[], location));
    let uint256 = IntegerType::new(context, 256).into();
    let uint257 = IntegerType::new(context, 257).into();

    // extend the operands to 257 bits before the addition
    let extended_a = den_not_zero_bloq
        .append_operation(arith::extui(a, uint257, location))
        .result(0)?
        .into();
    let extended_b = den_not_zero_bloq
        .append_operation(arith::extui(b, uint257, location))
        .result(0)?
        .into();
    let extended_den = den_not_zero_bloq
        .append_operation(arith::extui(den, uint257, location))
        .result(0)?
        .into();
    let add_result = den_not_zero_bloq
        .append_operation(arith::addi(extended_a, extended_b, location))
        .result(0)?
        .into();
    let mod_result = den_not_zero_bloq
        .append_operation(arith::remui(add_result, extended_den, location))
        .result(0)?
        .into();
    let truncated_result = den_not_zero_bloq
        .append_operation(arith::trunci(mod_result, uint256, location))
        .result(0)?
        .into();

    stack_push(context, &den_not_zero_bloq, truncated_result)?;

    den_not_zero_bloq.append_operation(cf::br(&return_block, &[], location));

    ok_block.append_operation(cf::cond_br(
        context,
        den_is_zero,
        &den_zero_bloq,
        &den_not_zero_bloq,
        &[],
        &[],
        location,
    ));

    Ok((start_block, return_block))
}

fn codegen_mulmod<'c, 'r>(
    op_ctx: &mut OperationCtx<'c>,
    region: &'r Region<'c>,
) -> Result<(BlockRef<'c, 'r>, BlockRef<'c, 'r>), CodegenError> {
    let start_block = region.append_block(Block::new(&[]));
    let context = &op_ctx.mlir_context;
    let location = Location::unknown(context);

    // Check there's enough elements in stack
    let flag = check_stack_has_at_least(context, &start_block, 3)?;
    let gas_flag = consume_gas(context, &start_block, gas_cost::MULMOD)?;
    let condition = start_block
        .append_operation(arith::andi(gas_flag, flag, location))
        .result(0)?
        .into();

    let ok_block = region.append_block(Block::new(&[]));

    start_block.append_operation(cf::cond_br(
        context,
        condition,
        &ok_block,
        &op_ctx.revert_block,
        &[],
        &[],
        location,
    ));

    let a = stack_pop(context, &ok_block)?;
    let b = stack_pop(context, &ok_block)?;
    let den = stack_pop(context, &ok_block)?;

    let den_is_zero = check_if_zero(context, &ok_block, &den)?;
    let den_zero_bloq = region.append_block(Block::new(&[]));
    let den_not_zero_bloq = region.append_block(Block::new(&[]));
    let return_block = region.append_block(Block::new(&[]));

    let constant_value = den_zero_bloq
        .append_operation(arith::constant(
            context,
            integer_constant_from_i64(context, 0i64).into(),
            location,
        ))
        .result(0)?
        .into();

    stack_push(context, &den_zero_bloq, constant_value)?;

    den_zero_bloq.append_operation(cf::br(&return_block, &[], location));

    let uint256 = IntegerType::new(context, 256).into();
    let uint512 = IntegerType::new(context, 512).into();

    // extend the operands to 512 bits before the multiplication
    let extended_a = den_not_zero_bloq
        .append_operation(arith::extui(a, uint512, location))
        .result(0)?
        .into();
    let extended_b = den_not_zero_bloq
        .append_operation(arith::extui(b, uint512, location))
        .result(0)?
        .into();
    let extended_den = den_not_zero_bloq
        .append_operation(arith::extui(den, uint512, location))
        .result(0)?
        .into();

    let mul_result = den_not_zero_bloq
        .append_operation(arith::muli(extended_a, extended_b, location))
        .result(0)?
        .into();
    let mod_result = den_not_zero_bloq
        .append_operation(arith::remui(mul_result, extended_den, location))
        .result(0)?
        .into();
    let truncated_result = den_not_zero_bloq
        .append_operation(arith::trunci(mod_result, uint256, location))
        .result(0)?
        .into();

    stack_push(context, &den_not_zero_bloq, truncated_result)?;
    den_not_zero_bloq.append_operation(cf::br(&return_block, &[], location));
    ok_block.append_operation(cf::cond_br(
        context,
        den_is_zero,
        &den_zero_bloq,
        &den_not_zero_bloq,
        &[],
        &[],
        location,
    ));
    Ok((start_block, return_block))
}

fn codegen_xor<'c, 'r>(
    op_ctx: &mut OperationCtx<'c>,
    region: &'r Region<'c>,
) -> Result<(BlockRef<'c, 'r>, BlockRef<'c, 'r>), CodegenError> {
    let start_block = region.append_block(Block::new(&[]));
    let context = &op_ctx.mlir_context;
    let location = Location::unknown(context);

    // Check there's enough elements in stack
    let flag = check_stack_has_at_least(context, &start_block, 2)?;

    let gas_flag = consume_gas(context, &start_block, gas_cost::XOR)?;

    let condition = start_block
        .append_operation(arith::andi(gas_flag, flag, location))
        .result(0)?
        .into();

    let ok_block = region.append_block(Block::new(&[]));

    start_block.append_operation(cf::cond_br(
        context,
        condition,
        &ok_block,
        &op_ctx.revert_block,
        &[],
        &[],
        location,
    ));

    let lhs = stack_pop(context, &ok_block)?;
    let rhs = stack_pop(context, &ok_block)?;

    let result = ok_block
        .append_operation(arith::xori(lhs, rhs, location))
        .result(0)?
        .into();

    stack_push(context, &ok_block, result)?;

    Ok((start_block, ok_block))
}

fn codegen_shr<'c, 'r>(
    op_ctx: &mut OperationCtx<'c>,
    region: &'r Region<'c>,
) -> Result<(BlockRef<'c, 'r>, BlockRef<'c, 'r>), CodegenError> {
    let start_block = region.append_block(Block::new(&[]));
    let context = &op_ctx.mlir_context;
    let location = Location::unknown(context);
    let uint256 = IntegerType::new(context, 256);

    // Check there's enough elements in stack
    let mut flag = check_stack_has_at_least(context, &start_block, 2)?;

    let gas_flag = consume_gas(context, &start_block, 3)?;

    let condition = start_block
        .append_operation(arith::andi(gas_flag, flag, location))
        .result(0)?
        .into();

    let ok_block = region.append_block(Block::new(&[]));

    start_block.append_operation(cf::cond_br(
        context,
        condition,
        &ok_block,
        &op_ctx.revert_block,
        &[],
        &[],
        location,
    ));

    let shift = stack_pop(context, &ok_block)?;
    let value = stack_pop(context, &ok_block)?;

    let value_255 = ok_block
        .append_operation(arith::constant(
            context,
            IntegerAttribute::new(uint256.into(), 255_i64).into(),
            location,
        ))
        .result(0)?
        .into();

    flag = compare_values(context, &ok_block, CmpiPredicate::Ult, shift, value_255)?;

    let ok_ok_block = region.append_block(Block::new(&[]));
    let altv_block = region.append_block(Block::new(&[]));
    // to unify the blocks after the branching
    let empty_block = region.append_block(Block::new(&[]));

    ok_block.append_operation(cf::cond_br(
        context,
        flag,
        &ok_ok_block,
        &altv_block,
        &[],
        &[],
        location,
    ));

    // if shift is less than 255
    let result = ok_ok_block
        .append_operation(arith::shrui(value, shift, location))
        .result(0)?
        .into();

    stack_push(context, &ok_ok_block, result)?;

    ok_ok_block.append_operation(cf::br(&empty_block, &[], location));

    // if shift is greater than 255
    let result = altv_block
        .append_operation(arith::constant(
            context,
            IntegerAttribute::new(uint256.into(), 0_i64).into(),
            location,
        ))
        .result(0)?
        .into();

    stack_push(context, &altv_block, result)?;

    altv_block.append_operation(cf::br(&empty_block, &[], location));

    Ok((start_block, empty_block))
}

fn codegen_shl<'c, 'r>(
    op_ctx: &mut OperationCtx<'c>,
    region: &'r Region<'c>,
) -> Result<(BlockRef<'c, 'r>, BlockRef<'c, 'r>), CodegenError> {
    let start_block = region.append_block(Block::new(&[]));
    let context = &op_ctx.mlir_context;
    let location = Location::unknown(context);
    let uint256 = IntegerType::new(context, 256);

    // Check there's enough elements in stack
    let mut flag = check_stack_has_at_least(context, &start_block, 2)?;

    let gas_flag = consume_gas(context, &start_block, gas_cost::SHL)?;

    let condition = start_block
        .append_operation(arith::andi(gas_flag, flag, location))
        .result(0)?
        .into();

    let ok_block = region.append_block(Block::new(&[]));

    start_block.append_operation(cf::cond_br(
        context,
        condition,
        &ok_block,
        &op_ctx.revert_block,
        &[],
        &[],
        location,
    ));

    let shift = stack_pop(context, &ok_block)?;
    let value = stack_pop(context, &ok_block)?;

    let value_255 = ok_block
        .append_operation(arith::constant(
            context,
            IntegerAttribute::new(uint256.into(), 255_i64).into(),
            location,
        ))
        .result(0)?
        .into();

    flag = compare_values(context, &ok_block, CmpiPredicate::Ult, shift, value_255)?;

    let ok_ok_block = region.append_block(Block::new(&[]));
    let altv_block = region.append_block(Block::new(&[]));
    // to unify the blocks after the branching
    let empty_block = region.append_block(Block::new(&[]));

    ok_block.append_operation(cf::cond_br(
        context,
        flag,
        &ok_ok_block,
        &altv_block,
        &[],
        &[],
        location,
    ));

    // if shift is less than 255
    let result = ok_ok_block
        .append_operation(arith::shli(value, shift, location))
        .result(0)?
        .into();

    stack_push(context, &ok_ok_block, result)?;

    ok_ok_block.append_operation(cf::br(&empty_block, &[], location));

    // if shift is greater than 255
    let result = altv_block
        .append_operation(arith::constant(
            context,
            IntegerAttribute::new(uint256.into(), 0_i64).into(),
            location,
        ))
        .result(0)?
        .into();

    stack_push(context, &altv_block, result)?;

    altv_block.append_operation(cf::br(&empty_block, &[], location));

    Ok((start_block, empty_block))
}

fn codegen_number<'c, 'r>(
    op_ctx: &mut OperationCtx<'c>,
    region: &'r Region<'c>,
) -> Result<(BlockRef<'c, 'r>, BlockRef<'c, 'r>), CodegenError> {
    let start_block = region.append_block(Block::new(&[]));
    let context = &op_ctx.mlir_context;
    let location = Location::unknown(context);

    // Check there's enough space for 1 element in stack
    let stack_flag = check_stack_has_space_for(context, &start_block, 1)?;

    let gas_flag = consume_gas(context, &start_block, gas_cost::NUMBER)?;

    let condition = start_block
        .append_operation(arith::andi(gas_flag, stack_flag, location))
        .result(0)?
        .into();

    let ok_block = region.append_block(Block::new(&[]));

    start_block.append_operation(cf::cond_br(
        context,
        condition,
        &ok_block,
        &op_ctx.revert_block,
        &[],
        &[],
        location,
    ));

    let block_number = get_block_number(op_ctx, &ok_block)?;

    stack_push(context, &ok_block, block_number)?;

    Ok((start_block, ok_block))
}

fn codegen_pop<'c, 'r>(
    op_ctx: &mut OperationCtx<'c>,
    region: &'r Region<'c>,
) -> Result<(BlockRef<'c, 'r>, BlockRef<'c, 'r>), CodegenError> {
    let start_block = region.append_block(Block::new(&[]));
    let context = &op_ctx.mlir_context;
    let location = Location::unknown(context);

    // Check there's at least 1 element in stack
    let flag = check_stack_has_at_least(context, &start_block, 1)?;

    let gas_flag = consume_gas(context, &start_block, gas_cost::POP)?;

    let condition = start_block
        .append_operation(arith::andi(gas_flag, flag, location))
        .result(0)?
        .into();

    let ok_block = region.append_block(Block::new(&[]));

    start_block.append_operation(cf::cond_br(
        context,
        condition,
        &ok_block,
        &op_ctx.revert_block,
        &[],
        &[],
        location,
    ));

    stack_pop(context, &ok_block)?;

    Ok((start_block, ok_block))
}

fn codegen_mload<'c, 'r>(
    op_ctx: &mut OperationCtx<'c>,
    region: &'r Region<'c>,
) -> Result<(BlockRef<'c, 'r>, BlockRef<'c, 'r>), CodegenError> {
    let start_block = region.append_block(Block::new(&[]));
    let context = &op_ctx.mlir_context;
    let location = Location::unknown(context);
    let uint256 = IntegerType::new(context, 256);
    let uint32 = IntegerType::new(context, 32);
    let uint8 = IntegerType::new(context, 8);
    let ptr_type = pointer(context, 0);

    let stack_flag = check_stack_has_at_least(context, &start_block, 1)?;
    let ok_block = region.append_block(Block::new(&[]));

    start_block.append_operation(cf::cond_br(
        context,
        stack_flag,
        &ok_block,
        &op_ctx.revert_block,
        &[],
        &[],
        location,
    ));

    let offset = stack_pop(context, &ok_block)?;

    // Compute required memory size
    let offset = ok_block
        .append_operation(arith::trunci(offset, uint32.into(), location))
        .result(0)
        .unwrap()
        .into();
    let value_size = ok_block
        .append_operation(arith::constant(
            context,
            IntegerAttribute::new(uint32.into(), 32).into(),
            location,
        ))
        .result(0)?
        .into();
    let required_size = ok_block
        .append_operation(arith::addi(offset, value_size, location))
        .result(0)?
        .into();

    let memory_access_block = region.append_block(Block::new(&[]));

    extend_memory(
        op_ctx,
        &ok_block,
        &memory_access_block,
        region,
        required_size,
        gas_cost::MLOAD,
    )?;

    // Memory access
    let memory_ptr_ptr = memory_access_block
        .append_operation(llvm_mlir::addressof(
            context,
            MEMORY_PTR_GLOBAL,
            ptr_type,
            location,
        ))
        .result(0)?;

    let memory_ptr = memory_access_block
        .append_operation(llvm::load(
            context,
            memory_ptr_ptr.into(),
            ptr_type,
            location,
            LoadStoreOptions::default(),
        ))
        .result(0)?
        .into();

    let memory_destination = memory_access_block
        .append_operation(llvm::get_element_ptr_dynamic(
            context,
            memory_ptr,
            &[offset],
            uint8.into(),
            ptr_type,
            location,
        ))
        .result(0)?
        .into();

    let read_value = memory_access_block
        .append_operation(llvm::load(
            context,
            memory_destination,
            uint256.into(),
            location,
            LoadStoreOptions::new()
                .align(IntegerAttribute::new(IntegerType::new(context, 64).into(), 1).into()),
        ))
        .result(0)?
        .into();

    // check system endianness before pushing the value
    let read_value = if cfg!(target_endian = "little") {
        // if the system is little endian, we convert the value to big endian
        memory_access_block
            .append_operation(llvm::intr_bswap(read_value, uint256.into(), location))
            .result(0)?
            .into()
    } else {
        // if the system is big endian, there is no need to convert the value
        read_value
    };

    stack_push(context, &memory_access_block, read_value)?;

    Ok((start_block, memory_access_block))
}

fn codegen_sload<'c, 'r>(
    op_ctx: &mut OperationCtx<'c>,
    region: &'r Region<'c>,
) -> Result<(BlockRef<'c, 'r>, BlockRef<'c, 'r>), CodegenError> {
    let start_block = region.append_block(Block::new(&[]));
    let context = &op_ctx.mlir_context;
    let location = Location::unknown(context);
    let uint256 = IntegerType::new(context, 256);
    let ptr_type = pointer(context, 0);
    let pointer_size = start_block
        .append_operation(arith::constant(
            context,
            IntegerAttribute::new(uint256.into(), 1_i64).into(),
            location,
        ))
        .result(0)?
        .into();

    // Check there's enough elements in the stack
    let flag = check_stack_has_at_least(context, &start_block, 1)?;
    // Check there's enough gas
    let gas_flag = consume_gas(context, &start_block, gas_cost::SLOAD)?;

    let condition = start_block
        .append_operation(arith::andi(gas_flag, flag, location))
        .result(0)?
        .into();

    let ok_block = region.append_block(Block::new(&[]));

    start_block.append_operation(cf::cond_br(
        context,
        condition,
        &ok_block,
        &op_ctx.revert_block,
        &[],
        &[],
        location,
    ));

    let key = stack_pop(context, &ok_block)?;

    // get the address of the key parameter
    let key_ptr = ok_block
        .append_operation(llvm::alloca(
            context,
            pointer_size,
            ptr_type,
            location,
            AllocaOptions::new().elem_type(Some(TypeAttribute::new(uint256.into()))),
        ))
        .result(0)?
        .into();

    let res = ok_block.append_operation(llvm::store(
        context,
        key,
        key_ptr,
        location,
        LoadStoreOptions::default(),
    ));
    assert!(res.verify());

    // get the address of the key parameter
    let read_value_ptr = ok_block
        .append_operation(llvm::alloca(
            context,
            pointer_size,
            ptr_type,
            location,
            AllocaOptions::new().elem_type(Some(TypeAttribute::new(uint256.into()))),
        ))
        .result(0)?
        .into();

    // storage_read_syscall returns a pointer to the value
    op_ctx.storage_read_syscall(&ok_block, key_ptr, read_value_ptr, location);

    // get the value from the pointer
    let read_value = ok_block
        .append_operation(llvm::load(
            context,
            read_value_ptr,
            IntegerType::new(context, 256).into(),
            location,
            LoadStoreOptions::default(),
        ))
        .result(0)?
        .into();

    stack_push(context, &ok_block, read_value)?;

    Ok((start_block, ok_block))
}

fn codegen_codesize<'c, 'r>(
    op_ctx: &mut OperationCtx<'c>,
    region: &'r Region<'c>,
) -> Result<(BlockRef<'c, 'r>, BlockRef<'c, 'r>), CodegenError> {
    let start_block = region.append_block(Block::new(&[]));
    let context = &op_ctx.mlir_context;
    let location = Location::unknown(context);
    let uint256 = IntegerType::new(context, 256);

    // Check there's stack overflow
    let stack_flag = check_stack_has_space_for(context, &start_block, 1)?;
    // Check there's enough gas
    let gas_flag = consume_gas(context, &start_block, gas_cost::CODESIZE)?;

    let condition = start_block
        .append_operation(arith::andi(gas_flag, stack_flag, location))
        .result(0)?
        .into();

    let ok_block = region.append_block(Block::new(&[]));

    start_block.append_operation(cf::cond_br(
        context,
        condition,
        &ok_block,
        &op_ctx.revert_block,
        &[],
        &[],
        location,
    ));

    let codesize = ok_block
        .append_operation(arith::constant(
            context,
            IntegerAttribute::new(uint256.into(), op_ctx.program.code_size as i64).into(),
            location,
        ))
        .result(0)?
        .into();

    stack_push(context, &ok_block, codesize)?;

    Ok((start_block, ok_block))
}

fn codegen_sar<'c, 'r>(
    op_ctx: &mut OperationCtx<'c>,
    region: &'r Region<'c>,
) -> Result<(BlockRef<'c, 'r>, BlockRef<'c, 'r>), CodegenError> {
    let start_block = region.append_block(Block::new(&[]));
    let context = &op_ctx.mlir_context;
    let location = Location::unknown(context);

    // Check there's enough elements in stack
    let flag = check_stack_has_at_least(context, &start_block, 2)?;
    // Check there's enough gas
    let gas_flag = consume_gas(context, &start_block, gas_cost::SAR)?;

    let condition = start_block
        .append_operation(arith::andi(gas_flag, flag, location))
        .result(0)?
        .into();

    let ok_block = region.append_block(Block::new(&[]));

    start_block.append_operation(cf::cond_br(
        context,
        condition,
        &ok_block,
        &op_ctx.revert_block,
        &[],
        &[],
        location,
    ));

    let shift = stack_pop(context, &ok_block)?;
    let value = stack_pop(context, &ok_block)?;

    // max_shift = 255
    let max_shift = ok_block
        .append_operation(arith::constant(
            context,
            integer_constant_from_i64(context, 255).into(),
            location,
        ))
        .result(0)?
        .into();

    // if shift > 255  then after applying the `shrsi` operation the result will be poisoned
    // to avoid the poisoning we set shift = min(shift, 255)
    let shift = ok_block
        .append_operation(arith::minui(shift, max_shift, location))
        .result(0)?
        .into();

    let result = ok_block
        .append_operation(arith::shrsi(value, shift, location))
        .result(0)?
        .into();

    stack_push(context, &ok_block, result)?;

    Ok((start_block, ok_block))
}

fn codegen_byte<'c, 'r>(
    op_ctx: &mut OperationCtx<'c>,
    region: &'r Region<'c>,
) -> Result<(BlockRef<'c, 'r>, BlockRef<'c, 'r>), CodegenError> {
    let start_block = region.append_block(Block::new(&[]));
    let context = &op_ctx.mlir_context;
    let location = Location::unknown(context);

    // Check there's enough elements in stack
    let flag = check_stack_has_at_least(context, &start_block, 2)?;
    // Check there's enough gas
    let gas_flag = consume_gas(context, &start_block, gas_cost::BYTE)?;

    let condition = start_block
        .append_operation(arith::andi(gas_flag, flag, location))
        .result(0)?
        .into();

    let ok_block = region.append_block(Block::new(&[]));

    // in out_of_bounds_block a 0 is pushed to the stack
    let out_of_bounds_block = region.append_block(Block::new(&[]));

    // in offset_ok_block the byte operation is performed
    let offset_ok_block = region.append_block(Block::new(&[]));

    let end_block = region.append_block(Block::new(&[]));

    start_block.append_operation(cf::cond_br(
        context,
        condition,
        &ok_block,
        &op_ctx.revert_block,
        &[],
        &[],
        location,
    ));

    let offset = stack_pop(context, &ok_block)?;
    let value = stack_pop(context, &ok_block)?;

    const BITS_PER_BYTE: u8 = 8;
    const MAX_SHIFT: u8 = 31;

    let constant_bits_per_byte = constant_value_from_i64(context, &ok_block, BITS_PER_BYTE as i64)?;
    let constant_max_shift_in_bits =
        constant_value_from_i64(context, &ok_block, (MAX_SHIFT * BITS_PER_BYTE) as i64)?;

    let offset_in_bits = ok_block
        .append_operation(arith::muli(offset, constant_bits_per_byte, location))
        .result(0)?
        .into();

    // compare  offset > max_shift?
    let is_offset_out_of_bounds = ok_block
        .append_operation(arith::cmpi(
            context,
            arith::CmpiPredicate::Ugt,
            offset_in_bits,
            constant_max_shift_in_bits,
            location,
        ))
        .result(0)?
        .into();

    // if offset > max_shift => branch to out_of_bounds_block
    // else => branch to offset_ok_block
    ok_block.append_operation(cf::cond_br(
        context,
        is_offset_out_of_bounds,
        &out_of_bounds_block,
        &offset_ok_block,
        &[],
        &[],
        location,
    ));

    let zero_constant_value = constant_value_from_i64(context, &out_of_bounds_block, 0_i64)?;

    // push zero to the stack
    stack_push(context, &out_of_bounds_block, zero_constant_value)?;

    out_of_bounds_block.append_operation(cf::br(&end_block, &[], location));

    // the idea is to use a right shift to place the byte in the right-most side
    // and then apply a bitwise AND with a 0xFF mask
    //
    // for example, if we want to extract the 0xFF byte in the following value
    // (for simplicity the value has fewer bytes than it has in reality)
    //
    // value = 0xAABBCCDDFFAABBCC
    //                   ^^
    //              desired byte
    //
    // we can shift the value to the right
    //
    // value = 0xAABBCCDDFFAABBCC -> 0x000000AABBCCDDFF
    //                   ^^                          ^^
    // and then apply the bitwise AND it to the right to remove the right-side bytes
    //
    //  value = 0x000000AABBCCDDFF
    //          AND
    //  mask  = 0x00000000000000FF
    //------------------------------
    // result = 0x00000000000000FF

    // compute how many bits the value has to be shifted
    // shift_right_in_bits = max_shift - offset
    let shift_right_in_bits = offset_ok_block
        .append_operation(arith::subi(
            constant_max_shift_in_bits,
            offset_in_bits,
            location,
        ))
        .result(0)?
        .into();

    // shift the value to the right
    let shifted_right_value = offset_ok_block
        .append_operation(arith::shrui(value, shift_right_in_bits, location))
        .result(0)?
        .into();

    let mask = offset_ok_block
        .append_operation(arith::constant(
            context,
            integer_constant_from_i64(context, 0xff).into(),
            location,
        ))
        .result(0)?
        .into();

    // compute (value AND mask)
    let result = offset_ok_block
        .append_operation(arith::andi(shifted_right_value, mask, location))
        .result(0)?
        .into();

    stack_push(context, &offset_ok_block, result)?;

    offset_ok_block.append_operation(cf::br(&end_block, &[], location));

    Ok((start_block, end_block))
}

fn codegen_jumpdest<'c>(
    op_ctx: &mut OperationCtx<'c>,
    region: &'c Region<'c>,
    pc: usize,
) -> Result<(BlockRef<'c, 'c>, BlockRef<'c, 'c>), CodegenError> {
    let landing_block = region.append_block(Block::new(&[]));
    let context = &op_ctx.mlir_context;
    let location = Location::unknown(context);

    // Check there's enough gas to compute the operation
    let gas_flag = consume_gas(context, &landing_block, gas_cost::JUMPDEST)?;

    let ok_block = region.append_block(Block::new(&[]));

    landing_block.append_operation(cf::cond_br(
        context,
        gas_flag,
        &ok_block,
        &op_ctx.revert_block,
        &[],
        &[],
        location,
    ));

    // Register jumpdest block in context
    op_ctx.register_jump_destination(pc, landing_block);

    Ok((landing_block, ok_block))
}

fn codegen_jumpi<'c, 'r: 'c>(
    op_ctx: &mut OperationCtx<'c>,
    region: &'r Region<'c>,
) -> Result<(BlockRef<'c, 'r>, BlockRef<'c, 'r>), CodegenError> {
    let start_block = region.append_block(Block::new(&[]));
    let context = &op_ctx.mlir_context;
    let location = Location::unknown(context);

    // Check there's enough elements in stack
    let flag = check_stack_has_at_least(context, &start_block, 2)?;
    // Check there's enough gas
    let gas_flag = consume_gas(context, &start_block, gas_cost::JUMPI)?;

    let ok_block = region.append_block(Block::new(&[]));

    let condition = start_block
        .append_operation(arith::andi(gas_flag, flag, location))
        .result(0)?
        .into();

    start_block.append_operation(cf::cond_br(
        context,
        condition,
        &ok_block,
        &op_ctx.revert_block,
        &[],
        &[],
        location,
    ));

    let pc = stack_pop(context, &ok_block)?;
    let condition = stack_pop(context, &ok_block)?;

    let false_block = region.append_block(Block::new(&[]));

    let zero = ok_block
        .append_operation(arith::constant(
            context,
            integer_constant_from_i64(context, 0i64).into(),
            location,
        ))
        .result(0)?
        .into();

    // compare  condition != 0  to convert condition from u256 to 1-bit signless integer
    let condition = ok_block
        .append_operation(arith::cmpi(
            context,
            arith::CmpiPredicate::Ne,
            condition,
            zero,
            location,
        ))
        .result(0)?;

    ok_block.append_operation(cf::cond_br(
        context,
        condition.into(),
        &op_ctx.jumptable_block,
        &false_block,
        &[pc],
        &[],
        location,
    ));

    Ok((start_block, false_block))
}

fn codegen_jump<'c, 'r: 'c>(
    op_ctx: &mut OperationCtx<'c>,
    region: &'r Region<'c>,
) -> Result<(BlockRef<'c, 'r>, BlockRef<'c, 'r>), CodegenError> {
    // it reverts if Counter offset is not a JUMPDEST.
    // The error is generated even if the JUMP would not have been done

    let start_block = region.append_block(Block::new(&[]));
    let context = &op_ctx.mlir_context;
    let location = Location::unknown(context);

    // Check there's enough elements in stack
    let flag = check_stack_has_at_least(context, &start_block, 1)?;
    // Check there's enough gas
    let gas_flag = consume_gas(context, &start_block, gas_cost::JUMP)?;

    let ok_block = region.append_block(Block::new(&[]));

    let condition = start_block
        .append_operation(arith::andi(gas_flag, flag, location))
        .result(0)?
        .into();

    start_block.append_operation(cf::cond_br(
        context,
        condition,
        &ok_block,
        &op_ctx.revert_block,
        &[],
        &[],
        location,
    ));

    let pc = stack_pop(context, &ok_block)?;

    // appends operation to ok_block to jump to the `jump table block``
    // in the jump table block the pc is checked and if its ok
    // then it jumps to the block associated with that pc
    op_ctx.add_jump_op(ok_block, pc, location);

    // TODO: we are creating an empty block that won't ever be reached
    // probably there's a better way to do this
    let empty_block = region.append_block(Block::new(&[]));
    Ok((start_block, empty_block))
}

fn codegen_pc<'c>(
    op_ctx: &mut OperationCtx<'c>,
    region: &'c Region<'c>,
    pc: usize,
) -> Result<(BlockRef<'c, 'c>, BlockRef<'c, 'c>), CodegenError> {
    let start_block = region.append_block(Block::new(&[]));
    let context = &op_ctx.mlir_context;
    let location = Location::unknown(context);

    let stack_size_flag = check_stack_has_space_for(context, &start_block, 1)?;
    let gas_flag = consume_gas(context, &start_block, gas_cost::PC)?;

    let ok_flag = start_block
        .append_operation(arith::andi(stack_size_flag, gas_flag, location))
        .result(0)?
        .into();

    let ok_block = region.append_block(Block::new(&[]));

    start_block.append_operation(cf::cond_br(
        context,
        ok_flag,
        &ok_block,
        &op_ctx.revert_block,
        &[],
        &[],
        location,
    ));

    let pc_value = ok_block
        .append_operation(arith::constant(
            context,
            integer_constant_from_i64(context, pc as i64).into(),
            location,
        ))
        .result(0)?
        .into();

    stack_push(context, &ok_block, pc_value)?;

    Ok((start_block, ok_block))
}

fn codegen_msize<'c>(
    op_ctx: &mut OperationCtx<'c>,
    region: &'c Region<'c>,
) -> Result<(BlockRef<'c, 'c>, BlockRef<'c, 'c>), CodegenError> {
    let start_block = region.append_block(Block::new(&[]));
    let context = op_ctx.mlir_context;
    let location = Location::unknown(context);

    let ptr_type = pointer(context, 0);
    let uint32 = IntegerType::new(context, 32).into();
    let uint256 = IntegerType::new(context, 256).into();

    let stack_flag = check_stack_has_space_for(context, &start_block, 1)?;
    let gas_flag = consume_gas(context, &start_block, gas_cost::MSIZE)?;

    let condition = start_block
        .append_operation(arith::andi(gas_flag, stack_flag, location))
        .result(0)?
        .into();

    let ok_block = region.append_block(Block::new(&[]));

    start_block.append_operation(cf::cond_br(
        context,
        condition,
        &ok_block,
        &op_ctx.revert_block,
        &[],
        &[],
        location,
    ));

    // Get address of memory size global
    let memory_ptr = ok_block
        .append_operation(llvm_mlir::addressof(
            context,
            MEMORY_SIZE_GLOBAL,
            ptr_type,
            location,
        ))
        .result(0)?;

    // Load memory size
    let memory_size = ok_block
        .append_operation(llvm::load(
            context,
            memory_ptr.into(),
            uint32,
            location,
            LoadStoreOptions::default(),
        ))
        .result(0)?
        .into();

    let memory_size_extended = ok_block
        .append_operation(arith::extui(memory_size, uint256, location))
        .result(0)?
        .into();

    stack_push(context, &ok_block, memory_size_extended)?;

    Ok((start_block, ok_block))
}

fn codegen_return<'c>(
    op_ctx: &mut OperationCtx<'c>,
    region: &'c Region<'c>,
) -> Result<(BlockRef<'c, 'c>, BlockRef<'c, 'c>), CodegenError> {
    let context = op_ctx.mlir_context;
    let location = Location::unknown(context);

    let start_block = region.append_block(Block::new(&[]));
    let ok_block = region.append_block(Block::new(&[]));

    let flag = check_stack_has_at_least(context, &start_block, 2)?;

    start_block.append_operation(cf::cond_br(
        context,
        flag,
        &ok_block,
        &op_ctx.revert_block,
        &[],
        &[],
        location,
    ));

    return_result_from_stack(op_ctx, region, &ok_block, ExitStatusCode::Return, location)?;

    let empty_block = region.append_block(Block::new(&[]));

    Ok((start_block, empty_block))
}

// Stop the current context execution, revert the state changes
// (see STATICCALL for a list of state changing opcodes) and
// return the unused gas to the caller. It also reverts the gas refund to i
// ts value before the current context. If the execution is stopped with REVERT,
// the value 0 is put on the stack of the calling context, which continues to execute normally.
// The return data of the calling context is set as the given
// chunk of memory of this context.
fn codegen_revert<'c>(
    op_ctx: &mut OperationCtx<'c>,
    region: &'c Region<'c>,
) -> Result<(BlockRef<'c, 'c>, BlockRef<'c, 'c>), CodegenError> {
    let context = op_ctx.mlir_context;
    let location = Location::unknown(context);

    let start_block = region.append_block(Block::new(&[]));
    let ok_block = region.append_block(Block::new(&[]));

    let flag = check_stack_has_at_least(context, &start_block, 2)?;

    start_block.append_operation(cf::cond_br(
        context,
        flag,
        &ok_block,
        &op_ctx.revert_block,
        &[],
        &[],
        location,
    ));

    return_result_from_stack(op_ctx, region, &ok_block, ExitStatusCode::Revert, location)?;

    let empty_block = region.append_block(Block::new(&[]));

    Ok((start_block, empty_block))
}

fn codegen_stop<'c, 'r>(
    op_ctx: &mut OperationCtx<'c>,
    region: &'r Region<'c>,
) -> Result<(BlockRef<'c, 'r>, BlockRef<'c, 'r>), CodegenError> {
    let start_block = region.append_block(Block::new(&[]));
    let context = &op_ctx.mlir_context;
    let location = Location::unknown(context);

    return_empty_result(op_ctx, &start_block, ExitStatusCode::Stop, location)?;

    let empty_block = region.append_block(Block::new(&[]));

    Ok((start_block, empty_block))
}

fn codegen_signextend<'c, 'r>(
    op_ctx: &mut OperationCtx<'c>,
    region: &'r Region<'c>,
) -> Result<(BlockRef<'c, 'r>, BlockRef<'c, 'r>), CodegenError> {
    let start_block = region.append_block(Block::new(&[]));
    let context = &op_ctx.mlir_context;
    let location = Location::unknown(context);

    // Check there's enough elements in stack
    let stack_size_flag = check_stack_has_at_least(context, &start_block, 2)?;
    let gas_flag = consume_gas(context, &start_block, gas_cost::SIGNEXTEND)?;

    // Check there's enough gas to perform the operation
    let ok_flag = start_block
        .append_operation(arith::andi(stack_size_flag, gas_flag, location))
        .result(0)?
        .into();

    let ok_block = region.append_block(Block::new(&[]));

    start_block.append_operation(cf::cond_br(
        context,
        ok_flag,
        &ok_block,
        &op_ctx.revert_block,
        &[],
        &[],
        location,
    ));

    let byte_size = stack_pop(context, &ok_block)?;
    let value_to_extend = stack_pop(context, &ok_block)?;

    // Constant definition
    let max_byte_size = constant_value_from_i64(context, &ok_block, 31)?;
    let bits_per_byte = constant_value_from_i64(context, &ok_block, 8)?;
    let sign_bit_position_on_byte = constant_value_from_i64(context, &ok_block, 7)?;
    let max_bits = constant_value_from_i64(context, &ok_block, 255)?;

    // byte_size = min(max_byte_size, byte_size)
    let byte_size = ok_block
        .append_operation(arith::minui(byte_size, max_byte_size, location))
        .result(0)?
        .into();

    // bits_to_shift = max_bits - byte_size * bits_per_byte + sign_bit_position_on_byte
    let byte_number_in_bits = ok_block
        .append_operation(arith::muli(byte_size, bits_per_byte, location))
        .result(0)?
        .into();

    let value_size_in_bits = ok_block
        .append_operation(arith::addi(
            byte_number_in_bits,
            sign_bit_position_on_byte,
            location,
        ))
        .result(0)?
        .into();

    let bits_to_shift = ok_block
        .append_operation(arith::subi(max_bits, value_size_in_bits, location))
        .result(0)?
        .into();

    // value_to_extend << bits_to_shift
    let left_shifted_value = ok_block
        .append_operation(ods::llvm::shl(context, value_to_extend, bits_to_shift, location).into())
        .result(0)?
        .into();

    // value_to_extend >> bits_to_shift  (sign extended)
    let result = ok_block
        .append_operation(
            ods::llvm::ashr(context, left_shifted_value, bits_to_shift, location).into(),
        )
        .result(0)?
        .into();

    stack_push(context, &ok_block, result)?;

    Ok((start_block, ok_block))
}

fn codegen_gas<'c, 'r>(
    op_ctx: &mut OperationCtx<'c>,
    region: &'r Region<'c>,
) -> Result<(BlockRef<'c, 'r>, BlockRef<'c, 'r>), CodegenError> {
    let start_block = region.append_block(Block::new(&[]));
    let context = &op_ctx.mlir_context;
    let location = Location::unknown(context);

    // Check there's at least space for one element in the stack
    let stack_size_flag = check_stack_has_space_for(context, &start_block, 1)?;

    // Check there's enough gas to compute the operation
    let gas_flag = consume_gas(context, &start_block, gas_cost::GAS)?;

    let ok_flag = start_block
        .append_operation(arith::andi(stack_size_flag, gas_flag, location))
        .result(0)?
        .into();

    let ok_block = region.append_block(Block::new(&[]));

    start_block.append_operation(cf::cond_br(
        context,
        ok_flag,
        &ok_block,
        &op_ctx.revert_block,
        &[],
        &[],
        location,
    ));

    let gas = get_remaining_gas(context, &ok_block)?;

    let gas_extended = ok_block
        .append_operation(arith::extui(
            gas,
            IntegerType::new(context, 256).into(),
            location,
        ))
        .result(0)?
        .into();

    stack_push(context, &ok_block, gas_extended)?;

    Ok((start_block, ok_block))
}

fn codegen_slt<'c, 'r>(
    op_ctx: &mut OperationCtx<'c>,
    region: &'r Region<'c>,
) -> Result<(BlockRef<'c, 'r>, BlockRef<'c, 'r>), CodegenError> {
    let start_block = region.append_block(Block::new(&[]));
    let context = &op_ctx.mlir_context;
    let location = Location::unknown(context);

    // Check there's enough elements in stack
    let stack_size_flag = check_stack_has_at_least(context, &start_block, 2)?;

    // Check there's enough gas to compute the operation
    let gas_flag = consume_gas(context, &start_block, gas_cost::SLT)?;

    let ok_flag = start_block
        .append_operation(arith::andi(stack_size_flag, gas_flag, location))
        .result(0)?
        .into();

    let ok_block = region.append_block(Block::new(&[]));

    start_block.append_operation(cf::cond_br(
        context,
        ok_flag,
        &ok_block,
        &op_ctx.revert_block,
        &[],
        &[],
        location,
    ));

    let lhs = stack_pop(context, &ok_block)?;
    let rhs = stack_pop(context, &ok_block)?;

    let result = ok_block
        .append_operation(arith::cmpi(
            context,
            arith::CmpiPredicate::Slt,
            lhs,
            rhs,
            location,
        ))
        .result(0)?
        .into();

    //Extend 1 bit result to 256 bit
    let uint256 = IntegerType::new(context, 256);
    let result = ok_block
        .append_operation(arith::extui(result, uint256.into(), location))
        .result(0)?
        .into();

    stack_push(context, &ok_block, result)?;

    Ok((start_block, ok_block))
}

fn codegen_mstore<'c, 'r>(
    op_ctx: &mut OperationCtx<'c>,
    region: &'r Region<'c>,
) -> Result<(BlockRef<'c, 'r>, BlockRef<'c, 'r>), CodegenError> {
    let start_block = region.append_block(Block::new(&[]));
    let context = &op_ctx.mlir_context;
    let location = Location::unknown(context);
    let uint32 = IntegerType::new(context, 32);
    let uint8 = IntegerType::new(context, 8);
    let ptr_type = pointer(context, 0);

    // Check there's enough elements in stack
    let flag = check_stack_has_at_least(context, &start_block, 2)?;

    let ok_block = region.append_block(Block::new(&[]));

    start_block.append_operation(cf::cond_br(
        context,
        flag,
        &ok_block,
        &op_ctx.revert_block,
        &[],
        &[],
        location,
    ));

    let offset = stack_pop(context, &ok_block)?;
    let value = stack_pop(context, &ok_block)?;

    // truncate offset to 32 bits
    let offset = ok_block
        .append_operation(arith::trunci(offset, uint32.into(), location))
        .result(0)
        .unwrap()
        .into();

    let value_width_in_bytes = 32;
    // value_size = 32
    let value_size = ok_block
        .append_operation(arith::constant(
            context,
            IntegerAttribute::new(uint32.into(), value_width_in_bytes).into(),
            location,
        ))
        .result(0)?
        .into();

    // required_size = offset + value_size
    let required_size = ok_block
        .append_operation(arith::addi(offset, value_size, location))
        .result(0)?
        .into();

    let memory_access_block = region.append_block(Block::new(&[]));

    extend_memory(
        op_ctx,
        &ok_block,
        &memory_access_block,
        region,
        required_size,
        gas_cost::MSTORE,
    )?;

    // Memory access
    let memory_ptr_ptr = memory_access_block
        .append_operation(llvm_mlir::addressof(
            context,
            MEMORY_PTR_GLOBAL,
            ptr_type,
            location,
        ))
        .result(0)?;

    let memory_ptr = memory_access_block
        .append_operation(llvm::load(
            context,
            memory_ptr_ptr.into(),
            ptr_type,
            location,
            LoadStoreOptions::default(),
        ))
        .result(0)?
        .into();

    // memory_destination = memory_ptr + offset
    let memory_destination = memory_access_block
        .append_operation(llvm::get_element_ptr_dynamic(
            context,
            memory_ptr,
            &[offset],
            uint8.into(),
            ptr_type,
            location,
        ))
        .result(0)?
        .into();

    let uint256 = IntegerType::new(context, 256);

    // check system endianness before storing the value
    let value = if cfg!(target_endian = "little") {
        // if the system is little endian, we convert the value to big endian
        memory_access_block
            .append_operation(llvm::intr_bswap(value, uint256.into(), location))
            .result(0)?
            .into()
    } else {
        // if the system is big endian, there is no need to convert the value
        value
    };

    // store the value in the memory
    memory_access_block.append_operation(llvm::store(
        context,
        value,
        memory_destination,
        location,
        LoadStoreOptions::new()
            .align(IntegerAttribute::new(IntegerType::new(context, 64).into(), 1).into()),
    ));

    Ok((start_block, memory_access_block))
}

fn codegen_mstore8<'c, 'r>(
    op_ctx: &mut OperationCtx<'c>,
    region: &'r Region<'c>,
) -> Result<(BlockRef<'c, 'r>, BlockRef<'c, 'r>), CodegenError> {
    let start_block = region.append_block(Block::new(&[]));
    let context = &op_ctx.mlir_context;
    let location = Location::unknown(context);
    let uint32 = IntegerType::new(context, 32);
    let uint8 = IntegerType::new(context, 8);
    let ptr_type = pointer(context, 0);

    // Check there's enough elements in stack
    let flag = check_stack_has_at_least(context, &start_block, 2)?;

    let ok_block = region.append_block(Block::new(&[]));

    start_block.append_operation(cf::cond_br(
        context,
        flag,
        &ok_block,
        &op_ctx.revert_block,
        &[],
        &[],
        location,
    ));

    let offset = stack_pop(context, &ok_block)?;
    let value = stack_pop(context, &ok_block)?;

    // truncate value to the least significative byte of the 32-byte value
    let value = ok_block
        .append_operation(arith::trunci(
            value,
            r#IntegerType::new(context, 8).into(),
            location,
        ))
        .result(0)?
        .into();

    // truncate offset to 32 bits
    let offset = ok_block
        .append_operation(arith::trunci(offset, uint32.into(), location))
        .result(0)
        .unwrap()
        .into();

    let value_width_in_bytes = 1;
    // value_size = 1
    let value_size = ok_block
        .append_operation(arith::constant(
            context,
            IntegerAttribute::new(uint32.into(), value_width_in_bytes).into(),
            location,
        ))
        .result(0)?
        .into();

    // required_size = offset + size
    let required_size = ok_block
        .append_operation(arith::addi(offset, value_size, location))
        .result(0)?
        .into();

    let memory_access_block = region.append_block(Block::new(&[]));

    extend_memory(
        op_ctx,
        &ok_block,
        &memory_access_block,
        region,
        required_size,
        gas_cost::MSTORE8,
    )?;

    // Memory access
    let memory_ptr_ptr = memory_access_block
        .append_operation(llvm_mlir::addressof(
            context,
            MEMORY_PTR_GLOBAL,
            ptr_type,
            location,
        ))
        .result(0)?;

    let memory_ptr = memory_access_block
        .append_operation(llvm::load(
            context,
            memory_ptr_ptr.into(),
            ptr_type,
            location,
            LoadStoreOptions::default(),
        ))
        .result(0)?
        .into();

    // memory_destination = memory_ptr + offset
    let memory_destination = memory_access_block
        .append_operation(llvm::get_element_ptr_dynamic(
            context,
            memory_ptr,
            &[offset],
            uint8.into(),
            ptr_type,
            location,
        ))
        .result(0)?
        .into();

    memory_access_block.append_operation(llvm::store(
        context,
        value,
        memory_destination,
        location,
        LoadStoreOptions::new()
            .align(IntegerAttribute::new(IntegerType::new(context, 64).into(), 1).into()),
    ));

    Ok((start_block, memory_access_block))
}

fn codegen_mcopy<'c, 'r>(
    op_ctx: &mut OperationCtx<'c>,
    region: &'r Region<'c>,
) -> Result<(BlockRef<'c, 'r>, BlockRef<'c, 'r>), CodegenError> {
    let start_block = region.append_block(Block::new(&[]));
    let context = &op_ctx.mlir_context;
    let location = Location::unknown(context);
    let uint32 = IntegerType::new(context, 32);
    let uint8 = IntegerType::new(context, 8);
    let ptr_type = pointer(context, 0);

    let flag = check_stack_has_at_least(context, &start_block, 3)?;

    let ok_block = region.append_block(Block::new(&[]));

    start_block.append_operation(cf::cond_br(
        context,
        flag,
        &ok_block,
        &op_ctx.revert_block,
        &[],
        &[],
        location,
    ));

    // where to copy
    let dest_offset = stack_pop(context, &ok_block)?;
    // where to copy from
    let offset = stack_pop(context, &ok_block)?;
    let size = stack_pop(context, &ok_block)?;

    // truncate offset and dest_offset to 32 bits
    let offset = ok_block
        .append_operation(arith::trunci(offset, uint32.into(), location))
        .result(0)?
        .into();

    let dest_offset = ok_block
        .append_operation(arith::trunci(dest_offset, uint32.into(), location))
        .result(0)?
        .into();

    let size = ok_block
        .append_operation(arith::trunci(size, uint32.into(), location))
        .result(0)?
        .into();

    // required_size = offset + size
    let src_required_size = ok_block
        .append_operation(arith::addi(offset, size, location))
        .result(0)?
        .into();

    // dest_required_size = dest_offset + size
    let dest_required_size = ok_block
        .append_operation(arith::addi(dest_offset, size, location))
        .result(0)?
        .into();

    let required_size = ok_block
        .append_operation(arith::maxui(
            src_required_size,
            dest_required_size,
            location,
        ))
        .result(0)?
        .into();

    let memory_access_block = region.append_block(Block::new(&[]));

    extend_memory(
        op_ctx,
        &ok_block,
        &memory_access_block,
        region,
        required_size,
        gas_cost::MCOPY,
    )?;

    // Memory access
    let memory_ptr_ptr = memory_access_block
        .append_operation(llvm_mlir::addressof(
            context,
            MEMORY_PTR_GLOBAL,
            ptr_type,
            location,
        ))
        .result(0)?;

    let memory_ptr = memory_access_block
        .append_operation(llvm::load(
            context,
            memory_ptr_ptr.into(),
            ptr_type,
            location,
            LoadStoreOptions::default(),
        ))
        .result(0)?
        .into();

    let source = memory_access_block
        .append_operation(llvm::get_element_ptr_dynamic(
            context,
            memory_ptr,
            &[offset],
            uint8.into(),
            ptr_type,
            location,
        ))
        .result(0)?
        .into();

    // memory_destination = memory_ptr + dest_offset
    let destination = memory_access_block
        .append_operation(llvm::get_element_ptr_dynamic(
            context,
            memory_ptr,
            &[dest_offset],
            uint8.into(),
            ptr_type,
            location,
        ))
        .result(0)?
        .into();

    memory_access_block.append_operation(
        ods::llvm::intr_memmove(
            context,
            destination,
            source,
            size,
            IntegerAttribute::new(IntegerType::new(context, 1).into(), 0),
            location,
        )
        .into(),
    );

    let dynamic_gas = compute_copy_cost(op_ctx, &memory_access_block, size)?;

    consume_gas_as_value(context, &memory_access_block, dynamic_gas)?;

    Ok((start_block, memory_access_block))
}

fn codegen_calldataload<'c, 'r>(
    op_ctx: &mut OperationCtx<'c>,
    region: &'r Region<'c>,
) -> Result<(BlockRef<'c, 'r>, BlockRef<'c, 'r>), CodegenError> {
    let start_block = region.append_block(Block::new(&[]));
    let context = &op_ctx.mlir_context;
    let location = Location::unknown(context);
    let uint256 = IntegerType::new(context, 256);
    let uint8 = IntegerType::new(context, 8);
    let uint1 = IntegerType::new(context, 1);
    let ptr_type = pointer(context, 0);

    // Check there's enough elements in stack
    let flag = check_stack_has_at_least(context, &start_block, 1)?;
    // Check there's enough gas
    let gas_flag = consume_gas(context, &start_block, gas_cost::CALLDATALOAD)?;

    let condition = start_block
        .append_operation(arith::andi(gas_flag, flag, location))
        .result(0)?
        .into();

    let ok_block = region.append_block(Block::new(&[]));

    start_block.append_operation(cf::cond_br(
        context,
        condition,
        &ok_block,
        &op_ctx.revert_block,
        &[],
        &[],
        location,
    ));

    let offset = stack_pop(context, &ok_block)?;

    // TODO: add a calldata_ptr and size setup

    let calldata_ptr = op_ctx.get_calldata_ptr_syscall(&ok_block, location)?;

    // max_slice_width = 32
    let max_slice_width = ok_block
        .append_operation(arith::constant(
            context,
            integer_constant_from_i64(context, 32).into(),
            location,
        ))
        .result(0)?
        .into();

    let calldata_size_u32 = op_ctx.get_calldata_size_syscall(&ok_block, location)?;
    // convert calldata_size from u32 to u256
    let calldata_size = ok_block
        .append_operation(arith::extui(calldata_size_u32, uint256.into(), location))
        .result(0)?
        .into();

    let zero = ok_block
        .append_operation(arith::constant(
            context,
            IntegerAttribute::new(uint256.into(), 0).into(),
            location,
        ))
        .result(0)?
        .into();

    let offset_ok_block = region.append_block(Block::new(&[]));
    let offset_bad_block = region.append_block(Block::new(&[]));
    let end_block = region.append_block(Block::new(&[]));

    // offset < calldata_size =>  offset_ok
    let offset_ok = ok_block
        .append_operation(arith::cmpi(
            context,
            arith::CmpiPredicate::Ult,
            offset,
            calldata_size,
            location,
        ))
        .result(0)?
        .into();

    // if offset < calldata_size => offset_ok_block
    // else => offset_bad_block
    ok_block.append_operation(cf::cond_br(
        context,
        offset_ok,
        &offset_ok_block,
        &offset_bad_block,
        &[],
        &[],
        location,
    ));

    /******************** offset_bad_block *******************/

    // offset >= calldata_size => push 0
    stack_push(context, &offset_bad_block, zero)?;
    offset_bad_block.append_operation(cf::br(&end_block, &[], location));

    /******************** offset_bad_block *******************/

    /******************** offset_OK_block *******************/

    let stack_ptr = get_stack_pointer(context, &offset_ok_block)?;

    // fill the top of the stack with 0s to remove any garbage bytes it could have
    offset_ok_block.append_operation(llvm::store(
        context,
        zero,
        stack_ptr,
        location,
        LoadStoreOptions::new(),
    ));

    // calldata_ptr_at_offset = calldata_ptr + new_offset
    let calldata_ptr_at_offset = offset_ok_block
        .append_operation(llvm::get_element_ptr_dynamic(
            context,
            calldata_ptr,
            &[offset],
            uint8.into(),
            ptr_type,
            location,
        ))
        .result(0)?
        .into();

    // len is the length of the slice (len is maximum 32 bytes)
    let len = offset_ok_block
        .append_operation(arith::subi(calldata_size, offset, location))
        .result(0)?
        .into();

    // len = min(calldata_size - offset, 32 bytes)
    // this is done to fix the len so that  offset + len <= calldata_size
    let len = offset_ok_block
        .append_operation(arith::minui(len, max_slice_width, location))
        .result(0)?
        .into();

    // copy calldata[offset..offset + len] to the top of the stack
    offset_ok_block.append_operation(
        ods::llvm::intr_memcpy(
            context,
            stack_ptr,
            calldata_ptr_at_offset,
            len,
            IntegerAttribute::new(uint1.into(), 0),
            location,
        )
        .into(),
    );

    // increment the stack pointer so calldata[offset..len] is placed at the top of the stack
    inc_stack_pointer(context, &offset_ok_block)?;

    // if the system is little endian, we have to convert the result to big endian
    // pop calldata_slice, change to big endian and push it again
    if cfg!(target_endian = "little") {
        // pop the slice
        let calldata_slice = stack_pop(context, &offset_ok_block)?;
        // convert it to big endian
        let calldata_slice = offset_ok_block
            .append_operation(llvm::intr_bswap(calldata_slice, uint256.into(), location))
            .result(0)?
            .into();
        // push it back on the stack
        stack_push(context, &offset_ok_block, calldata_slice)?;
    }

    offset_ok_block.append_operation(cf::br(&end_block, &[], location));

    /******************** offset_OK_block *******************/

    Ok((start_block, end_block))
}

fn codegen_log<'c, 'r>(
    op_ctx: &mut OperationCtx<'c>,
    region: &'r Region<'c>,
    nth: u8,
) -> Result<(BlockRef<'c, 'r>, BlockRef<'c, 'r>), CodegenError> {
    debug_assert!(nth <= 4);
    // TODO: check if the current execution context is from a STATICCALL (since Byzantium fork).
    let start_block = region.append_block(Block::new(&[]));
    let context = &op_ctx.mlir_context;
    let location = Location::unknown(context);
    let uint32 = IntegerType::new(context, 32);
    let required_elements = 2 + nth;
    // Check there's enough elements in stack
    let flag = check_stack_has_at_least(context, &start_block, required_elements.into())?;

    let ok_block = region.append_block(Block::new(&[]));

    start_block.append_operation(cf::cond_br(
        context,
        flag,
        &ok_block,
        &op_ctx.revert_block,
        &[],
        &[],
        location,
    ));

    let offset_u256 = stack_pop(context, &ok_block)?;
    let size_u256 = stack_pop(context, &ok_block)?;

    let offset = ok_block
        .append_operation(arith::trunci(offset_u256, uint32.into(), location))
        .result(0)?
        .into();
    let size = ok_block
        .append_operation(arith::trunci(size_u256, uint32.into(), location))
        .result(0)?
        .into();

    // required_size = offset + value_size
    let required_size = ok_block
        .append_operation(arith::addi(offset, size, location))
        .result(0)?
        .into();

    let log_block = region.append_block(Block::new(&[]));
    let dynamic_gas = compute_log_dynamic_gas(op_ctx, &ok_block, nth, size_u256, location)?;
    consume_gas_as_value(context, &ok_block, dynamic_gas)?;
    extend_memory(
        op_ctx,
        &ok_block,
        &log_block,
        region,
        required_size,
        gas_cost::LOG,
    )?;

    let mut topic_pointers = vec![];
    for _i in 0..nth {
        let topic = stack_pop(context, &log_block)?;
        let topic_ptr = allocate_and_store_value(op_ctx, &log_block, topic, location)?;
        topic_pointers.push(topic_ptr);
    }

    match nth {
        0 => {
            op_ctx.append_log_syscall(&log_block, offset, size, location);
        }
        1 => {
            op_ctx.append_log_with_one_topic_syscall(
                &log_block,
                offset,
                size,
                topic_pointers[0],
                location,
            );
        }
        2 => {
            op_ctx.append_log_with_two_topics_syscall(
                &log_block,
                offset,
                size,
                topic_pointers[0],
                topic_pointers[1],
                location,
            );
        }
        3 => {
            op_ctx.append_log_with_three_topics_syscall(
                &log_block,
                offset,
                size,
                topic_pointers[0],
                topic_pointers[1],
                topic_pointers[2],
                location,
            );
        }
        4 => {
            op_ctx.append_log_with_four_topics_syscall(
                &log_block,
                offset,
                size,
                topic_pointers[0],
                topic_pointers[1],
                topic_pointers[2],
                topic_pointers[3],
                location,
            );
        }
        _ => unreachable!("nth should satisfy 0 <= nth <= 4"),
    }

    Ok((start_block, log_block))
}

fn codegen_coinbase<'c, 'r>(
    op_ctx: &mut OperationCtx<'c>,
    region: &'r Region<'c>,
) -> Result<(BlockRef<'c, 'r>, BlockRef<'c, 'r>), CodegenError> {
    let start_block = region.append_block(Block::new(&[]));
    let context = &op_ctx.mlir_context;
    let location = Location::unknown(context);
    let uint160 = IntegerType::new(context, 160);
    let uint256 = IntegerType::new(context, 256);

    let flag = check_stack_has_space_for(context, &start_block, 1)?;
    let gas_flag = consume_gas(context, &start_block, gas_cost::COINBASE)?;

    let condition = start_block
        .append_operation(arith::andi(gas_flag, flag, location))
        .result(0)?
        .into();

    let ok_block = region.append_block(Block::new(&[]));

    start_block.append_operation(cf::cond_br(
        context,
        condition,
        &ok_block,
        &op_ctx.revert_block,
        &[],
        &[],
        location,
    ));

    let coinbase_ptr = op_ctx.get_coinbase_ptr_syscall(&ok_block, location)?;

    let coinbase = ok_block
        .append_operation(llvm::load(
            context,
            coinbase_ptr,
            uint160.into(),
            location,
            LoadStoreOptions::new()
                .align(IntegerAttribute::new(IntegerType::new(context, 64).into(), 1).into()),
        ))
        .result(0)?
        .into();

    let coinbase = if cfg!(target_endian = "little") {
        ok_block
            .append_operation(llvm::intr_bswap(coinbase, uint160.into(), location))
            .result(0)?
            .into()
    } else {
        coinbase
    };

    // coinbase is 160-bits long so we extend it to 256 bits before pushing it to the stack
    let coinbase = ok_block
        .append_operation(arith::extui(coinbase, uint256.into(), location))
        .result(0)?
        .into();

    stack_push(context, &ok_block, coinbase)?;

    Ok((start_block, ok_block))
}

fn codegen_gasprice<'c, 'r>(
    op_ctx: &mut OperationCtx<'c>,
    region: &'r Region<'c>,
) -> Result<(BlockRef<'c, 'r>, BlockRef<'c, 'r>), CodegenError> {
    let start_block = region.append_block(Block::new(&[]));
    let context = &op_ctx.mlir_context;
    let location = Location::unknown(context);

    // Check there's enough elements in stack
    let stack_size_flag = check_stack_has_space_for(context, &start_block, 1)?;
    let gas_flag = consume_gas(context, &start_block, gas_cost::GASPRICE)?;

    let ok_flag = start_block
        .append_operation(arith::andi(stack_size_flag, gas_flag, location))
        .result(0)?
        .into();

    let ok_block = region.append_block(Block::new(&[]));

    start_block.append_operation(cf::cond_br(
        context,
        ok_flag,
        &ok_block,
        &op_ctx.revert_block,
        &[],
        &[],
        location,
    ));

    let uint256 = IntegerType::new(context, 256);
    let ptr_type = pointer(context, 0);

    let pointer_size = constant_value_from_i64(context, &ok_block, 1_i64)?;

    let gasprice_ptr = ok_block
        .append_operation(llvm::alloca(
            context,
            pointer_size,
            ptr_type,
            location,
            AllocaOptions::new().elem_type(Some(TypeAttribute::new(uint256.into()))),
        ))
        .result(0)?
        .into();

    op_ctx.store_in_gasprice_ptr(&ok_block, location, gasprice_ptr);

    let gasprice = ok_block
        .append_operation(llvm::load(
            context,
            gasprice_ptr,
            uint256.into(),
            location,
            LoadStoreOptions::default(),
        ))
        .result(0)?
        .into();

    stack_push(context, &ok_block, gasprice)?;

    Ok((start_block, ok_block))
}

fn codegen_chaind<'c, 'r>(
    op_ctx: &mut OperationCtx<'c>,
    region: &'r Region<'c>,
) -> Result<(BlockRef<'c, 'r>, BlockRef<'c, 'r>), CodegenError> {
    let start_block = region.append_block(Block::new(&[]));
    let context = &op_ctx.mlir_context;
    let location = Location::unknown(context);
    // Check there's enough elements in stack
    let stack_size_flag = check_stack_has_space_for(context, &start_block, 1)?;
    let gas_flag = consume_gas(context, &start_block, gas_cost::CHAINID)?;
    let ok_flag = start_block
        .append_operation(arith::andi(stack_size_flag, gas_flag, location))
        .result(0)?
        .into();
    let ok_block = region.append_block(Block::new(&[]));
    start_block.append_operation(cf::cond_br(
        context,
        ok_flag,
        &ok_block,
        &op_ctx.revert_block,
        &[],
        &[],
        location,
    ));
    let chainid = op_ctx.get_chainid_syscall(&ok_block, location)?;
    let uint256 = IntegerType::new(context, 256);
    // Convert calldata_size from u32 to u256
    let chainid = ok_block
        .append_operation(arith::extui(chainid, uint256.into(), location))
        .result(0)?
        .into();
    stack_push(context, &ok_block, chainid)?;
    Ok((start_block, ok_block))
}

<<<<<<< HEAD
fn codegen_address<'c, 'r>(
=======
fn codegen_caller<'c, 'r>(
>>>>>>> 55f42cb0
    op_ctx: &mut OperationCtx<'c>,
    region: &'r Region<'c>,
) -> Result<(BlockRef<'c, 'r>, BlockRef<'c, 'r>), CodegenError> {
    let start_block = region.append_block(Block::new(&[]));
    let context = &op_ctx.mlir_context;
    let location = Location::unknown(context);
<<<<<<< HEAD
    let uint160 = IntegerType::new(context, 160);
    let uint256 = IntegerType::new(context, 256);

    let flag = check_stack_has_space_for(context, &start_block, 1)?;
    let gas_flag = consume_gas(context, &start_block, gas_cost::ADDRESS)?;

    let condition = start_block
        .append_operation(arith::andi(gas_flag, flag, location))
=======

    // Check there's enough elements in stack
    let stack_size_flag = check_stack_has_space_for(context, &start_block, 1)?;
    let gas_flag = consume_gas(context, &start_block, gas_cost::CALLER)?;

    let ok_flag = start_block
        .append_operation(arith::andi(stack_size_flag, gas_flag, location))
        .result(0)?
        .into();

    let ok_block = region.append_block(Block::new(&[]));

    start_block.append_operation(cf::cond_br(
        context,
        ok_flag,
        &ok_block,
        &op_ctx.revert_block,
        &[],
        &[],
        location,
    ));

    let uint256 = IntegerType::new(context, 256);
    let ptr_type = pointer(context, 0);

    //This may be refactored to use constant_value_from_i64 util function
    let pointer_size = ok_block
        .append_operation(arith::constant(
            context,
            IntegerAttribute::new(uint256.into(), 1_i64).into(),
            location,
        ))
        .result(0)?
        .into();

    let caller_ptr = ok_block
        .append_operation(llvm::alloca(
            context,
            pointer_size,
            ptr_type,
            location,
            AllocaOptions::new().elem_type(Some(TypeAttribute::new(uint256.into()))),
        ))
        .result(0)?
        .into();

    op_ctx.store_in_caller_ptr(&ok_block, location, caller_ptr);

    let caller = ok_block
        .append_operation(llvm::load(
            context,
            caller_ptr,
            uint256.into(),
            location,
            LoadStoreOptions::default(),
        ))
        .result(0)?
        .into();

    stack_push(context, &ok_block, caller)?;

    Ok((start_block, ok_block))
}

fn codegen_basefee<'c, 'r>(
    op_ctx: &mut OperationCtx<'c>,
    region: &'r Region<'c>,
) -> Result<(BlockRef<'c, 'r>, BlockRef<'c, 'r>), CodegenError> {
    let start_block = region.append_block(Block::new(&[]));
    let context = &op_ctx.mlir_context;
    let location = Location::unknown(context);

    // Check there's enough space in stack
    let stack_size_flag = check_stack_has_space_for(context, &start_block, 1)?;
    let gas_flag = consume_gas(context, &start_block, gas_cost::BASEFEE)?;

    let condition = start_block
        .append_operation(arith::andi(stack_size_flag, gas_flag, location))
>>>>>>> 55f42cb0
        .result(0)?
        .into();

    let ok_block = region.append_block(Block::new(&[]));

    start_block.append_operation(cf::cond_br(
        context,
        condition,
        &ok_block,
        &op_ctx.revert_block,
        &[],
        &[],
        location,
    ));

<<<<<<< HEAD
    let address_ptr = op_ctx.get_address_ptr_syscall(&ok_block, location)?;

    let address = ok_block
        .append_operation(llvm::load(
            context,
            address_ptr,
            uint160.into(),
            location,
            LoadStoreOptions::new()
                .align(IntegerAttribute::new(IntegerType::new(context, 64).into(), 1).into()),
        ))
        .result(0)?
        .into();

    let address = if cfg!(target_endian = "little") {
        ok_block
            .append_operation(llvm::intr_bswap(address, uint160.into(), location))
            .result(0)?
            .into()
    } else {
        address
    };

    // address is 160-bits long so we extend it to 256 bits before pushing it to the stack
    let address = ok_block
        .append_operation(arith::extui(address, uint256.into(), location))
        .result(0)?
        .into();

    stack_push(context, &ok_block, address)?;
=======
    let basefee = get_basefee(op_ctx, &ok_block)?;
    stack_push(context, &ok_block, basefee)?;

    Ok((start_block, ok_block))
}

// from the understanding of the not operator , A xor 1 == Not A
fn codegen_not<'c, 'r>(
    op_ctx: &mut OperationCtx<'c>,
    region: &'r Region<'c>,
) -> Result<(BlockRef<'c, 'r>, BlockRef<'c, 'r>), CodegenError> {
    let start_block = region.append_block(Block::new(&[]));
    let context = &op_ctx.mlir_context;
    let location = Location::unknown(context);

    // Check there's enough elements in stack
    let flag = check_stack_has_at_least(context, &start_block, 1)?;

    let ok_block = region.append_block(Block::new(&[]));

    start_block.append_operation(cf::cond_br(
        context,
        flag,
        &ok_block,
        &op_ctx.revert_block,
        &[],
        &[],
        location,
    ));

    let lhs = stack_pop(context, &ok_block)?;
    let mask = ok_block
        .append_operation(arith::constant(
            context,
            Attribute::parse(
                context,
                &format!("{} : i256", BigUint::from_bytes_be(&[0xff; 32])),
            )
            .unwrap(),
            location,
        ))
        .result(0)?
        .into();
    let result = ok_block
        .append_operation(arith::xori(lhs, mask, location))
        .result(0)?
        .into();

    stack_push(context, &ok_block, result)?;
>>>>>>> 55f42cb0

    Ok((start_block, ok_block))
}<|MERGE_RESOLUTION|>--- conflicted
+++ resolved
@@ -3733,27 +3733,13 @@
     Ok((start_block, ok_block))
 }
 
-<<<<<<< HEAD
-fn codegen_address<'c, 'r>(
-=======
 fn codegen_caller<'c, 'r>(
->>>>>>> 55f42cb0
-    op_ctx: &mut OperationCtx<'c>,
-    region: &'r Region<'c>,
-) -> Result<(BlockRef<'c, 'r>, BlockRef<'c, 'r>), CodegenError> {
-    let start_block = region.append_block(Block::new(&[]));
-    let context = &op_ctx.mlir_context;
-    let location = Location::unknown(context);
-<<<<<<< HEAD
-    let uint160 = IntegerType::new(context, 160);
-    let uint256 = IntegerType::new(context, 256);
-
-    let flag = check_stack_has_space_for(context, &start_block, 1)?;
-    let gas_flag = consume_gas(context, &start_block, gas_cost::ADDRESS)?;
-
-    let condition = start_block
-        .append_operation(arith::andi(gas_flag, flag, location))
-=======
+    op_ctx: &mut OperationCtx<'c>,
+    region: &'r Region<'c>,
+) -> Result<(BlockRef<'c, 'r>, BlockRef<'c, 'r>), CodegenError> {
+    let start_block = region.append_block(Block::new(&[]));
+    let context = &op_ctx.mlir_context;
+    let location = Location::unknown(context);
 
     // Check there's enough elements in stack
     let stack_size_flag = check_stack_has_space_for(context, &start_block, 1)?;
@@ -3832,7 +3818,6 @@
 
     let condition = start_block
         .append_operation(arith::andi(stack_size_flag, gas_flag, location))
->>>>>>> 55f42cb0
         .result(0)?
         .into();
 
@@ -3848,7 +3833,89 @@
         location,
     ));
 
-<<<<<<< HEAD
+    let basefee = get_basefee(op_ctx, &ok_block)?;
+    stack_push(context, &ok_block, basefee)?;
+
+    Ok((start_block, ok_block))
+}
+
+// from the understanding of the not operator , A xor 1 == Not A
+fn codegen_not<'c, 'r>(
+    op_ctx: &mut OperationCtx<'c>,
+    region: &'r Region<'c>,
+) -> Result<(BlockRef<'c, 'r>, BlockRef<'c, 'r>), CodegenError> {
+    let start_block = region.append_block(Block::new(&[]));
+    let context = &op_ctx.mlir_context;
+    let location = Location::unknown(context);
+
+    // Check there's enough elements in stack
+    let flag = check_stack_has_at_least(context, &start_block, 1)?;
+
+    let ok_block = region.append_block(Block::new(&[]));
+
+    start_block.append_operation(cf::cond_br(
+        context,
+        flag,
+        &ok_block,
+        &op_ctx.revert_block,
+        &[],
+        &[],
+        location,
+    ));
+
+    let lhs = stack_pop(context, &ok_block)?;
+    let mask = ok_block
+        .append_operation(arith::constant(
+            context,
+            Attribute::parse(
+                context,
+                &format!("{} : i256", BigUint::from_bytes_be(&[0xff; 32])),
+            )
+            .unwrap(),
+            location,
+        ))
+        .result(0)?
+        .into();
+    let result = ok_block
+        .append_operation(arith::xori(lhs, mask, location))
+        .result(0)?
+        .into();
+
+    stack_push(context, &ok_block, result)?;
+
+    Ok((start_block, ok_block))
+}
+
+fn codegen_address<'c, 'r>(
+    op_ctx: &mut OperationCtx<'c>,
+    region: &'r Region<'c>,
+) -> Result<(BlockRef<'c, 'r>, BlockRef<'c, 'r>), CodegenError> {
+    let start_block = region.append_block(Block::new(&[]));
+    let context = &op_ctx.mlir_context;
+    let location = Location::unknown(context);
+    let uint160 = IntegerType::new(context, 160);
+    let uint256 = IntegerType::new(context, 256);
+
+    let flag = check_stack_has_space_for(context, &start_block, 1)?;
+    let gas_flag = consume_gas(context, &start_block, gas_cost::ADDRESS)?;
+
+    let condition = start_block
+        .append_operation(arith::andi(gas_flag, flag, location))
+        .result(0)?
+        .into();
+
+    let ok_block = region.append_block(Block::new(&[]));
+
+    start_block.append_operation(cf::cond_br(
+        context,
+        condition,
+        &ok_block,
+        &op_ctx.revert_block,
+        &[],
+        &[],
+        location,
+    ));
+
     let address_ptr = op_ctx.get_address_ptr_syscall(&ok_block, location)?;
 
     let address = ok_block
@@ -3879,57 +3946,6 @@
         .into();
 
     stack_push(context, &ok_block, address)?;
-=======
-    let basefee = get_basefee(op_ctx, &ok_block)?;
-    stack_push(context, &ok_block, basefee)?;
-
-    Ok((start_block, ok_block))
-}
-
-// from the understanding of the not operator , A xor 1 == Not A
-fn codegen_not<'c, 'r>(
-    op_ctx: &mut OperationCtx<'c>,
-    region: &'r Region<'c>,
-) -> Result<(BlockRef<'c, 'r>, BlockRef<'c, 'r>), CodegenError> {
-    let start_block = region.append_block(Block::new(&[]));
-    let context = &op_ctx.mlir_context;
-    let location = Location::unknown(context);
-
-    // Check there's enough elements in stack
-    let flag = check_stack_has_at_least(context, &start_block, 1)?;
-
-    let ok_block = region.append_block(Block::new(&[]));
-
-    start_block.append_operation(cf::cond_br(
-        context,
-        flag,
-        &ok_block,
-        &op_ctx.revert_block,
-        &[],
-        &[],
-        location,
-    ));
-
-    let lhs = stack_pop(context, &ok_block)?;
-    let mask = ok_block
-        .append_operation(arith::constant(
-            context,
-            Attribute::parse(
-                context,
-                &format!("{} : i256", BigUint::from_bytes_be(&[0xff; 32])),
-            )
-            .unwrap(),
-            location,
-        ))
-        .result(0)?
-        .into();
-    let result = ok_block
-        .append_operation(arith::xori(lhs, mask, location))
-        .result(0)?
-        .into();
-
-    stack_push(context, &ok_block, result)?;
->>>>>>> 55f42cb0
 
     Ok((start_block, ok_block))
 }