--- conflicted
+++ resolved
@@ -5261,8 +5261,31 @@
         ))
         .result(0)?
         .into();
-<<<<<<< HEAD
-    let gas_ptr = allocate_and_store_value(op_ctx, &create_block, gas_counter, location)?;
+    let number_of_elements = create_block
+        .append_operation(arith::constant(
+            context,
+            IntegerAttribute::new(uint32.into(), 1).into(),
+            location,
+        ))
+        .result(0)?
+        .into();
+    let gas_ptr = create_block
+        .append_operation(llvm::alloca(
+            context,
+            number_of_elements,
+            ptr_type,
+            location,
+            AllocaOptions::new().elem_type(TypeAttribute::new(uint64.into()).into()),
+        ))
+        .result(0)?
+        .into();
+    create_block.append_operation(llvm::store(
+        context,
+        gas_counter,
+        gas_ptr,
+        location,
+        LoadStoreOptions::default().align(IntegerAttribute::new(uint64.into(), 1).into()),
+    ));
 
     let result = if is_create2 {
         let salt = stack_pop(context, &create_block)?;
@@ -5286,42 +5309,6 @@
             location,
         )?
     };
-=======
-    let number_of_elements = create_block
-        .append_operation(arith::constant(
-            context,
-            IntegerAttribute::new(uint32.into(), 1).into(),
-            location,
-        ))
-        .result(0)?
-        .into();
-    let gas_ptr = create_block
-        .append_operation(llvm::alloca(
-            context,
-            number_of_elements,
-            ptr_type,
-            location,
-            AllocaOptions::new().elem_type(TypeAttribute::new(uint64.into()).into()),
-        ))
-        .result(0)?
-        .into();
-    create_block.append_operation(llvm::store(
-        context,
-        gas_counter,
-        gas_ptr,
-        location,
-        LoadStoreOptions::default().align(IntegerAttribute::new(uint64.into(), 1).into()),
-    ));
-
-    let result = op_ctx.create_syscall(
-        &create_block,
-        size_as_u32,
-        offset_as_u32,
-        value_ptr,
-        gas_ptr,
-        location,
-    )?;
->>>>>>> f7310b4c
 
     // Check if the return code is error
     let zero_constant_value = create_block
