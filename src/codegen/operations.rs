--- conflicted
+++ resolved
@@ -89,12 +89,9 @@
         Operation::CalldataLoad => codegen_calldataload(op_ctx, region),
         Operation::CallDataSize => codegen_calldatasize(op_ctx, region),
         Operation::Callvalue => codegen_callvalue(op_ctx, region),
-<<<<<<< HEAD
-        Operation::Gaslimit => codegen_gaslimit(op_ctx, region),
-=======
         Operation::Origin => codegen_origin(op_ctx, region),
         Operation::Caller => codegen_caller(op_ctx, region),
->>>>>>> 87d17819
+        Operation::Gaslimit => codegen_gaslimit(op_ctx, region),
     }
 }
 
@@ -3475,11 +3472,7 @@
     Ok((start_block, log_block))
 }
 
-<<<<<<< HEAD
-fn codegen_gaslimit<'c, 'r>(
-=======
 fn codegen_gasprice<'c, 'r>(
->>>>>>> 87d17819
     op_ctx: &mut OperationCtx<'c>,
     region: &'r Region<'c>,
 ) -> Result<(BlockRef<'c, 'r>, BlockRef<'c, 'r>), CodegenError> {
@@ -3489,11 +3482,7 @@
 
     // Check there's enough elements in stack
     let stack_size_flag = check_stack_has_space_for(context, &start_block, 1)?;
-<<<<<<< HEAD
-    let gas_flag = consume_gas(context, &start_block, gas_cost::GASLIMIT)?;
-=======
     let gas_flag = consume_gas(context, &start_block, gas_cost::GASPRICE)?;
->>>>>>> 87d17819
 
     let ok_flag = start_block
         .append_operation(arith::andi(stack_size_flag, gas_flag, location))
@@ -3512,17 +3501,6 @@
         location,
     ));
 
-<<<<<<< HEAD
-    let gaslimit = op_ctx.get_gaslimit(&ok_block, location)?;
-
-    let uint256 = IntegerType::new(context, 256);
-    let result = ok_block
-        .append_operation(arith::extui(gaslimit, uint256.into(), location))
-        .result(0)?
-        .into();
-
-    stack_push(context, &ok_block, result)?;
-=======
     let uint256 = IntegerType::new(context, 256);
     let ptr_type = pointer(context, 0);
 
@@ -3659,7 +3637,48 @@
         .into();
 
     stack_push(context, &ok_block, caller)?;
->>>>>>> 87d17819
+
+    Ok((start_block, ok_block))
+}
+
+fn codegen_gaslimit<'c, 'r>(
+    op_ctx: &mut OperationCtx<'c>,
+    region: &'r Region<'c>,
+) -> Result<(BlockRef<'c, 'r>, BlockRef<'c, 'r>), CodegenError> {
+    let start_block = region.append_block(Block::new(&[]));
+    let context = &op_ctx.mlir_context;
+    let location = Location::unknown(context);
+
+    // Check there's enough elements in stack
+    let stack_size_flag = check_stack_has_space_for(context, &start_block, 1)?;
+    let gas_flag = consume_gas(context, &start_block, gas_cost::GASLIMIT)?;
+
+    let ok_flag = start_block
+        .append_operation(arith::andi(stack_size_flag, gas_flag, location))
+        .result(0)?
+        .into();
+
+    let ok_block = region.append_block(Block::new(&[]));
+
+    start_block.append_operation(cf::cond_br(
+        context,
+        ok_flag,
+        &ok_block,
+        &op_ctx.revert_block,
+        &[],
+        &[],
+        location,
+    ));
+
+    let gaslimit = op_ctx.get_gaslimit(&ok_block, location)?;
+
+    let uint256 = IntegerType::new(context, 256);
+    let result = ok_block
+        .append_operation(arith::extui(gaslimit, uint256.into(), location))
+        .result(0)?
+        .into();
+
+    stack_push(context, &ok_block, result)?;
 
     Ok((start_block, ok_block))
 }