--- conflicted
+++ resolved
@@ -13,12 +13,9 @@
     program::Operation,
     utils::{
         check_if_zero, check_is_greater_than, check_stack_has_at_least, check_stack_has_space_for,
-<<<<<<< HEAD
-        consume_gas, get_nth_from_stack, get_remaining_gas, integer_constant_from_i64,
-=======
-        constant_value_from_i64, consume_gas, get_nth_from_stack, integer_constant_from_i64,
->>>>>>> 94de0028
-        integer_constant_from_i8, stack_pop, stack_push, swap_stack_elements,
+        constant_value_from_i64, consume_gas, get_nth_from_stack, get_remaining_gas,
+        integer_constant_from_i64, integer_constant_from_i8, stack_pop, stack_push,
+        swap_stack_elements,
     },
 };
 use num_bigint::BigUint;
@@ -57,12 +54,7 @@
         Operation::Jump => codegen_jump(op_ctx, region),
         Operation::Jumpi => codegen_jumpi(op_ctx, region),
         Operation::PC { pc } => codegen_pc(op_ctx, region, pc),
-<<<<<<< HEAD
-        Operation::Gt => codegen_gt(op_ctx, region),
-        Operation::Lt => codegen_lt(op_ctx, region),
         Operation::Gas => codegen_gas(op_ctx, region),
-=======
->>>>>>> 94de0028
         Operation::Jumpdest { pc } => codegen_jumpdest(op_ctx, region, pc),
         Operation::Push(x) => codegen_push(op_ctx, region, x),
         Operation::Dup(x) => codegen_dup(op_ctx, region, x),
@@ -1566,32 +1558,19 @@
     Ok((start_block, empty_block))
 }
 
-<<<<<<< HEAD
-fn codegen_gas<'c, 'r>(
-=======
 fn codegen_signextend<'c, 'r>(
->>>>>>> 94de0028
-    op_ctx: &mut OperationCtx<'c>,
-    region: &'r Region<'c>,
-) -> Result<(BlockRef<'c, 'r>, BlockRef<'c, 'r>), CodegenError> {
-    let start_block = region.append_block(Block::new(&[]));
-    let context = &op_ctx.mlir_context;
-    let location = Location::unknown(context);
-
-<<<<<<< HEAD
-    // Check there's at least space for one element in the stack
-    let stack_size_flag = check_stack_has_space_for(context, &start_block, 1)?;
-
-    // Check there's enough gas to compute the operation
-    let gas_flag = consume_gas(context, &start_block, 2)?;
-
-=======
+    op_ctx: &mut OperationCtx<'c>,
+    region: &'r Region<'c>,
+) -> Result<(BlockRef<'c, 'r>, BlockRef<'c, 'r>), CodegenError> {
+    let start_block = region.append_block(Block::new(&[]));
+    let context = &op_ctx.mlir_context;
+    let location = Location::unknown(context);
+
     // Check there's enough elements in stack
     let stack_size_flag = check_stack_has_at_least(context, &start_block, 2)?;
     let gas_flag = consume_gas(context, &start_block, 5)?;
 
     // Check there's enough gas to perform the operation
->>>>>>> 94de0028
     let ok_flag = start_block
         .append_operation(arith::andi(stack_size_flag, gas_flag, location))
         .result(0)?
@@ -1609,11 +1588,6 @@
         location,
     ));
 
-<<<<<<< HEAD
-    let gas = get_remaining_gas(context, &ok_block)?;
-
-    stack_push(context, &ok_block, gas)?;
-=======
     let byte_size = stack_pop(context, &ok_block)?;
     let value_to_extend = stack_pop(context, &ok_block)?;
 
@@ -1664,7 +1638,44 @@
         .into();
 
     stack_push(context, &ok_block, result)?;
->>>>>>> 94de0028
+
+    Ok((start_block, ok_block))
+}
+
+fn codegen_gas<'c, 'r>(
+    op_ctx: &mut OperationCtx<'c>,
+    region: &'r Region<'c>,
+) -> Result<(BlockRef<'c, 'r>, BlockRef<'c, 'r>), CodegenError> {
+    let start_block = region.append_block(Block::new(&[]));
+    let context = &op_ctx.mlir_context;
+    let location = Location::unknown(context);
+
+    // Check there's at least space for one element in the stack
+    let stack_size_flag = check_stack_has_space_for(context, &start_block, 1)?;
+
+    // Check there's enough gas to compute the operation
+    let gas_flag = consume_gas(context, &start_block, 2)?;
+
+    let ok_flag = start_block
+        .append_operation(arith::andi(stack_size_flag, gas_flag, location))
+        .result(0)?
+        .into();
+
+    let ok_block = region.append_block(Block::new(&[]));
+
+    start_block.append_operation(cf::cond_br(
+        context,
+        ok_flag,
+        &ok_block,
+        &op_ctx.revert_block,
+        &[],
+        &[],
+        location,
+    ));
+
+    let gas = get_remaining_gas(context, &ok_block)?;
+
+    stack_push(context, &ok_block, gas)?;
 
     Ok((start_block, ok_block))
 }