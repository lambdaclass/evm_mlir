--- conflicted
+++ resolved
@@ -9,13 +9,8 @@
     errors::CodegenError,
     program::Operation,
     utils::{
-<<<<<<< HEAD
-        check_stack_has_at_least, check_stack_has_space_for, get_nth_from_stack, revert_block,
-        stack_pop, stack_push,
-=======
-        check_stack_has_at_least, check_stack_has_space_for, generate_revert_block, stack_pop,
-        stack_push,
->>>>>>> af48fbc4
+        check_stack_has_at_least, check_stack_has_space_for, generate_revert_block,
+        get_nth_from_stack, stack_pop, stack_push,
     },
 };
 
@@ -27,20 +22,12 @@
     op: Operation,
 ) -> Result<(BlockRef<'c, 'c>, BlockRef<'c, 'c>), CodegenError> {
     match op {
-<<<<<<< HEAD
-        Operation::Dup(x) => codegen_dup(context, region, x),
-        Operation::Sub => codegen_sub(context, region),
-        Operation::Push(x) => codegen_push(context, region, x),
-        Operation::Add => codegen_add(context, region),
-        Operation::Mul => codegen_mul(context, region),
-        Operation::Pop => codegen_pop(context, region),
-=======
+        Operation::Dup(x) => codegen_dup(op_ctx, region, x),
         Operation::Add => codegen_add(op_ctx, region),
         Operation::Mul => codegen_mul(op_ctx, region),
         Operation::Pop => codegen_pop(op_ctx, region),
         Operation::Jumpdest { pc } => codegen_jumpdest(op_ctx, region, pc),
         Operation::Push(x) => codegen_push(op_ctx, region, x),
->>>>>>> af48fbc4
     }
 }
 
@@ -83,12 +70,12 @@
 }
 
 fn codegen_dup<'c, 'r>(
-    codegen_ctx: CodegenCtx<'c>,
+    op_ctx: &mut OperationCtx<'c>,
     region: &'r Region<'c>,
     nth: u32,
 ) -> Result<(BlockRef<'c, 'r>, BlockRef<'c, 'r>), CodegenError> {
     let start_block = region.append_block(Block::new(&[]));
-    let context = &codegen_ctx.mlir_context;
+    let context = &op_ctx.mlir_context;
     let location = Location::unknown(context);
 
     //TODO check nth is not 0≈
@@ -96,7 +83,7 @@
     let flag = check_stack_has_at_least(context, &start_block, nth)?;
 
     // Create REVERT block
-    let revert_block = region.append_block(revert_block(context)?);
+    let revert_block = region.append_block(generate_revert_block(context)?);
 
     let ok_block = region.append_block(Block::new(&[]));
 
@@ -156,45 +143,6 @@
     Ok((start_block, ok_block))
 }
 
-fn codegen_sub<'c, 'r>(
-    codegen_ctx: CodegenCtx<'c>,
-    region: &'r Region<'c>,
-) -> Result<(BlockRef<'c, 'r>, BlockRef<'c, 'r>), CodegenError> {
-    let start_block = region.append_block(Block::new(&[]));
-    let context = &codegen_ctx.mlir_context;
-    let location = Location::unknown(context);
-
-    // Check there's enough elements in stack
-    let flag = check_stack_has_at_least(context, &start_block, 2)?;
-
-    // Create REVERT block
-    let revert_block = region.append_block(revert_block(context)?);
-
-    let ok_block = region.append_block(Block::new(&[]));
-
-    start_block.append_operation(cf::cond_br(
-        context,
-        flag,
-        &ok_block,
-        &revert_block,
-        &[],
-        &[],
-        location,
-    ));
-
-    let lhs = stack_pop(context, &ok_block)?;
-    let rhs = stack_pop(context, &ok_block)?;
-
-    let result = ok_block
-        .append_operation(arith::subi(lhs, rhs, location))
-        .result(0)?
-        .into();
-
-    stack_push(context, &ok_block, result)?;
-
-    Ok((start_block, ok_block))
-}
-
 fn codegen_mul<'c, 'r>(
     codegen_ctx: &mut OperationCtx<'c>,
     region: &'r Region<'c>,
