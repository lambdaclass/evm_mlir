--- conflicted
+++ resolved
@@ -23,11 +23,8 @@
     op: Operation,
 ) -> Result<(BlockRef<'c, 'c>, BlockRef<'c, 'c>), CodegenError> {
     match op {
-<<<<<<< HEAD
         Operation::Push(x) => codegen_push(op_ctx, region, x),
-=======
         Operation::Sgt => codegen_sgt(op_ctx, region),
->>>>>>> 79bb8d7c
         Operation::Add => codegen_add(op_ctx, region),
         Operation::Sub => codegen_sub(op_ctx, region),
         Operation::Mul => codegen_mul(op_ctx, region),
@@ -36,47 +33,78 @@
         Operation::Mod => codegen_mod(op_ctx, region),
         Operation::Addmod => codegen_addmod(op_ctx, region),
         Operation::Pop => codegen_pop(op_ctx, region),
-<<<<<<< HEAD
         Operation::Gt => codegen_gt(op_ctx, region),
-=======
         Operation::Lt => codegen_lt(op_ctx, region),
->>>>>>> 79bb8d7c
         Operation::Jumpdest { pc } => codegen_jumpdest(op_ctx, region, pc),
         Operation::Byte => codegen_byte(op_ctx, region),
     }
 }
 
-<<<<<<< HEAD
 fn codegen_gt<'c, 'r>(
-=======
-fn codegen_lt<'c, 'r>(
->>>>>>> 79bb8d7c
-    op_ctx: &mut OperationCtx<'c>,
-    region: &'r Region<'c>,
-) -> Result<(BlockRef<'c, 'r>, BlockRef<'c, 'r>), CodegenError> {
-    let start_block = region.append_block(Block::new(&[]));
-    let context = &op_ctx.mlir_context;
-    let location = Location::unknown(context);
-
-    // Check there's enough elements in stack
-    let flag = check_stack_has_at_least(context, &start_block, 2)?;
-
-    let ok_block = region.append_block(Block::new(&[]));
-
-    start_block.append_operation(cf::cond_br(
-        context,
-        flag,
-        &ok_block,
-        &op_ctx.revert_block,
-        &[],
-        &[],
-        location,
-    ));
-
-<<<<<<< HEAD
+    op_ctx: &mut OperationCtx<'c>,
+    region: &'r Region<'c>,
+) -> Result<(BlockRef<'c, 'r>, BlockRef<'c, 'r>), CodegenError> {
+    let start_block = region.append_block(Block::new(&[]));
+    let context = &op_ctx.mlir_context;
+    let location = Location::unknown(context);
+
+    // Check there's enough elements in stack
+    let flag = check_stack_has_at_least(context, &start_block, 2)?;
+
+    let ok_block = region.append_block(Block::new(&[]));
+
+    start_block.append_operation(cf::cond_br(
+        context,
+        flag,
+        &ok_block,
+        &op_ctx.revert_block,
+        &[],
+        &[],
+        location,
+    ));
+
     let rhs = stack_pop(context, &ok_block)?;
     let lhs = stack_pop(context, &ok_block)?;
-=======
+
+    let result = ok_block
+        .append_operation(arith::cmpi(
+            context,
+            arith::CmpiPredicate::Ugt,
+            lhs,
+            rhs,
+            location,
+        ))
+        .result(0)?
+        .into();
+
+    stack_push(context, &ok_block, result)?;
+
+    Ok((start_block, ok_block))
+}
+
+fn codegen_lt<'c, 'r>(
+    op_ctx: &mut OperationCtx<'c>,
+    region: &'r Region<'c>,
+) -> Result<(BlockRef<'c, 'r>, BlockRef<'c, 'r>), CodegenError> {
+    let start_block = region.append_block(Block::new(&[]));
+    let context = &op_ctx.mlir_context;
+    let location = Location::unknown(context);
+
+    // Check there's enough elements in stack
+    let flag = check_stack_has_at_least(context, &start_block, 2)?;
+
+    let ok_block = region.append_block(Block::new(&[]));
+
+    start_block.append_operation(cf::cond_br(
+        context,
+        flag,
+        &ok_block,
+        &op_ctx.revert_block,
+        &[],
+        &[],
+        location,
+    ));
+
     let lhs = stack_pop(context, &ok_block)?;
     let rhs = stack_pop(context, &ok_block)?;
 
@@ -121,16 +149,11 @@
 
     let lhs = stack_pop(context, &ok_block)?;
     let rhs = stack_pop(context, &ok_block)?;
->>>>>>> 79bb8d7c
 
     let result = ok_block
         .append_operation(arith::cmpi(
             context,
-<<<<<<< HEAD
-            arith::CmpiPredicate::Ugt,
-=======
             arith::CmpiPredicate::Sgt,
->>>>>>> 79bb8d7c
             lhs,
             rhs,
             location,
