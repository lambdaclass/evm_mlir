use melior::{
    dialect::{
        arith::{self, CmpiPredicate},
        cf,
        llvm::{self, r#type::pointer, AllocaOptions, LoadStoreOptions},
        ods,
    },
    ir::{
        attribute::{IntegerAttribute, TypeAttribute},
        r#type::IntegerType,
        Attribute, Block, BlockRef, Location, Region,
    },
};

use super::context::OperationCtx;
use crate::{
    constants::{gas_cost, MEMORY_PTR_GLOBAL, MEMORY_SIZE_GLOBAL},
    errors::CodegenError,
    program::Operation,
    syscall::ExitStatusCode,
    utils::{
        allocate_and_store_value, check_if_zero, check_stack_has_at_least,
<<<<<<< HEAD
        check_stack_has_space_for, compare_values, compute_log_dynamic_gas,
        constant_value_from_i64, consume_gas, consume_gas_as_value, extend_memory,
        get_nth_from_stack, get_remaining_gas, get_stack_pointer, inc_stack_pointer,
        integer_constant_from_i64, llvm_mlir, return_calldata_ptr, return_calldata_size,
=======
        check_stack_has_space_for, compare_values, compute_copy_cost, compute_log_dynamic_gas,
        constant_value_from_i64, consume_gas, consume_gas_as_value, extend_memory, get_basefee,
        get_block_number, get_memory_pointer, get_nth_from_stack, get_remaining_gas,
        get_stack_pointer, inc_stack_pointer, integer_constant_from_i64, llvm_mlir,
>>>>>>> 2adc947e
        return_empty_result, return_result_from_stack, stack_pop, stack_push, swap_stack_elements,
    },
};

use num_bigint::BigUint;

/// Generates blocks for target [`Operation`].
/// Returns both the starting block, and the unterminated last block of the generated code.
pub fn generate_code_for_op<'c>(
    op_ctx: &mut OperationCtx<'c>,
    region: &'c Region<'c>,
    op: Operation,
) -> Result<(BlockRef<'c, 'c>, BlockRef<'c, 'c>), CodegenError> {
    match op {
        Operation::Stop => codegen_stop(op_ctx, region),
        Operation::Push0 => codegen_push(op_ctx, region, BigUint::ZERO, true),
        Operation::Push((_, x)) => codegen_push(op_ctx, region, x, false),
        Operation::Add => codegen_add(op_ctx, region),
        Operation::Mul => codegen_mul(op_ctx, region),
        Operation::Sub => codegen_sub(op_ctx, region),
        Operation::Div => codegen_div(op_ctx, region),
        Operation::Sdiv => codegen_sdiv(op_ctx, region),
        Operation::Mod => codegen_mod(op_ctx, region),
        Operation::SMod => codegen_smod(op_ctx, region),
        Operation::Addmod => codegen_addmod(op_ctx, region),
        Operation::Mulmod => codegen_mulmod(op_ctx, region),
        Operation::Exp => codegen_exp(op_ctx, region),
        Operation::SignExtend => codegen_signextend(op_ctx, region),
        Operation::Lt => codegen_lt(op_ctx, region),
        Operation::Gt => codegen_gt(op_ctx, region),
        Operation::Slt => codegen_slt(op_ctx, region),
        Operation::Sgt => codegen_sgt(op_ctx, region),
        Operation::Eq => codegen_eq(op_ctx, region),
        Operation::IsZero => codegen_iszero(op_ctx, region),
        Operation::And => codegen_and(op_ctx, region),
        Operation::Or => codegen_or(op_ctx, region),
        Operation::Xor => codegen_xor(op_ctx, region),
        Operation::Byte => codegen_byte(op_ctx, region),
        Operation::Shr => codegen_shr(op_ctx, region),
        Operation::Shl => codegen_shl(op_ctx, region),
        Operation::Sar => codegen_sar(op_ctx, region),
        Operation::Codesize => codegen_codesize(op_ctx, region),
        Operation::Coinbase => codegen_coinbase(op_ctx, region),
        Operation::Gasprice => codegen_gasprice(op_ctx, region),
        Operation::Number => codegen_number(op_ctx, region),
        Operation::Chainid => codegen_chaind(op_ctx, region),
        Operation::Pop => codegen_pop(op_ctx, region),
        Operation::Mload => codegen_mload(op_ctx, region),
        Operation::Sload => codegen_sload(op_ctx, region),
        Operation::Jump => codegen_jump(op_ctx, region),
        Operation::Jumpi => codegen_jumpi(op_ctx, region),
        Operation::PC { pc } => codegen_pc(op_ctx, region, pc),
        Operation::Msize => codegen_msize(op_ctx, region),
        Operation::Gas => codegen_gas(op_ctx, region),
        Operation::Jumpdest { pc } => codegen_jumpdest(op_ctx, region, pc),
        Operation::Mcopy => codegen_mcopy(op_ctx, region),
        Operation::Dup(x) => codegen_dup(op_ctx, region, x),
        Operation::Swap(x) => codegen_swap(op_ctx, region, x),
        Operation::Return => codegen_return(op_ctx, region),
        Operation::Revert => codegen_revert(op_ctx, region),
        Operation::Mstore => codegen_mstore(op_ctx, region),
        Operation::Mstore8 => codegen_mstore8(op_ctx, region),
        Operation::CallDataCopy => codegen_calldatacopy(op_ctx, region),
        Operation::Log(x) => codegen_log(op_ctx, region, x),
        Operation::CalldataLoad => codegen_calldataload(op_ctx, region),
        Operation::CallDataSize => codegen_calldatasize(op_ctx, region),
        Operation::Address => codegen_address(op_ctx, region),
        Operation::Callvalue => codegen_callvalue(op_ctx, region),
        Operation::Basefee => codegen_basefee(op_ctx, region),
        Operation::Origin => codegen_origin(op_ctx, region),
        Operation::Caller => codegen_caller(op_ctx, region),
        Operation::Not => codegen_not(op_ctx, region),
    }
}

fn codegen_origin<'c, 'r>(
    op_ctx: &mut OperationCtx<'c>,
    region: &'r Region<'c>,
) -> Result<(BlockRef<'c, 'r>, BlockRef<'c, 'r>), CodegenError> {
    let start_block = region.append_block(Block::new(&[]));
    let context = &op_ctx.mlir_context;
    let location = Location::unknown(context);

    //Check if there is stack overflow and if there is enough gas
    let gas_flag = consume_gas(context, &start_block, gas_cost::ORIGIN)?;
    let stack_size_flag = check_stack_has_space_for(context, &start_block, 1)?;

    let condition = start_block
        .append_operation(arith::andi(gas_flag, stack_size_flag, location))
        .result(0)?
        .into();

    let ok_block = region.append_block(Block::new(&[]));
    start_block.append_operation(cf::cond_br(
        context,
        condition,
        &ok_block,
        &op_ctx.revert_block,
        &[],
        &[],
        location,
    ));

    let uint256 = IntegerType::new(context, 256);
    let ptr_type = pointer(context, 0);

    //This may be refactored to use constant_value_from_i64 util function
    let pointer_size = ok_block
        .append_operation(arith::constant(
            context,
            IntegerAttribute::new(uint256.into(), 1_i64).into(),
            location,
        ))
        .result(0)?
        .into();

    let address_ptr = ok_block
        .append_operation(llvm::alloca(
            context,
            pointer_size,
            ptr_type,
            location,
            AllocaOptions::new().elem_type(Some(TypeAttribute::new(uint256.into()))),
        ))
        .result(0)?
        .into();

    //Get the 20-byte address of the sender of the transaction
    op_ctx.get_origin_syscall(&ok_block, address_ptr, location);

    let address_value = ok_block
        .append_operation(llvm::load(
            context,
            address_ptr,
            uint256.into(),
            location,
            LoadStoreOptions::default(),
        ))
        .result(0)?
        .into();

    stack_push(context, &ok_block, address_value)?;

    Ok((start_block, ok_block))
}

fn codegen_callvalue<'c, 'r>(
    op_ctx: &mut OperationCtx<'c>,
    region: &'r Region<'c>,
) -> Result<(BlockRef<'c, 'r>, BlockRef<'c, 'r>), CodegenError> {
    let start_block = region.append_block(Block::new(&[]));
    let context = &op_ctx.mlir_context;
    let location = Location::unknown(context);

    // Check there's enough elements in stack
    let stack_size_flag = check_stack_has_space_for(context, &start_block, 1)?;
    let gas_flag = consume_gas(context, &start_block, gas_cost::CALLVALUE)?;

    let ok_flag = start_block
        .append_operation(arith::andi(stack_size_flag, gas_flag, location))
        .result(0)?
        .into();

    let ok_block = region.append_block(Block::new(&[]));

    start_block.append_operation(cf::cond_br(
        context,
        ok_flag,
        &ok_block,
        &op_ctx.revert_block,
        &[],
        &[],
        location,
    ));

    let uint256 = IntegerType::new(context, 256);
    let ptr_type = pointer(context, 0);

    let pointer_size = constant_value_from_i64(context, &ok_block, 1_i64)?;

    let callvalue_ptr = ok_block
        .append_operation(llvm::alloca(
            context,
            pointer_size,
            ptr_type,
            location,
            AllocaOptions::new().elem_type(Some(TypeAttribute::new(uint256.into()))),
        ))
        .result(0)?
        .into();

    op_ctx.store_in_callvalue_ptr(&ok_block, location, callvalue_ptr);

    let callvalue = ok_block
        .append_operation(llvm::load(
            context,
            callvalue_ptr,
            uint256.into(),
            location,
            LoadStoreOptions::default(),
        ))
        .result(0)?
        .into();

    stack_push(context, &ok_block, callvalue)?;

    Ok((start_block, ok_block))
}

fn codegen_calldatacopy<'c, 'r>(
    op_ctx: &mut OperationCtx<'c>,
    region: &'r Region<'c>,
) -> Result<(BlockRef<'c, 'r>, BlockRef<'c, 'r>), CodegenError> {
    let start_block = region.append_block(Block::new(&[]));
    let context = &op_ctx.mlir_context;
    let location = Location::unknown(context);

    let gas_flag = consume_gas(context, &start_block, gas_cost::CALLDATACOPY)?;

    let flag = check_stack_has_at_least(context, &start_block, 3)?;

    let condition = start_block
        .append_operation(arith::andi(gas_flag, flag, location))
        .result(0)?
        .into();

    let ok_block = region.append_block(Block::new(&[]));

    start_block.append_operation(cf::cond_br(
        context,
        condition,
        &ok_block,
        &op_ctx.revert_block,
        &[],
        &[],
        location,
    ));

    let uint32 = IntegerType::new(context, 32);
    let uint8 = IntegerType::new(context, 8);
    let ptr_type = pointer(context, 0);

    // byte offset in the memory where the result will be copied
    let dest_offset = stack_pop(context, &ok_block)?;
    // byte offset in the calldata to copy from
    let call_data_offset = stack_pop(context, &ok_block)?;
    // byte size to copy
    let size = stack_pop(context, &ok_block)?;

    // truncate offsets and size to 32 bits
    let call_data_offset = ok_block
        .append_operation(arith::trunci(call_data_offset, uint32.into(), location))
        .result(0)
        .unwrap()
        .into();

    let dest_offset = ok_block
        .append_operation(arith::trunci(dest_offset, uint32.into(), location))
        .result(0)
        .unwrap()
        .into();

    let size = ok_block
        .append_operation(arith::trunci(size, uint32.into(), location))
        .result(0)
        .unwrap()
        .into();

    //required size = des_offset + size
    let required_memory_size = ok_block
        .append_operation(arith::addi(dest_offset, size, location))
        .result(0)?
        .into();

    let continue_memory_block = region.append_block(Block::new(&[]));
    extend_memory(
        op_ctx,
        &ok_block,
        &continue_memory_block,
        region,
        required_memory_size,
        gas_cost::CALLDATACOPY,
    )?;
    let memory_ptr = get_memory_pointer(op_ctx, &continue_memory_block, location)?;
    let memory_dest = continue_memory_block
        .append_operation(llvm::get_element_ptr_dynamic(
            context,
            memory_ptr,
            &[dest_offset],
            uint8.into(),
            ptr_type,
            location,
        ))
        .result(0)?
        .into();

    let zero_value = continue_memory_block
        .append_operation(arith::constant(
            context,
            IntegerAttribute::new(IntegerType::new(context, 8).into(), 0).into(),
            location,
        ))
        .result(0)?
        .into();

    continue_memory_block.append_operation(
        ods::llvm::intr_memset(
            context,
            memory_dest,
            zero_value,
            size,
            IntegerAttribute::new(IntegerType::new(context, 1).into(), 0),
            location,
        )
        .into(),
    );

    let calldatasize = op_ctx.get_calldata_size_syscall(&continue_memory_block, location)?;
    let offset_bigger_than_size_flag = continue_memory_block
        .append_operation(arith::cmpi(
            context,
            CmpiPredicate::Ugt,
            call_data_offset,
            calldatasize,
            location,
        ))
        .result(0)?
        .into();

    let invalid_offset_block = region.append_block(Block::new(&[]));
    let valid_offset_block = region.append_block(Block::new(&[]));
    let return_block = region.append_block(Block::new(&[]));

    continue_memory_block.append_operation(cf::cond_br(
        context,
        offset_bigger_than_size_flag,
        &invalid_offset_block,
        &valid_offset_block,
        &[],
        &[],
        location,
    ));

    invalid_offset_block.append_operation(cf::br(&return_block, &[], location));

    let remaining_calldata_size = valid_offset_block
        .append_operation(arith::subi(calldatasize, call_data_offset, location))
        .result(0)?
        .into();

    let memcpy_len = valid_offset_block
        .append_operation(arith::minui(remaining_calldata_size, size, location))
        .result(0)?
        .into();

    let calldata_ptr = op_ctx.get_calldata_ptr_syscall(&valid_offset_block, location)?;
    let calldata_src = valid_offset_block
        .append_operation(llvm::get_element_ptr_dynamic(
            context,
            calldata_ptr,
            &[call_data_offset],
            uint8.into(),
            ptr_type,
            location,
        ))
        .result(0)?
        .into();

    valid_offset_block.append_operation(
        ods::llvm::intr_memcpy(
            context,
            memory_dest,
            calldata_src,
            memcpy_len,
            IntegerAttribute::new(IntegerType::new(context, 1).into(), 0),
            location,
        )
        .into(),
    );

    valid_offset_block.append_operation(cf::br(&return_block, &[], location));

    Ok((start_block, return_block))
}

fn codegen_calldatasize<'c, 'r>(
    op_ctx: &mut OperationCtx<'c>,
    region: &'r Region<'c>,
) -> Result<(BlockRef<'c, 'r>, BlockRef<'c, 'r>), CodegenError> {
    let start_block = region.append_block(Block::new(&[]));
    let context = &op_ctx.mlir_context;
    let location = Location::unknown(context);

    let gas_flag = consume_gas(context, &start_block, gas_cost::CALLDATASIZE)?;

    let ok_block = region.append_block(Block::new(&[]));

    start_block.append_operation(cf::cond_br(
        context,
        gas_flag,
        &ok_block,
        &op_ctx.revert_block,
        &[],
        &[],
        location,
    ));

    // Get the calldata size using a syscall
    let uint256 = IntegerType::new(context, 256).into();
    let calldatasize = op_ctx.get_calldata_size_syscall(&ok_block, location)?;
    let extended_size = ok_block
        .append_operation(arith::extui(calldatasize, uint256, location))
        .result(0)?
        .into();
    stack_push(context, &ok_block, extended_size)?;

    Ok((start_block, ok_block))
}

fn codegen_exp<'c, 'r>(
    op_ctx: &mut OperationCtx<'c>,
    region: &'r Region<'c>,
) -> Result<(BlockRef<'c, 'r>, BlockRef<'c, 'r>), CodegenError> {
    let start_block = region.append_block(Block::new(&[]));
    let context = &op_ctx.mlir_context;
    let location = Location::unknown(context);

    // Check there's enough elements in stack
    let flag = check_stack_has_at_least(context, &start_block, 2)?;
    let ok_block = region.append_block(Block::new(&[]));

    start_block.append_operation(cf::cond_br(
        context,
        flag,
        &ok_block,
        &op_ctx.revert_block,
        &[],
        &[],
        location,
    ));

    let base = stack_pop(context, &ok_block)?;
    let exponent = stack_pop(context, &ok_block)?;

    let result = ok_block
        .append_operation(ods::math::ipowi(context, base, exponent, location).into())
        .result(0)?
        .into();

    let result_type = IntegerType::new(context, 256);
    let leading_zeros = ok_block
        .append_operation(llvm::intr_ctlz(
            context,
            exponent,
            false,
            result_type.into(),
            location,
        ))
        .result(0)?
        .into();

    let number_of_bits = ok_block
        .append_operation(arith::subi(
            constant_value_from_i64(context, &ok_block, 256)?,
            leading_zeros,
            location,
        ))
        .result(0)?
        .into();

    let bits_with_offset = ok_block
        .append_operation(arith::addi(
            number_of_bits,
            constant_value_from_i64(context, &ok_block, 7)?,
            location,
        ))
        .result(0)?
        .into();

    let number_of_bytes = ok_block
        .append_operation(arith::divui(
            bits_with_offset,
            constant_value_from_i64(context, &ok_block, 8)?,
            location,
        ))
        .result(0)?
        .into();

    let dynamic_gas_cost = ok_block
        .append_operation(arith::muli(
            number_of_bytes,
            constant_value_from_i64(context, &ok_block, 50)?,
            location,
        ))
        .result(0)?
        .into();

    let total_gas_cost = ok_block
        .append_operation(arith::addi(
            constant_value_from_i64(context, &ok_block, gas_cost::EXP)?,
            dynamic_gas_cost,
            location,
        ))
        .result(0)?
        .into();

    let uint64 = IntegerType::new(context, 64);
    let total_gas_cost = ok_block
        .append_operation(arith::trunci(total_gas_cost, uint64.into(), location))
        .result(0)?
        .into();

    let gas_flag = consume_gas_as_value(context, &ok_block, total_gas_cost)?;
    let enough_gas_block = region.append_block(Block::new(&[]));

    ok_block.append_operation(cf::cond_br(
        context,
        gas_flag,
        &enough_gas_block,
        &op_ctx.revert_block,
        &[],
        &[],
        location,
    ));

    stack_push(context, &enough_gas_block, result)?;

    Ok((start_block, enough_gas_block))
}

fn codegen_iszero<'c, 'r>(
    op_ctx: &mut OperationCtx<'c>,
    region: &'r Region<'c>,
) -> Result<(BlockRef<'c, 'r>, BlockRef<'c, 'r>), CodegenError> {
    let start_block = region.append_block(Block::new(&[]));
    let context = &op_ctx.mlir_context;
    let location = Location::unknown(context);

    // Check there's enough elements in stack
    let flag = check_stack_has_at_least(context, &start_block, 1)?;
    let gas_flag = consume_gas(context, &start_block, gas_cost::ISZERO)?;
    let condition = start_block
        .append_operation(arith::andi(gas_flag, flag, location))
        .result(0)?
        .into();

    let ok_block = region.append_block(Block::new(&[]));

    start_block.append_operation(cf::cond_br(
        context,
        condition,
        &ok_block,
        &op_ctx.revert_block,
        &[],
        &[],
        location,
    ));

    let value = stack_pop(context, &ok_block)?;
    let zero_constant = constant_value_from_i64(context, &ok_block, 0)?;

    let result = ok_block
        .append_operation(arith::cmpi(
            context,
            arith::CmpiPredicate::Eq,
            value,
            zero_constant,
            location,
        ))
        .result(0)?
        .into();

    //Extend the 1 bit result to 256 bits.
    let uint256 = IntegerType::new(context, 256);
    let result = ok_block
        .append_operation(arith::extui(result, uint256.into(), location))
        .result(0)?
        .into();

    stack_push(context, &ok_block, result)?;

    Ok((start_block, ok_block))
}

fn codegen_and<'c, 'r>(
    op_ctx: &mut OperationCtx<'c>,
    region: &'r Region<'c>,
) -> Result<(BlockRef<'c, 'r>, BlockRef<'c, 'r>), CodegenError> {
    let start_block = region.append_block(Block::new(&[]));
    let context = &op_ctx.mlir_context;
    let location = Location::unknown(context);

    // Check there's enough elements in stack
    let flag = check_stack_has_at_least(context, &start_block, 2)?;
    let gas_flag = consume_gas(context, &start_block, gas_cost::AND)?;
    let condition = start_block
        .append_operation(arith::andi(gas_flag, flag, location))
        .result(0)?
        .into();

    let ok_block = region.append_block(Block::new(&[]));

    start_block.append_operation(cf::cond_br(
        context,
        condition,
        &ok_block,
        &op_ctx.revert_block,
        &[],
        &[],
        location,
    ));

    let lhs = stack_pop(context, &ok_block)?;
    let rhs = stack_pop(context, &ok_block)?;

    let result = ok_block
        .append_operation(arith::andi(lhs, rhs, location))
        .result(0)?
        .into();

    stack_push(context, &ok_block, result)?;

    Ok((start_block, ok_block))
}

fn codegen_gt<'c, 'r>(
    op_ctx: &mut OperationCtx<'c>,
    region: &'r Region<'c>,
) -> Result<(BlockRef<'c, 'r>, BlockRef<'c, 'r>), CodegenError> {
    let start_block = region.append_block(Block::new(&[]));
    let context = &op_ctx.mlir_context;
    let location = Location::unknown(context);

    // Check there's enough elements in stack
    let flag = check_stack_has_at_least(context, &start_block, 2)?;
    let gas_flag = consume_gas(context, &start_block, gas_cost::GT)?;
    let condition = start_block
        .append_operation(arith::andi(gas_flag, flag, location))
        .result(0)?
        .into();
    let ok_block = region.append_block(Block::new(&[]));

    start_block.append_operation(cf::cond_br(
        context,
        condition,
        &ok_block,
        &op_ctx.revert_block,
        &[],
        &[],
        location,
    ));

    let lhs = stack_pop(context, &ok_block)?;
    let rhs = stack_pop(context, &ok_block)?;

    let result = ok_block
        .append_operation(arith::cmpi(
            context,
            arith::CmpiPredicate::Ugt,
            lhs,
            rhs,
            location,
        ))
        .result(0)?
        .into();

    //Extend 1 bit result to 256 bit
    let uint256 = IntegerType::new(context, 256);
    let result = ok_block
        .append_operation(arith::extui(result, uint256.into(), location))
        .result(0)?
        .into();

    stack_push(context, &ok_block, result)?;

    Ok((start_block, ok_block))
}

fn codegen_or<'c, 'r>(
    op_ctx: &mut OperationCtx<'c>,
    region: &'r Region<'c>,
) -> Result<(BlockRef<'c, 'r>, BlockRef<'c, 'r>), CodegenError> {
    let start_block = region.append_block(Block::new(&[]));
    let context = &op_ctx.mlir_context;
    let location = Location::unknown(context);

    // Check there's enough elements in stack
    let flag = check_stack_has_at_least(context, &start_block, 2)?;
    let gas_flag = consume_gas(context, &start_block, gas_cost::OR)?;
    let condition = start_block
        .append_operation(arith::andi(gas_flag, flag, location))
        .result(0)?
        .into();

    let ok_block = region.append_block(Block::new(&[]));

    start_block.append_operation(cf::cond_br(
        context,
        condition,
        &ok_block,
        &op_ctx.revert_block,
        &[],
        &[],
        location,
    ));

    let lhs = stack_pop(context, &ok_block)?;
    let rhs = stack_pop(context, &ok_block)?;

    let result = ok_block
        .append_operation(arith::ori(lhs, rhs, location))
        .result(0)?
        .into();

    stack_push(context, &ok_block, result)?;

    Ok((start_block, ok_block))
}

fn codegen_lt<'c, 'r>(
    op_ctx: &mut OperationCtx<'c>,
    region: &'r Region<'c>,
) -> Result<(BlockRef<'c, 'r>, BlockRef<'c, 'r>), CodegenError> {
    let start_block = region.append_block(Block::new(&[]));
    let context = &op_ctx.mlir_context;
    let location = Location::unknown(context);

    // Check there's enough elements in stack
    let flag = check_stack_has_at_least(context, &start_block, 2)?;
    let gas_flag = consume_gas(context, &start_block, gas_cost::LT)?;
    let condition = start_block
        .append_operation(arith::andi(gas_flag, flag, location))
        .result(0)?
        .into();

    let ok_block = region.append_block(Block::new(&[]));

    start_block.append_operation(cf::cond_br(
        context,
        condition,
        &ok_block,
        &op_ctx.revert_block,
        &[],
        &[],
        location,
    ));

    let lhs = stack_pop(context, &ok_block)?;
    let rhs = stack_pop(context, &ok_block)?;

    let result = ok_block
        .append_operation(arith::cmpi(
            context,
            arith::CmpiPredicate::Ult,
            lhs,
            rhs,
            location,
        ))
        .result(0)?
        .into();

    //Extend 1 bit result to 256 bit
    let uint256 = IntegerType::new(context, 256);
    let result = ok_block
        .append_operation(arith::extui(result, uint256.into(), location))
        .result(0)?
        .into();

    stack_push(context, &ok_block, result)?;

    Ok((start_block, ok_block))
}

fn codegen_sgt<'c, 'r>(
    op_ctx: &mut OperationCtx<'c>,
    region: &'r Region<'c>,
) -> Result<(BlockRef<'c, 'r>, BlockRef<'c, 'r>), CodegenError> {
    let start_block = region.append_block(Block::new(&[]));
    let context = &op_ctx.mlir_context;
    let location = Location::unknown(context);

    // Check there's enough elements in stack
    let flag = check_stack_has_at_least(context, &start_block, 2)?;
    let gas_flag = consume_gas(context, &start_block, gas_cost::SGT)?;
    let condition = start_block
        .append_operation(arith::andi(gas_flag, flag, location))
        .result(0)?
        .into();

    let ok_block = region.append_block(Block::new(&[]));

    start_block.append_operation(cf::cond_br(
        context,
        condition,
        &ok_block,
        &op_ctx.revert_block,
        &[],
        &[],
        location,
    ));

    let lhs = stack_pop(context, &ok_block)?;
    let rhs = stack_pop(context, &ok_block)?;

    let result = ok_block
        .append_operation(arith::cmpi(
            context,
            arith::CmpiPredicate::Sgt,
            lhs,
            rhs,
            location,
        ))
        .result(0)?
        .into();

    //Extend 1 bit result to 256 bit
    let uint256 = IntegerType::new(context, 256);
    let result = ok_block
        .append_operation(arith::extui(result, uint256.into(), location))
        .result(0)?
        .into();

    stack_push(context, &ok_block, result)?;

    Ok((start_block, ok_block))
}

fn codegen_eq<'c, 'r>(
    op_ctx: &mut OperationCtx<'c>,
    region: &'r Region<'c>,
) -> Result<(BlockRef<'c, 'r>, BlockRef<'c, 'r>), CodegenError> {
    let start_block = region.append_block(Block::new(&[]));
    let context = &op_ctx.mlir_context;
    let location = Location::unknown(context);

    // Check there's enough elements in stack
    let flag = check_stack_has_at_least(context, &start_block, 2)?;
    let gas_flag = consume_gas(context, &start_block, gas_cost::EQ)?;
    let condition = start_block
        .append_operation(arith::andi(gas_flag, flag, location))
        .result(0)?
        .into();
    let ok_block = region.append_block(Block::new(&[]));

    start_block.append_operation(cf::cond_br(
        context,
        condition,
        &ok_block,
        &op_ctx.revert_block,
        &[],
        &[],
        location,
    ));

    let lhs = stack_pop(context, &ok_block)?;
    let rhs = stack_pop(context, &ok_block)?;

    let result = ok_block
        .append_operation(arith::cmpi(
            context,
            arith::CmpiPredicate::Eq,
            lhs,
            rhs,
            location,
        ))
        .result(0)?
        .into();

    //Extend 1 bit result to 256 bit
    let uint256 = IntegerType::new(context, 256);
    let result = ok_block
        .append_operation(arith::extui(result, uint256.into(), location))
        .result(0)?
        .into();

    stack_push(context, &ok_block, result)?;

    Ok((start_block, ok_block))
}

fn codegen_push<'c, 'r>(
    op_ctx: &mut OperationCtx<'c>,
    region: &'r Region<'c>,
    value_to_push: BigUint,
    is_zero: bool,
) -> Result<(BlockRef<'c, 'r>, BlockRef<'c, 'r>), CodegenError> {
    let start_block = region.append_block(Block::new(&[]));
    let context = &op_ctx.mlir_context;
    let location = Location::unknown(context);

    // Check there's enough space in stack
    let flag = check_stack_has_space_for(context, &start_block, 1)?;
    let gas_cost = if is_zero {
        gas_cost::PUSH0
    } else {
        gas_cost::PUSHN
    };
    let gas_flag = consume_gas(context, &start_block, gas_cost)?;
    let condition = start_block
        .append_operation(arith::andi(gas_flag, flag, location))
        .result(0)?
        .into();

    let ok_block = region.append_block(Block::new(&[]));

    start_block.append_operation(cf::cond_br(
        context,
        condition,
        &ok_block,
        &op_ctx.revert_block,
        &[],
        &[],
        location,
    ));

    let constant_value = Attribute::parse(context, &format!("{} : i256", value_to_push)).unwrap();
    let constant_value = ok_block
        .append_operation(arith::constant(context, constant_value, location))
        .result(0)?
        .into();

    stack_push(context, &ok_block, constant_value)?;

    Ok((start_block, ok_block))
}

fn codegen_dup<'c, 'r>(
    op_ctx: &mut OperationCtx<'c>,
    region: &'r Region<'c>,
    nth: u8,
) -> Result<(BlockRef<'c, 'r>, BlockRef<'c, 'r>), CodegenError> {
    debug_assert!(nth > 0 && nth <= 16);
    let start_block = region.append_block(Block::new(&[]));
    let context = &op_ctx.mlir_context;
    let location = Location::unknown(context);

    // Check there's enough elements in stack
    let flag = check_stack_has_at_least(context, &start_block, nth as u32)?;

    let gas_flag = consume_gas(context, &start_block, gas_cost::DUPN)?;

    let condition = start_block
        .append_operation(arith::andi(gas_flag, flag, location))
        .result(0)?
        .into();
    let ok_block = region.append_block(Block::new(&[]));

    start_block.append_operation(cf::cond_br(
        context,
        condition,
        &ok_block,
        &op_ctx.revert_block,
        &[],
        &[],
        location,
    ));

    let (nth_value, _) = get_nth_from_stack(context, &ok_block, nth)?;

    stack_push(context, &ok_block, nth_value)?;

    Ok((start_block, ok_block))
}

fn codegen_swap<'c, 'r>(
    op_ctx: &mut OperationCtx<'c>,
    region: &'r Region<'c>,
    nth: u8,
) -> Result<(BlockRef<'c, 'r>, BlockRef<'c, 'r>), CodegenError> {
    debug_assert!(nth > 0 && nth <= 16);
    let start_block = region.append_block(Block::new(&[]));
    let context = &op_ctx.mlir_context;
    let location = Location::unknown(context);

    // Check there's enough elements in stack
    let flag = check_stack_has_at_least(context, &start_block, (nth + 1) as u32)?;

    let gas_flag = consume_gas(context, &start_block, gas_cost::SWAPN)?;

    let condition = start_block
        .append_operation(arith::andi(gas_flag, flag, location))
        .result(0)?
        .into();

    let ok_block = region.append_block(Block::new(&[]));

    start_block.append_operation(cf::cond_br(
        context,
        condition,
        &ok_block,
        &op_ctx.revert_block,
        &[],
        &[],
        location,
    ));

    swap_stack_elements(context, &ok_block, 1, nth + 1)?;

    Ok((start_block, ok_block))
}

fn codegen_add<'c, 'r>(
    op_ctx: &mut OperationCtx<'c>,
    region: &'r Region<'c>,
) -> Result<(BlockRef<'c, 'r>, BlockRef<'c, 'r>), CodegenError> {
    let start_block = region.append_block(Block::new(&[]));
    let context = &op_ctx.mlir_context;
    let location = Location::unknown(context);

    // Check there's enough elements in stack
    let flag = check_stack_has_at_least(context, &start_block, 2)?;

    let gas_flag = consume_gas(context, &start_block, gas_cost::ADD)?;

    let condition = start_block
        .append_operation(arith::andi(gas_flag, flag, location))
        .result(0)?
        .into();

    let ok_block = region.append_block(Block::new(&[]));

    start_block.append_operation(cf::cond_br(
        context,
        condition,
        &ok_block,
        &op_ctx.revert_block,
        &[],
        &[],
        location,
    ));

    let lhs = stack_pop(context, &ok_block)?;
    let rhs = stack_pop(context, &ok_block)?;

    let result = ok_block
        .append_operation(arith::addi(lhs, rhs, location))
        .result(0)?
        .into();

    stack_push(context, &ok_block, result)?;

    Ok((start_block, ok_block))
}

fn codegen_sub<'c, 'r>(
    op_ctx: &mut OperationCtx<'c>,
    region: &'r Region<'c>,
) -> Result<(BlockRef<'c, 'r>, BlockRef<'c, 'r>), CodegenError> {
    let start_block = region.append_block(Block::new(&[]));
    let context = &op_ctx.mlir_context;
    let location = Location::unknown(context);

    // Check there's enough elements in stack
    let flag = check_stack_has_at_least(context, &start_block, 2)?;

    let gas_flag = consume_gas(context, &start_block, gas_cost::SUB)?;

    let condition = start_block
        .append_operation(arith::andi(gas_flag, flag, location))
        .result(0)?
        .into();

    let ok_block = region.append_block(Block::new(&[]));

    start_block.append_operation(cf::cond_br(
        context,
        condition,
        &ok_block,
        &op_ctx.revert_block,
        &[],
        &[],
        location,
    ));

    let lhs = stack_pop(context, &ok_block)?;
    let rhs = stack_pop(context, &ok_block)?;

    let result = ok_block
        .append_operation(arith::subi(lhs, rhs, location))
        .result(0)?
        .into();

    stack_push(context, &ok_block, result)?;

    Ok((start_block, ok_block))
}

fn codegen_div<'c, 'r>(
    op_ctx: &mut OperationCtx<'c>,
    region: &'r Region<'c>,
) -> Result<(BlockRef<'c, 'r>, BlockRef<'c, 'r>), CodegenError> {
    let start_block = region.append_block(Block::new(&[]));
    let context = &op_ctx.mlir_context;
    let location = Location::unknown(context);

    // Check there's enough elements in stack
    let stack_size_flag = check_stack_has_at_least(context, &start_block, 2)?;

    // Check there's enough gas to compute the operation
    let gas_flag = consume_gas(context, &start_block, gas_cost::DIV)?;

    let ok_flag = start_block
        .append_operation(arith::andi(stack_size_flag, gas_flag, location))
        .result(0)?
        .into();

    let ok_block = region.append_block(Block::new(&[]));

    start_block.append_operation(cf::cond_br(
        context,
        ok_flag,
        &ok_block,
        &op_ctx.revert_block,
        &[],
        &[],
        location,
    ));

    let num = stack_pop(context, &ok_block)?;
    let den = stack_pop(context, &ok_block)?;

    let den_is_zero = check_if_zero(context, &ok_block, &den)?;
    let den_zero_bloq = region.append_block(Block::new(&[]));
    let den_not_zero_bloq = region.append_block(Block::new(&[]));
    let return_block = region.append_block(Block::new(&[]));

    // Denominator is zero path
    let zero_value = constant_value_from_i64(context, &den_zero_bloq, 0i64)?;
    stack_push(context, &den_zero_bloq, zero_value)?;
    den_zero_bloq.append_operation(cf::br(&return_block, &[], location));

    // Denominator is not zero path
    let result = den_not_zero_bloq
        .append_operation(arith::divui(num, den, location))
        .result(0)?
        .into();

    stack_push(context, &den_not_zero_bloq, result)?;
    den_not_zero_bloq.append_operation(cf::br(&return_block, &[], location));

    // Branch to den_zero if den_is_zero == true; else branch to den_not_zero
    ok_block.append_operation(cf::cond_br(
        context,
        den_is_zero,
        &den_zero_bloq,
        &den_not_zero_bloq,
        &[],
        &[],
        location,
    ));

    Ok((start_block, return_block))
}

fn codegen_sdiv<'c, 'r>(
    op_ctx: &mut OperationCtx<'c>,
    region: &'r Region<'c>,
) -> Result<(BlockRef<'c, 'r>, BlockRef<'c, 'r>), CodegenError> {
    let start_block = region.append_block(Block::new(&[]));
    let context = &op_ctx.mlir_context;
    let location = Location::unknown(context);

    // Check there's enough elements in stack
    let stack_size_flag = check_stack_has_at_least(context, &start_block, 2)?;
    let gas_flag = consume_gas(context, &start_block, gas_cost::SDIV)?;

    let ok_flag = start_block
        .append_operation(arith::andi(stack_size_flag, gas_flag, location))
        .result(0)?
        .into();

    let ok_block = region.append_block(Block::new(&[]));

    start_block.append_operation(cf::cond_br(
        context,
        ok_flag,
        &ok_block,
        &op_ctx.revert_block,
        &[],
        &[],
        location,
    ));

    let num = stack_pop(context, &ok_block)?;
    let den = stack_pop(context, &ok_block)?;
    let den_is_zero = check_if_zero(context, &ok_block, &den)?;
    let den_zero_bloq = region.append_block(Block::new(&[]));
    let den_not_zero_bloq = region.append_block(Block::new(&[]));
    let return_block = region.append_block(Block::new(&[]));

    // Denominator is zero path
    let zero_value = constant_value_from_i64(context, &den_zero_bloq, 0i64)?;
    stack_push(context, &den_zero_bloq, zero_value)?;
    den_zero_bloq.append_operation(cf::br(&return_block, &[], location));

    // Denominator is not zero path
    let result = den_not_zero_bloq
        .append_operation(ods::llvm::sdiv(context, num, den, location).into())
        .result(0)?
        .into();

    stack_push(context, &den_not_zero_bloq, result)?;
    den_not_zero_bloq.append_operation(cf::br(&return_block, &[], location));

    // Branch to den_zero if den_is_zero == true; else branch to den_not_zero
    ok_block.append_operation(cf::cond_br(
        context,
        den_is_zero,
        &den_zero_bloq,
        &den_not_zero_bloq,
        &[],
        &[],
        location,
    ));

    Ok((start_block, return_block))
}

fn codegen_mul<'c, 'r>(
    op_ctx: &mut OperationCtx<'c>,
    region: &'r Region<'c>,
) -> Result<(BlockRef<'c, 'r>, BlockRef<'c, 'r>), CodegenError> {
    let start_block = region.append_block(Block::new(&[]));
    let context = &op_ctx.mlir_context;
    let location = Location::unknown(context);

    // Check there's enough elements in stack
    let stack_size_flag = check_stack_has_at_least(context, &start_block, 2)?;
    // Check there's enough gas to compute the operation
    let gas_flag = consume_gas(context, &start_block, gas_cost::MUL)?;

    let ok_flag = start_block
        .append_operation(arith::andi(stack_size_flag, gas_flag, location))
        .result(0)?
        .into();

    let ok_block = region.append_block(Block::new(&[]));

    start_block.append_operation(cf::cond_br(
        context,
        ok_flag,
        &ok_block,
        &op_ctx.revert_block,
        &[],
        &[],
        location,
    ));

    let lhs = stack_pop(context, &ok_block)?;
    let rhs = stack_pop(context, &ok_block)?;

    let result = ok_block
        .append_operation(arith::muli(lhs, rhs, location))
        .result(0)?
        .into();

    stack_push(context, &ok_block, result)?;

    Ok((start_block, ok_block))
}

fn codegen_mod<'c, 'r>(
    op_ctx: &mut OperationCtx<'c>,
    region: &'r Region<'c>,
) -> Result<(BlockRef<'c, 'r>, BlockRef<'c, 'r>), CodegenError> {
    let start_block = region.append_block(Block::new(&[]));
    let context = &op_ctx.mlir_context;
    let location = Location::unknown(context);

    // Check there's enough elements in stack
    let flag = check_stack_has_at_least(context, &start_block, 2)?;
    let gas_flag = consume_gas(context, &start_block, gas_cost::MOD)?;
    let condition = start_block
        .append_operation(arith::andi(gas_flag, flag, location))
        .result(0)?
        .into();

    let ok_block = region.append_block(Block::new(&[]));

    start_block.append_operation(cf::cond_br(
        context,
        condition,
        &ok_block,
        &op_ctx.revert_block,
        &[],
        &[],
        location,
    ));

    let num = stack_pop(context, &ok_block)?;
    let den = stack_pop(context, &ok_block)?;

    let den_is_zero = check_if_zero(context, &ok_block, &den)?;
    let den_zero_bloq = region.append_block(Block::new(&[]));
    let den_not_zero_bloq = region.append_block(Block::new(&[]));
    let return_block = region.append_block(Block::new(&[]));

    let constant_value = den_zero_bloq
        .append_operation(arith::constant(
            context,
            integer_constant_from_i64(context, 0i64).into(),
            location,
        ))
        .result(0)?
        .into();

    stack_push(context, &den_zero_bloq, constant_value)?;

    den_zero_bloq.append_operation(cf::br(&return_block, &[], location));

    let mod_result = den_not_zero_bloq
        .append_operation(arith::remui(num, den, location))
        .result(0)?
        .into();

    stack_push(context, &den_not_zero_bloq, mod_result)?;

    den_not_zero_bloq.append_operation(cf::br(&return_block, &[], location));

    ok_block.append_operation(cf::cond_br(
        context,
        den_is_zero,
        &den_zero_bloq,
        &den_not_zero_bloq,
        &[],
        &[],
        location,
    ));

    Ok((start_block, return_block))
}

fn codegen_smod<'c, 'r>(
    op_ctx: &mut OperationCtx<'c>,
    region: &'r Region<'c>,
) -> Result<(BlockRef<'c, 'r>, BlockRef<'c, 'r>), CodegenError> {
    let start_block = region.append_block(Block::new(&[]));
    let context = &op_ctx.mlir_context;
    let location = Location::unknown(context);

    // Check there's enough elements in stack
    let flag = check_stack_has_at_least(context, &start_block, 2)?;
    let gas_flag = consume_gas(context, &start_block, gas_cost::SMOD)?;
    let condition = start_block
        .append_operation(arith::andi(gas_flag, flag, location))
        .result(0)?
        .into();

    let ok_block = region.append_block(Block::new(&[]));

    start_block.append_operation(cf::cond_br(
        context,
        condition,
        &ok_block,
        &op_ctx.revert_block,
        &[],
        &[],
        location,
    ));

    let num = stack_pop(context, &ok_block)?;
    let den = stack_pop(context, &ok_block)?;

    let den_is_zero = check_if_zero(context, &ok_block, &den)?;
    let den_zero_bloq = region.append_block(Block::new(&[]));
    let den_not_zero_bloq = region.append_block(Block::new(&[]));
    let return_block = region.append_block(Block::new(&[]));

    let constant_value = den_zero_bloq
        .append_operation(arith::constant(
            context,
            integer_constant_from_i64(context, 0i64).into(),
            location,
        ))
        .result(0)?
        .into();

    stack_push(context, &den_zero_bloq, constant_value)?;

    den_zero_bloq.append_operation(cf::br(&return_block, &[], location));

    let mod_result = den_not_zero_bloq
        .append_operation(ods::llvm::srem(context, num, den, location).into())
        .result(0)?
        .into();

    stack_push(context, &den_not_zero_bloq, mod_result)?;

    den_not_zero_bloq.append_operation(cf::br(&return_block, &[], location));

    ok_block.append_operation(cf::cond_br(
        context,
        den_is_zero,
        &den_zero_bloq,
        &den_not_zero_bloq,
        &[],
        &[],
        location,
    ));

    Ok((start_block, return_block))
}

fn codegen_addmod<'c, 'r>(
    op_ctx: &mut OperationCtx<'c>,
    region: &'r Region<'c>,
) -> Result<(BlockRef<'c, 'r>, BlockRef<'c, 'r>), CodegenError> {
    let start_block = region.append_block(Block::new(&[]));
    let context = &op_ctx.mlir_context;
    let location = Location::unknown(context);

    // Check there's enough elements in stack
    let flag = check_stack_has_at_least(context, &start_block, 3)?;
    let gas_flag = consume_gas(context, &start_block, gas_cost::ADDMOD)?;
    let condition = start_block
        .append_operation(arith::andi(gas_flag, flag, location))
        .result(0)?
        .into();

    let ok_block = region.append_block(Block::new(&[]));

    start_block.append_operation(cf::cond_br(
        context,
        condition,
        &ok_block,
        &op_ctx.revert_block,
        &[],
        &[],
        location,
    ));

    let a = stack_pop(context, &ok_block)?;
    let b = stack_pop(context, &ok_block)?;
    let den = stack_pop(context, &ok_block)?;

    let den_is_zero = check_if_zero(context, &ok_block, &den)?;
    let den_zero_bloq = region.append_block(Block::new(&[]));
    let den_not_zero_bloq = region.append_block(Block::new(&[]));
    let return_block = region.append_block(Block::new(&[]));

    let constant_value = den_zero_bloq
        .append_operation(arith::constant(
            context,
            integer_constant_from_i64(context, 0i64).into(),
            location,
        ))
        .result(0)?
        .into();

    stack_push(context, &den_zero_bloq, constant_value)?;

    den_zero_bloq.append_operation(cf::br(&return_block, &[], location));
    let uint256 = IntegerType::new(context, 256).into();
    let uint257 = IntegerType::new(context, 257).into();

    // extend the operands to 257 bits before the addition
    let extended_a = den_not_zero_bloq
        .append_operation(arith::extui(a, uint257, location))
        .result(0)?
        .into();
    let extended_b = den_not_zero_bloq
        .append_operation(arith::extui(b, uint257, location))
        .result(0)?
        .into();
    let extended_den = den_not_zero_bloq
        .append_operation(arith::extui(den, uint257, location))
        .result(0)?
        .into();
    let add_result = den_not_zero_bloq
        .append_operation(arith::addi(extended_a, extended_b, location))
        .result(0)?
        .into();
    let mod_result = den_not_zero_bloq
        .append_operation(arith::remui(add_result, extended_den, location))
        .result(0)?
        .into();
    let truncated_result = den_not_zero_bloq
        .append_operation(arith::trunci(mod_result, uint256, location))
        .result(0)?
        .into();

    stack_push(context, &den_not_zero_bloq, truncated_result)?;

    den_not_zero_bloq.append_operation(cf::br(&return_block, &[], location));

    ok_block.append_operation(cf::cond_br(
        context,
        den_is_zero,
        &den_zero_bloq,
        &den_not_zero_bloq,
        &[],
        &[],
        location,
    ));

    Ok((start_block, return_block))
}

fn codegen_mulmod<'c, 'r>(
    op_ctx: &mut OperationCtx<'c>,
    region: &'r Region<'c>,
) -> Result<(BlockRef<'c, 'r>, BlockRef<'c, 'r>), CodegenError> {
    let start_block = region.append_block(Block::new(&[]));
    let context = &op_ctx.mlir_context;
    let location = Location::unknown(context);

    // Check there's enough elements in stack
    let flag = check_stack_has_at_least(context, &start_block, 3)?;
    let gas_flag = consume_gas(context, &start_block, gas_cost::MULMOD)?;
    let condition = start_block
        .append_operation(arith::andi(gas_flag, flag, location))
        .result(0)?
        .into();

    let ok_block = region.append_block(Block::new(&[]));

    start_block.append_operation(cf::cond_br(
        context,
        condition,
        &ok_block,
        &op_ctx.revert_block,
        &[],
        &[],
        location,
    ));

    let a = stack_pop(context, &ok_block)?;
    let b = stack_pop(context, &ok_block)?;
    let den = stack_pop(context, &ok_block)?;

    let den_is_zero = check_if_zero(context, &ok_block, &den)?;
    let den_zero_bloq = region.append_block(Block::new(&[]));
    let den_not_zero_bloq = region.append_block(Block::new(&[]));
    let return_block = region.append_block(Block::new(&[]));

    let constant_value = den_zero_bloq
        .append_operation(arith::constant(
            context,
            integer_constant_from_i64(context, 0i64).into(),
            location,
        ))
        .result(0)?
        .into();

    stack_push(context, &den_zero_bloq, constant_value)?;

    den_zero_bloq.append_operation(cf::br(&return_block, &[], location));

    let uint256 = IntegerType::new(context, 256).into();
    let uint512 = IntegerType::new(context, 512).into();

    // extend the operands to 512 bits before the multiplication
    let extended_a = den_not_zero_bloq
        .append_operation(arith::extui(a, uint512, location))
        .result(0)?
        .into();
    let extended_b = den_not_zero_bloq
        .append_operation(arith::extui(b, uint512, location))
        .result(0)?
        .into();
    let extended_den = den_not_zero_bloq
        .append_operation(arith::extui(den, uint512, location))
        .result(0)?
        .into();

    let mul_result = den_not_zero_bloq
        .append_operation(arith::muli(extended_a, extended_b, location))
        .result(0)?
        .into();
    let mod_result = den_not_zero_bloq
        .append_operation(arith::remui(mul_result, extended_den, location))
        .result(0)?
        .into();
    let truncated_result = den_not_zero_bloq
        .append_operation(arith::trunci(mod_result, uint256, location))
        .result(0)?
        .into();

    stack_push(context, &den_not_zero_bloq, truncated_result)?;
    den_not_zero_bloq.append_operation(cf::br(&return_block, &[], location));
    ok_block.append_operation(cf::cond_br(
        context,
        den_is_zero,
        &den_zero_bloq,
        &den_not_zero_bloq,
        &[],
        &[],
        location,
    ));
    Ok((start_block, return_block))
}

fn codegen_xor<'c, 'r>(
    op_ctx: &mut OperationCtx<'c>,
    region: &'r Region<'c>,
) -> Result<(BlockRef<'c, 'r>, BlockRef<'c, 'r>), CodegenError> {
    let start_block = region.append_block(Block::new(&[]));
    let context = &op_ctx.mlir_context;
    let location = Location::unknown(context);

    // Check there's enough elements in stack
    let flag = check_stack_has_at_least(context, &start_block, 2)?;

    let gas_flag = consume_gas(context, &start_block, gas_cost::XOR)?;

    let condition = start_block
        .append_operation(arith::andi(gas_flag, flag, location))
        .result(0)?
        .into();

    let ok_block = region.append_block(Block::new(&[]));

    start_block.append_operation(cf::cond_br(
        context,
        condition,
        &ok_block,
        &op_ctx.revert_block,
        &[],
        &[],
        location,
    ));

    let lhs = stack_pop(context, &ok_block)?;
    let rhs = stack_pop(context, &ok_block)?;

    let result = ok_block
        .append_operation(arith::xori(lhs, rhs, location))
        .result(0)?
        .into();

    stack_push(context, &ok_block, result)?;

    Ok((start_block, ok_block))
}

fn codegen_shr<'c, 'r>(
    op_ctx: &mut OperationCtx<'c>,
    region: &'r Region<'c>,
) -> Result<(BlockRef<'c, 'r>, BlockRef<'c, 'r>), CodegenError> {
    let start_block = region.append_block(Block::new(&[]));
    let context = &op_ctx.mlir_context;
    let location = Location::unknown(context);
    let uint256 = IntegerType::new(context, 256);

    // Check there's enough elements in stack
    let mut flag = check_stack_has_at_least(context, &start_block, 2)?;

    let gas_flag = consume_gas(context, &start_block, 3)?;

    let condition = start_block
        .append_operation(arith::andi(gas_flag, flag, location))
        .result(0)?
        .into();

    let ok_block = region.append_block(Block::new(&[]));

    start_block.append_operation(cf::cond_br(
        context,
        condition,
        &ok_block,
        &op_ctx.revert_block,
        &[],
        &[],
        location,
    ));

    let shift = stack_pop(context, &ok_block)?;
    let value = stack_pop(context, &ok_block)?;

    let value_255 = ok_block
        .append_operation(arith::constant(
            context,
            IntegerAttribute::new(uint256.into(), 255_i64).into(),
            location,
        ))
        .result(0)?
        .into();

    flag = compare_values(context, &ok_block, CmpiPredicate::Ult, shift, value_255)?;

    let ok_ok_block = region.append_block(Block::new(&[]));
    let altv_block = region.append_block(Block::new(&[]));
    // to unify the blocks after the branching
    let empty_block = region.append_block(Block::new(&[]));

    ok_block.append_operation(cf::cond_br(
        context,
        flag,
        &ok_ok_block,
        &altv_block,
        &[],
        &[],
        location,
    ));

    // if shift is less than 255
    let result = ok_ok_block
        .append_operation(arith::shrui(value, shift, location))
        .result(0)?
        .into();

    stack_push(context, &ok_ok_block, result)?;

    ok_ok_block.append_operation(cf::br(&empty_block, &[], location));

    // if shift is greater than 255
    let result = altv_block
        .append_operation(arith::constant(
            context,
            IntegerAttribute::new(uint256.into(), 0_i64).into(),
            location,
        ))
        .result(0)?
        .into();

    stack_push(context, &altv_block, result)?;

    altv_block.append_operation(cf::br(&empty_block, &[], location));

    Ok((start_block, empty_block))
}

fn codegen_shl<'c, 'r>(
    op_ctx: &mut OperationCtx<'c>,
    region: &'r Region<'c>,
) -> Result<(BlockRef<'c, 'r>, BlockRef<'c, 'r>), CodegenError> {
    let start_block = region.append_block(Block::new(&[]));
    let context = &op_ctx.mlir_context;
    let location = Location::unknown(context);
    let uint256 = IntegerType::new(context, 256);

    // Check there's enough elements in stack
    let mut flag = check_stack_has_at_least(context, &start_block, 2)?;

    let gas_flag = consume_gas(context, &start_block, gas_cost::SHL)?;

    let condition = start_block
        .append_operation(arith::andi(gas_flag, flag, location))
        .result(0)?
        .into();

    let ok_block = region.append_block(Block::new(&[]));

    start_block.append_operation(cf::cond_br(
        context,
        condition,
        &ok_block,
        &op_ctx.revert_block,
        &[],
        &[],
        location,
    ));

    let shift = stack_pop(context, &ok_block)?;
    let value = stack_pop(context, &ok_block)?;

    let value_255 = ok_block
        .append_operation(arith::constant(
            context,
            IntegerAttribute::new(uint256.into(), 255_i64).into(),
            location,
        ))
        .result(0)?
        .into();

    flag = compare_values(context, &ok_block, CmpiPredicate::Ult, shift, value_255)?;

    let ok_ok_block = region.append_block(Block::new(&[]));
    let altv_block = region.append_block(Block::new(&[]));
    // to unify the blocks after the branching
    let empty_block = region.append_block(Block::new(&[]));

    ok_block.append_operation(cf::cond_br(
        context,
        flag,
        &ok_ok_block,
        &altv_block,
        &[],
        &[],
        location,
    ));

    // if shift is less than 255
    let result = ok_ok_block
        .append_operation(arith::shli(value, shift, location))
        .result(0)?
        .into();

    stack_push(context, &ok_ok_block, result)?;

    ok_ok_block.append_operation(cf::br(&empty_block, &[], location));

    // if shift is greater than 255
    let result = altv_block
        .append_operation(arith::constant(
            context,
            IntegerAttribute::new(uint256.into(), 0_i64).into(),
            location,
        ))
        .result(0)?
        .into();

    stack_push(context, &altv_block, result)?;

    altv_block.append_operation(cf::br(&empty_block, &[], location));

    Ok((start_block, empty_block))
}

fn codegen_number<'c, 'r>(
    op_ctx: &mut OperationCtx<'c>,
    region: &'r Region<'c>,
) -> Result<(BlockRef<'c, 'r>, BlockRef<'c, 'r>), CodegenError> {
    let start_block = region.append_block(Block::new(&[]));
    let context = &op_ctx.mlir_context;
    let location = Location::unknown(context);

    // Check there's enough space for 1 element in stack
    let stack_flag = check_stack_has_space_for(context, &start_block, 1)?;

    let gas_flag = consume_gas(context, &start_block, gas_cost::NUMBER)?;

    let condition = start_block
        .append_operation(arith::andi(gas_flag, stack_flag, location))
        .result(0)?
        .into();

    let ok_block = region.append_block(Block::new(&[]));

    start_block.append_operation(cf::cond_br(
        context,
        condition,
        &ok_block,
        &op_ctx.revert_block,
        &[],
        &[],
        location,
    ));

    let block_number = get_block_number(op_ctx, &ok_block)?;

    stack_push(context, &ok_block, block_number)?;

    Ok((start_block, ok_block))
}

fn codegen_pop<'c, 'r>(
    op_ctx: &mut OperationCtx<'c>,
    region: &'r Region<'c>,
) -> Result<(BlockRef<'c, 'r>, BlockRef<'c, 'r>), CodegenError> {
    let start_block = region.append_block(Block::new(&[]));
    let context = &op_ctx.mlir_context;
    let location = Location::unknown(context);

    // Check there's at least 1 element in stack
    let flag = check_stack_has_at_least(context, &start_block, 1)?;

    let gas_flag = consume_gas(context, &start_block, gas_cost::POP)?;

    let condition = start_block
        .append_operation(arith::andi(gas_flag, flag, location))
        .result(0)?
        .into();

    let ok_block = region.append_block(Block::new(&[]));

    start_block.append_operation(cf::cond_br(
        context,
        condition,
        &ok_block,
        &op_ctx.revert_block,
        &[],
        &[],
        location,
    ));

    stack_pop(context, &ok_block)?;

    Ok((start_block, ok_block))
}

fn codegen_mload<'c, 'r>(
    op_ctx: &mut OperationCtx<'c>,
    region: &'r Region<'c>,
) -> Result<(BlockRef<'c, 'r>, BlockRef<'c, 'r>), CodegenError> {
    let start_block = region.append_block(Block::new(&[]));
    let context = &op_ctx.mlir_context;
    let location = Location::unknown(context);
    let uint256 = IntegerType::new(context, 256);
    let uint32 = IntegerType::new(context, 32);
    let uint8 = IntegerType::new(context, 8);
    let ptr_type = pointer(context, 0);

    let stack_flag = check_stack_has_at_least(context, &start_block, 1)?;
    let ok_block = region.append_block(Block::new(&[]));

    start_block.append_operation(cf::cond_br(
        context,
        stack_flag,
        &ok_block,
        &op_ctx.revert_block,
        &[],
        &[],
        location,
    ));

    let offset = stack_pop(context, &ok_block)?;

    // Compute required memory size
    let offset = ok_block
        .append_operation(arith::trunci(offset, uint32.into(), location))
        .result(0)
        .unwrap()
        .into();
    let value_size = ok_block
        .append_operation(arith::constant(
            context,
            IntegerAttribute::new(uint32.into(), 32).into(),
            location,
        ))
        .result(0)?
        .into();
    let required_size = ok_block
        .append_operation(arith::addi(offset, value_size, location))
        .result(0)?
        .into();

    let memory_access_block = region.append_block(Block::new(&[]));

    extend_memory(
        op_ctx,
        &ok_block,
        &memory_access_block,
        region,
        required_size,
        gas_cost::MLOAD,
    )?;

    // Memory access
    let memory_ptr_ptr = memory_access_block
        .append_operation(llvm_mlir::addressof(
            context,
            MEMORY_PTR_GLOBAL,
            ptr_type,
            location,
        ))
        .result(0)?;

    let memory_ptr = memory_access_block
        .append_operation(llvm::load(
            context,
            memory_ptr_ptr.into(),
            ptr_type,
            location,
            LoadStoreOptions::default(),
        ))
        .result(0)?
        .into();

    let memory_destination = memory_access_block
        .append_operation(llvm::get_element_ptr_dynamic(
            context,
            memory_ptr,
            &[offset],
            uint8.into(),
            ptr_type,
            location,
        ))
        .result(0)?
        .into();

    let read_value = memory_access_block
        .append_operation(llvm::load(
            context,
            memory_destination,
            uint256.into(),
            location,
            LoadStoreOptions::new()
                .align(IntegerAttribute::new(IntegerType::new(context, 64).into(), 1).into()),
        ))
        .result(0)?
        .into();

    // check system endianness before pushing the value
    let read_value = if cfg!(target_endian = "little") {
        // if the system is little endian, we convert the value to big endian
        memory_access_block
            .append_operation(llvm::intr_bswap(read_value, uint256.into(), location))
            .result(0)?
            .into()
    } else {
        // if the system is big endian, there is no need to convert the value
        read_value
    };

    stack_push(context, &memory_access_block, read_value)?;

    Ok((start_block, memory_access_block))
}

fn codegen_sload<'c, 'r>(
    op_ctx: &mut OperationCtx<'c>,
    region: &'r Region<'c>,
) -> Result<(BlockRef<'c, 'r>, BlockRef<'c, 'r>), CodegenError> {
    let start_block = region.append_block(Block::new(&[]));
    let context = &op_ctx.mlir_context;
    let location = Location::unknown(context);
    let uint256 = IntegerType::new(context, 256);
    let ptr_type = pointer(context, 0);
    let pointer_size = start_block
        .append_operation(arith::constant(
            context,
            IntegerAttribute::new(uint256.into(), 1_i64).into(),
            location,
        ))
        .result(0)?
        .into();

    // Check there's enough elements in the stack
    let flag = check_stack_has_at_least(context, &start_block, 1)?;
    // Check there's enough gas
    let gas_flag = consume_gas(context, &start_block, gas_cost::SLOAD)?;

    let condition = start_block
        .append_operation(arith::andi(gas_flag, flag, location))
        .result(0)?
        .into();

    let ok_block = region.append_block(Block::new(&[]));

    start_block.append_operation(cf::cond_br(
        context,
        condition,
        &ok_block,
        &op_ctx.revert_block,
        &[],
        &[],
        location,
    ));

    let key = stack_pop(context, &ok_block)?;

    // get the address of the key parameter
    let key_ptr = ok_block
        .append_operation(llvm::alloca(
            context,
            pointer_size,
            ptr_type,
            location,
            AllocaOptions::new().elem_type(Some(TypeAttribute::new(uint256.into()))),
        ))
        .result(0)?
        .into();

    let res = ok_block.append_operation(llvm::store(
        context,
        key,
        key_ptr,
        location,
        LoadStoreOptions::default(),
    ));
    assert!(res.verify());

    // get the address of the key parameter
    let read_value_ptr = ok_block
        .append_operation(llvm::alloca(
            context,
            pointer_size,
            ptr_type,
            location,
            AllocaOptions::new().elem_type(Some(TypeAttribute::new(uint256.into()))),
        ))
        .result(0)?
        .into();

    // storage_read_syscall returns a pointer to the value
    op_ctx.storage_read_syscall(&ok_block, key_ptr, read_value_ptr, location);

    // get the value from the pointer
    let read_value = ok_block
        .append_operation(llvm::load(
            context,
            read_value_ptr,
            IntegerType::new(context, 256).into(),
            location,
            LoadStoreOptions::default(),
        ))
        .result(0)?
        .into();

    stack_push(context, &ok_block, read_value)?;

    Ok((start_block, ok_block))
}

fn codegen_codesize<'c, 'r>(
    op_ctx: &mut OperationCtx<'c>,
    region: &'r Region<'c>,
) -> Result<(BlockRef<'c, 'r>, BlockRef<'c, 'r>), CodegenError> {
    let start_block = region.append_block(Block::new(&[]));
    let context = &op_ctx.mlir_context;
    let location = Location::unknown(context);
    let uint256 = IntegerType::new(context, 256);

    // Check there's stack overflow
    let stack_flag = check_stack_has_space_for(context, &start_block, 1)?;
    // Check there's enough gas
    let gas_flag = consume_gas(context, &start_block, gas_cost::CODESIZE)?;

    let condition = start_block
        .append_operation(arith::andi(gas_flag, stack_flag, location))
        .result(0)?
        .into();

    let ok_block = region.append_block(Block::new(&[]));

    start_block.append_operation(cf::cond_br(
        context,
        condition,
        &ok_block,
        &op_ctx.revert_block,
        &[],
        &[],
        location,
    ));

    let codesize = ok_block
        .append_operation(arith::constant(
            context,
            IntegerAttribute::new(uint256.into(), op_ctx.program.code_size as i64).into(),
            location,
        ))
        .result(0)?
        .into();

    stack_push(context, &ok_block, codesize)?;

    Ok((start_block, ok_block))
}

fn codegen_sar<'c, 'r>(
    op_ctx: &mut OperationCtx<'c>,
    region: &'r Region<'c>,
) -> Result<(BlockRef<'c, 'r>, BlockRef<'c, 'r>), CodegenError> {
    let start_block = region.append_block(Block::new(&[]));
    let context = &op_ctx.mlir_context;
    let location = Location::unknown(context);

    // Check there's enough elements in stack
    let flag = check_stack_has_at_least(context, &start_block, 2)?;
    // Check there's enough gas
    let gas_flag = consume_gas(context, &start_block, gas_cost::SAR)?;

    let condition = start_block
        .append_operation(arith::andi(gas_flag, flag, location))
        .result(0)?
        .into();

    let ok_block = region.append_block(Block::new(&[]));

    start_block.append_operation(cf::cond_br(
        context,
        condition,
        &ok_block,
        &op_ctx.revert_block,
        &[],
        &[],
        location,
    ));

    let shift = stack_pop(context, &ok_block)?;
    let value = stack_pop(context, &ok_block)?;

    // max_shift = 255
    let max_shift = ok_block
        .append_operation(arith::constant(
            context,
            integer_constant_from_i64(context, 255).into(),
            location,
        ))
        .result(0)?
        .into();

    // if shift > 255  then after applying the `shrsi` operation the result will be poisoned
    // to avoid the poisoning we set shift = min(shift, 255)
    let shift = ok_block
        .append_operation(arith::minui(shift, max_shift, location))
        .result(0)?
        .into();

    let result = ok_block
        .append_operation(arith::shrsi(value, shift, location))
        .result(0)?
        .into();

    stack_push(context, &ok_block, result)?;

    Ok((start_block, ok_block))
}

fn codegen_byte<'c, 'r>(
    op_ctx: &mut OperationCtx<'c>,
    region: &'r Region<'c>,
) -> Result<(BlockRef<'c, 'r>, BlockRef<'c, 'r>), CodegenError> {
    let start_block = region.append_block(Block::new(&[]));
    let context = &op_ctx.mlir_context;
    let location = Location::unknown(context);

    // Check there's enough elements in stack
    let flag = check_stack_has_at_least(context, &start_block, 2)?;
    // Check there's enough gas
    let gas_flag = consume_gas(context, &start_block, gas_cost::BYTE)?;

    let condition = start_block
        .append_operation(arith::andi(gas_flag, flag, location))
        .result(0)?
        .into();

    let ok_block = region.append_block(Block::new(&[]));

    // in out_of_bounds_block a 0 is pushed to the stack
    let out_of_bounds_block = region.append_block(Block::new(&[]));

    // in offset_ok_block the byte operation is performed
    let offset_ok_block = region.append_block(Block::new(&[]));

    let end_block = region.append_block(Block::new(&[]));

    start_block.append_operation(cf::cond_br(
        context,
        condition,
        &ok_block,
        &op_ctx.revert_block,
        &[],
        &[],
        location,
    ));

    let offset = stack_pop(context, &ok_block)?;
    let value = stack_pop(context, &ok_block)?;

    const BITS_PER_BYTE: u8 = 8;
    const MAX_SHIFT: u8 = 31;

    let constant_bits_per_byte = constant_value_from_i64(context, &ok_block, BITS_PER_BYTE as i64)?;
    let constant_max_shift_in_bits =
        constant_value_from_i64(context, &ok_block, (MAX_SHIFT * BITS_PER_BYTE) as i64)?;

    let offset_in_bits = ok_block
        .append_operation(arith::muli(offset, constant_bits_per_byte, location))
        .result(0)?
        .into();

    // compare  offset > max_shift?
    let is_offset_out_of_bounds = ok_block
        .append_operation(arith::cmpi(
            context,
            arith::CmpiPredicate::Ugt,
            offset_in_bits,
            constant_max_shift_in_bits,
            location,
        ))
        .result(0)?
        .into();

    // if offset > max_shift => branch to out_of_bounds_block
    // else => branch to offset_ok_block
    ok_block.append_operation(cf::cond_br(
        context,
        is_offset_out_of_bounds,
        &out_of_bounds_block,
        &offset_ok_block,
        &[],
        &[],
        location,
    ));

    let zero_constant_value = constant_value_from_i64(context, &out_of_bounds_block, 0_i64)?;

    // push zero to the stack
    stack_push(context, &out_of_bounds_block, zero_constant_value)?;

    out_of_bounds_block.append_operation(cf::br(&end_block, &[], location));

    // the idea is to use a right shift to place the byte in the right-most side
    // and then apply a bitwise AND with a 0xFF mask
    //
    // for example, if we want to extract the 0xFF byte in the following value
    // (for simplicity the value has fewer bytes than it has in reality)
    //
    // value = 0xAABBCCDDFFAABBCC
    //                   ^^
    //              desired byte
    //
    // we can shift the value to the right
    //
    // value = 0xAABBCCDDFFAABBCC -> 0x000000AABBCCDDFF
    //                   ^^                          ^^
    // and then apply the bitwise AND it to the right to remove the right-side bytes
    //
    //  value = 0x000000AABBCCDDFF
    //          AND
    //  mask  = 0x00000000000000FF
    //------------------------------
    // result = 0x00000000000000FF

    // compute how many bits the value has to be shifted
    // shift_right_in_bits = max_shift - offset
    let shift_right_in_bits = offset_ok_block
        .append_operation(arith::subi(
            constant_max_shift_in_bits,
            offset_in_bits,
            location,
        ))
        .result(0)?
        .into();

    // shift the value to the right
    let shifted_right_value = offset_ok_block
        .append_operation(arith::shrui(value, shift_right_in_bits, location))
        .result(0)?
        .into();

    let mask = offset_ok_block
        .append_operation(arith::constant(
            context,
            integer_constant_from_i64(context, 0xff).into(),
            location,
        ))
        .result(0)?
        .into();

    // compute (value AND mask)
    let result = offset_ok_block
        .append_operation(arith::andi(shifted_right_value, mask, location))
        .result(0)?
        .into();

    stack_push(context, &offset_ok_block, result)?;

    offset_ok_block.append_operation(cf::br(&end_block, &[], location));

    Ok((start_block, end_block))
}

fn codegen_jumpdest<'c>(
    op_ctx: &mut OperationCtx<'c>,
    region: &'c Region<'c>,
    pc: usize,
) -> Result<(BlockRef<'c, 'c>, BlockRef<'c, 'c>), CodegenError> {
    let landing_block = region.append_block(Block::new(&[]));
    let context = &op_ctx.mlir_context;
    let location = Location::unknown(context);

    // Check there's enough gas to compute the operation
    let gas_flag = consume_gas(context, &landing_block, gas_cost::JUMPDEST)?;

    let ok_block = region.append_block(Block::new(&[]));

    landing_block.append_operation(cf::cond_br(
        context,
        gas_flag,
        &ok_block,
        &op_ctx.revert_block,
        &[],
        &[],
        location,
    ));

    // Register jumpdest block in context
    op_ctx.register_jump_destination(pc, landing_block);

    Ok((landing_block, ok_block))
}

fn codegen_jumpi<'c, 'r: 'c>(
    op_ctx: &mut OperationCtx<'c>,
    region: &'r Region<'c>,
) -> Result<(BlockRef<'c, 'r>, BlockRef<'c, 'r>), CodegenError> {
    let start_block = region.append_block(Block::new(&[]));
    let context = &op_ctx.mlir_context;
    let location = Location::unknown(context);

    // Check there's enough elements in stack
    let flag = check_stack_has_at_least(context, &start_block, 2)?;
    // Check there's enough gas
    let gas_flag = consume_gas(context, &start_block, gas_cost::JUMPI)?;

    let ok_block = region.append_block(Block::new(&[]));

    let condition = start_block
        .append_operation(arith::andi(gas_flag, flag, location))
        .result(0)?
        .into();

    start_block.append_operation(cf::cond_br(
        context,
        condition,
        &ok_block,
        &op_ctx.revert_block,
        &[],
        &[],
        location,
    ));

    let pc = stack_pop(context, &ok_block)?;
    let condition = stack_pop(context, &ok_block)?;

    let false_block = region.append_block(Block::new(&[]));

    let zero = ok_block
        .append_operation(arith::constant(
            context,
            integer_constant_from_i64(context, 0i64).into(),
            location,
        ))
        .result(0)?
        .into();

    // compare  condition != 0  to convert condition from u256 to 1-bit signless integer
    let condition = ok_block
        .append_operation(arith::cmpi(
            context,
            arith::CmpiPredicate::Ne,
            condition,
            zero,
            location,
        ))
        .result(0)?;

    ok_block.append_operation(cf::cond_br(
        context,
        condition.into(),
        &op_ctx.jumptable_block,
        &false_block,
        &[pc],
        &[],
        location,
    ));

    Ok((start_block, false_block))
}

fn codegen_jump<'c, 'r: 'c>(
    op_ctx: &mut OperationCtx<'c>,
    region: &'r Region<'c>,
) -> Result<(BlockRef<'c, 'r>, BlockRef<'c, 'r>), CodegenError> {
    // it reverts if Counter offset is not a JUMPDEST.
    // The error is generated even if the JUMP would not have been done

    let start_block = region.append_block(Block::new(&[]));
    let context = &op_ctx.mlir_context;
    let location = Location::unknown(context);

    // Check there's enough elements in stack
    let flag = check_stack_has_at_least(context, &start_block, 1)?;
    // Check there's enough gas
    let gas_flag = consume_gas(context, &start_block, gas_cost::JUMP)?;

    let ok_block = region.append_block(Block::new(&[]));

    let condition = start_block
        .append_operation(arith::andi(gas_flag, flag, location))
        .result(0)?
        .into();

    start_block.append_operation(cf::cond_br(
        context,
        condition,
        &ok_block,
        &op_ctx.revert_block,
        &[],
        &[],
        location,
    ));

    let pc = stack_pop(context, &ok_block)?;

    // appends operation to ok_block to jump to the `jump table block``
    // in the jump table block the pc is checked and if its ok
    // then it jumps to the block associated with that pc
    op_ctx.add_jump_op(ok_block, pc, location);

    // TODO: we are creating an empty block that won't ever be reached
    // probably there's a better way to do this
    let empty_block = region.append_block(Block::new(&[]));
    Ok((start_block, empty_block))
}

fn codegen_pc<'c>(
    op_ctx: &mut OperationCtx<'c>,
    region: &'c Region<'c>,
    pc: usize,
) -> Result<(BlockRef<'c, 'c>, BlockRef<'c, 'c>), CodegenError> {
    let start_block = region.append_block(Block::new(&[]));
    let context = &op_ctx.mlir_context;
    let location = Location::unknown(context);

    let stack_size_flag = check_stack_has_space_for(context, &start_block, 1)?;
    let gas_flag = consume_gas(context, &start_block, gas_cost::PC)?;

    let ok_flag = start_block
        .append_operation(arith::andi(stack_size_flag, gas_flag, location))
        .result(0)?
        .into();

    let ok_block = region.append_block(Block::new(&[]));

    start_block.append_operation(cf::cond_br(
        context,
        ok_flag,
        &ok_block,
        &op_ctx.revert_block,
        &[],
        &[],
        location,
    ));

    let pc_value = ok_block
        .append_operation(arith::constant(
            context,
            integer_constant_from_i64(context, pc as i64).into(),
            location,
        ))
        .result(0)?
        .into();

    stack_push(context, &ok_block, pc_value)?;

    Ok((start_block, ok_block))
}

fn codegen_msize<'c>(
    op_ctx: &mut OperationCtx<'c>,
    region: &'c Region<'c>,
) -> Result<(BlockRef<'c, 'c>, BlockRef<'c, 'c>), CodegenError> {
    let start_block = region.append_block(Block::new(&[]));
    let context = op_ctx.mlir_context;
    let location = Location::unknown(context);

    let ptr_type = pointer(context, 0);
    let uint32 = IntegerType::new(context, 32).into();
    let uint256 = IntegerType::new(context, 256).into();

    let stack_flag = check_stack_has_space_for(context, &start_block, 1)?;
    let gas_flag = consume_gas(context, &start_block, gas_cost::MSIZE)?;

    let condition = start_block
        .append_operation(arith::andi(gas_flag, stack_flag, location))
        .result(0)?
        .into();

    let ok_block = region.append_block(Block::new(&[]));

    start_block.append_operation(cf::cond_br(
        context,
        condition,
        &ok_block,
        &op_ctx.revert_block,
        &[],
        &[],
        location,
    ));

    // Get address of memory size global
    let memory_ptr = ok_block
        .append_operation(llvm_mlir::addressof(
            context,
            MEMORY_SIZE_GLOBAL,
            ptr_type,
            location,
        ))
        .result(0)?;

    // Load memory size
    let memory_size = ok_block
        .append_operation(llvm::load(
            context,
            memory_ptr.into(),
            uint32,
            location,
            LoadStoreOptions::default(),
        ))
        .result(0)?
        .into();

    let memory_size_extended = ok_block
        .append_operation(arith::extui(memory_size, uint256, location))
        .result(0)?
        .into();

    stack_push(context, &ok_block, memory_size_extended)?;

    Ok((start_block, ok_block))
}

fn codegen_return<'c>(
    op_ctx: &mut OperationCtx<'c>,
    region: &'c Region<'c>,
) -> Result<(BlockRef<'c, 'c>, BlockRef<'c, 'c>), CodegenError> {
    let context = op_ctx.mlir_context;
    let location = Location::unknown(context);

    let start_block = region.append_block(Block::new(&[]));
    let ok_block = region.append_block(Block::new(&[]));

    let flag = check_stack_has_at_least(context, &start_block, 2)?;

    start_block.append_operation(cf::cond_br(
        context,
        flag,
        &ok_block,
        &op_ctx.revert_block,
        &[],
        &[],
        location,
    ));

    return_result_from_stack(op_ctx, region, &ok_block, ExitStatusCode::Return, location)?;

    let empty_block = region.append_block(Block::new(&[]));

    Ok((start_block, empty_block))
}

// Stop the current context execution, revert the state changes
// (see STATICCALL for a list of state changing opcodes) and
// return the unused gas to the caller. It also reverts the gas refund to i
// ts value before the current context. If the execution is stopped with REVERT,
// the value 0 is put on the stack of the calling context, which continues to execute normally.
// The return data of the calling context is set as the given
// chunk of memory of this context.
fn codegen_revert<'c>(
    op_ctx: &mut OperationCtx<'c>,
    region: &'c Region<'c>,
) -> Result<(BlockRef<'c, 'c>, BlockRef<'c, 'c>), CodegenError> {
    let context = op_ctx.mlir_context;
    let location = Location::unknown(context);

    let start_block = region.append_block(Block::new(&[]));
    let ok_block = region.append_block(Block::new(&[]));

    let flag = check_stack_has_at_least(context, &start_block, 2)?;

    start_block.append_operation(cf::cond_br(
        context,
        flag,
        &ok_block,
        &op_ctx.revert_block,
        &[],
        &[],
        location,
    ));

    return_result_from_stack(op_ctx, region, &ok_block, ExitStatusCode::Revert, location)?;

    let empty_block = region.append_block(Block::new(&[]));

    Ok((start_block, empty_block))
}

fn codegen_stop<'c, 'r>(
    op_ctx: &mut OperationCtx<'c>,
    region: &'r Region<'c>,
) -> Result<(BlockRef<'c, 'r>, BlockRef<'c, 'r>), CodegenError> {
    let start_block = region.append_block(Block::new(&[]));
    let context = &op_ctx.mlir_context;
    let location = Location::unknown(context);

    return_empty_result(op_ctx, &start_block, ExitStatusCode::Stop, location)?;

    let empty_block = region.append_block(Block::new(&[]));

    Ok((start_block, empty_block))
}

fn codegen_signextend<'c, 'r>(
    op_ctx: &mut OperationCtx<'c>,
    region: &'r Region<'c>,
) -> Result<(BlockRef<'c, 'r>, BlockRef<'c, 'r>), CodegenError> {
    let start_block = region.append_block(Block::new(&[]));
    let context = &op_ctx.mlir_context;
    let location = Location::unknown(context);

    // Check there's enough elements in stack
    let stack_size_flag = check_stack_has_at_least(context, &start_block, 2)?;
    let gas_flag = consume_gas(context, &start_block, gas_cost::SIGNEXTEND)?;

    // Check there's enough gas to perform the operation
    let ok_flag = start_block
        .append_operation(arith::andi(stack_size_flag, gas_flag, location))
        .result(0)?
        .into();

    let ok_block = region.append_block(Block::new(&[]));

    start_block.append_operation(cf::cond_br(
        context,
        ok_flag,
        &ok_block,
        &op_ctx.revert_block,
        &[],
        &[],
        location,
    ));

    let byte_size = stack_pop(context, &ok_block)?;
    let value_to_extend = stack_pop(context, &ok_block)?;

    // Constant definition
    let max_byte_size = constant_value_from_i64(context, &ok_block, 31)?;
    let bits_per_byte = constant_value_from_i64(context, &ok_block, 8)?;
    let sign_bit_position_on_byte = constant_value_from_i64(context, &ok_block, 7)?;
    let max_bits = constant_value_from_i64(context, &ok_block, 255)?;

    // byte_size = min(max_byte_size, byte_size)
    let byte_size = ok_block
        .append_operation(arith::minui(byte_size, max_byte_size, location))
        .result(0)?
        .into();

    // bits_to_shift = max_bits - byte_size * bits_per_byte + sign_bit_position_on_byte
    let byte_number_in_bits = ok_block
        .append_operation(arith::muli(byte_size, bits_per_byte, location))
        .result(0)?
        .into();

    let value_size_in_bits = ok_block
        .append_operation(arith::addi(
            byte_number_in_bits,
            sign_bit_position_on_byte,
            location,
        ))
        .result(0)?
        .into();

    let bits_to_shift = ok_block
        .append_operation(arith::subi(max_bits, value_size_in_bits, location))
        .result(0)?
        .into();

    // value_to_extend << bits_to_shift
    let left_shifted_value = ok_block
        .append_operation(ods::llvm::shl(context, value_to_extend, bits_to_shift, location).into())
        .result(0)?
        .into();

    // value_to_extend >> bits_to_shift  (sign extended)
    let result = ok_block
        .append_operation(
            ods::llvm::ashr(context, left_shifted_value, bits_to_shift, location).into(),
        )
        .result(0)?
        .into();

    stack_push(context, &ok_block, result)?;

    Ok((start_block, ok_block))
}

fn codegen_gas<'c, 'r>(
    op_ctx: &mut OperationCtx<'c>,
    region: &'r Region<'c>,
) -> Result<(BlockRef<'c, 'r>, BlockRef<'c, 'r>), CodegenError> {
    let start_block = region.append_block(Block::new(&[]));
    let context = &op_ctx.mlir_context;
    let location = Location::unknown(context);

    // Check there's at least space for one element in the stack
    let stack_size_flag = check_stack_has_space_for(context, &start_block, 1)?;

    // Check there's enough gas to compute the operation
    let gas_flag = consume_gas(context, &start_block, gas_cost::GAS)?;

    let ok_flag = start_block
        .append_operation(arith::andi(stack_size_flag, gas_flag, location))
        .result(0)?
        .into();

    let ok_block = region.append_block(Block::new(&[]));

    start_block.append_operation(cf::cond_br(
        context,
        ok_flag,
        &ok_block,
        &op_ctx.revert_block,
        &[],
        &[],
        location,
    ));

    let gas = get_remaining_gas(context, &ok_block)?;

    let gas_extended = ok_block
        .append_operation(arith::extui(
            gas,
            IntegerType::new(context, 256).into(),
            location,
        ))
        .result(0)?
        .into();

    stack_push(context, &ok_block, gas_extended)?;

    Ok((start_block, ok_block))
}

fn codegen_slt<'c, 'r>(
    op_ctx: &mut OperationCtx<'c>,
    region: &'r Region<'c>,
) -> Result<(BlockRef<'c, 'r>, BlockRef<'c, 'r>), CodegenError> {
    let start_block = region.append_block(Block::new(&[]));
    let context = &op_ctx.mlir_context;
    let location = Location::unknown(context);

    // Check there's enough elements in stack
    let stack_size_flag = check_stack_has_at_least(context, &start_block, 2)?;

    // Check there's enough gas to compute the operation
    let gas_flag = consume_gas(context, &start_block, gas_cost::SLT)?;

    let ok_flag = start_block
        .append_operation(arith::andi(stack_size_flag, gas_flag, location))
        .result(0)?
        .into();

    let ok_block = region.append_block(Block::new(&[]));

    start_block.append_operation(cf::cond_br(
        context,
        ok_flag,
        &ok_block,
        &op_ctx.revert_block,
        &[],
        &[],
        location,
    ));

    let lhs = stack_pop(context, &ok_block)?;
    let rhs = stack_pop(context, &ok_block)?;

    let result = ok_block
        .append_operation(arith::cmpi(
            context,
            arith::CmpiPredicate::Slt,
            lhs,
            rhs,
            location,
        ))
        .result(0)?
        .into();

    //Extend 1 bit result to 256 bit
    let uint256 = IntegerType::new(context, 256);
    let result = ok_block
        .append_operation(arith::extui(result, uint256.into(), location))
        .result(0)?
        .into();

    stack_push(context, &ok_block, result)?;

    Ok((start_block, ok_block))
}

fn codegen_mstore<'c, 'r>(
    op_ctx: &mut OperationCtx<'c>,
    region: &'r Region<'c>,
) -> Result<(BlockRef<'c, 'r>, BlockRef<'c, 'r>), CodegenError> {
    let start_block = region.append_block(Block::new(&[]));
    let context = &op_ctx.mlir_context;
    let location = Location::unknown(context);
    let uint32 = IntegerType::new(context, 32);
    let uint8 = IntegerType::new(context, 8);
    let ptr_type = pointer(context, 0);

    // Check there's enough elements in stack
    let flag = check_stack_has_at_least(context, &start_block, 2)?;

    let ok_block = region.append_block(Block::new(&[]));

    start_block.append_operation(cf::cond_br(
        context,
        flag,
        &ok_block,
        &op_ctx.revert_block,
        &[],
        &[],
        location,
    ));

    let offset = stack_pop(context, &ok_block)?;
    let value = stack_pop(context, &ok_block)?;

    // truncate offset to 32 bits
    let offset = ok_block
        .append_operation(arith::trunci(offset, uint32.into(), location))
        .result(0)
        .unwrap()
        .into();

    let value_width_in_bytes = 32;
    // value_size = 32
    let value_size = ok_block
        .append_operation(arith::constant(
            context,
            IntegerAttribute::new(uint32.into(), value_width_in_bytes).into(),
            location,
        ))
        .result(0)?
        .into();

    // required_size = offset + value_size
    let required_size = ok_block
        .append_operation(arith::addi(offset, value_size, location))
        .result(0)?
        .into();

    let memory_access_block = region.append_block(Block::new(&[]));

    extend_memory(
        op_ctx,
        &ok_block,
        &memory_access_block,
        region,
        required_size,
        gas_cost::MSTORE,
    )?;

    // Memory access
    let memory_ptr_ptr = memory_access_block
        .append_operation(llvm_mlir::addressof(
            context,
            MEMORY_PTR_GLOBAL,
            ptr_type,
            location,
        ))
        .result(0)?;

    let memory_ptr = memory_access_block
        .append_operation(llvm::load(
            context,
            memory_ptr_ptr.into(),
            ptr_type,
            location,
            LoadStoreOptions::default(),
        ))
        .result(0)?
        .into();

    // memory_destination = memory_ptr + offset
    let memory_destination = memory_access_block
        .append_operation(llvm::get_element_ptr_dynamic(
            context,
            memory_ptr,
            &[offset],
            uint8.into(),
            ptr_type,
            location,
        ))
        .result(0)?
        .into();

    let uint256 = IntegerType::new(context, 256);

    // check system endianness before storing the value
    let value = if cfg!(target_endian = "little") {
        // if the system is little endian, we convert the value to big endian
        memory_access_block
            .append_operation(llvm::intr_bswap(value, uint256.into(), location))
            .result(0)?
            .into()
    } else {
        // if the system is big endian, there is no need to convert the value
        value
    };

    // store the value in the memory
    memory_access_block.append_operation(llvm::store(
        context,
        value,
        memory_destination,
        location,
        LoadStoreOptions::new()
            .align(IntegerAttribute::new(IntegerType::new(context, 64).into(), 1).into()),
    ));

    Ok((start_block, memory_access_block))
}

fn codegen_mstore8<'c, 'r>(
    op_ctx: &mut OperationCtx<'c>,
    region: &'r Region<'c>,
) -> Result<(BlockRef<'c, 'r>, BlockRef<'c, 'r>), CodegenError> {
    let start_block = region.append_block(Block::new(&[]));
    let context = &op_ctx.mlir_context;
    let location = Location::unknown(context);
    let uint32 = IntegerType::new(context, 32);
    let uint8 = IntegerType::new(context, 8);
    let ptr_type = pointer(context, 0);

    // Check there's enough elements in stack
    let flag = check_stack_has_at_least(context, &start_block, 2)?;

    let ok_block = region.append_block(Block::new(&[]));

    start_block.append_operation(cf::cond_br(
        context,
        flag,
        &ok_block,
        &op_ctx.revert_block,
        &[],
        &[],
        location,
    ));

    let offset = stack_pop(context, &ok_block)?;
    let value = stack_pop(context, &ok_block)?;

    // truncate value to the least significative byte of the 32-byte value
    let value = ok_block
        .append_operation(arith::trunci(
            value,
            r#IntegerType::new(context, 8).into(),
            location,
        ))
        .result(0)?
        .into();

    // truncate offset to 32 bits
    let offset = ok_block
        .append_operation(arith::trunci(offset, uint32.into(), location))
        .result(0)
        .unwrap()
        .into();

    let value_width_in_bytes = 1;
    // value_size = 1
    let value_size = ok_block
        .append_operation(arith::constant(
            context,
            IntegerAttribute::new(uint32.into(), value_width_in_bytes).into(),
            location,
        ))
        .result(0)?
        .into();

    // required_size = offset + size
    let required_size = ok_block
        .append_operation(arith::addi(offset, value_size, location))
        .result(0)?
        .into();

    let memory_access_block = region.append_block(Block::new(&[]));

    extend_memory(
        op_ctx,
        &ok_block,
        &memory_access_block,
        region,
        required_size,
        gas_cost::MSTORE8,
    )?;

    // Memory access
    let memory_ptr_ptr = memory_access_block
        .append_operation(llvm_mlir::addressof(
            context,
            MEMORY_PTR_GLOBAL,
            ptr_type,
            location,
        ))
        .result(0)?;

    let memory_ptr = memory_access_block
        .append_operation(llvm::load(
            context,
            memory_ptr_ptr.into(),
            ptr_type,
            location,
            LoadStoreOptions::default(),
        ))
        .result(0)?
        .into();

    // memory_destination = memory_ptr + offset
    let memory_destination = memory_access_block
        .append_operation(llvm::get_element_ptr_dynamic(
            context,
            memory_ptr,
            &[offset],
            uint8.into(),
            ptr_type,
            location,
        ))
        .result(0)?
        .into();

    memory_access_block.append_operation(llvm::store(
        context,
        value,
        memory_destination,
        location,
        LoadStoreOptions::new()
            .align(IntegerAttribute::new(IntegerType::new(context, 64).into(), 1).into()),
    ));

    Ok((start_block, memory_access_block))
}

fn codegen_mcopy<'c, 'r>(
    op_ctx: &mut OperationCtx<'c>,
    region: &'r Region<'c>,
) -> Result<(BlockRef<'c, 'r>, BlockRef<'c, 'r>), CodegenError> {
    let start_block = region.append_block(Block::new(&[]));
    let context = &op_ctx.mlir_context;
    let location = Location::unknown(context);
    let uint32 = IntegerType::new(context, 32);
    let uint8 = IntegerType::new(context, 8);
    let ptr_type = pointer(context, 0);

    let flag = check_stack_has_at_least(context, &start_block, 3)?;

    let ok_block = region.append_block(Block::new(&[]));

    start_block.append_operation(cf::cond_br(
        context,
        flag,
        &ok_block,
        &op_ctx.revert_block,
        &[],
        &[],
        location,
    ));

    // where to copy
    let dest_offset = stack_pop(context, &ok_block)?;
    // where to copy from
    let offset = stack_pop(context, &ok_block)?;
    let size = stack_pop(context, &ok_block)?;

    // truncate offset and dest_offset to 32 bits
    let offset = ok_block
        .append_operation(arith::trunci(offset, uint32.into(), location))
        .result(0)?
        .into();

    let dest_offset = ok_block
        .append_operation(arith::trunci(dest_offset, uint32.into(), location))
        .result(0)?
        .into();

    let size = ok_block
        .append_operation(arith::trunci(size, uint32.into(), location))
        .result(0)?
        .into();

    // required_size = offset + size
    let src_required_size = ok_block
        .append_operation(arith::addi(offset, size, location))
        .result(0)?
        .into();

    // dest_required_size = dest_offset + size
    let dest_required_size = ok_block
        .append_operation(arith::addi(dest_offset, size, location))
        .result(0)?
        .into();

    let required_size = ok_block
        .append_operation(arith::maxui(
            src_required_size,
            dest_required_size,
            location,
        ))
        .result(0)?
        .into();

    let memory_access_block = region.append_block(Block::new(&[]));

    extend_memory(
        op_ctx,
        &ok_block,
        &memory_access_block,
        region,
        required_size,
        gas_cost::MCOPY,
    )?;

    // Memory access
    let memory_ptr_ptr = memory_access_block
        .append_operation(llvm_mlir::addressof(
            context,
            MEMORY_PTR_GLOBAL,
            ptr_type,
            location,
        ))
        .result(0)?;

    let memory_ptr = memory_access_block
        .append_operation(llvm::load(
            context,
            memory_ptr_ptr.into(),
            ptr_type,
            location,
            LoadStoreOptions::default(),
        ))
        .result(0)?
        .into();

    let source = memory_access_block
        .append_operation(llvm::get_element_ptr_dynamic(
            context,
            memory_ptr,
            &[offset],
            uint8.into(),
            ptr_type,
            location,
        ))
        .result(0)?
        .into();

    // memory_destination = memory_ptr + dest_offset
    let destination = memory_access_block
        .append_operation(llvm::get_element_ptr_dynamic(
            context,
            memory_ptr,
            &[dest_offset],
            uint8.into(),
            ptr_type,
            location,
        ))
        .result(0)?
        .into();

    memory_access_block.append_operation(
        ods::llvm::intr_memmove(
            context,
            destination,
            source,
            size,
            IntegerAttribute::new(IntegerType::new(context, 1).into(), 0),
            location,
        )
        .into(),
    );

    let dynamic_gas = compute_copy_cost(op_ctx, &memory_access_block, size)?;

    consume_gas_as_value(context, &memory_access_block, dynamic_gas)?;

    Ok((start_block, memory_access_block))
}

fn codegen_calldataload<'c, 'r>(
    op_ctx: &mut OperationCtx<'c>,
    region: &'r Region<'c>,
) -> Result<(BlockRef<'c, 'r>, BlockRef<'c, 'r>), CodegenError> {
    let start_block = region.append_block(Block::new(&[]));
    let context = &op_ctx.mlir_context;
    let location = Location::unknown(context);
    let uint256 = IntegerType::new(context, 256);
    let uint8 = IntegerType::new(context, 8);
    let uint1 = IntegerType::new(context, 1);
    let ptr_type = pointer(context, 0);

    // Check there's enough elements in stack
    let flag = check_stack_has_at_least(context, &start_block, 1)?;
    // Check there's enough gas
    let gas_flag = consume_gas(context, &start_block, gas_cost::CALLDATALOAD)?;

    let condition = start_block
        .append_operation(arith::andi(gas_flag, flag, location))
        .result(0)?
        .into();

    let ok_block = region.append_block(Block::new(&[]));

    start_block.append_operation(cf::cond_br(
        context,
        condition,
        &ok_block,
        &op_ctx.revert_block,
        &[],
        &[],
        location,
    ));

    let offset = stack_pop(context, &ok_block)?;

    // TODO: add a calldata_ptr and size setup

    let calldata_ptr = return_calldata_ptr(op_ctx, &ok_block, location)?;

    // max_slice_width = 32
    let max_slice_width = ok_block
        .append_operation(arith::constant(
            context,
            integer_constant_from_i64(context, 32).into(),
            location,
        ))
        .result(0)?
        .into();

    let calldata_size_u32 = return_calldata_size(op_ctx, &ok_block, location)?;

    // convert calldata_size from u32 to u256
    let calldata_size = ok_block
        .append_operation(arith::extui(calldata_size_u32, uint256.into(), location))
        .result(0)?
        .into();

    let zero = ok_block
        .append_operation(arith::constant(
            context,
            IntegerAttribute::new(uint256.into(), 0).into(),
            location,
        ))
        .result(0)?
        .into();

    let offset_ok_block = region.append_block(Block::new(&[]));
    let offset_bad_block = region.append_block(Block::new(&[]));
    let end_block = region.append_block(Block::new(&[]));

    // offset < calldata_size =>  offset_ok
    let offset_ok = ok_block
        .append_operation(arith::cmpi(
            context,
            arith::CmpiPredicate::Ult,
            offset,
            calldata_size,
            location,
        ))
        .result(0)?
        .into();

    // if offset < calldata_size => offset_ok_block
    // else => offset_bad_block
    ok_block.append_operation(cf::cond_br(
        context,
        offset_ok,
        &offset_ok_block,
        &offset_bad_block,
        &[],
        &[],
        location,
    ));

    /******************** offset_bad_block *******************/

    // offset >= calldata_size => push 0
    stack_push(context, &offset_bad_block, zero)?;
    offset_bad_block.append_operation(cf::br(&end_block, &[], location));

    /******************** offset_bad_block *******************/

    /******************** offset_OK_block *******************/

    let stack_ptr = get_stack_pointer(context, &offset_ok_block)?;

    // fill the top of the stack with 0s to remove any garbage bytes it could have
    offset_ok_block.append_operation(llvm::store(
        context,
        zero,
        stack_ptr,
        location,
        LoadStoreOptions::new(),
    ));

    // calldata_ptr_at_offset = calldata_ptr + new_offset
    let calldata_ptr_at_offset = offset_ok_block
        .append_operation(llvm::get_element_ptr_dynamic(
            context,
            calldata_ptr,
            &[offset],
            uint8.into(),
            ptr_type,
            location,
        ))
        .result(0)?
        .into();

    // len is the length of the slice (len is maximum 32 bytes)
    let len = offset_ok_block
        .append_operation(arith::subi(calldata_size, offset, location))
        .result(0)?
        .into();

    // len = min(calldata_size - offset, 32 bytes)
    // this is done to fix the len so that  offset + len <= calldata_size
    let len = offset_ok_block
        .append_operation(arith::minui(len, max_slice_width, location))
        .result(0)?
        .into();

    // copy calldata[offset..offset + len] to the top of the stack
    offset_ok_block.append_operation(
        ods::llvm::intr_memcpy(
            context,
            stack_ptr,
            calldata_ptr_at_offset,
            len,
            IntegerAttribute::new(uint1.into(), 0),
            location,
        )
        .into(),
    );

    // increment the stack pointer so calldata[offset..len] is placed at the top of the stack
    inc_stack_pointer(context, &offset_ok_block)?;

    // if the system is little endian, we have to convert the result to big endian
    // pop calldata_slice, change to big endian and push it again
    if cfg!(target_endian = "little") {
        // pop the slice
        let calldata_slice = stack_pop(context, &offset_ok_block)?;
        // convert it to big endian
        let calldata_slice = offset_ok_block
            .append_operation(llvm::intr_bswap(calldata_slice, uint256.into(), location))
            .result(0)?
            .into();
        // push it back on the stack
        stack_push(context, &offset_ok_block, calldata_slice)?;
    }

    offset_ok_block.append_operation(cf::br(&end_block, &[], location));

    /******************** offset_OK_block *******************/

    Ok((start_block, end_block))
}

fn codegen_log<'c, 'r>(
    op_ctx: &mut OperationCtx<'c>,
    region: &'r Region<'c>,
    nth: u8,
) -> Result<(BlockRef<'c, 'r>, BlockRef<'c, 'r>), CodegenError> {
    debug_assert!(nth <= 4);
    // TODO: check if the current execution context is from a STATICCALL (since Byzantium fork).
    let start_block = region.append_block(Block::new(&[]));
    let context = &op_ctx.mlir_context;
    let location = Location::unknown(context);
    let uint32 = IntegerType::new(context, 32);
    let required_elements = 2 + nth;
    // Check there's enough elements in stack
    let flag = check_stack_has_at_least(context, &start_block, required_elements.into())?;

    let ok_block = region.append_block(Block::new(&[]));

    start_block.append_operation(cf::cond_br(
        context,
        flag,
        &ok_block,
        &op_ctx.revert_block,
        &[],
        &[],
        location,
    ));

    let offset_u256 = stack_pop(context, &ok_block)?;
    let size_u256 = stack_pop(context, &ok_block)?;

    let offset = ok_block
        .append_operation(arith::trunci(offset_u256, uint32.into(), location))
        .result(0)?
        .into();
    let size = ok_block
        .append_operation(arith::trunci(size_u256, uint32.into(), location))
        .result(0)?
        .into();

    // required_size = offset + value_size
    let required_size = ok_block
        .append_operation(arith::addi(offset, size, location))
        .result(0)?
        .into();

    let log_block = region.append_block(Block::new(&[]));
    let dynamic_gas = compute_log_dynamic_gas(op_ctx, &ok_block, nth, size_u256, location)?;
    consume_gas_as_value(context, &ok_block, dynamic_gas)?;
    extend_memory(
        op_ctx,
        &ok_block,
        &log_block,
        region,
        required_size,
        gas_cost::LOG,
    )?;

    let mut topic_pointers = vec![];
    for _i in 0..nth {
        let topic = stack_pop(context, &log_block)?;
        let topic_ptr = allocate_and_store_value(op_ctx, &log_block, topic, location)?;
        topic_pointers.push(topic_ptr);
    }

    match nth {
        0 => {
            op_ctx.append_log_syscall(&log_block, offset, size, location);
        }
        1 => {
            op_ctx.append_log_with_one_topic_syscall(
                &log_block,
                offset,
                size,
                topic_pointers[0],
                location,
            );
        }
        2 => {
            op_ctx.append_log_with_two_topics_syscall(
                &log_block,
                offset,
                size,
                topic_pointers[0],
                topic_pointers[1],
                location,
            );
        }
        3 => {
            op_ctx.append_log_with_three_topics_syscall(
                &log_block,
                offset,
                size,
                topic_pointers[0],
                topic_pointers[1],
                topic_pointers[2],
                location,
            );
        }
        4 => {
            op_ctx.append_log_with_four_topics_syscall(
                &log_block,
                offset,
                size,
                topic_pointers[0],
                topic_pointers[1],
                topic_pointers[2],
                topic_pointers[3],
                location,
            );
        }
        _ => unreachable!("nth should satisfy 0 <= nth <= 4"),
    }

    Ok((start_block, log_block))
}

fn codegen_coinbase<'c, 'r>(
    op_ctx: &mut OperationCtx<'c>,
    region: &'r Region<'c>,
) -> Result<(BlockRef<'c, 'r>, BlockRef<'c, 'r>), CodegenError> {
    let start_block = region.append_block(Block::new(&[]));
    let context = &op_ctx.mlir_context;
    let location = Location::unknown(context);
    let uint160 = IntegerType::new(context, 160);
    let uint256 = IntegerType::new(context, 256);

    let flag = check_stack_has_space_for(context, &start_block, 1)?;
    let gas_flag = consume_gas(context, &start_block, gas_cost::COINBASE)?;

    let condition = start_block
        .append_operation(arith::andi(gas_flag, flag, location))
        .result(0)?
        .into();

    let ok_block = region.append_block(Block::new(&[]));

    start_block.append_operation(cf::cond_br(
        context,
        condition,
        &ok_block,
        &op_ctx.revert_block,
        &[],
        &[],
        location,
    ));

    let coinbase_ptr = op_ctx.get_coinbase_ptr_syscall(&ok_block, location)?;

    let coinbase = ok_block
        .append_operation(llvm::load(
            context,
            coinbase_ptr,
            uint160.into(),
            location,
            LoadStoreOptions::new()
                .align(IntegerAttribute::new(IntegerType::new(context, 64).into(), 1).into()),
        ))
        .result(0)?
        .into();

    let coinbase = if cfg!(target_endian = "little") {
        ok_block
            .append_operation(llvm::intr_bswap(coinbase, uint160.into(), location))
            .result(0)?
            .into()
    } else {
        coinbase
    };

    // coinbase is 160-bits long so we extend it to 256 bits before pushing it to the stack
    let coinbase = ok_block
        .append_operation(arith::extui(coinbase, uint256.into(), location))
        .result(0)?
        .into();

    stack_push(context, &ok_block, coinbase)?;

    Ok((start_block, ok_block))
}

fn codegen_gasprice<'c, 'r>(
    op_ctx: &mut OperationCtx<'c>,
    region: &'r Region<'c>,
) -> Result<(BlockRef<'c, 'r>, BlockRef<'c, 'r>), CodegenError> {
    let start_block = region.append_block(Block::new(&[]));
    let context = &op_ctx.mlir_context;
    let location = Location::unknown(context);

    // Check there's enough elements in stack
    let stack_size_flag = check_stack_has_space_for(context, &start_block, 1)?;
    let gas_flag = consume_gas(context, &start_block, gas_cost::GASPRICE)?;

    let ok_flag = start_block
        .append_operation(arith::andi(stack_size_flag, gas_flag, location))
        .result(0)?
        .into();

    let ok_block = region.append_block(Block::new(&[]));

    start_block.append_operation(cf::cond_br(
        context,
        ok_flag,
        &ok_block,
        &op_ctx.revert_block,
        &[],
        &[],
        location,
    ));

    let uint256 = IntegerType::new(context, 256);
    let ptr_type = pointer(context, 0);

    let pointer_size = constant_value_from_i64(context, &ok_block, 1_i64)?;

    let gasprice_ptr = ok_block
        .append_operation(llvm::alloca(
            context,
            pointer_size,
            ptr_type,
            location,
            AllocaOptions::new().elem_type(Some(TypeAttribute::new(uint256.into()))),
        ))
        .result(0)?
        .into();

    op_ctx.store_in_gasprice_ptr(&ok_block, location, gasprice_ptr);

    let gasprice = ok_block
        .append_operation(llvm::load(
            context,
            gasprice_ptr,
            uint256.into(),
            location,
            LoadStoreOptions::default(),
        ))
        .result(0)?
        .into();

    stack_push(context, &ok_block, gasprice)?;

    Ok((start_block, ok_block))
}

fn codegen_chaind<'c, 'r>(
    op_ctx: &mut OperationCtx<'c>,
    region: &'r Region<'c>,
) -> Result<(BlockRef<'c, 'r>, BlockRef<'c, 'r>), CodegenError> {
    let start_block = region.append_block(Block::new(&[]));
    let context = &op_ctx.mlir_context;
    let location = Location::unknown(context);
    // Check there's enough elements in stack
    let stack_size_flag = check_stack_has_space_for(context, &start_block, 1)?;
    let gas_flag = consume_gas(context, &start_block, gas_cost::CHAINID)?;
    let ok_flag = start_block
        .append_operation(arith::andi(stack_size_flag, gas_flag, location))
        .result(0)?
        .into();
    let ok_block = region.append_block(Block::new(&[]));
    start_block.append_operation(cf::cond_br(
        context,
        ok_flag,
        &ok_block,
        &op_ctx.revert_block,
        &[],
        &[],
        location,
    ));
    let chainid = op_ctx.get_chainid_syscall(&ok_block, location)?;
    let uint256 = IntegerType::new(context, 256);
    // Convert calldata_size from u32 to u256
    let chainid = ok_block
        .append_operation(arith::extui(chainid, uint256.into(), location))
        .result(0)?
        .into();
    stack_push(context, &ok_block, chainid)?;
    Ok((start_block, ok_block))
}

fn codegen_caller<'c, 'r>(
    op_ctx: &mut OperationCtx<'c>,
    region: &'r Region<'c>,
) -> Result<(BlockRef<'c, 'r>, BlockRef<'c, 'r>), CodegenError> {
    let start_block = region.append_block(Block::new(&[]));
    let context = &op_ctx.mlir_context;
    let location = Location::unknown(context);

    // Check there's enough elements in stack
    let stack_size_flag = check_stack_has_space_for(context, &start_block, 1)?;
    let gas_flag = consume_gas(context, &start_block, gas_cost::CALLER)?;

    let ok_flag = start_block
        .append_operation(arith::andi(stack_size_flag, gas_flag, location))
        .result(0)?
        .into();

    let ok_block = region.append_block(Block::new(&[]));

    start_block.append_operation(cf::cond_br(
        context,
        ok_flag,
        &ok_block,
        &op_ctx.revert_block,
        &[],
        &[],
        location,
    ));

    let uint256 = IntegerType::new(context, 256);
    let ptr_type = pointer(context, 0);

    //This may be refactored to use constant_value_from_i64 util function
    let pointer_size = ok_block
        .append_operation(arith::constant(
            context,
            IntegerAttribute::new(uint256.into(), 1_i64).into(),
            location,
        ))
        .result(0)?
        .into();

    let caller_ptr = ok_block
        .append_operation(llvm::alloca(
            context,
            pointer_size,
            ptr_type,
            location,
            AllocaOptions::new().elem_type(Some(TypeAttribute::new(uint256.into()))),
        ))
        .result(0)?
        .into();

    op_ctx.store_in_caller_ptr(&ok_block, location, caller_ptr);

    let caller = ok_block
        .append_operation(llvm::load(
            context,
            caller_ptr,
            uint256.into(),
            location,
            LoadStoreOptions::default(),
        ))
        .result(0)?
        .into();

    stack_push(context, &ok_block, caller)?;

    Ok((start_block, ok_block))
}

fn codegen_basefee<'c, 'r>(
    op_ctx: &mut OperationCtx<'c>,
    region: &'r Region<'c>,
) -> Result<(BlockRef<'c, 'r>, BlockRef<'c, 'r>), CodegenError> {
    let start_block = region.append_block(Block::new(&[]));
    let context = &op_ctx.mlir_context;
    let location = Location::unknown(context);

    // Check there's enough space in stack
    let stack_size_flag = check_stack_has_space_for(context, &start_block, 1)?;
    let gas_flag = consume_gas(context, &start_block, gas_cost::BASEFEE)?;

    let condition = start_block
        .append_operation(arith::andi(stack_size_flag, gas_flag, location))
        .result(0)?
        .into();

    let ok_block = region.append_block(Block::new(&[]));

    start_block.append_operation(cf::cond_br(
        context,
        condition,
        &ok_block,
        &op_ctx.revert_block,
        &[],
        &[],
        location,
    ));

    let basefee = get_basefee(op_ctx, &ok_block)?;
    stack_push(context, &ok_block, basefee)?;

    Ok((start_block, ok_block))
}

// from the understanding of the not operator , A xor 1 == Not A
fn codegen_not<'c, 'r>(
    op_ctx: &mut OperationCtx<'c>,
    region: &'r Region<'c>,
) -> Result<(BlockRef<'c, 'r>, BlockRef<'c, 'r>), CodegenError> {
    let start_block = region.append_block(Block::new(&[]));
    let context = &op_ctx.mlir_context;
    let location = Location::unknown(context);

    // Check there's enough elements in stack
    let flag = check_stack_has_at_least(context, &start_block, 1)?;

    let ok_block = region.append_block(Block::new(&[]));

    start_block.append_operation(cf::cond_br(
        context,
        flag,
        &ok_block,
        &op_ctx.revert_block,
        &[],
        &[],
        location,
    ));

    let lhs = stack_pop(context, &ok_block)?;
    let mask = ok_block
        .append_operation(arith::constant(
            context,
            Attribute::parse(
                context,
                &format!("{} : i256", BigUint::from_bytes_be(&[0xff; 32])),
            )
            .unwrap(),
            location,
        ))
        .result(0)?
        .into();
    let result = ok_block
        .append_operation(arith::xori(lhs, mask, location))
        .result(0)?
        .into();

    stack_push(context, &ok_block, result)?;

    Ok((start_block, ok_block))
}

fn codegen_address<'c, 'r>(
    op_ctx: &mut OperationCtx<'c>,
    region: &'r Region<'c>,
) -> Result<(BlockRef<'c, 'r>, BlockRef<'c, 'r>), CodegenError> {
    let start_block = region.append_block(Block::new(&[]));
    let context = &op_ctx.mlir_context;
    let location = Location::unknown(context);
    let uint160 = IntegerType::new(context, 160);
    let uint256 = IntegerType::new(context, 256);

    let flag = check_stack_has_space_for(context, &start_block, 1)?;
    let gas_flag = consume_gas(context, &start_block, gas_cost::ADDRESS)?;

    let condition = start_block
        .append_operation(arith::andi(gas_flag, flag, location))
        .result(0)?
        .into();

    let ok_block = region.append_block(Block::new(&[]));

    start_block.append_operation(cf::cond_br(
        context,
        condition,
        &ok_block,
        &op_ctx.revert_block,
        &[],
        &[],
        location,
    ));

    let address_ptr = op_ctx.get_address_ptr_syscall(&ok_block, location)?;

    let address = ok_block
        .append_operation(llvm::load(
            context,
            address_ptr,
            uint160.into(),
            location,
            LoadStoreOptions::new()
                .align(IntegerAttribute::new(IntegerType::new(context, 64).into(), 1).into()),
        ))
        .result(0)?
        .into();

    let address = if cfg!(target_endian = "little") {
        ok_block
            .append_operation(llvm::intr_bswap(address, uint160.into(), location))
            .result(0)?
            .into()
    } else {
        address
    };

    // address is 160-bits long so we extend it to 256 bits before pushing it to the stack
    let address = ok_block
        .append_operation(arith::extui(address, uint256.into(), location))
        .result(0)?
        .into();

    stack_push(context, &ok_block, address)?;

    Ok((start_block, ok_block))
}<|MERGE_RESOLUTION|>--- conflicted
+++ resolved
@@ -20,18 +20,12 @@
     syscall::ExitStatusCode,
     utils::{
         allocate_and_store_value, check_if_zero, check_stack_has_at_least,
-<<<<<<< HEAD
-        check_stack_has_space_for, compare_values, compute_log_dynamic_gas,
-        constant_value_from_i64, consume_gas, consume_gas_as_value, extend_memory,
-        get_nth_from_stack, get_remaining_gas, get_stack_pointer, inc_stack_pointer,
-        integer_constant_from_i64, llvm_mlir, return_calldata_ptr, return_calldata_size,
-=======
         check_stack_has_space_for, compare_values, compute_copy_cost, compute_log_dynamic_gas,
         constant_value_from_i64, consume_gas, consume_gas_as_value, extend_memory, get_basefee,
         get_block_number, get_memory_pointer, get_nth_from_stack, get_remaining_gas,
         get_stack_pointer, inc_stack_pointer, integer_constant_from_i64, llvm_mlir,
->>>>>>> 2adc947e
-        return_empty_result, return_result_from_stack, stack_pop, stack_push, swap_stack_elements,
+        return_calldata_ptr, return_calldata_size, return_empty_result, return_result_from_stack,
+        stack_pop, stack_push, swap_stack_elements,
     },
 };
 
