use melior::{
    dialect::{
        arith,
        arith::CmpiPredicate,
        cf,
        llvm::{self, r#type::pointer, LoadStoreOptions},
        ods,
    },
    ir::{
        attribute::IntegerAttribute, r#type::IntegerType, Attribute, Block, BlockRef, Location,
        Region,
    },
};

use super::context::OperationCtx;
use crate::{
    constants::{gas_cost, MEMORY_PTR_GLOBAL, MEMORY_SIZE_GLOBAL},
    errors::CodegenError,
    program::Operation,
    syscall::ExitStatusCode,
    utils::{
<<<<<<< HEAD
        check_if_zero, check_stack_has_at_least, check_stack_has_space_for, compare_values,
        compute_codecopy_gas_cost, constant_value_from_i64, consume_gas, consume_gas_as_value,
        extend_memory, get_nth_from_stack, get_remaining_gas, integer_constant_from_i64, llvm_mlir,
        return_empty_result, return_result_from_stack, stack_pop, stack_push, swap_stack_elements,
=======
        allocate_and_store_value, check_if_zero, check_stack_has_at_least,
        check_stack_has_space_for, compare_values, compute_log_dynamic_gas,
        constant_value_from_i64, consume_gas, consume_gas_as_value, extend_memory,
        get_nth_from_stack, get_remaining_gas, get_stack_pointer, inc_stack_pointer,
        integer_constant_from_i64, llvm_mlir, return_empty_result, return_result_from_stack,
        stack_pop, stack_push, swap_stack_elements,
>>>>>>> 2dd30972
    },
};

use num_bigint::BigUint;

/// Generates blocks for target [`Operation`].
/// Returns both the starting block, and the unterminated last block of the generated code.
pub fn generate_code_for_op<'c>(
    op_ctx: &mut OperationCtx<'c>,
    region: &'c Region<'c>,
    op: Operation,
) -> Result<(BlockRef<'c, 'c>, BlockRef<'c, 'c>), CodegenError> {
    match op {
        Operation::Stop => codegen_stop(op_ctx, region),
        Operation::Push0 => codegen_push(op_ctx, region, BigUint::ZERO, true),
        Operation::Push((_, x)) => codegen_push(op_ctx, region, x, false),
        Operation::Add => codegen_add(op_ctx, region),
        Operation::Mul => codegen_mul(op_ctx, region),
        Operation::Sub => codegen_sub(op_ctx, region),
        Operation::Div => codegen_div(op_ctx, region),
        Operation::Sdiv => codegen_sdiv(op_ctx, region),
        Operation::Mod => codegen_mod(op_ctx, region),
        Operation::SMod => codegen_smod(op_ctx, region),
        Operation::Addmod => codegen_addmod(op_ctx, region),
        Operation::Mulmod => codegen_mulmod(op_ctx, region),
        Operation::Exp => codegen_exp(op_ctx, region),
        Operation::SignExtend => codegen_signextend(op_ctx, region),
        Operation::Lt => codegen_lt(op_ctx, region),
        Operation::Gt => codegen_gt(op_ctx, region),
        Operation::Slt => codegen_slt(op_ctx, region),
        Operation::Sgt => codegen_sgt(op_ctx, region),
        Operation::Eq => codegen_eq(op_ctx, region),
        Operation::IsZero => codegen_iszero(op_ctx, region),
        Operation::And => codegen_and(op_ctx, region),
        Operation::Or => codegen_or(op_ctx, region),
        Operation::Xor => codegen_xor(op_ctx, region),
        Operation::Byte => codegen_byte(op_ctx, region),
        Operation::Shr => codegen_shr(op_ctx, region),
        Operation::Shl => codegen_shl(op_ctx, region),
        Operation::Sar => codegen_sar(op_ctx, region),
        Operation::Codesize => codegen_codesize(op_ctx, region),
        Operation::Pop => codegen_pop(op_ctx, region),
        Operation::Mload => codegen_mload(op_ctx, region),
        Operation::Jump => codegen_jump(op_ctx, region),
        Operation::Jumpi => codegen_jumpi(op_ctx, region),
        Operation::PC { pc } => codegen_pc(op_ctx, region, pc),
        Operation::Msize => codegen_msize(op_ctx, region),
        Operation::Gas => codegen_gas(op_ctx, region),
        Operation::Jumpdest { pc } => codegen_jumpdest(op_ctx, region, pc),
        Operation::Mcopy => codegen_mcopy(op_ctx, region),
        Operation::Dup(x) => codegen_dup(op_ctx, region, x),
        Operation::Swap(x) => codegen_swap(op_ctx, region, x),
        Operation::Return => codegen_return(op_ctx, region),
        Operation::Revert => codegen_revert(op_ctx, region),
        Operation::Mstore => codegen_mstore(op_ctx, region),
        Operation::Mstore8 => codegen_mstore8(op_ctx, region),
        Operation::Log(x) => codegen_log(op_ctx, region, x),
        Operation::CalldataLoad => codegen_calldataload(op_ctx, region),
        Operation::CallDataSize => codegen_calldatasize(op_ctx, region),
        Operation::Codecopy => codegen_codecopy(op_ctx, region),
    }
}

fn codegen_calldatasize<'c, 'r>(
    op_ctx: &mut OperationCtx<'c>,
    region: &'r Region<'c>,
) -> Result<(BlockRef<'c, 'r>, BlockRef<'c, 'r>), CodegenError> {
    let start_block = region.append_block(Block::new(&[]));
    let context = &op_ctx.mlir_context;
    let location = Location::unknown(context);

    let gas_flag = consume_gas(context, &start_block, gas_cost::CALLDATASIZE)?;

    let ok_block = region.append_block(Block::new(&[]));

    start_block.append_operation(cf::cond_br(
        context,
        gas_flag,
        &ok_block,
        &op_ctx.revert_block,
        &[],
        &[],
        location,
    ));

    // Get the calldata size using a syscall
    let uint256 = IntegerType::new(context, 256).into();
    let calldatasize = op_ctx.get_calldata_size_syscall(&ok_block, location)?;
    let extended_size = ok_block
        .append_operation(arith::extui(calldatasize, uint256, location))
        .result(0)?
        .into();
    stack_push(context, &ok_block, extended_size)?;

    Ok((start_block, ok_block))
}

fn codegen_exp<'c, 'r>(
    op_ctx: &mut OperationCtx<'c>,
    region: &'r Region<'c>,
) -> Result<(BlockRef<'c, 'r>, BlockRef<'c, 'r>), CodegenError> {
    let start_block = region.append_block(Block::new(&[]));
    let context = &op_ctx.mlir_context;
    let location = Location::unknown(context);

    // Check there's enough elements in stack
    let flag = check_stack_has_at_least(context, &start_block, 2)?;
    let gas_flag = consume_gas(context, &start_block, gas_cost::EXP)?;
    let condition = start_block
        .append_operation(arith::andi(gas_flag, flag, location))
        .result(0)?
        .into();
    let ok_block = region.append_block(Block::new(&[]));

    start_block.append_operation(cf::cond_br(
        context,
        condition,
        &ok_block,
        &op_ctx.revert_block,
        &[],
        &[],
        location,
    ));

    let lhs = stack_pop(context, &ok_block)?;
    let rhs = stack_pop(context, &ok_block)?;

    let result = ok_block
        .append_operation(ods::math::ipowi(context, lhs, rhs, location).into())
        .result(0)?
        .into();

    stack_push(context, &ok_block, result)?;

    Ok((start_block, ok_block))
}

fn codegen_iszero<'c, 'r>(
    op_ctx: &mut OperationCtx<'c>,
    region: &'r Region<'c>,
) -> Result<(BlockRef<'c, 'r>, BlockRef<'c, 'r>), CodegenError> {
    let start_block = region.append_block(Block::new(&[]));
    let context = &op_ctx.mlir_context;
    let location = Location::unknown(context);

    // Check there's enough elements in stack
    let flag = check_stack_has_at_least(context, &start_block, 1)?;
    let gas_flag = consume_gas(context, &start_block, gas_cost::ISZERO)?;
    let condition = start_block
        .append_operation(arith::andi(gas_flag, flag, location))
        .result(0)?
        .into();

    let ok_block = region.append_block(Block::new(&[]));

    start_block.append_operation(cf::cond_br(
        context,
        condition,
        &ok_block,
        &op_ctx.revert_block,
        &[],
        &[],
        location,
    ));

    let value = stack_pop(context, &ok_block)?;
    let zero_constant = constant_value_from_i64(context, &ok_block, 0)?;

    let result = ok_block
        .append_operation(arith::cmpi(
            context,
            arith::CmpiPredicate::Eq,
            value,
            zero_constant,
            location,
        ))
        .result(0)?
        .into();

    //Extend the 1 bit result to 256 bits.
    let uint256 = IntegerType::new(context, 256);
    let result = ok_block
        .append_operation(arith::extui(result, uint256.into(), location))
        .result(0)?
        .into();

    stack_push(context, &ok_block, result)?;

    Ok((start_block, ok_block))
}

fn codegen_and<'c, 'r>(
    op_ctx: &mut OperationCtx<'c>,
    region: &'r Region<'c>,
) -> Result<(BlockRef<'c, 'r>, BlockRef<'c, 'r>), CodegenError> {
    let start_block = region.append_block(Block::new(&[]));
    let context = &op_ctx.mlir_context;
    let location = Location::unknown(context);

    // Check there's enough elements in stack
    let flag = check_stack_has_at_least(context, &start_block, 2)?;
    let gas_flag = consume_gas(context, &start_block, gas_cost::AND)?;
    let condition = start_block
        .append_operation(arith::andi(gas_flag, flag, location))
        .result(0)?
        .into();

    let ok_block = region.append_block(Block::new(&[]));

    start_block.append_operation(cf::cond_br(
        context,
        condition,
        &ok_block,
        &op_ctx.revert_block,
        &[],
        &[],
        location,
    ));

    let lhs = stack_pop(context, &ok_block)?;
    let rhs = stack_pop(context, &ok_block)?;

    let result = ok_block
        .append_operation(arith::andi(lhs, rhs, location))
        .result(0)?
        .into();

    stack_push(context, &ok_block, result)?;

    Ok((start_block, ok_block))
}

fn codegen_gt<'c, 'r>(
    op_ctx: &mut OperationCtx<'c>,
    region: &'r Region<'c>,
) -> Result<(BlockRef<'c, 'r>, BlockRef<'c, 'r>), CodegenError> {
    let start_block = region.append_block(Block::new(&[]));
    let context = &op_ctx.mlir_context;
    let location = Location::unknown(context);

    // Check there's enough elements in stack
    let flag = check_stack_has_at_least(context, &start_block, 2)?;
    let gas_flag = consume_gas(context, &start_block, gas_cost::GT)?;
    let condition = start_block
        .append_operation(arith::andi(gas_flag, flag, location))
        .result(0)?
        .into();
    let ok_block = region.append_block(Block::new(&[]));

    start_block.append_operation(cf::cond_br(
        context,
        condition,
        &ok_block,
        &op_ctx.revert_block,
        &[],
        &[],
        location,
    ));

    let lhs = stack_pop(context, &ok_block)?;
    let rhs = stack_pop(context, &ok_block)?;

    let result = ok_block
        .append_operation(arith::cmpi(
            context,
            arith::CmpiPredicate::Ugt,
            lhs,
            rhs,
            location,
        ))
        .result(0)?
        .into();

    //Extend 1 bit result to 256 bit
    let uint256 = IntegerType::new(context, 256);
    let result = ok_block
        .append_operation(arith::extui(result, uint256.into(), location))
        .result(0)?
        .into();

    stack_push(context, &ok_block, result)?;

    Ok((start_block, ok_block))
}

fn codegen_or<'c, 'r>(
    op_ctx: &mut OperationCtx<'c>,
    region: &'r Region<'c>,
) -> Result<(BlockRef<'c, 'r>, BlockRef<'c, 'r>), CodegenError> {
    let start_block = region.append_block(Block::new(&[]));
    let context = &op_ctx.mlir_context;
    let location = Location::unknown(context);

    // Check there's enough elements in stack
    let flag = check_stack_has_at_least(context, &start_block, 2)?;
    let gas_flag = consume_gas(context, &start_block, gas_cost::OR)?;
    let condition = start_block
        .append_operation(arith::andi(gas_flag, flag, location))
        .result(0)?
        .into();

    let ok_block = region.append_block(Block::new(&[]));

    start_block.append_operation(cf::cond_br(
        context,
        condition,
        &ok_block,
        &op_ctx.revert_block,
        &[],
        &[],
        location,
    ));

    let lhs = stack_pop(context, &ok_block)?;
    let rhs = stack_pop(context, &ok_block)?;

    let result = ok_block
        .append_operation(arith::ori(lhs, rhs, location))
        .result(0)?
        .into();

    stack_push(context, &ok_block, result)?;

    Ok((start_block, ok_block))
}

fn codegen_lt<'c, 'r>(
    op_ctx: &mut OperationCtx<'c>,
    region: &'r Region<'c>,
) -> Result<(BlockRef<'c, 'r>, BlockRef<'c, 'r>), CodegenError> {
    let start_block = region.append_block(Block::new(&[]));
    let context = &op_ctx.mlir_context;
    let location = Location::unknown(context);

    // Check there's enough elements in stack
    let flag = check_stack_has_at_least(context, &start_block, 2)?;
    let gas_flag = consume_gas(context, &start_block, gas_cost::LT)?;
    let condition = start_block
        .append_operation(arith::andi(gas_flag, flag, location))
        .result(0)?
        .into();

    let ok_block = region.append_block(Block::new(&[]));

    start_block.append_operation(cf::cond_br(
        context,
        condition,
        &ok_block,
        &op_ctx.revert_block,
        &[],
        &[],
        location,
    ));

    let lhs = stack_pop(context, &ok_block)?;
    let rhs = stack_pop(context, &ok_block)?;

    let result = ok_block
        .append_operation(arith::cmpi(
            context,
            arith::CmpiPredicate::Ult,
            lhs,
            rhs,
            location,
        ))
        .result(0)?
        .into();

    //Extend 1 bit result to 256 bit
    let uint256 = IntegerType::new(context, 256);
    let result = ok_block
        .append_operation(arith::extui(result, uint256.into(), location))
        .result(0)?
        .into();

    stack_push(context, &ok_block, result)?;

    Ok((start_block, ok_block))
}

fn codegen_sgt<'c, 'r>(
    op_ctx: &mut OperationCtx<'c>,
    region: &'r Region<'c>,
) -> Result<(BlockRef<'c, 'r>, BlockRef<'c, 'r>), CodegenError> {
    let start_block = region.append_block(Block::new(&[]));
    let context = &op_ctx.mlir_context;
    let location = Location::unknown(context);

    // Check there's enough elements in stack
    let flag = check_stack_has_at_least(context, &start_block, 2)?;
    let gas_flag = consume_gas(context, &start_block, gas_cost::SGT)?;
    let condition = start_block
        .append_operation(arith::andi(gas_flag, flag, location))
        .result(0)?
        .into();

    let ok_block = region.append_block(Block::new(&[]));

    start_block.append_operation(cf::cond_br(
        context,
        condition,
        &ok_block,
        &op_ctx.revert_block,
        &[],
        &[],
        location,
    ));

    let lhs = stack_pop(context, &ok_block)?;
    let rhs = stack_pop(context, &ok_block)?;

    let result = ok_block
        .append_operation(arith::cmpi(
            context,
            arith::CmpiPredicate::Sgt,
            lhs,
            rhs,
            location,
        ))
        .result(0)?
        .into();

    //Extend 1 bit result to 256 bit
    let uint256 = IntegerType::new(context, 256);
    let result = ok_block
        .append_operation(arith::extui(result, uint256.into(), location))
        .result(0)?
        .into();

    stack_push(context, &ok_block, result)?;

    Ok((start_block, ok_block))
}

fn codegen_eq<'c, 'r>(
    op_ctx: &mut OperationCtx<'c>,
    region: &'r Region<'c>,
) -> Result<(BlockRef<'c, 'r>, BlockRef<'c, 'r>), CodegenError> {
    let start_block = region.append_block(Block::new(&[]));
    let context = &op_ctx.mlir_context;
    let location = Location::unknown(context);

    // Check there's enough elements in stack
    let flag = check_stack_has_at_least(context, &start_block, 2)?;
    let gas_flag = consume_gas(context, &start_block, gas_cost::EQ)?;
    let condition = start_block
        .append_operation(arith::andi(gas_flag, flag, location))
        .result(0)?
        .into();
    let ok_block = region.append_block(Block::new(&[]));

    start_block.append_operation(cf::cond_br(
        context,
        condition,
        &ok_block,
        &op_ctx.revert_block,
        &[],
        &[],
        location,
    ));

    let lhs = stack_pop(context, &ok_block)?;
    let rhs = stack_pop(context, &ok_block)?;

    let result = ok_block
        .append_operation(arith::cmpi(
            context,
            arith::CmpiPredicate::Eq,
            lhs,
            rhs,
            location,
        ))
        .result(0)?
        .into();

    //Extend 1 bit result to 256 bit
    let uint256 = IntegerType::new(context, 256);
    let result = ok_block
        .append_operation(arith::extui(result, uint256.into(), location))
        .result(0)?
        .into();

    stack_push(context, &ok_block, result)?;

    Ok((start_block, ok_block))
}

fn codegen_push<'c, 'r>(
    op_ctx: &mut OperationCtx<'c>,
    region: &'r Region<'c>,
    value_to_push: BigUint,
    is_zero: bool,
) -> Result<(BlockRef<'c, 'r>, BlockRef<'c, 'r>), CodegenError> {
    let start_block = region.append_block(Block::new(&[]));
    let context = &op_ctx.mlir_context;
    let location = Location::unknown(context);

    // Check there's enough space in stack
    let flag = check_stack_has_space_for(context, &start_block, 1)?;
    let gas_cost = if is_zero {
        gas_cost::PUSH0
    } else {
        gas_cost::PUSHN
    };
    let gas_flag = consume_gas(context, &start_block, gas_cost)?;
    let condition = start_block
        .append_operation(arith::andi(gas_flag, flag, location))
        .result(0)?
        .into();

    let ok_block = region.append_block(Block::new(&[]));

    start_block.append_operation(cf::cond_br(
        context,
        condition,
        &ok_block,
        &op_ctx.revert_block,
        &[],
        &[],
        location,
    ));

    let constant_value = Attribute::parse(context, &format!("{} : i256", value_to_push)).unwrap();
    let constant_value = ok_block
        .append_operation(arith::constant(context, constant_value, location))
        .result(0)?
        .into();

    stack_push(context, &ok_block, constant_value)?;

    Ok((start_block, ok_block))
}

fn codegen_dup<'c, 'r>(
    op_ctx: &mut OperationCtx<'c>,
    region: &'r Region<'c>,
    nth: u8,
) -> Result<(BlockRef<'c, 'r>, BlockRef<'c, 'r>), CodegenError> {
    debug_assert!(nth > 0 && nth <= 16);
    let start_block = region.append_block(Block::new(&[]));
    let context = &op_ctx.mlir_context;
    let location = Location::unknown(context);

    // Check there's enough elements in stack
    let flag = check_stack_has_at_least(context, &start_block, nth as u32)?;

    let gas_flag = consume_gas(context, &start_block, gas_cost::DUPN)?;

    let condition = start_block
        .append_operation(arith::andi(gas_flag, flag, location))
        .result(0)?
        .into();
    let ok_block = region.append_block(Block::new(&[]));

    start_block.append_operation(cf::cond_br(
        context,
        condition,
        &ok_block,
        &op_ctx.revert_block,
        &[],
        &[],
        location,
    ));

    let (nth_value, _) = get_nth_from_stack(context, &ok_block, nth)?;

    stack_push(context, &ok_block, nth_value)?;

    Ok((start_block, ok_block))
}

fn codegen_swap<'c, 'r>(
    op_ctx: &mut OperationCtx<'c>,
    region: &'r Region<'c>,
    nth: u8,
) -> Result<(BlockRef<'c, 'r>, BlockRef<'c, 'r>), CodegenError> {
    debug_assert!(nth > 0 && nth <= 16);
    let start_block = region.append_block(Block::new(&[]));
    let context = &op_ctx.mlir_context;
    let location = Location::unknown(context);

    // Check there's enough elements in stack
    let flag = check_stack_has_at_least(context, &start_block, (nth + 1) as u32)?;

    let gas_flag = consume_gas(context, &start_block, gas_cost::SWAPN)?;

    let condition = start_block
        .append_operation(arith::andi(gas_flag, flag, location))
        .result(0)?
        .into();

    let ok_block = region.append_block(Block::new(&[]));

    start_block.append_operation(cf::cond_br(
        context,
        condition,
        &ok_block,
        &op_ctx.revert_block,
        &[],
        &[],
        location,
    ));

    swap_stack_elements(context, &ok_block, 1, nth + 1)?;

    Ok((start_block, ok_block))
}

fn codegen_add<'c, 'r>(
    op_ctx: &mut OperationCtx<'c>,
    region: &'r Region<'c>,
) -> Result<(BlockRef<'c, 'r>, BlockRef<'c, 'r>), CodegenError> {
    let start_block = region.append_block(Block::new(&[]));
    let context = &op_ctx.mlir_context;
    let location = Location::unknown(context);

    // Check there's enough elements in stack
    let flag = check_stack_has_at_least(context, &start_block, 2)?;

    let gas_flag = consume_gas(context, &start_block, gas_cost::ADD)?;

    let condition = start_block
        .append_operation(arith::andi(gas_flag, flag, location))
        .result(0)?
        .into();

    let ok_block = region.append_block(Block::new(&[]));

    start_block.append_operation(cf::cond_br(
        context,
        condition,
        &ok_block,
        &op_ctx.revert_block,
        &[],
        &[],
        location,
    ));

    let lhs = stack_pop(context, &ok_block)?;
    let rhs = stack_pop(context, &ok_block)?;

    let result = ok_block
        .append_operation(arith::addi(lhs, rhs, location))
        .result(0)?
        .into();

    stack_push(context, &ok_block, result)?;

    Ok((start_block, ok_block))
}

fn codegen_sub<'c, 'r>(
    op_ctx: &mut OperationCtx<'c>,
    region: &'r Region<'c>,
) -> Result<(BlockRef<'c, 'r>, BlockRef<'c, 'r>), CodegenError> {
    let start_block = region.append_block(Block::new(&[]));
    let context = &op_ctx.mlir_context;
    let location = Location::unknown(context);

    // Check there's enough elements in stack
    let flag = check_stack_has_at_least(context, &start_block, 2)?;

    let gas_flag = consume_gas(context, &start_block, gas_cost::SUB)?;

    let condition = start_block
        .append_operation(arith::andi(gas_flag, flag, location))
        .result(0)?
        .into();

    let ok_block = region.append_block(Block::new(&[]));

    start_block.append_operation(cf::cond_br(
        context,
        condition,
        &ok_block,
        &op_ctx.revert_block,
        &[],
        &[],
        location,
    ));

    let lhs = stack_pop(context, &ok_block)?;
    let rhs = stack_pop(context, &ok_block)?;

    let result = ok_block
        .append_operation(arith::subi(lhs, rhs, location))
        .result(0)?
        .into();

    stack_push(context, &ok_block, result)?;

    Ok((start_block, ok_block))
}

fn codegen_div<'c, 'r>(
    op_ctx: &mut OperationCtx<'c>,
    region: &'r Region<'c>,
) -> Result<(BlockRef<'c, 'r>, BlockRef<'c, 'r>), CodegenError> {
    let start_block = region.append_block(Block::new(&[]));
    let context = &op_ctx.mlir_context;
    let location = Location::unknown(context);

    // Check there's enough elements in stack
    let stack_size_flag = check_stack_has_at_least(context, &start_block, 2)?;

    // Check there's enough gas to compute the operation
    let gas_flag = consume_gas(context, &start_block, gas_cost::DIV)?;

    let ok_flag = start_block
        .append_operation(arith::andi(stack_size_flag, gas_flag, location))
        .result(0)?
        .into();

    let ok_block = region.append_block(Block::new(&[]));

    start_block.append_operation(cf::cond_br(
        context,
        ok_flag,
        &ok_block,
        &op_ctx.revert_block,
        &[],
        &[],
        location,
    ));

    let num = stack_pop(context, &ok_block)?;
    let den = stack_pop(context, &ok_block)?;

    let den_is_zero = check_if_zero(context, &ok_block, &den)?;
    let den_zero_bloq = region.append_block(Block::new(&[]));
    let den_not_zero_bloq = region.append_block(Block::new(&[]));
    let return_block = region.append_block(Block::new(&[]));

    // Denominator is zero path
    let zero_value = constant_value_from_i64(context, &den_zero_bloq, 0i64)?;
    stack_push(context, &den_zero_bloq, zero_value)?;
    den_zero_bloq.append_operation(cf::br(&return_block, &[], location));

    // Denominator is not zero path
    let result = den_not_zero_bloq
        .append_operation(arith::divui(num, den, location))
        .result(0)?
        .into();

    stack_push(context, &den_not_zero_bloq, result)?;
    den_not_zero_bloq.append_operation(cf::br(&return_block, &[], location));

    // Branch to den_zero if den_is_zero == true; else branch to den_not_zero
    ok_block.append_operation(cf::cond_br(
        context,
        den_is_zero,
        &den_zero_bloq,
        &den_not_zero_bloq,
        &[],
        &[],
        location,
    ));

    Ok((start_block, return_block))
}

fn codegen_sdiv<'c, 'r>(
    op_ctx: &mut OperationCtx<'c>,
    region: &'r Region<'c>,
) -> Result<(BlockRef<'c, 'r>, BlockRef<'c, 'r>), CodegenError> {
    let start_block = region.append_block(Block::new(&[]));
    let context = &op_ctx.mlir_context;
    let location = Location::unknown(context);

    // Check there's enough elements in stack
    let stack_size_flag = check_stack_has_at_least(context, &start_block, 2)?;
    let gas_flag = consume_gas(context, &start_block, gas_cost::SDIV)?;

    let ok_flag = start_block
        .append_operation(arith::andi(stack_size_flag, gas_flag, location))
        .result(0)?
        .into();

    let ok_block = region.append_block(Block::new(&[]));

    start_block.append_operation(cf::cond_br(
        context,
        ok_flag,
        &ok_block,
        &op_ctx.revert_block,
        &[],
        &[],
        location,
    ));

    let num = stack_pop(context, &ok_block)?;
    let den = stack_pop(context, &ok_block)?;
    let den_is_zero = check_if_zero(context, &ok_block, &den)?;
    let den_zero_bloq = region.append_block(Block::new(&[]));
    let den_not_zero_bloq = region.append_block(Block::new(&[]));
    let return_block = region.append_block(Block::new(&[]));

    // Denominator is zero path
    let zero_value = constant_value_from_i64(context, &den_zero_bloq, 0i64)?;
    stack_push(context, &den_zero_bloq, zero_value)?;
    den_zero_bloq.append_operation(cf::br(&return_block, &[], location));

    // Denominator is not zero path
    let result = den_not_zero_bloq
        .append_operation(ods::llvm::sdiv(context, num, den, location).into())
        .result(0)?
        .into();

    stack_push(context, &den_not_zero_bloq, result)?;
    den_not_zero_bloq.append_operation(cf::br(&return_block, &[], location));

    // Branch to den_zero if den_is_zero == true; else branch to den_not_zero
    ok_block.append_operation(cf::cond_br(
        context,
        den_is_zero,
        &den_zero_bloq,
        &den_not_zero_bloq,
        &[],
        &[],
        location,
    ));

    Ok((start_block, return_block))
}

fn codegen_mul<'c, 'r>(
    op_ctx: &mut OperationCtx<'c>,
    region: &'r Region<'c>,
) -> Result<(BlockRef<'c, 'r>, BlockRef<'c, 'r>), CodegenError> {
    let start_block = region.append_block(Block::new(&[]));
    let context = &op_ctx.mlir_context;
    let location = Location::unknown(context);

    // Check there's enough elements in stack
    let stack_size_flag = check_stack_has_at_least(context, &start_block, 2)?;
    // Check there's enough gas to compute the operation
    let gas_flag = consume_gas(context, &start_block, gas_cost::MUL)?;

    let ok_flag = start_block
        .append_operation(arith::andi(stack_size_flag, gas_flag, location))
        .result(0)?
        .into();

    let ok_block = region.append_block(Block::new(&[]));

    start_block.append_operation(cf::cond_br(
        context,
        ok_flag,
        &ok_block,
        &op_ctx.revert_block,
        &[],
        &[],
        location,
    ));

    let lhs = stack_pop(context, &ok_block)?;
    let rhs = stack_pop(context, &ok_block)?;

    let result = ok_block
        .append_operation(arith::muli(lhs, rhs, location))
        .result(0)?
        .into();

    stack_push(context, &ok_block, result)?;

    Ok((start_block, ok_block))
}

fn codegen_mod<'c, 'r>(
    op_ctx: &mut OperationCtx<'c>,
    region: &'r Region<'c>,
) -> Result<(BlockRef<'c, 'r>, BlockRef<'c, 'r>), CodegenError> {
    let start_block = region.append_block(Block::new(&[]));
    let context = &op_ctx.mlir_context;
    let location = Location::unknown(context);

    // Check there's enough elements in stack
    let flag = check_stack_has_at_least(context, &start_block, 2)?;
    let gas_flag = consume_gas(context, &start_block, gas_cost::MOD)?;
    let condition = start_block
        .append_operation(arith::andi(gas_flag, flag, location))
        .result(0)?
        .into();

    let ok_block = region.append_block(Block::new(&[]));

    start_block.append_operation(cf::cond_br(
        context,
        condition,
        &ok_block,
        &op_ctx.revert_block,
        &[],
        &[],
        location,
    ));

    let num = stack_pop(context, &ok_block)?;
    let den = stack_pop(context, &ok_block)?;

    let den_is_zero = check_if_zero(context, &ok_block, &den)?;
    let den_zero_bloq = region.append_block(Block::new(&[]));
    let den_not_zero_bloq = region.append_block(Block::new(&[]));
    let return_block = region.append_block(Block::new(&[]));

    let constant_value = den_zero_bloq
        .append_operation(arith::constant(
            context,
            integer_constant_from_i64(context, 0i64).into(),
            location,
        ))
        .result(0)?
        .into();

    stack_push(context, &den_zero_bloq, constant_value)?;

    den_zero_bloq.append_operation(cf::br(&return_block, &[], location));

    let mod_result = den_not_zero_bloq
        .append_operation(arith::remui(num, den, location))
        .result(0)?
        .into();

    stack_push(context, &den_not_zero_bloq, mod_result)?;

    den_not_zero_bloq.append_operation(cf::br(&return_block, &[], location));

    ok_block.append_operation(cf::cond_br(
        context,
        den_is_zero,
        &den_zero_bloq,
        &den_not_zero_bloq,
        &[],
        &[],
        location,
    ));

    Ok((start_block, return_block))
}

fn codegen_smod<'c, 'r>(
    op_ctx: &mut OperationCtx<'c>,
    region: &'r Region<'c>,
) -> Result<(BlockRef<'c, 'r>, BlockRef<'c, 'r>), CodegenError> {
    let start_block = region.append_block(Block::new(&[]));
    let context = &op_ctx.mlir_context;
    let location = Location::unknown(context);

    // Check there's enough elements in stack
    let flag = check_stack_has_at_least(context, &start_block, 2)?;
    let gas_flag = consume_gas(context, &start_block, gas_cost::SMOD)?;
    let condition = start_block
        .append_operation(arith::andi(gas_flag, flag, location))
        .result(0)?
        .into();

    let ok_block = region.append_block(Block::new(&[]));

    start_block.append_operation(cf::cond_br(
        context,
        condition,
        &ok_block,
        &op_ctx.revert_block,
        &[],
        &[],
        location,
    ));

    let num = stack_pop(context, &ok_block)?;
    let den = stack_pop(context, &ok_block)?;

    let den_is_zero = check_if_zero(context, &ok_block, &den)?;
    let den_zero_bloq = region.append_block(Block::new(&[]));
    let den_not_zero_bloq = region.append_block(Block::new(&[]));
    let return_block = region.append_block(Block::new(&[]));

    let constant_value = den_zero_bloq
        .append_operation(arith::constant(
            context,
            integer_constant_from_i64(context, 0i64).into(),
            location,
        ))
        .result(0)?
        .into();

    stack_push(context, &den_zero_bloq, constant_value)?;

    den_zero_bloq.append_operation(cf::br(&return_block, &[], location));

    let mod_result = den_not_zero_bloq
        .append_operation(ods::llvm::srem(context, num, den, location).into())
        .result(0)?
        .into();

    stack_push(context, &den_not_zero_bloq, mod_result)?;

    den_not_zero_bloq.append_operation(cf::br(&return_block, &[], location));

    ok_block.append_operation(cf::cond_br(
        context,
        den_is_zero,
        &den_zero_bloq,
        &den_not_zero_bloq,
        &[],
        &[],
        location,
    ));

    Ok((start_block, return_block))
}

fn codegen_addmod<'c, 'r>(
    op_ctx: &mut OperationCtx<'c>,
    region: &'r Region<'c>,
) -> Result<(BlockRef<'c, 'r>, BlockRef<'c, 'r>), CodegenError> {
    let start_block = region.append_block(Block::new(&[]));
    let context = &op_ctx.mlir_context;
    let location = Location::unknown(context);

    // Check there's enough elements in stack
    let flag = check_stack_has_at_least(context, &start_block, 3)?;
    let gas_flag = consume_gas(context, &start_block, gas_cost::ADDMOD)?;
    let condition = start_block
        .append_operation(arith::andi(gas_flag, flag, location))
        .result(0)?
        .into();

    let ok_block = region.append_block(Block::new(&[]));

    start_block.append_operation(cf::cond_br(
        context,
        condition,
        &ok_block,
        &op_ctx.revert_block,
        &[],
        &[],
        location,
    ));

    let a = stack_pop(context, &ok_block)?;
    let b = stack_pop(context, &ok_block)?;
    let den = stack_pop(context, &ok_block)?;

    let den_is_zero = check_if_zero(context, &ok_block, &den)?;
    let den_zero_bloq = region.append_block(Block::new(&[]));
    let den_not_zero_bloq = region.append_block(Block::new(&[]));
    let return_block = region.append_block(Block::new(&[]));

    let constant_value = den_zero_bloq
        .append_operation(arith::constant(
            context,
            integer_constant_from_i64(context, 0i64).into(),
            location,
        ))
        .result(0)?
        .into();

    stack_push(context, &den_zero_bloq, constant_value)?;

    den_zero_bloq.append_operation(cf::br(&return_block, &[], location));
    let uint256 = IntegerType::new(context, 256).into();
    let uint257 = IntegerType::new(context, 257).into();

    // extend the operands to 257 bits before the addition
    let extended_a = den_not_zero_bloq
        .append_operation(arith::extui(a, uint257, location))
        .result(0)?
        .into();
    let extended_b = den_not_zero_bloq
        .append_operation(arith::extui(b, uint257, location))
        .result(0)?
        .into();
    let extended_den = den_not_zero_bloq
        .append_operation(arith::extui(den, uint257, location))
        .result(0)?
        .into();
    let add_result = den_not_zero_bloq
        .append_operation(arith::addi(extended_a, extended_b, location))
        .result(0)?
        .into();
    let mod_result = den_not_zero_bloq
        .append_operation(arith::remui(add_result, extended_den, location))
        .result(0)?
        .into();
    let truncated_result = den_not_zero_bloq
        .append_operation(arith::trunci(mod_result, uint256, location))
        .result(0)?
        .into();

    stack_push(context, &den_not_zero_bloq, truncated_result)?;

    den_not_zero_bloq.append_operation(cf::br(&return_block, &[], location));

    ok_block.append_operation(cf::cond_br(
        context,
        den_is_zero,
        &den_zero_bloq,
        &den_not_zero_bloq,
        &[],
        &[],
        location,
    ));

    Ok((start_block, return_block))
}

fn codegen_mulmod<'c, 'r>(
    op_ctx: &mut OperationCtx<'c>,
    region: &'r Region<'c>,
) -> Result<(BlockRef<'c, 'r>, BlockRef<'c, 'r>), CodegenError> {
    let start_block = region.append_block(Block::new(&[]));
    let context = &op_ctx.mlir_context;
    let location = Location::unknown(context);

    // Check there's enough elements in stack
    let flag = check_stack_has_at_least(context, &start_block, 3)?;
    let gas_flag = consume_gas(context, &start_block, gas_cost::MULMOD)?;
    let condition = start_block
        .append_operation(arith::andi(gas_flag, flag, location))
        .result(0)?
        .into();

    let ok_block = region.append_block(Block::new(&[]));

    start_block.append_operation(cf::cond_br(
        context,
        condition,
        &ok_block,
        &op_ctx.revert_block,
        &[],
        &[],
        location,
    ));

    let a = stack_pop(context, &ok_block)?;
    let b = stack_pop(context, &ok_block)?;
    let den = stack_pop(context, &ok_block)?;

    let den_is_zero = check_if_zero(context, &ok_block, &den)?;
    let den_zero_bloq = region.append_block(Block::new(&[]));
    let den_not_zero_bloq = region.append_block(Block::new(&[]));
    let return_block = region.append_block(Block::new(&[]));

    let constant_value = den_zero_bloq
        .append_operation(arith::constant(
            context,
            integer_constant_from_i64(context, 0i64).into(),
            location,
        ))
        .result(0)?
        .into();

    stack_push(context, &den_zero_bloq, constant_value)?;

    den_zero_bloq.append_operation(cf::br(&return_block, &[], location));

    let uint256 = IntegerType::new(context, 256).into();
    let uint512 = IntegerType::new(context, 512).into();

    // extend the operands to 512 bits before the multiplication
    let extended_a = den_not_zero_bloq
        .append_operation(arith::extui(a, uint512, location))
        .result(0)?
        .into();
    let extended_b = den_not_zero_bloq
        .append_operation(arith::extui(b, uint512, location))
        .result(0)?
        .into();
    let extended_den = den_not_zero_bloq
        .append_operation(arith::extui(den, uint512, location))
        .result(0)?
        .into();

    let mul_result = den_not_zero_bloq
        .append_operation(arith::muli(extended_a, extended_b, location))
        .result(0)?
        .into();
    let mod_result = den_not_zero_bloq
        .append_operation(arith::remui(mul_result, extended_den, location))
        .result(0)?
        .into();
    let truncated_result = den_not_zero_bloq
        .append_operation(arith::trunci(mod_result, uint256, location))
        .result(0)?
        .into();

    stack_push(context, &den_not_zero_bloq, truncated_result)?;
    den_not_zero_bloq.append_operation(cf::br(&return_block, &[], location));
    ok_block.append_operation(cf::cond_br(
        context,
        den_is_zero,
        &den_zero_bloq,
        &den_not_zero_bloq,
        &[],
        &[],
        location,
    ));
    Ok((start_block, return_block))
}

fn codegen_xor<'c, 'r>(
    op_ctx: &mut OperationCtx<'c>,
    region: &'r Region<'c>,
) -> Result<(BlockRef<'c, 'r>, BlockRef<'c, 'r>), CodegenError> {
    let start_block = region.append_block(Block::new(&[]));
    let context = &op_ctx.mlir_context;
    let location = Location::unknown(context);

    // Check there's enough elements in stack
    let flag = check_stack_has_at_least(context, &start_block, 2)?;

    let gas_flag = consume_gas(context, &start_block, gas_cost::XOR)?;

    let condition = start_block
        .append_operation(arith::andi(gas_flag, flag, location))
        .result(0)?
        .into();

    let ok_block = region.append_block(Block::new(&[]));

    start_block.append_operation(cf::cond_br(
        context,
        condition,
        &ok_block,
        &op_ctx.revert_block,
        &[],
        &[],
        location,
    ));

    let lhs = stack_pop(context, &ok_block)?;
    let rhs = stack_pop(context, &ok_block)?;

    let result = ok_block
        .append_operation(arith::xori(lhs, rhs, location))
        .result(0)?
        .into();

    stack_push(context, &ok_block, result)?;

    Ok((start_block, ok_block))
}

fn codegen_shr<'c, 'r>(
    op_ctx: &mut OperationCtx<'c>,
    region: &'r Region<'c>,
) -> Result<(BlockRef<'c, 'r>, BlockRef<'c, 'r>), CodegenError> {
    let start_block = region.append_block(Block::new(&[]));
    let context = &op_ctx.mlir_context;
    let location = Location::unknown(context);
    let uint256 = IntegerType::new(context, 256);

    // Check there's enough elements in stack
    let mut flag = check_stack_has_at_least(context, &start_block, 2)?;

    let gas_flag = consume_gas(context, &start_block, 3)?;

    let condition = start_block
        .append_operation(arith::andi(gas_flag, flag, location))
        .result(0)?
        .into();

    let ok_block = region.append_block(Block::new(&[]));

    start_block.append_operation(cf::cond_br(
        context,
        condition,
        &ok_block,
        &op_ctx.revert_block,
        &[],
        &[],
        location,
    ));

    let shift = stack_pop(context, &ok_block)?;
    let value = stack_pop(context, &ok_block)?;

    let value_255 = ok_block
        .append_operation(arith::constant(
            context,
            IntegerAttribute::new(uint256.into(), 255_i64).into(),
            location,
        ))
        .result(0)?
        .into();

    flag = compare_values(context, &ok_block, CmpiPredicate::Ult, shift, value_255)?;

    let ok_ok_block = region.append_block(Block::new(&[]));
    let altv_block = region.append_block(Block::new(&[]));
    // to unify the blocks after the branching
    let empty_block = region.append_block(Block::new(&[]));

    ok_block.append_operation(cf::cond_br(
        context,
        flag,
        &ok_ok_block,
        &altv_block,
        &[],
        &[],
        location,
    ));

    // if shift is less than 255
    let result = ok_ok_block
        .append_operation(arith::shrui(value, shift, location))
        .result(0)?
        .into();

    stack_push(context, &ok_ok_block, result)?;

    ok_ok_block.append_operation(cf::br(&empty_block, &[], location));

    // if shift is greater than 255
    let result = altv_block
        .append_operation(arith::constant(
            context,
            IntegerAttribute::new(uint256.into(), 0_i64).into(),
            location,
        ))
        .result(0)?
        .into();

    stack_push(context, &altv_block, result)?;

    altv_block.append_operation(cf::br(&empty_block, &[], location));

    Ok((start_block, empty_block))
}

fn codegen_shl<'c, 'r>(
    op_ctx: &mut OperationCtx<'c>,
    region: &'r Region<'c>,
) -> Result<(BlockRef<'c, 'r>, BlockRef<'c, 'r>), CodegenError> {
    let start_block = region.append_block(Block::new(&[]));
    let context = &op_ctx.mlir_context;
    let location = Location::unknown(context);
    let uint256 = IntegerType::new(context, 256);

    // Check there's enough elements in stack
    let mut flag = check_stack_has_at_least(context, &start_block, 2)?;

    let gas_flag = consume_gas(context, &start_block, gas_cost::SHL)?;

    let condition = start_block
        .append_operation(arith::andi(gas_flag, flag, location))
        .result(0)?
        .into();

    let ok_block = region.append_block(Block::new(&[]));

    start_block.append_operation(cf::cond_br(
        context,
        condition,
        &ok_block,
        &op_ctx.revert_block,
        &[],
        &[],
        location,
    ));

    let shift = stack_pop(context, &ok_block)?;
    let value = stack_pop(context, &ok_block)?;

    let value_255 = ok_block
        .append_operation(arith::constant(
            context,
            IntegerAttribute::new(uint256.into(), 255_i64).into(),
            location,
        ))
        .result(0)?
        .into();

    flag = compare_values(context, &ok_block, CmpiPredicate::Ult, shift, value_255)?;

    let ok_ok_block = region.append_block(Block::new(&[]));
    let altv_block = region.append_block(Block::new(&[]));
    // to unify the blocks after the branching
    let empty_block = region.append_block(Block::new(&[]));

    ok_block.append_operation(cf::cond_br(
        context,
        flag,
        &ok_ok_block,
        &altv_block,
        &[],
        &[],
        location,
    ));

    // if shift is less than 255
    let result = ok_ok_block
        .append_operation(arith::shli(value, shift, location))
        .result(0)?
        .into();

    stack_push(context, &ok_ok_block, result)?;

    ok_ok_block.append_operation(cf::br(&empty_block, &[], location));

    // if shift is greater than 255
    let result = altv_block
        .append_operation(arith::constant(
            context,
            IntegerAttribute::new(uint256.into(), 0_i64).into(),
            location,
        ))
        .result(0)?
        .into();

    stack_push(context, &altv_block, result)?;

    altv_block.append_operation(cf::br(&empty_block, &[], location));

    Ok((start_block, empty_block))
}

fn codegen_pop<'c, 'r>(
    op_ctx: &mut OperationCtx<'c>,
    region: &'r Region<'c>,
) -> Result<(BlockRef<'c, 'r>, BlockRef<'c, 'r>), CodegenError> {
    let start_block = region.append_block(Block::new(&[]));
    let context = &op_ctx.mlir_context;
    let location = Location::unknown(context);

    // Check there's at least 1 element in stack
    let flag = check_stack_has_at_least(context, &start_block, 1)?;

    let gas_flag = consume_gas(context, &start_block, gas_cost::POP)?;

    let condition = start_block
        .append_operation(arith::andi(gas_flag, flag, location))
        .result(0)?
        .into();

    let ok_block = region.append_block(Block::new(&[]));

    start_block.append_operation(cf::cond_br(
        context,
        condition,
        &ok_block,
        &op_ctx.revert_block,
        &[],
        &[],
        location,
    ));

    stack_pop(context, &ok_block)?;

    Ok((start_block, ok_block))
}

fn codegen_mload<'c, 'r>(
    op_ctx: &mut OperationCtx<'c>,
    region: &'r Region<'c>,
) -> Result<(BlockRef<'c, 'r>, BlockRef<'c, 'r>), CodegenError> {
    let start_block = region.append_block(Block::new(&[]));
    let context = &op_ctx.mlir_context;
    let location = Location::unknown(context);
    let uint256 = IntegerType::new(context, 256);
    let uint32 = IntegerType::new(context, 32);
    let uint8 = IntegerType::new(context, 8);
    let ptr_type = pointer(context, 0);

    let stack_flag = check_stack_has_at_least(context, &start_block, 1)?;
    let ok_block = region.append_block(Block::new(&[]));

    start_block.append_operation(cf::cond_br(
        context,
        stack_flag,
        &ok_block,
        &op_ctx.revert_block,
        &[],
        &[],
        location,
    ));

    let offset = stack_pop(context, &ok_block)?;

    // Compute required memory size
    let offset = ok_block
        .append_operation(arith::trunci(offset, uint32.into(), location))
        .result(0)
        .unwrap()
        .into();
    let value_size = ok_block
        .append_operation(arith::constant(
            context,
            IntegerAttribute::new(uint32.into(), 32).into(),
            location,
        ))
        .result(0)?
        .into();
    let required_size = ok_block
        .append_operation(arith::addi(offset, value_size, location))
        .result(0)?
        .into();

    let memory_access_block = region.append_block(Block::new(&[]));

    extend_memory(
        op_ctx,
        &ok_block,
        &memory_access_block,
        region,
        required_size,
        gas_cost::MLOAD,
    )?;

    // Memory access
    let memory_ptr_ptr = memory_access_block
        .append_operation(llvm_mlir::addressof(
            context,
            MEMORY_PTR_GLOBAL,
            ptr_type,
            location,
        ))
        .result(0)?;

    let memory_ptr = memory_access_block
        .append_operation(llvm::load(
            context,
            memory_ptr_ptr.into(),
            ptr_type,
            location,
            LoadStoreOptions::default(),
        ))
        .result(0)?
        .into();

    let memory_destination = memory_access_block
        .append_operation(llvm::get_element_ptr_dynamic(
            context,
            memory_ptr,
            &[offset],
            uint8.into(),
            ptr_type,
            location,
        ))
        .result(0)?
        .into();

    let read_value = memory_access_block
        .append_operation(llvm::load(
            context,
            memory_destination,
            uint256.into(),
            location,
            LoadStoreOptions::new()
                .align(IntegerAttribute::new(IntegerType::new(context, 64).into(), 1).into()),
        ))
        .result(0)?
        .into();

    // check system endianness before pushing the value
    let read_value = if cfg!(target_endian = "little") {
        // if the system is little endian, we convert the value to big endian
        memory_access_block
            .append_operation(llvm::intr_bswap(read_value, uint256.into(), location))
            .result(0)?
            .into()
    } else {
        // if the system is big endian, there is no need to convert the value
        read_value
    };

    stack_push(context, &memory_access_block, read_value)?;

    Ok((start_block, memory_access_block))
}

fn codegen_codesize<'c, 'r>(
    op_ctx: &mut OperationCtx<'c>,
    region: &'r Region<'c>,
) -> Result<(BlockRef<'c, 'r>, BlockRef<'c, 'r>), CodegenError> {
    let start_block = region.append_block(Block::new(&[]));
    let context = &op_ctx.mlir_context;
    let location = Location::unknown(context);
    let uint256 = IntegerType::new(context, 256);

    // Check there's stack overflow
    let stack_flag = check_stack_has_space_for(context, &start_block, 1)?;
    // Check there's enough gas
    let gas_flag = consume_gas(context, &start_block, gas_cost::CODESIZE)?;

    let condition = start_block
        .append_operation(arith::andi(gas_flag, stack_flag, location))
        .result(0)?
        .into();

    let ok_block = region.append_block(Block::new(&[]));

    start_block.append_operation(cf::cond_br(
        context,
        condition,
        &ok_block,
        &op_ctx.revert_block,
        &[],
        &[],
        location,
    ));

    let codesize = ok_block
        .append_operation(arith::constant(
            context,
            IntegerAttribute::new(uint256.into(), op_ctx.program.code_size as i64).into(),
            location,
        ))
        .result(0)?
        .into();

    stack_push(context, &ok_block, codesize)?;

    Ok((start_block, ok_block))
}

fn codegen_sar<'c, 'r>(
    op_ctx: &mut OperationCtx<'c>,
    region: &'r Region<'c>,
) -> Result<(BlockRef<'c, 'r>, BlockRef<'c, 'r>), CodegenError> {
    let start_block = region.append_block(Block::new(&[]));
    let context = &op_ctx.mlir_context;
    let location = Location::unknown(context);

    // Check there's enough elements in stack
    let flag = check_stack_has_at_least(context, &start_block, 2)?;
    // Check there's enough gas
    let gas_flag = consume_gas(context, &start_block, gas_cost::SAR)?;

    let condition = start_block
        .append_operation(arith::andi(gas_flag, flag, location))
        .result(0)?
        .into();

    let ok_block = region.append_block(Block::new(&[]));

    start_block.append_operation(cf::cond_br(
        context,
        condition,
        &ok_block,
        &op_ctx.revert_block,
        &[],
        &[],
        location,
    ));

    let shift = stack_pop(context, &ok_block)?;
    let value = stack_pop(context, &ok_block)?;

    // max_shift = 255
    let max_shift = ok_block
        .append_operation(arith::constant(
            context,
            integer_constant_from_i64(context, 255).into(),
            location,
        ))
        .result(0)?
        .into();

    // if shift > 255  then after applying the `shrsi` operation the result will be poisoned
    // to avoid the poisoning we set shift = min(shift, 255)
    let shift = ok_block
        .append_operation(arith::minui(shift, max_shift, location))
        .result(0)?
        .into();

    let result = ok_block
        .append_operation(arith::shrsi(value, shift, location))
        .result(0)?
        .into();

    stack_push(context, &ok_block, result)?;

    Ok((start_block, ok_block))
}

fn codegen_byte<'c, 'r>(
    op_ctx: &mut OperationCtx<'c>,
    region: &'r Region<'c>,
) -> Result<(BlockRef<'c, 'r>, BlockRef<'c, 'r>), CodegenError> {
    let start_block = region.append_block(Block::new(&[]));
    let context = &op_ctx.mlir_context;
    let location = Location::unknown(context);

    // Check there's enough elements in stack
    let flag = check_stack_has_at_least(context, &start_block, 2)?;
    // Check there's enough gas
    let gas_flag = consume_gas(context, &start_block, gas_cost::BYTE)?;

    let condition = start_block
        .append_operation(arith::andi(gas_flag, flag, location))
        .result(0)?
        .into();

    let ok_block = region.append_block(Block::new(&[]));

    // in out_of_bounds_block a 0 is pushed to the stack
    let out_of_bounds_block = region.append_block(Block::new(&[]));

    // in offset_ok_block the byte operation is performed
    let offset_ok_block = region.append_block(Block::new(&[]));

    let end_block = region.append_block(Block::new(&[]));

    start_block.append_operation(cf::cond_br(
        context,
        condition,
        &ok_block,
        &op_ctx.revert_block,
        &[],
        &[],
        location,
    ));

    let offset = stack_pop(context, &ok_block)?;
    let value = stack_pop(context, &ok_block)?;

    const BITS_PER_BYTE: u8 = 8;
    const MAX_SHIFT: u8 = 31;

    let constant_bits_per_byte = constant_value_from_i64(context, &ok_block, BITS_PER_BYTE as i64)?;
    let constant_max_shift_in_bits =
        constant_value_from_i64(context, &ok_block, (MAX_SHIFT * BITS_PER_BYTE) as i64)?;

    let offset_in_bits = ok_block
        .append_operation(arith::muli(offset, constant_bits_per_byte, location))
        .result(0)?
        .into();

    // compare  offset > max_shift?
    let is_offset_out_of_bounds = ok_block
        .append_operation(arith::cmpi(
            context,
            arith::CmpiPredicate::Ugt,
            offset_in_bits,
            constant_max_shift_in_bits,
            location,
        ))
        .result(0)?
        .into();

    // if offset > max_shift => branch to out_of_bounds_block
    // else => branch to offset_ok_block
    ok_block.append_operation(cf::cond_br(
        context,
        is_offset_out_of_bounds,
        &out_of_bounds_block,
        &offset_ok_block,
        &[],
        &[],
        location,
    ));

    let zero_constant_value = constant_value_from_i64(context, &out_of_bounds_block, 0_i64)?;

    // push zero to the stack
    stack_push(context, &out_of_bounds_block, zero_constant_value)?;

    out_of_bounds_block.append_operation(cf::br(&end_block, &[], location));

    // the idea is to use a right shift to place the byte in the right-most side
    // and then apply a bitwise AND with a 0xFF mask
    //
    // for example, if we want to extract the 0xFF byte in the following value
    // (for simplicity the value has fewer bytes than it has in reality)
    //
    // value = 0xAABBCCDDFFAABBCC
    //                   ^^
    //              desired byte
    //
    // we can shift the value to the right
    //
    // value = 0xAABBCCDDFFAABBCC -> 0x000000AABBCCDDFF
    //                   ^^                          ^^
    // and then apply the bitwise AND it to the right to remove the right-side bytes
    //
    //  value = 0x000000AABBCCDDFF
    //          AND
    //  mask  = 0x00000000000000FF
    //------------------------------
    // result = 0x00000000000000FF

    // compute how many bits the value has to be shifted
    // shift_right_in_bits = max_shift - offset
    let shift_right_in_bits = offset_ok_block
        .append_operation(arith::subi(
            constant_max_shift_in_bits,
            offset_in_bits,
            location,
        ))
        .result(0)?
        .into();

    // shift the value to the right
    let shifted_right_value = offset_ok_block
        .append_operation(arith::shrui(value, shift_right_in_bits, location))
        .result(0)?
        .into();

    let mask = offset_ok_block
        .append_operation(arith::constant(
            context,
            integer_constant_from_i64(context, 0xff).into(),
            location,
        ))
        .result(0)?
        .into();

    // compute (value AND mask)
    let result = offset_ok_block
        .append_operation(arith::andi(shifted_right_value, mask, location))
        .result(0)?
        .into();

    stack_push(context, &offset_ok_block, result)?;

    offset_ok_block.append_operation(cf::br(&end_block, &[], location));

    Ok((start_block, end_block))
}

fn codegen_jumpdest<'c>(
    op_ctx: &mut OperationCtx<'c>,
    region: &'c Region<'c>,
    pc: usize,
) -> Result<(BlockRef<'c, 'c>, BlockRef<'c, 'c>), CodegenError> {
    let landing_block = region.append_block(Block::new(&[]));
    let context = &op_ctx.mlir_context;
    let location = Location::unknown(context);

    // Check there's enough gas to compute the operation
    let gas_flag = consume_gas(context, &landing_block, gas_cost::JUMPDEST)?;

    let ok_block = region.append_block(Block::new(&[]));

    landing_block.append_operation(cf::cond_br(
        context,
        gas_flag,
        &ok_block,
        &op_ctx.revert_block,
        &[],
        &[],
        location,
    ));

    // Register jumpdest block in context
    op_ctx.register_jump_destination(pc, landing_block);

    Ok((landing_block, ok_block))
}

fn codegen_jumpi<'c, 'r: 'c>(
    op_ctx: &mut OperationCtx<'c>,
    region: &'r Region<'c>,
) -> Result<(BlockRef<'c, 'r>, BlockRef<'c, 'r>), CodegenError> {
    let start_block = region.append_block(Block::new(&[]));
    let context = &op_ctx.mlir_context;
    let location = Location::unknown(context);

    // Check there's enough elements in stack
    let flag = check_stack_has_at_least(context, &start_block, 2)?;
    // Check there's enough gas
    let gas_flag = consume_gas(context, &start_block, gas_cost::JUMPI)?;

    let ok_block = region.append_block(Block::new(&[]));

    let condition = start_block
        .append_operation(arith::andi(gas_flag, flag, location))
        .result(0)?
        .into();

    start_block.append_operation(cf::cond_br(
        context,
        condition,
        &ok_block,
        &op_ctx.revert_block,
        &[],
        &[],
        location,
    ));

    let pc = stack_pop(context, &ok_block)?;
    let condition = stack_pop(context, &ok_block)?;

    let false_block = region.append_block(Block::new(&[]));

    let zero = ok_block
        .append_operation(arith::constant(
            context,
            integer_constant_from_i64(context, 0i64).into(),
            location,
        ))
        .result(0)?
        .into();

    // compare  condition != 0  to convert condition from u256 to 1-bit signless integer
    let condition = ok_block
        .append_operation(arith::cmpi(
            context,
            arith::CmpiPredicate::Ne,
            condition,
            zero,
            location,
        ))
        .result(0)?;

    ok_block.append_operation(cf::cond_br(
        context,
        condition.into(),
        &op_ctx.jumptable_block,
        &false_block,
        &[pc],
        &[],
        location,
    ));

    Ok((start_block, false_block))
}

fn codegen_jump<'c, 'r: 'c>(
    op_ctx: &mut OperationCtx<'c>,
    region: &'r Region<'c>,
) -> Result<(BlockRef<'c, 'r>, BlockRef<'c, 'r>), CodegenError> {
    // it reverts if Counter offset is not a JUMPDEST.
    // The error is generated even if the JUMP would not have been done

    let start_block = region.append_block(Block::new(&[]));
    let context = &op_ctx.mlir_context;
    let location = Location::unknown(context);

    // Check there's enough elements in stack
    let flag = check_stack_has_at_least(context, &start_block, 1)?;
    // Check there's enough gas
    let gas_flag = consume_gas(context, &start_block, gas_cost::JUMP)?;

    let ok_block = region.append_block(Block::new(&[]));

    let condition = start_block
        .append_operation(arith::andi(gas_flag, flag, location))
        .result(0)?
        .into();

    start_block.append_operation(cf::cond_br(
        context,
        condition,
        &ok_block,
        &op_ctx.revert_block,
        &[],
        &[],
        location,
    ));

    let pc = stack_pop(context, &ok_block)?;

    // appends operation to ok_block to jump to the `jump table block``
    // in the jump table block the pc is checked and if its ok
    // then it jumps to the block associated with that pc
    op_ctx.add_jump_op(ok_block, pc, location);

    // TODO: we are creating an empty block that won't ever be reached
    // probably there's a better way to do this
    let empty_block = region.append_block(Block::new(&[]));
    Ok((start_block, empty_block))
}

fn codegen_pc<'c>(
    op_ctx: &mut OperationCtx<'c>,
    region: &'c Region<'c>,
    pc: usize,
) -> Result<(BlockRef<'c, 'c>, BlockRef<'c, 'c>), CodegenError> {
    let start_block = region.append_block(Block::new(&[]));
    let context = &op_ctx.mlir_context;
    let location = Location::unknown(context);

    let stack_size_flag = check_stack_has_space_for(context, &start_block, 1)?;
    let gas_flag = consume_gas(context, &start_block, gas_cost::PC)?;

    let ok_flag = start_block
        .append_operation(arith::andi(stack_size_flag, gas_flag, location))
        .result(0)?
        .into();

    let ok_block = region.append_block(Block::new(&[]));

    start_block.append_operation(cf::cond_br(
        context,
        ok_flag,
        &ok_block,
        &op_ctx.revert_block,
        &[],
        &[],
        location,
    ));

    let pc_value = ok_block
        .append_operation(arith::constant(
            context,
            integer_constant_from_i64(context, pc as i64).into(),
            location,
        ))
        .result(0)?
        .into();

    stack_push(context, &ok_block, pc_value)?;

    Ok((start_block, ok_block))
}

fn codegen_msize<'c>(
    op_ctx: &mut OperationCtx<'c>,
    region: &'c Region<'c>,
) -> Result<(BlockRef<'c, 'c>, BlockRef<'c, 'c>), CodegenError> {
    let start_block = region.append_block(Block::new(&[]));
    let context = op_ctx.mlir_context;
    let location = Location::unknown(context);

    let ptr_type = pointer(context, 0);
    let uint32 = IntegerType::new(context, 32).into();
    let uint256 = IntegerType::new(context, 256).into();

    let stack_flag = check_stack_has_space_for(context, &start_block, 1)?;
    let gas_flag = consume_gas(context, &start_block, gas_cost::MSIZE)?;

    let condition = start_block
        .append_operation(arith::andi(gas_flag, stack_flag, location))
        .result(0)?
        .into();

    let ok_block = region.append_block(Block::new(&[]));

    start_block.append_operation(cf::cond_br(
        context,
        condition,
        &ok_block,
        &op_ctx.revert_block,
        &[],
        &[],
        location,
    ));

    // Get address of memory size global
    let memory_ptr = ok_block
        .append_operation(llvm_mlir::addressof(
            context,
            MEMORY_SIZE_GLOBAL,
            ptr_type,
            location,
        ))
        .result(0)?;

    // Load memory size
    let memory_size = ok_block
        .append_operation(llvm::load(
            context,
            memory_ptr.into(),
            uint32,
            location,
            LoadStoreOptions::default(),
        ))
        .result(0)?
        .into();

    let memory_size_extended = ok_block
        .append_operation(arith::extui(memory_size, uint256, location))
        .result(0)?
        .into();

    stack_push(context, &ok_block, memory_size_extended)?;

    Ok((start_block, ok_block))
}

fn codegen_return<'c>(
    op_ctx: &mut OperationCtx<'c>,
    region: &'c Region<'c>,
) -> Result<(BlockRef<'c, 'c>, BlockRef<'c, 'c>), CodegenError> {
    let context = op_ctx.mlir_context;
    let location = Location::unknown(context);

    let start_block = region.append_block(Block::new(&[]));
    let ok_block = region.append_block(Block::new(&[]));

    let flag = check_stack_has_at_least(context, &start_block, 2)?;

    start_block.append_operation(cf::cond_br(
        context,
        flag,
        &ok_block,
        &op_ctx.revert_block,
        &[],
        &[],
        location,
    ));

    return_result_from_stack(op_ctx, region, &ok_block, ExitStatusCode::Return, location)?;

    let empty_block = region.append_block(Block::new(&[]));

    Ok((start_block, empty_block))
}

// Stop the current context execution, revert the state changes
// (see STATICCALL for a list of state changing opcodes) and
// return the unused gas to the caller. It also reverts the gas refund to i
// ts value before the current context. If the execution is stopped with REVERT,
// the value 0 is put on the stack of the calling context, which continues to execute normally.
// The return data of the calling context is set as the given
// chunk of memory of this context.
fn codegen_revert<'c>(
    op_ctx: &mut OperationCtx<'c>,
    region: &'c Region<'c>,
) -> Result<(BlockRef<'c, 'c>, BlockRef<'c, 'c>), CodegenError> {
    let context = op_ctx.mlir_context;
    let location = Location::unknown(context);

    let start_block = region.append_block(Block::new(&[]));
    let ok_block = region.append_block(Block::new(&[]));

    let flag = check_stack_has_at_least(context, &start_block, 2)?;

    start_block.append_operation(cf::cond_br(
        context,
        flag,
        &ok_block,
        &op_ctx.revert_block,
        &[],
        &[],
        location,
    ));

    return_result_from_stack(op_ctx, region, &ok_block, ExitStatusCode::Revert, location)?;

    let empty_block = region.append_block(Block::new(&[]));

    Ok((start_block, empty_block))
}

fn codegen_stop<'c, 'r>(
    op_ctx: &mut OperationCtx<'c>,
    region: &'r Region<'c>,
) -> Result<(BlockRef<'c, 'r>, BlockRef<'c, 'r>), CodegenError> {
    let start_block = region.append_block(Block::new(&[]));
    let context = &op_ctx.mlir_context;
    let location = Location::unknown(context);

    return_empty_result(op_ctx, &start_block, ExitStatusCode::Stop, location)?;

    let empty_block = region.append_block(Block::new(&[]));

    Ok((start_block, empty_block))
}

fn codegen_signextend<'c, 'r>(
    op_ctx: &mut OperationCtx<'c>,
    region: &'r Region<'c>,
) -> Result<(BlockRef<'c, 'r>, BlockRef<'c, 'r>), CodegenError> {
    let start_block = region.append_block(Block::new(&[]));
    let context = &op_ctx.mlir_context;
    let location = Location::unknown(context);

    // Check there's enough elements in stack
    let stack_size_flag = check_stack_has_at_least(context, &start_block, 2)?;
    let gas_flag = consume_gas(context, &start_block, gas_cost::SIGNEXTEND)?;

    // Check there's enough gas to perform the operation
    let ok_flag = start_block
        .append_operation(arith::andi(stack_size_flag, gas_flag, location))
        .result(0)?
        .into();

    let ok_block = region.append_block(Block::new(&[]));

    start_block.append_operation(cf::cond_br(
        context,
        ok_flag,
        &ok_block,
        &op_ctx.revert_block,
        &[],
        &[],
        location,
    ));

    let byte_size = stack_pop(context, &ok_block)?;
    let value_to_extend = stack_pop(context, &ok_block)?;

    // Constant definition
    let max_byte_size = constant_value_from_i64(context, &ok_block, 31)?;
    let bits_per_byte = constant_value_from_i64(context, &ok_block, 8)?;
    let sign_bit_position_on_byte = constant_value_from_i64(context, &ok_block, 7)?;
    let max_bits = constant_value_from_i64(context, &ok_block, 255)?;

    // byte_size = min(max_byte_size, byte_size)
    let byte_size = ok_block
        .append_operation(arith::minui(byte_size, max_byte_size, location))
        .result(0)?
        .into();

    // bits_to_shift = max_bits - byte_size * bits_per_byte + sign_bit_position_on_byte
    let byte_number_in_bits = ok_block
        .append_operation(arith::muli(byte_size, bits_per_byte, location))
        .result(0)?
        .into();

    let value_size_in_bits = ok_block
        .append_operation(arith::addi(
            byte_number_in_bits,
            sign_bit_position_on_byte,
            location,
        ))
        .result(0)?
        .into();

    let bits_to_shift = ok_block
        .append_operation(arith::subi(max_bits, value_size_in_bits, location))
        .result(0)?
        .into();

    // value_to_extend << bits_to_shift
    let left_shifted_value = ok_block
        .append_operation(ods::llvm::shl(context, value_to_extend, bits_to_shift, location).into())
        .result(0)?
        .into();

    // value_to_extend >> bits_to_shift  (sign extended)
    let result = ok_block
        .append_operation(
            ods::llvm::ashr(context, left_shifted_value, bits_to_shift, location).into(),
        )
        .result(0)?
        .into();

    stack_push(context, &ok_block, result)?;

    Ok((start_block, ok_block))
}

fn codegen_gas<'c, 'r>(
    op_ctx: &mut OperationCtx<'c>,
    region: &'r Region<'c>,
) -> Result<(BlockRef<'c, 'r>, BlockRef<'c, 'r>), CodegenError> {
    let start_block = region.append_block(Block::new(&[]));
    let context = &op_ctx.mlir_context;
    let location = Location::unknown(context);

    // Check there's at least space for one element in the stack
    let stack_size_flag = check_stack_has_space_for(context, &start_block, 1)?;

    // Check there's enough gas to compute the operation
    let gas_flag = consume_gas(context, &start_block, gas_cost::GAS)?;

    let ok_flag = start_block
        .append_operation(arith::andi(stack_size_flag, gas_flag, location))
        .result(0)?
        .into();

    let ok_block = region.append_block(Block::new(&[]));

    start_block.append_operation(cf::cond_br(
        context,
        ok_flag,
        &ok_block,
        &op_ctx.revert_block,
        &[],
        &[],
        location,
    ));

    let gas = get_remaining_gas(context, &ok_block)?;

    let gas_extended = ok_block
        .append_operation(arith::extui(
            gas,
            IntegerType::new(context, 256).into(),
            location,
        ))
        .result(0)?
        .into();

    stack_push(context, &ok_block, gas_extended)?;

    Ok((start_block, ok_block))
}

fn codegen_slt<'c, 'r>(
    op_ctx: &mut OperationCtx<'c>,
    region: &'r Region<'c>,
) -> Result<(BlockRef<'c, 'r>, BlockRef<'c, 'r>), CodegenError> {
    let start_block = region.append_block(Block::new(&[]));
    let context = &op_ctx.mlir_context;
    let location = Location::unknown(context);

    // Check there's enough elements in stack
    let stack_size_flag = check_stack_has_at_least(context, &start_block, 2)?;

    // Check there's enough gas to compute the operation
    let gas_flag = consume_gas(context, &start_block, gas_cost::SLT)?;

    let ok_flag = start_block
        .append_operation(arith::andi(stack_size_flag, gas_flag, location))
        .result(0)?
        .into();

    let ok_block = region.append_block(Block::new(&[]));

    start_block.append_operation(cf::cond_br(
        context,
        ok_flag,
        &ok_block,
        &op_ctx.revert_block,
        &[],
        &[],
        location,
    ));

    let lhs = stack_pop(context, &ok_block)?;
    let rhs = stack_pop(context, &ok_block)?;

    let result = ok_block
        .append_operation(arith::cmpi(
            context,
            arith::CmpiPredicate::Slt,
            lhs,
            rhs,
            location,
        ))
        .result(0)?
        .into();

    //Extend 1 bit result to 256 bit
    let uint256 = IntegerType::new(context, 256);
    let result = ok_block
        .append_operation(arith::extui(result, uint256.into(), location))
        .result(0)?
        .into();

    stack_push(context, &ok_block, result)?;

    Ok((start_block, ok_block))
}

fn codegen_mstore<'c, 'r>(
    op_ctx: &mut OperationCtx<'c>,
    region: &'r Region<'c>,
) -> Result<(BlockRef<'c, 'r>, BlockRef<'c, 'r>), CodegenError> {
    let start_block = region.append_block(Block::new(&[]));
    let context = &op_ctx.mlir_context;
    let location = Location::unknown(context);
    let uint32 = IntegerType::new(context, 32);
    let uint8 = IntegerType::new(context, 8);
    let ptr_type = pointer(context, 0);

    // Check there's enough elements in stack
    let flag = check_stack_has_at_least(context, &start_block, 2)?;

    let ok_block = region.append_block(Block::new(&[]));

    start_block.append_operation(cf::cond_br(
        context,
        flag,
        &ok_block,
        &op_ctx.revert_block,
        &[],
        &[],
        location,
    ));

    let offset = stack_pop(context, &ok_block)?;
    let value = stack_pop(context, &ok_block)?;

    // truncate offset to 32 bits
    let offset = ok_block
        .append_operation(arith::trunci(offset, uint32.into(), location))
        .result(0)
        .unwrap()
        .into();

    let value_width_in_bytes = 32;
    // value_size = 32
    let value_size = ok_block
        .append_operation(arith::constant(
            context,
            IntegerAttribute::new(uint32.into(), value_width_in_bytes).into(),
            location,
        ))
        .result(0)?
        .into();

    // required_size = offset + value_size
    let required_size = ok_block
        .append_operation(arith::addi(offset, value_size, location))
        .result(0)?
        .into();

    let memory_access_block = region.append_block(Block::new(&[]));

    extend_memory(
        op_ctx,
        &ok_block,
        &memory_access_block,
        region,
        required_size,
        gas_cost::MSTORE,
    )?;

    // Memory access
    let memory_ptr_ptr = memory_access_block
        .append_operation(llvm_mlir::addressof(
            context,
            MEMORY_PTR_GLOBAL,
            ptr_type,
            location,
        ))
        .result(0)?;

    let memory_ptr = memory_access_block
        .append_operation(llvm::load(
            context,
            memory_ptr_ptr.into(),
            ptr_type,
            location,
            LoadStoreOptions::default(),
        ))
        .result(0)?
        .into();

    // memory_destination = memory_ptr + offset
    let memory_destination = memory_access_block
        .append_operation(llvm::get_element_ptr_dynamic(
            context,
            memory_ptr,
            &[offset],
            uint8.into(),
            ptr_type,
            location,
        ))
        .result(0)?
        .into();

    let uint256 = IntegerType::new(context, 256);

    // check system endianness before storing the value
    let value = if cfg!(target_endian = "little") {
        // if the system is little endian, we convert the value to big endian
        memory_access_block
            .append_operation(llvm::intr_bswap(value, uint256.into(), location))
            .result(0)?
            .into()
    } else {
        // if the system is big endian, there is no need to convert the value
        value
    };

    // store the value in the memory
    memory_access_block.append_operation(llvm::store(
        context,
        value,
        memory_destination,
        location,
        LoadStoreOptions::new()
            .align(IntegerAttribute::new(IntegerType::new(context, 64).into(), 1).into()),
    ));

    Ok((start_block, memory_access_block))
}

fn codegen_mstore8<'c, 'r>(
    op_ctx: &mut OperationCtx<'c>,
    region: &'r Region<'c>,
) -> Result<(BlockRef<'c, 'r>, BlockRef<'c, 'r>), CodegenError> {
    let start_block = region.append_block(Block::new(&[]));
    let context = &op_ctx.mlir_context;
    let location = Location::unknown(context);
    let uint32 = IntegerType::new(context, 32);
    let uint8 = IntegerType::new(context, 8);
    let ptr_type = pointer(context, 0);

    // Check there's enough elements in stack
    let flag = check_stack_has_at_least(context, &start_block, 2)?;

    let ok_block = region.append_block(Block::new(&[]));

    start_block.append_operation(cf::cond_br(
        context,
        flag,
        &ok_block,
        &op_ctx.revert_block,
        &[],
        &[],
        location,
    ));

    let offset = stack_pop(context, &ok_block)?;
    let value = stack_pop(context, &ok_block)?;

    // truncate value to the least significative byte of the 32-byte value
    let value = ok_block
        .append_operation(arith::trunci(
            value,
            r#IntegerType::new(context, 8).into(),
            location,
        ))
        .result(0)?
        .into();

    // truncate offset to 32 bits
    let offset = ok_block
        .append_operation(arith::trunci(offset, uint32.into(), location))
        .result(0)
        .unwrap()
        .into();

    let value_width_in_bytes = 1;
    // value_size = 1
    let value_size = ok_block
        .append_operation(arith::constant(
            context,
            IntegerAttribute::new(uint32.into(), value_width_in_bytes).into(),
            location,
        ))
        .result(0)?
        .into();

    // required_size = offset + size
    let required_size = ok_block
        .append_operation(arith::addi(offset, value_size, location))
        .result(0)?
        .into();

    let memory_access_block = region.append_block(Block::new(&[]));

    extend_memory(
        op_ctx,
        &ok_block,
        &memory_access_block,
        region,
        required_size,
        gas_cost::MSTORE8,
    )?;

    // Memory access
    let memory_ptr_ptr = memory_access_block
        .append_operation(llvm_mlir::addressof(
            context,
            MEMORY_PTR_GLOBAL,
            ptr_type,
            location,
        ))
        .result(0)?;

    let memory_ptr = memory_access_block
        .append_operation(llvm::load(
            context,
            memory_ptr_ptr.into(),
            ptr_type,
            location,
            LoadStoreOptions::default(),
        ))
        .result(0)?
        .into();

    // memory_destination = memory_ptr + offset
    let memory_destination = memory_access_block
        .append_operation(llvm::get_element_ptr_dynamic(
            context,
            memory_ptr,
            &[offset],
            uint8.into(),
            ptr_type,
            location,
        ))
        .result(0)?
        .into();

    memory_access_block.append_operation(llvm::store(
        context,
        value,
        memory_destination,
        location,
        LoadStoreOptions::new()
            .align(IntegerAttribute::new(IntegerType::new(context, 64).into(), 1).into()),
    ));

    Ok((start_block, memory_access_block))
}

fn codegen_mcopy<'c, 'r>(
    op_ctx: &mut OperationCtx<'c>,
    region: &'r Region<'c>,
) -> Result<(BlockRef<'c, 'r>, BlockRef<'c, 'r>), CodegenError> {
    let start_block = region.append_block(Block::new(&[]));
    let context = &op_ctx.mlir_context;
    let location = Location::unknown(context);
    let uint32 = IntegerType::new(context, 32);
    let uint8 = IntegerType::new(context, 8);
    let ptr_type = pointer(context, 0);

    let flag = check_stack_has_at_least(context, &start_block, 3)?;

    let ok_block = region.append_block(Block::new(&[]));

    start_block.append_operation(cf::cond_br(
        context,
        flag,
        &ok_block,
        &op_ctx.revert_block,
        &[],
        &[],
        location,
    ));

    // where to copy
    let dest_offset = stack_pop(context, &ok_block)?;
    // where to copy from
    let offset = stack_pop(context, &ok_block)?;
    let size = stack_pop(context, &ok_block)?;

    // truncate offset and dest_offset to 32 bits
    let offset = ok_block
        .append_operation(arith::trunci(offset, uint32.into(), location))
        .result(0)?
        .into();

    let dest_offset = ok_block
        .append_operation(arith::trunci(dest_offset, uint32.into(), location))
        .result(0)?
        .into();

    let size = ok_block
        .append_operation(arith::trunci(size, uint32.into(), location))
        .result(0)?
        .into();

    // required_size = offset + size
    let src_required_size = ok_block
        .append_operation(arith::addi(offset, size, location))
        .result(0)?
        .into();

    // dest_required_size = dest_offset + size
    let dest_required_size = ok_block
        .append_operation(arith::addi(dest_offset, size, location))
        .result(0)?
        .into();

    let required_size = ok_block
        .append_operation(arith::maxui(
            src_required_size,
            dest_required_size,
            location,
        ))
        .result(0)?
        .into();

    let memory_access_block = region.append_block(Block::new(&[]));

    extend_memory(
        op_ctx,
        &ok_block,
        &memory_access_block,
        region,
        required_size,
        gas_cost::MCOPY,
    )?;

    // Memory access
    let memory_ptr_ptr = memory_access_block
        .append_operation(llvm_mlir::addressof(
            context,
            MEMORY_PTR_GLOBAL,
            ptr_type,
            location,
        ))
        .result(0)?;

    let memory_ptr = memory_access_block
        .append_operation(llvm::load(
            context,
            memory_ptr_ptr.into(),
            ptr_type,
            location,
            LoadStoreOptions::default(),
        ))
        .result(0)?
        .into();

    let source = memory_access_block
        .append_operation(llvm::get_element_ptr_dynamic(
            context,
            memory_ptr,
            &[offset],
            uint8.into(),
            ptr_type,
            location,
        ))
        .result(0)?
        .into();

    // memory_destination = memory_ptr + dest_offset
    let destination = memory_access_block
        .append_operation(llvm::get_element_ptr_dynamic(
            context,
            memory_ptr,
            &[dest_offset],
            uint8.into(),
            ptr_type,
            location,
        ))
        .result(0)?
        .into();

    memory_access_block.append_operation(
        ods::llvm::intr_memmove(
            context,
            destination,
            source,
            size,
            IntegerAttribute::new(IntegerType::new(context, 1).into(), 0),
            location,
        )
        .into(),
    );

    Ok((start_block, memory_access_block))
}

<<<<<<< HEAD
fn codegen_codecopy<'c, 'r>(
=======
fn codegen_calldataload<'c, 'r>(
>>>>>>> 2dd30972
    op_ctx: &mut OperationCtx<'c>,
    region: &'r Region<'c>,
) -> Result<(BlockRef<'c, 'r>, BlockRef<'c, 'r>), CodegenError> {
    let start_block = region.append_block(Block::new(&[]));
    let context = &op_ctx.mlir_context;
    let location = Location::unknown(context);
<<<<<<< HEAD
    let uint32 = IntegerType::new(context, 32);

    let flag = check_stack_has_at_least(context, &start_block, 3)?;
=======
    let uint256 = IntegerType::new(context, 256);
    let uint8 = IntegerType::new(context, 8);
    let uint1 = IntegerType::new(context, 1);
    let ptr_type = pointer(context, 0);

    // Check there's enough elements in stack
    let flag = check_stack_has_at_least(context, &start_block, 1)?;
    // Check there's enough gas
    let gas_flag = consume_gas(context, &start_block, gas_cost::CALLDATALOAD)?;

    let condition = start_block
        .append_operation(arith::andi(gas_flag, flag, location))
        .result(0)?
        .into();
>>>>>>> 2dd30972

    let ok_block = region.append_block(Block::new(&[]));

    start_block.append_operation(cf::cond_br(
        context,
<<<<<<< HEAD
        flag,
=======
        condition,
>>>>>>> 2dd30972
        &ok_block,
        &op_ctx.revert_block,
        &[],
        &[],
        location,
    ));

<<<<<<< HEAD
    // where to copy
    let dest_offset = stack_pop(context, &ok_block)?;
    // where to copy from
    let offset_u256 = stack_pop(context, &ok_block)?;
    let size_u256 = stack_pop(context, &ok_block)?;

    let offset = ok_block
        .append_operation(arith::trunci(offset_u256, uint32.into(), location))
        .result(0)?
        .into();

    let size = ok_block
        .append_operation(arith::trunci(size_u256, uint32.into(), location))
        .result(0)?
        .into();

    let dest_offset = ok_block
        .append_operation(arith::trunci(dest_offset, uint32.into(), location))
        .result(0)?
        .into();

    let required_size = ok_block
        .append_operation(arith::addi(dest_offset, size, location))
        .result(0)?
        .into();

    // consume 3 * (size + 31) / 32 gas
    let dynamic_gas_cost = compute_codecopy_gas_cost(op_ctx, &ok_block, size_u256)?;
    let flag = consume_gas_as_value(context, &ok_block, dynamic_gas_cost)?;

    let memory_extension_block = region.append_block(Block::new(&[]));
    let copy_block = region.append_block(Block::new(&[]));

    ok_block.append_operation(cf::cond_br(
        context,
        flag,
        &memory_extension_block,
=======
    let offset = stack_pop(context, &ok_block)?;

    // TODO: add a calldata_ptr and size setup

    let calldata_ptr = op_ctx.get_calldata_ptr_syscall(&ok_block, location)?;

    // max_slice_width = 32
    let max_slice_width = ok_block
        .append_operation(arith::constant(
            context,
            integer_constant_from_i64(context, 32).into(),
            location,
        ))
        .result(0)?
        .into();

    let calldata_size_u32 = op_ctx.get_calldata_size_syscall(&ok_block, location)?;
    // convert calldata_size from u32 to u256
    let calldata_size = ok_block
        .append_operation(arith::extui(calldata_size_u32, uint256.into(), location))
        .result(0)?
        .into();

    let zero = ok_block
        .append_operation(arith::constant(
            context,
            IntegerAttribute::new(uint256.into(), 0).into(),
            location,
        ))
        .result(0)?
        .into();

    let offset_ok_block = region.append_block(Block::new(&[]));
    let offset_bad_block = region.append_block(Block::new(&[]));
    let end_block = region.append_block(Block::new(&[]));

    // offset < calldata_size =>  offset_ok
    let offset_ok = ok_block
        .append_operation(arith::cmpi(
            context,
            arith::CmpiPredicate::Ult,
            offset,
            calldata_size,
            location,
        ))
        .result(0)?
        .into();

    // if offset < calldata_size => offset_ok_block
    // else => offset_bad_block
    ok_block.append_operation(cf::cond_br(
        context,
        offset_ok,
        &offset_ok_block,
        &offset_bad_block,
        &[],
        &[],
        location,
    ));

    /******************** offset_bad_block *******************/

    // offset >= calldata_size => push 0
    stack_push(context, &offset_bad_block, zero)?;
    offset_bad_block.append_operation(cf::br(&end_block, &[], location));

    /******************** offset_bad_block *******************/

    /******************** offset_OK_block *******************/

    let stack_ptr = get_stack_pointer(context, &offset_ok_block)?;

    // fill the top of the stack with 0s to remove any garbage bytes it could have
    offset_ok_block.append_operation(llvm::store(
        context,
        zero,
        stack_ptr,
        location,
        LoadStoreOptions::new(),
    ));

    // calldata_ptr_at_offset = calldata_ptr + new_offset
    let calldata_ptr_at_offset = offset_ok_block
        .append_operation(llvm::get_element_ptr_dynamic(
            context,
            calldata_ptr,
            &[offset],
            uint8.into(),
            ptr_type,
            location,
        ))
        .result(0)?
        .into();

    // len is the length of the slice (len is maximum 32 bytes)
    let len = offset_ok_block
        .append_operation(arith::subi(calldata_size, offset, location))
        .result(0)?
        .into();

    // len = min(calldata_size - offset, 32 bytes)
    // this is done to fix the len so that  offset + len <= calldata_size
    let len = offset_ok_block
        .append_operation(arith::minui(len, max_slice_width, location))
        .result(0)?
        .into();

    // copy calldata[offset..offset + len] to the top of the stack
    offset_ok_block.append_operation(
        ods::llvm::intr_memcpy(
            context,
            stack_ptr,
            calldata_ptr_at_offset,
            len,
            IntegerAttribute::new(uint1.into(), 0),
            location,
        )
        .into(),
    );

    // increment the stack pointer so calldata[offset..len] is placed at the top of the stack
    inc_stack_pointer(context, &offset_ok_block)?;

    // if the system is little endian, we have to convert the result to big endian
    // pop calldata_slice, change to big endian and push it again
    if cfg!(target_endian = "little") {
        // pop the slice
        let calldata_slice = stack_pop(context, &offset_ok_block)?;
        // convert it to big endian
        let calldata_slice = offset_ok_block
            .append_operation(llvm::intr_bswap(calldata_slice, uint256.into(), location))
            .result(0)?
            .into();
        // push it back on the stack
        stack_push(context, &offset_ok_block, calldata_slice)?;
    }

    offset_ok_block.append_operation(cf::br(&end_block, &[], location));

    /******************** offset_OK_block *******************/

    Ok((start_block, end_block))
}

fn codegen_log<'c, 'r>(
    op_ctx: &mut OperationCtx<'c>,
    region: &'r Region<'c>,
    nth: u8,
) -> Result<(BlockRef<'c, 'r>, BlockRef<'c, 'r>), CodegenError> {
    debug_assert!(nth <= 4);
    // TODO: check if the current execution context is from a STATICCALL (since Byzantium fork).
    let start_block = region.append_block(Block::new(&[]));
    let context = &op_ctx.mlir_context;
    let location = Location::unknown(context);
    let uint32 = IntegerType::new(context, 32);
    let required_elements = 2 + nth;
    // Check there's enough elements in stack
    let flag = check_stack_has_at_least(context, &start_block, required_elements.into())?;

    let ok_block = region.append_block(Block::new(&[]));

    start_block.append_operation(cf::cond_br(
        context,
        flag,
        &ok_block,
>>>>>>> 2dd30972
        &op_ctx.revert_block,
        &[],
        &[],
        location,
    ));

<<<<<<< HEAD
    extend_memory(
        op_ctx,
        &memory_extension_block,
        &copy_block,
        region,
        required_size,
        gas_cost::CODECOPY,
    )?;

    op_ctx.copy_code_to_memory_syscall(&copy_block, offset, size, dest_offset, location);

    Ok((start_block, copy_block))
=======
    let offset_u256 = stack_pop(context, &ok_block)?;
    let size_u256 = stack_pop(context, &ok_block)?;

    let offset = ok_block
        .append_operation(arith::trunci(offset_u256, uint32.into(), location))
        .result(0)?
        .into();
    let size = ok_block
        .append_operation(arith::trunci(size_u256, uint32.into(), location))
        .result(0)?
        .into();

    // required_size = offset + value_size
    let required_size = ok_block
        .append_operation(arith::addi(offset, size, location))
        .result(0)?
        .into();

    let log_block = region.append_block(Block::new(&[]));
    let dynamic_gas = compute_log_dynamic_gas(op_ctx, &ok_block, nth, size_u256, location)?;
    consume_gas_as_value(context, &ok_block, dynamic_gas)?;
    extend_memory(
        op_ctx,
        &ok_block,
        &log_block,
        region,
        required_size,
        gas_cost::LOG,
    )?;

    let mut topic_pointers = vec![];
    for _i in 0..nth {
        let topic = stack_pop(context, &log_block)?;
        let topic_ptr = allocate_and_store_value(op_ctx, &log_block, topic, location)?;
        topic_pointers.push(topic_ptr);
    }

    match nth {
        0 => {
            op_ctx.append_log_syscall(&log_block, offset, size, location);
        }
        1 => {
            op_ctx.append_log_with_one_topic_syscall(
                &log_block,
                offset,
                size,
                topic_pointers[0],
                location,
            );
        }
        2 => {
            op_ctx.append_log_with_two_topics_syscall(
                &log_block,
                offset,
                size,
                topic_pointers[0],
                topic_pointers[1],
                location,
            );
        }
        3 => {
            op_ctx.append_log_with_three_topics_syscall(
                &log_block,
                offset,
                size,
                topic_pointers[0],
                topic_pointers[1],
                topic_pointers[2],
                location,
            );
        }
        4 => {
            op_ctx.append_log_with_four_topics_syscall(
                &log_block,
                offset,
                size,
                topic_pointers[0],
                topic_pointers[1],
                topic_pointers[2],
                topic_pointers[3],
                location,
            );
        }
        _ => unreachable!("nth should satisfy 0 <= nth <= 4"),
    }

    Ok((start_block, log_block))
>>>>>>> 2dd30972
}<|MERGE_RESOLUTION|>--- conflicted
+++ resolved
@@ -19,19 +19,12 @@
     program::Operation,
     syscall::ExitStatusCode,
     utils::{
-<<<<<<< HEAD
-        check_if_zero, check_stack_has_at_least, check_stack_has_space_for, compare_values,
-        compute_codecopy_gas_cost, constant_value_from_i64, consume_gas, consume_gas_as_value,
-        extend_memory, get_nth_from_stack, get_remaining_gas, integer_constant_from_i64, llvm_mlir,
-        return_empty_result, return_result_from_stack, stack_pop, stack_push, swap_stack_elements,
-=======
         allocate_and_store_value, check_if_zero, check_stack_has_at_least,
-        check_stack_has_space_for, compare_values, compute_log_dynamic_gas,
-        constant_value_from_i64, consume_gas, consume_gas_as_value, extend_memory,
-        get_nth_from_stack, get_remaining_gas, get_stack_pointer, inc_stack_pointer,
+        check_stack_has_space_for, compare_values, compute_codecopy_gas_cost,
+        compute_log_dynamic_gas, constant_value_from_i64, consume_gas, consume_gas_as_value,
+        extend_memory, get_nth_from_stack, get_remaining_gas, get_stack_pointer, inc_stack_pointer,
         integer_constant_from_i64, llvm_mlir, return_empty_result, return_result_from_stack,
         stack_pop, stack_push, swap_stack_elements,
->>>>>>> 2dd30972
     },
 };
 
@@ -2756,22 +2749,13 @@
     Ok((start_block, memory_access_block))
 }
 
-<<<<<<< HEAD
-fn codegen_codecopy<'c, 'r>(
-=======
 fn codegen_calldataload<'c, 'r>(
->>>>>>> 2dd30972
-    op_ctx: &mut OperationCtx<'c>,
-    region: &'r Region<'c>,
-) -> Result<(BlockRef<'c, 'r>, BlockRef<'c, 'r>), CodegenError> {
-    let start_block = region.append_block(Block::new(&[]));
-    let context = &op_ctx.mlir_context;
-    let location = Location::unknown(context);
-<<<<<<< HEAD
-    let uint32 = IntegerType::new(context, 32);
-
-    let flag = check_stack_has_at_least(context, &start_block, 3)?;
-=======
+    op_ctx: &mut OperationCtx<'c>,
+    region: &'r Region<'c>,
+) -> Result<(BlockRef<'c, 'r>, BlockRef<'c, 'r>), CodegenError> {
+    let start_block = region.append_block(Block::new(&[]));
+    let context = &op_ctx.mlir_context;
+    let location = Location::unknown(context);
     let uint256 = IntegerType::new(context, 256);
     let uint8 = IntegerType::new(context, 8);
     let uint1 = IntegerType::new(context, 1);
@@ -2786,63 +2770,19 @@
         .append_operation(arith::andi(gas_flag, flag, location))
         .result(0)?
         .into();
->>>>>>> 2dd30972
-
-    let ok_block = region.append_block(Block::new(&[]));
-
-    start_block.append_operation(cf::cond_br(
-        context,
-<<<<<<< HEAD
-        flag,
-=======
+
+    let ok_block = region.append_block(Block::new(&[]));
+
+    start_block.append_operation(cf::cond_br(
+        context,
         condition,
->>>>>>> 2dd30972
-        &ok_block,
-        &op_ctx.revert_block,
-        &[],
-        &[],
-        location,
-    ));
-
-<<<<<<< HEAD
-    // where to copy
-    let dest_offset = stack_pop(context, &ok_block)?;
-    // where to copy from
-    let offset_u256 = stack_pop(context, &ok_block)?;
-    let size_u256 = stack_pop(context, &ok_block)?;
-
-    let offset = ok_block
-        .append_operation(arith::trunci(offset_u256, uint32.into(), location))
-        .result(0)?
-        .into();
-
-    let size = ok_block
-        .append_operation(arith::trunci(size_u256, uint32.into(), location))
-        .result(0)?
-        .into();
-
-    let dest_offset = ok_block
-        .append_operation(arith::trunci(dest_offset, uint32.into(), location))
-        .result(0)?
-        .into();
-
-    let required_size = ok_block
-        .append_operation(arith::addi(dest_offset, size, location))
-        .result(0)?
-        .into();
-
-    // consume 3 * (size + 31) / 32 gas
-    let dynamic_gas_cost = compute_codecopy_gas_cost(op_ctx, &ok_block, size_u256)?;
-    let flag = consume_gas_as_value(context, &ok_block, dynamic_gas_cost)?;
-
-    let memory_extension_block = region.append_block(Block::new(&[]));
-    let copy_block = region.append_block(Block::new(&[]));
-
-    ok_block.append_operation(cf::cond_br(
-        context,
-        flag,
-        &memory_extension_block,
-=======
+        &ok_block,
+        &op_ctx.revert_block,
+        &[],
+        &[],
+        location,
+    ));
+
     let offset = stack_pop(context, &ok_block)?;
 
     // TODO: add a calldata_ptr and size setup
@@ -3008,27 +2948,12 @@
         context,
         flag,
         &ok_block,
->>>>>>> 2dd30972
-        &op_ctx.revert_block,
-        &[],
-        &[],
-        location,
-    ));
-
-<<<<<<< HEAD
-    extend_memory(
-        op_ctx,
-        &memory_extension_block,
-        &copy_block,
-        region,
-        required_size,
-        gas_cost::CODECOPY,
-    )?;
-
-    op_ctx.copy_code_to_memory_syscall(&copy_block, offset, size, dest_offset, location);
-
-    Ok((start_block, copy_block))
-=======
+        &op_ctx.revert_block,
+        &[],
+        &[],
+        location,
+    ));
+
     let offset_u256 = stack_pop(context, &ok_block)?;
     let size_u256 = stack_pop(context, &ok_block)?;
 
@@ -3116,5 +3041,84 @@
     }
 
     Ok((start_block, log_block))
->>>>>>> 2dd30972
+}
+
+fn codegen_codecopy<'c, 'r>(
+    op_ctx: &mut OperationCtx<'c>,
+    region: &'r Region<'c>,
+) -> Result<(BlockRef<'c, 'r>, BlockRef<'c, 'r>), CodegenError> {
+    let start_block = region.append_block(Block::new(&[]));
+    let context = &op_ctx.mlir_context;
+    let location = Location::unknown(context);
+    let uint32 = IntegerType::new(context, 32);
+
+    let flag = check_stack_has_at_least(context, &start_block, 3)?;
+
+    let ok_block = region.append_block(Block::new(&[]));
+
+    start_block.append_operation(cf::cond_br(
+        context,
+        flag,
+        &ok_block,
+        &op_ctx.revert_block,
+        &[],
+        &[],
+        location,
+    ));
+
+    // where to copy
+    let dest_offset = stack_pop(context, &ok_block)?;
+    // where to copy from
+    let offset_u256 = stack_pop(context, &ok_block)?;
+    let size_u256 = stack_pop(context, &ok_block)?;
+
+    let offset = ok_block
+        .append_operation(arith::trunci(offset_u256, uint32.into(), location))
+        .result(0)?
+        .into();
+
+    let size = ok_block
+        .append_operation(arith::trunci(size_u256, uint32.into(), location))
+        .result(0)?
+        .into();
+
+    let dest_offset = ok_block
+        .append_operation(arith::trunci(dest_offset, uint32.into(), location))
+        .result(0)?
+        .into();
+
+    let required_size = ok_block
+        .append_operation(arith::addi(dest_offset, size, location))
+        .result(0)?
+        .into();
+
+    // consume 3 * (size + 31) / 32 gas
+    let dynamic_gas_cost = compute_codecopy_gas_cost(op_ctx, &ok_block, size_u256)?;
+    let flag = consume_gas_as_value(context, &ok_block, dynamic_gas_cost)?;
+
+    let memory_extension_block = region.append_block(Block::new(&[]));
+    let copy_block = region.append_block(Block::new(&[]));
+
+    ok_block.append_operation(cf::cond_br(
+        context,
+        flag,
+        &memory_extension_block,
+        &op_ctx.revert_block,
+        &[],
+        &[],
+        location,
+    ));
+
+    extend_memory(
+        op_ctx,
+        &memory_extension_block,
+        &copy_block,
+        region,
+        required_size,
+        gas_cost::CODECOPY,
+    )?;
+
+    op_ctx.copy_code_to_memory_syscall(&copy_block, offset, size, dest_offset, location);
+
+    Ok((start_block, copy_block))
 }