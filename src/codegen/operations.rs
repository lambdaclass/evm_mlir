use melior::{
    dialect::{arith, cf, func, llvm, llvm::r#type::pointer, llvm::LoadStoreOptions, ods},
    ir::{
        attribute::IntegerAttribute, r#type::IntegerType, Attribute, Block, BlockRef, Location,
        Region,
    },
};

use super::context::OperationCtx;
use crate::{
    constants::gas_cost,
    errors::CodegenError,
    program::Operation,
    utils::{
        check_if_zero, check_is_greater_than, check_stack_has_at_least, check_stack_has_space_for,
        constant_value_from_i64, consume_gas, extend_memory, get_nth_from_stack, get_remaining_gas,
        integer_constant_from_i64, integer_constant_from_i8, stack_pop, stack_push,
        swap_stack_elements,
    },
};
use num_bigint::BigUint;

/// Generates blocks for target [`Operation`].
/// Returns both the starting block, and the unterminated last block of the generated code.
pub fn generate_code_for_op<'c>(
    op_ctx: &mut OperationCtx<'c>,
    region: &'c Region<'c>,
    op: Operation,
) -> Result<(BlockRef<'c, 'c>, BlockRef<'c, 'c>), CodegenError> {
    match op {
        Operation::Stop => codegen_stop(op_ctx, region),
        Operation::Push0 => codegen_push(op_ctx, region, BigUint::ZERO, true),
        Operation::Push(x) => codegen_push(op_ctx, region, x, false),
        Operation::Add => codegen_add(op_ctx, region),
        Operation::Mul => codegen_mul(op_ctx, region),
        Operation::Sub => codegen_sub(op_ctx, region),
        Operation::Div => codegen_div(op_ctx, region),
        Operation::Sdiv => codegen_sdiv(op_ctx, region),
        Operation::Mod => codegen_mod(op_ctx, region),
        Operation::SMod => codegen_smod(op_ctx, region),
        Operation::Addmod => codegen_addmod(op_ctx, region),
        Operation::Mulmod => codegen_mulmod(op_ctx, region),
        Operation::Exp => codegen_exp(op_ctx, region),
        Operation::SignExtend => codegen_signextend(op_ctx, region),
        Operation::Lt => codegen_lt(op_ctx, region),
        Operation::Gt => codegen_gt(op_ctx, region),
        Operation::Slt => codegen_slt(op_ctx, region),
        Operation::Sgt => codegen_sgt(op_ctx, region),
        Operation::Eq => codegen_eq(op_ctx, region),
        Operation::IsZero => codegen_iszero(op_ctx, region),
        Operation::And => codegen_and(op_ctx, region),
        Operation::Or => codegen_or(op_ctx, region),
        Operation::Xor => codegen_xor(op_ctx, region),
        Operation::Byte => codegen_byte(op_ctx, region),
        Operation::Shr => codegen_shr(op_ctx, region),
        Operation::Shl => codegen_shl(op_ctx, region),
        Operation::Sar => codegen_sar(op_ctx, region),
        Operation::Pop => codegen_pop(op_ctx, region),
        Operation::Jump => codegen_jump(op_ctx, region),
        Operation::Jumpi => codegen_jumpi(op_ctx, region),
        Operation::PC { pc } => codegen_pc(op_ctx, region, pc),
        Operation::Gas => codegen_gas(op_ctx, region),
        Operation::Jumpdest { pc } => codegen_jumpdest(op_ctx, region, pc),
        Operation::Dup(x) => codegen_dup(op_ctx, region, x),
        Operation::Swap(x) => codegen_swap(op_ctx, region, x),
        Operation::Return => codegen_return(op_ctx, region),
        Operation::Mstore => codegen_mstore(op_ctx, region),
        Operation::Mstore8 => codegen_mstore8(op_ctx, region),
    }
}

fn codegen_exp<'c, 'r>(
    op_ctx: &mut OperationCtx<'c>,
    region: &'r Region<'c>,
) -> Result<(BlockRef<'c, 'r>, BlockRef<'c, 'r>), CodegenError> {
    let start_block = region.append_block(Block::new(&[]));
    let context = &op_ctx.mlir_context;
    let location = Location::unknown(context);

    // Check there's enough elements in stack
    let flag = check_stack_has_at_least(context, &start_block, 2)?;
    let gas_flag = consume_gas(context, &start_block, gas_cost::EXP)?;
    let condition = start_block
        .append_operation(arith::andi(gas_flag, flag, location))
        .result(0)?
        .into();
    let ok_block = region.append_block(Block::new(&[]));

    start_block.append_operation(cf::cond_br(
        context,
        condition,
        &ok_block,
        &op_ctx.revert_block,
        &[],
        &[],
        location,
    ));

    let lhs = stack_pop(context, &ok_block)?;
    let rhs = stack_pop(context, &ok_block)?;

    let result = ok_block
        .append_operation(ods::math::ipowi(context, rhs, lhs, location).into())
        .result(0)?
        .into();

    stack_push(context, &ok_block, result)?;

    Ok((start_block, ok_block))
}

fn codegen_iszero<'c, 'r>(
    op_ctx: &mut OperationCtx<'c>,
    region: &'r Region<'c>,
) -> Result<(BlockRef<'c, 'r>, BlockRef<'c, 'r>), CodegenError> {
    let start_block = region.append_block(Block::new(&[]));
    let context = &op_ctx.mlir_context;
    let location = Location::unknown(context);

    // Check there's enough elements in stack
    let flag = check_stack_has_at_least(context, &start_block, 1)?;
    let gas_flag = consume_gas(context, &start_block, gas_cost::ISZERO)?;
    let condition = start_block
        .append_operation(arith::andi(gas_flag, flag, location))
        .result(0)?
        .into();

    let ok_block = region.append_block(Block::new(&[]));

    start_block.append_operation(cf::cond_br(
        context,
        condition,
        &ok_block,
        &op_ctx.revert_block,
        &[],
        &[],
        location,
    ));

    let value = stack_pop(context, &ok_block)?;
    let value_is_zero = check_if_zero(context, &ok_block, &value)?;

    let val_zero_bloq = region.append_block(Block::new(&[]));
    let val_not_zero_bloq = region.append_block(Block::new(&[]));
    let return_block = region.append_block(Block::new(&[]));

    let constant_value = val_zero_bloq
        .append_operation(arith::constant(
            context,
            integer_constant_from_i64(context, 1i64).into(),
            location,
        ))
        .result(0)?
        .into();

    stack_push(context, &val_zero_bloq, constant_value)?;
    val_zero_bloq.append_operation(cf::br(&return_block, &[], location));

    let result = val_not_zero_bloq
        .append_operation(arith::constant(
            context,
            integer_constant_from_i64(context, 0i64).into(),
            location,
        ))
        .result(0)?
        .into();

    stack_push(context, &val_not_zero_bloq, result)?;
    val_not_zero_bloq.append_operation(cf::br(&return_block, &[], location));

    ok_block.append_operation(cf::cond_br(
        context,
        value_is_zero,
        &val_zero_bloq,
        &val_not_zero_bloq,
        &[],
        &[],
        location,
    ));

    Ok((start_block, return_block))
}

fn codegen_and<'c, 'r>(
    op_ctx: &mut OperationCtx<'c>,
    region: &'r Region<'c>,
) -> Result<(BlockRef<'c, 'r>, BlockRef<'c, 'r>), CodegenError> {
    let start_block = region.append_block(Block::new(&[]));
    let context = &op_ctx.mlir_context;
    let location = Location::unknown(context);

    // Check there's enough elements in stack
    let flag = check_stack_has_at_least(context, &start_block, 2)?;
    let gas_flag = consume_gas(context, &start_block, gas_cost::AND)?;
    let condition = start_block
        .append_operation(arith::andi(gas_flag, flag, location))
        .result(0)?
        .into();

    let ok_block = region.append_block(Block::new(&[]));

    start_block.append_operation(cf::cond_br(
        context,
        condition,
        &ok_block,
        &op_ctx.revert_block,
        &[],
        &[],
        location,
    ));

    let lhs = stack_pop(context, &ok_block)?;
    let rhs = stack_pop(context, &ok_block)?;

    let result = ok_block
        .append_operation(arith::andi(lhs, rhs, location))
        .result(0)?
        .into();

    stack_push(context, &ok_block, result)?;

    Ok((start_block, ok_block))
}

fn codegen_gt<'c, 'r>(
    op_ctx: &mut OperationCtx<'c>,
    region: &'r Region<'c>,
) -> Result<(BlockRef<'c, 'r>, BlockRef<'c, 'r>), CodegenError> {
    let start_block = region.append_block(Block::new(&[]));
    let context = &op_ctx.mlir_context;
    let location = Location::unknown(context);

    // Check there's enough elements in stack
    let flag = check_stack_has_at_least(context, &start_block, 2)?;
    let gas_flag = consume_gas(context, &start_block, gas_cost::GT)?;
    let condition = start_block
        .append_operation(arith::andi(gas_flag, flag, location))
        .result(0)?
        .into();
    let ok_block = region.append_block(Block::new(&[]));

    start_block.append_operation(cf::cond_br(
        context,
        condition,
        &ok_block,
        &op_ctx.revert_block,
        &[],
        &[],
        location,
    ));

    let rhs = stack_pop(context, &ok_block)?;
    let lhs = stack_pop(context, &ok_block)?;

    let result = ok_block
        .append_operation(arith::cmpi(
            context,
            arith::CmpiPredicate::Ugt,
            lhs,
            rhs,
            location,
        ))
        .result(0)?
        .into();

    stack_push(context, &ok_block, result)?;

    Ok((start_block, ok_block))
}

fn codegen_or<'c, 'r>(
    op_ctx: &mut OperationCtx<'c>,
    region: &'r Region<'c>,
) -> Result<(BlockRef<'c, 'r>, BlockRef<'c, 'r>), CodegenError> {
    let start_block = region.append_block(Block::new(&[]));
    let context = &op_ctx.mlir_context;
    let location = Location::unknown(context);

    // Check there's enough elements in stack
    let flag = check_stack_has_at_least(context, &start_block, 2)?;
    let gas_flag = consume_gas(context, &start_block, gas_cost::OR)?;
    let condition = start_block
        .append_operation(arith::andi(gas_flag, flag, location))
        .result(0)?
        .into();

    let ok_block = region.append_block(Block::new(&[]));

    start_block.append_operation(cf::cond_br(
        context,
        condition,
        &ok_block,
        &op_ctx.revert_block,
        &[],
        &[],
        location,
    ));

    let lhs = stack_pop(context, &ok_block)?;
    let rhs = stack_pop(context, &ok_block)?;

    let result = ok_block
        .append_operation(arith::ori(lhs, rhs, location))
        .result(0)?
        .into();

    stack_push(context, &ok_block, result)?;

    Ok((start_block, ok_block))
}

fn codegen_lt<'c, 'r>(
    op_ctx: &mut OperationCtx<'c>,
    region: &'r Region<'c>,
) -> Result<(BlockRef<'c, 'r>, BlockRef<'c, 'r>), CodegenError> {
    let start_block = region.append_block(Block::new(&[]));
    let context = &op_ctx.mlir_context;
    let location = Location::unknown(context);

    // Check there's enough elements in stack
    let flag = check_stack_has_at_least(context, &start_block, 2)?;
    let gas_flag = consume_gas(context, &start_block, gas_cost::LT)?;
    let condition = start_block
        .append_operation(arith::andi(gas_flag, flag, location))
        .result(0)?
        .into();

    let ok_block = region.append_block(Block::new(&[]));

    start_block.append_operation(cf::cond_br(
        context,
        condition,
        &ok_block,
        &op_ctx.revert_block,
        &[],
        &[],
        location,
    ));

    let lhs = stack_pop(context, &ok_block)?;
    let rhs = stack_pop(context, &ok_block)?;

    let result = ok_block
        .append_operation(arith::cmpi(
            context,
            arith::CmpiPredicate::Ult,
            lhs,
            rhs,
            location,
        ))
        .result(0)?
        .into();

    stack_push(context, &ok_block, result)?;

    Ok((start_block, ok_block))
}

fn codegen_sgt<'c, 'r>(
    op_ctx: &mut OperationCtx<'c>,
    region: &'r Region<'c>,
) -> Result<(BlockRef<'c, 'r>, BlockRef<'c, 'r>), CodegenError> {
    let start_block = region.append_block(Block::new(&[]));
    let context = &op_ctx.mlir_context;
    let location = Location::unknown(context);

    // Check there's enough elements in stack
    let flag = check_stack_has_at_least(context, &start_block, 2)?;
    let gas_flag = consume_gas(context, &start_block, gas_cost::SGT)?;
    let condition = start_block
        .append_operation(arith::andi(gas_flag, flag, location))
        .result(0)?
        .into();

    let ok_block = region.append_block(Block::new(&[]));

    start_block.append_operation(cf::cond_br(
        context,
        condition,
        &ok_block,
        &op_ctx.revert_block,
        &[],
        &[],
        location,
    ));

    let lhs = stack_pop(context, &ok_block)?;
    let rhs = stack_pop(context, &ok_block)?;

    let result = ok_block
        .append_operation(arith::cmpi(
            context,
            arith::CmpiPredicate::Sgt,
            lhs,
            rhs,
            location,
        ))
        .result(0)?
        .into();

    stack_push(context, &ok_block, result)?;

    Ok((start_block, ok_block))
}

fn codegen_eq<'c, 'r>(
    op_ctx: &mut OperationCtx<'c>,
    region: &'r Region<'c>,
) -> Result<(BlockRef<'c, 'r>, BlockRef<'c, 'r>), CodegenError> {
    let start_block = region.append_block(Block::new(&[]));
    let context = &op_ctx.mlir_context;
    let location = Location::unknown(context);

    // Check there's enough elements in stack
    let flag = check_stack_has_at_least(context, &start_block, 2)?;
    let gas_flag = consume_gas(context, &start_block, gas_cost::EQ)?;
    let condition = start_block
        .append_operation(arith::andi(gas_flag, flag, location))
        .result(0)?
        .into();
    let ok_block = region.append_block(Block::new(&[]));

    start_block.append_operation(cf::cond_br(
        context,
        condition,
        &ok_block,
        &op_ctx.revert_block,
        &[],
        &[],
        location,
    ));

    let lhs = stack_pop(context, &ok_block)?;
    let rhs = stack_pop(context, &ok_block)?;

    let result = ok_block
        .append_operation(arith::cmpi(
            context,
            arith::CmpiPredicate::Eq,
            lhs,
            rhs,
            location,
        ))
        .result(0)?
        .into();

    stack_push(context, &ok_block, result)?;

    Ok((start_block, ok_block))
}

fn codegen_push<'c, 'r>(
    op_ctx: &mut OperationCtx<'c>,
    region: &'r Region<'c>,
    value_to_push: BigUint,
    is_zero: bool,
) -> Result<(BlockRef<'c, 'r>, BlockRef<'c, 'r>), CodegenError> {
    let start_block = region.append_block(Block::new(&[]));
    let context = &op_ctx.mlir_context;
    let location = Location::unknown(context);

    // Check there's enough space in stack
    let flag = check_stack_has_space_for(context, &start_block, 1)?;
    let gas_cost = if is_zero {
        gas_cost::PUSH0
    } else {
        gas_cost::PUSHN
    };
    let gas_flag = consume_gas(context, &start_block, gas_cost)?;
    let condition = start_block
        .append_operation(arith::andi(gas_flag, flag, location))
        .result(0)?
        .into();

    let ok_block = region.append_block(Block::new(&[]));

    start_block.append_operation(cf::cond_br(
        context,
        condition,
        &ok_block,
        &op_ctx.revert_block,
        &[],
        &[],
        location,
    ));

    let constant_value = Attribute::parse(context, &format!("{} : i256", value_to_push)).unwrap();
    let constant_value = ok_block
        .append_operation(arith::constant(context, constant_value, location))
        .result(0)?
        .into();

    stack_push(context, &ok_block, constant_value)?;

    Ok((start_block, ok_block))
}

fn codegen_dup<'c, 'r>(
    op_ctx: &mut OperationCtx<'c>,
    region: &'r Region<'c>,
    nth: u32,
) -> Result<(BlockRef<'c, 'r>, BlockRef<'c, 'r>), CodegenError> {
    debug_assert!(nth > 0 && nth <= 16);
    let start_block = region.append_block(Block::new(&[]));
    let context = &op_ctx.mlir_context;
    let location = Location::unknown(context);

    // Check there's enough elements in stack
    let flag = check_stack_has_at_least(context, &start_block, nth)?;

    let gas_flag = consume_gas(context, &start_block, gas_cost::DUPN)?;

    let condition = start_block
        .append_operation(arith::andi(gas_flag, flag, location))
        .result(0)?
        .into();
    let ok_block = region.append_block(Block::new(&[]));

    start_block.append_operation(cf::cond_br(
        context,
        condition,
        &ok_block,
        &op_ctx.revert_block,
        &[],
        &[],
        location,
    ));

    let (nth_value, _) = get_nth_from_stack(context, &ok_block, nth)?;

    stack_push(context, &ok_block, nth_value)?;

    Ok((start_block, ok_block))
}

fn codegen_swap<'c, 'r>(
    op_ctx: &mut OperationCtx<'c>,
    region: &'r Region<'c>,
    nth: u32,
) -> Result<(BlockRef<'c, 'r>, BlockRef<'c, 'r>), CodegenError> {
    debug_assert!(nth > 0 && nth <= 16);
    let start_block = region.append_block(Block::new(&[]));
    let context = &op_ctx.mlir_context;
    let location = Location::unknown(context);

    // Check there's enough elements in stack
    let flag = check_stack_has_at_least(context, &start_block, nth + 1)?;

    let gas_flag = consume_gas(context, &start_block, gas_cost::SWAPN)?;

    let condition = start_block
        .append_operation(arith::andi(gas_flag, flag, location))
        .result(0)?
        .into();

    let ok_block = region.append_block(Block::new(&[]));

    start_block.append_operation(cf::cond_br(
        context,
        condition,
        &ok_block,
        &op_ctx.revert_block,
        &[],
        &[],
        location,
    ));

    swap_stack_elements(context, &ok_block, 1, nth + 1)?;

    Ok((start_block, ok_block))
}

fn codegen_add<'c, 'r>(
    op_ctx: &mut OperationCtx<'c>,
    region: &'r Region<'c>,
) -> Result<(BlockRef<'c, 'r>, BlockRef<'c, 'r>), CodegenError> {
    let start_block = region.append_block(Block::new(&[]));
    let context = &op_ctx.mlir_context;
    let location = Location::unknown(context);

    // Check there's enough elements in stack
    let flag = check_stack_has_at_least(context, &start_block, 2)?;

    let gas_flag = consume_gas(context, &start_block, gas_cost::ADD)?;

    let condition = start_block
        .append_operation(arith::andi(gas_flag, flag, location))
        .result(0)?
        .into();

    let ok_block = region.append_block(Block::new(&[]));

    start_block.append_operation(cf::cond_br(
        context,
        condition,
        &ok_block,
        &op_ctx.revert_block,
        &[],
        &[],
        location,
    ));

    let lhs = stack_pop(context, &ok_block)?;
    let rhs = stack_pop(context, &ok_block)?;

    let result = ok_block
        .append_operation(arith::addi(lhs, rhs, location))
        .result(0)?
        .into();

    stack_push(context, &ok_block, result)?;

    Ok((start_block, ok_block))
}

fn codegen_sub<'c, 'r>(
    op_ctx: &mut OperationCtx<'c>,
    region: &'r Region<'c>,
) -> Result<(BlockRef<'c, 'r>, BlockRef<'c, 'r>), CodegenError> {
    let start_block = region.append_block(Block::new(&[]));
    let context = &op_ctx.mlir_context;
    let location = Location::unknown(context);

    // Check there's enough elements in stack
    let flag = check_stack_has_at_least(context, &start_block, 2)?;

    let gas_flag = consume_gas(context, &start_block, gas_cost::SUB)?;

    let condition = start_block
        .append_operation(arith::andi(gas_flag, flag, location))
        .result(0)?
        .into();

    let ok_block = region.append_block(Block::new(&[]));

    start_block.append_operation(cf::cond_br(
        context,
        condition,
        &ok_block,
        &op_ctx.revert_block,
        &[],
        &[],
        location,
    ));

    let lhs = stack_pop(context, &ok_block)?;
    let rhs = stack_pop(context, &ok_block)?;

    let result = ok_block
        .append_operation(arith::subi(lhs, rhs, location))
        .result(0)?
        .into();

    stack_push(context, &ok_block, result)?;

    Ok((start_block, ok_block))
}

fn codegen_div<'c, 'r>(
    op_ctx: &mut OperationCtx<'c>,
    region: &'r Region<'c>,
) -> Result<(BlockRef<'c, 'r>, BlockRef<'c, 'r>), CodegenError> {
    let start_block = region.append_block(Block::new(&[]));
    let context = &op_ctx.mlir_context;
    let location = Location::unknown(context);

    // Check there's enough elements in stack
    let stack_size_flag = check_stack_has_at_least(context, &start_block, 2)?;

    // Check there's enough gas to compute the operation
    let gas_flag = consume_gas(context, &start_block, gas_cost::DIV)?;

    let ok_flag = start_block
        .append_operation(arith::andi(stack_size_flag, gas_flag, location))
        .result(0)?
        .into();

    let ok_block = region.append_block(Block::new(&[]));

    start_block.append_operation(cf::cond_br(
        context,
        ok_flag,
        &ok_block,
        &op_ctx.revert_block,
        &[],
        &[],
        location,
    ));

    let num = stack_pop(context, &ok_block)?;
    let den = stack_pop(context, &ok_block)?;

    let den_is_zero = check_if_zero(context, &ok_block, &den)?;
    let den_zero_bloq = region.append_block(Block::new(&[]));
    let den_not_zero_bloq = region.append_block(Block::new(&[]));
    let return_block = region.append_block(Block::new(&[]));

    // Denominator is zero path
    let zero_value = constant_value_from_i64(context, &den_zero_bloq, 0i64)?;
    stack_push(context, &den_zero_bloq, zero_value)?;
    den_zero_bloq.append_operation(cf::br(&return_block, &[], location));

    // Denominator is not zero path
    let result = den_not_zero_bloq
        .append_operation(arith::divui(num, den, location))
        .result(0)?
        .into();

    stack_push(context, &den_not_zero_bloq, result)?;
    den_not_zero_bloq.append_operation(cf::br(&return_block, &[], location));

    // Branch to den_zero if den_is_zero == true; else branch to den_not_zero
    ok_block.append_operation(cf::cond_br(
        context,
        den_is_zero,
        &den_zero_bloq,
        &den_not_zero_bloq,
        &[],
        &[],
        location,
    ));

    Ok((start_block, return_block))
}

fn codegen_sdiv<'c, 'r>(
    op_ctx: &mut OperationCtx<'c>,
    region: &'r Region<'c>,
) -> Result<(BlockRef<'c, 'r>, BlockRef<'c, 'r>), CodegenError> {
    let start_block = region.append_block(Block::new(&[]));
    let context = &op_ctx.mlir_context;
    let location = Location::unknown(context);

    // Check there's enough elements in stack
    let stack_size_flag = check_stack_has_at_least(context, &start_block, 2)?;
    let gas_flag = consume_gas(context, &start_block, gas_cost::SDIV)?;

    let ok_flag = start_block
        .append_operation(arith::andi(stack_size_flag, gas_flag, location))
        .result(0)?
        .into();

    let ok_block = region.append_block(Block::new(&[]));

    start_block.append_operation(cf::cond_br(
        context,
        ok_flag,
        &ok_block,
        &op_ctx.revert_block,
        &[],
        &[],
        location,
    ));

    let num = stack_pop(context, &ok_block)?;
    let den = stack_pop(context, &ok_block)?;
    let den_is_zero = check_if_zero(context, &ok_block, &den)?;
    let den_zero_bloq = region.append_block(Block::new(&[]));
    let den_not_zero_bloq = region.append_block(Block::new(&[]));
    let return_block = region.append_block(Block::new(&[]));

    // Denominator is zero path
    let zero_value = constant_value_from_i64(context, &den_zero_bloq, 0i64)?;
    stack_push(context, &den_zero_bloq, zero_value)?;
    den_zero_bloq.append_operation(cf::br(&return_block, &[], location));

    // Denominator is not zero path
    let result = den_not_zero_bloq
        .append_operation(ods::llvm::sdiv(context, num, den, location).into())
        .result(0)?
        .into();

    stack_push(context, &den_not_zero_bloq, result)?;
    den_not_zero_bloq.append_operation(cf::br(&return_block, &[], location));

    // Branch to den_zero if den_is_zero == true; else branch to den_not_zero
    ok_block.append_operation(cf::cond_br(
        context,
        den_is_zero,
        &den_zero_bloq,
        &den_not_zero_bloq,
        &[],
        &[],
        location,
    ));

    Ok((start_block, return_block))
}

fn codegen_mul<'c, 'r>(
    op_ctx: &mut OperationCtx<'c>,
    region: &'r Region<'c>,
) -> Result<(BlockRef<'c, 'r>, BlockRef<'c, 'r>), CodegenError> {
    let start_block = region.append_block(Block::new(&[]));
    let context = &op_ctx.mlir_context;
    let location = Location::unknown(context);

    // Check there's enough elements in stack
    let stack_size_flag = check_stack_has_at_least(context, &start_block, 2)?;
    // Check there's enough gas to compute the operation
    let gas_flag = consume_gas(context, &start_block, gas_cost::MUL)?;

    let ok_flag = start_block
        .append_operation(arith::andi(stack_size_flag, gas_flag, location))
        .result(0)?
        .into();

    let ok_block = region.append_block(Block::new(&[]));

    start_block.append_operation(cf::cond_br(
        context,
        ok_flag,
        &ok_block,
        &op_ctx.revert_block,
        &[],
        &[],
        location,
    ));

    let lhs = stack_pop(context, &ok_block)?;
    let rhs = stack_pop(context, &ok_block)?;

    let result = ok_block
        .append_operation(arith::muli(lhs, rhs, location))
        .result(0)?
        .into();

    stack_push(context, &ok_block, result)?;

    Ok((start_block, ok_block))
}

fn codegen_mod<'c, 'r>(
    op_ctx: &mut OperationCtx<'c>,
    region: &'r Region<'c>,
) -> Result<(BlockRef<'c, 'r>, BlockRef<'c, 'r>), CodegenError> {
    let start_block = region.append_block(Block::new(&[]));
    let context = &op_ctx.mlir_context;
    let location = Location::unknown(context);

    // Check there's enough elements in stack
    let flag = check_stack_has_at_least(context, &start_block, 2)?;
    let gas_flag = consume_gas(context, &start_block, gas_cost::MOD)?;
    let condition = start_block
        .append_operation(arith::andi(gas_flag, flag, location))
        .result(0)?
        .into();

    let ok_block = region.append_block(Block::new(&[]));

    start_block.append_operation(cf::cond_br(
        context,
        condition,
        &ok_block,
        &op_ctx.revert_block,
        &[],
        &[],
        location,
    ));

    let num = stack_pop(context, &ok_block)?;
    let den = stack_pop(context, &ok_block)?;

    let den_is_zero = check_if_zero(context, &ok_block, &den)?;
    let den_zero_bloq = region.append_block(Block::new(&[]));
    let den_not_zero_bloq = region.append_block(Block::new(&[]));
    let return_block = region.append_block(Block::new(&[]));

    let constant_value = den_zero_bloq
        .append_operation(arith::constant(
            context,
            integer_constant_from_i64(context, 0i64).into(),
            location,
        ))
        .result(0)?
        .into();

    stack_push(context, &den_zero_bloq, constant_value)?;

    den_zero_bloq.append_operation(cf::br(&return_block, &[], location));

    let mod_result = den_not_zero_bloq
        .append_operation(arith::remui(num, den, location))
        .result(0)?
        .into();

    stack_push(context, &den_not_zero_bloq, mod_result)?;

    den_not_zero_bloq.append_operation(cf::br(&return_block, &[], location));

    ok_block.append_operation(cf::cond_br(
        context,
        den_is_zero,
        &den_zero_bloq,
        &den_not_zero_bloq,
        &[],
        &[],
        location,
    ));

    Ok((start_block, return_block))
}

fn codegen_smod<'c, 'r>(
    op_ctx: &mut OperationCtx<'c>,
    region: &'r Region<'c>,
) -> Result<(BlockRef<'c, 'r>, BlockRef<'c, 'r>), CodegenError> {
    let start_block = region.append_block(Block::new(&[]));
    let context = &op_ctx.mlir_context;
    let location = Location::unknown(context);

    // Check there's enough elements in stack
    let flag = check_stack_has_at_least(context, &start_block, 2)?;
    let gas_flag = consume_gas(context, &start_block, gas_cost::SMOD)?;
    let condition = start_block
        .append_operation(arith::andi(gas_flag, flag, location))
        .result(0)?
        .into();

    let ok_block = region.append_block(Block::new(&[]));

    start_block.append_operation(cf::cond_br(
        context,
        condition,
        &ok_block,
        &op_ctx.revert_block,
        &[],
        &[],
        location,
    ));

    let num = stack_pop(context, &ok_block)?;
    let den = stack_pop(context, &ok_block)?;

    let den_is_zero = check_if_zero(context, &ok_block, &den)?;
    let den_zero_bloq = region.append_block(Block::new(&[]));
    let den_not_zero_bloq = region.append_block(Block::new(&[]));
    let return_block = region.append_block(Block::new(&[]));

    let constant_value = den_zero_bloq
        .append_operation(arith::constant(
            context,
            integer_constant_from_i64(context, 0i64).into(),
            location,
        ))
        .result(0)?
        .into();

    stack_push(context, &den_zero_bloq, constant_value)?;

    den_zero_bloq.append_operation(cf::br(&return_block, &[], location));

    let mod_result = den_not_zero_bloq
        .append_operation(ods::llvm::srem(context, num, den, location).into())
        .result(0)?
        .into();

    stack_push(context, &den_not_zero_bloq, mod_result)?;

    den_not_zero_bloq.append_operation(cf::br(&return_block, &[], location));

    ok_block.append_operation(cf::cond_br(
        context,
        den_is_zero,
        &den_zero_bloq,
        &den_not_zero_bloq,
        &[],
        &[],
        location,
    ));

    Ok((start_block, return_block))
}

fn codegen_addmod<'c, 'r>(
    op_ctx: &mut OperationCtx<'c>,
    region: &'r Region<'c>,
) -> Result<(BlockRef<'c, 'r>, BlockRef<'c, 'r>), CodegenError> {
    let start_block = region.append_block(Block::new(&[]));
    let context = &op_ctx.mlir_context;
    let location = Location::unknown(context);

    // Check there's enough elements in stack
    let flag = check_stack_has_at_least(context, &start_block, 3)?;
    let gas_flag = consume_gas(context, &start_block, gas_cost::ADDMOD)?;
    let condition = start_block
        .append_operation(arith::andi(gas_flag, flag, location))
        .result(0)?
        .into();

    let ok_block = region.append_block(Block::new(&[]));

    start_block.append_operation(cf::cond_br(
        context,
        condition,
        &ok_block,
        &op_ctx.revert_block,
        &[],
        &[],
        location,
    ));

    let a = stack_pop(context, &ok_block)?;
    let b = stack_pop(context, &ok_block)?;
    let den = stack_pop(context, &ok_block)?;

    let den_is_zero = check_if_zero(context, &ok_block, &den)?;
    let den_zero_bloq = region.append_block(Block::new(&[]));
    let den_not_zero_bloq = region.append_block(Block::new(&[]));
    let return_block = region.append_block(Block::new(&[]));

    let constant_value = den_zero_bloq
        .append_operation(arith::constant(
            context,
            integer_constant_from_i64(context, 0i64).into(),
            location,
        ))
        .result(0)?
        .into();

    stack_push(context, &den_zero_bloq, constant_value)?;

    den_zero_bloq.append_operation(cf::br(&return_block, &[], location));
    let uint256 = IntegerType::new(context, 256).into();
    let uint257 = IntegerType::new(context, 257).into();

    // extend the operands to 257 bits before the addition
    let extended_a = den_not_zero_bloq
        .append_operation(arith::extui(a, uint257, location))
        .result(0)?
        .into();
    let extended_b = den_not_zero_bloq
        .append_operation(arith::extui(b, uint257, location))
        .result(0)?
        .into();
    let extended_den = den_not_zero_bloq
        .append_operation(arith::extui(den, uint257, location))
        .result(0)?
        .into();
    let add_result = den_not_zero_bloq
        .append_operation(arith::addi(extended_a, extended_b, location))
        .result(0)?
        .into();
    let mod_result = den_not_zero_bloq
        .append_operation(arith::remui(add_result, extended_den, location))
        .result(0)?
        .into();
    let truncated_result = den_not_zero_bloq
        .append_operation(arith::trunci(mod_result, uint256, location))
        .result(0)?
        .into();

    stack_push(context, &den_not_zero_bloq, truncated_result)?;

    den_not_zero_bloq.append_operation(cf::br(&return_block, &[], location));

    ok_block.append_operation(cf::cond_br(
        context,
        den_is_zero,
        &den_zero_bloq,
        &den_not_zero_bloq,
        &[],
        &[],
        location,
    ));

    Ok((start_block, return_block))
}

fn codegen_mulmod<'c, 'r>(
    op_ctx: &mut OperationCtx<'c>,
    region: &'r Region<'c>,
) -> Result<(BlockRef<'c, 'r>, BlockRef<'c, 'r>), CodegenError> {
    let start_block = region.append_block(Block::new(&[]));
    let context = &op_ctx.mlir_context;
    let location = Location::unknown(context);

    // Check there's enough elements in stack
    let flag = check_stack_has_at_least(context, &start_block, 3)?;
    let gas_flag = consume_gas(context, &start_block, gas_cost::MULMOD)?;
    let condition = start_block
        .append_operation(arith::andi(gas_flag, flag, location))
        .result(0)?
        .into();

    let ok_block = region.append_block(Block::new(&[]));

    start_block.append_operation(cf::cond_br(
        context,
        condition,
        &ok_block,
        &op_ctx.revert_block,
        &[],
        &[],
        location,
    ));

    let a = stack_pop(context, &ok_block)?;
    let b = stack_pop(context, &ok_block)?;
    let den = stack_pop(context, &ok_block)?;

    let den_is_zero = check_if_zero(context, &ok_block, &den)?;
    let den_zero_bloq = region.append_block(Block::new(&[]));
    let den_not_zero_bloq = region.append_block(Block::new(&[]));
    let return_block = region.append_block(Block::new(&[]));

    let constant_value = den_zero_bloq
        .append_operation(arith::constant(
            context,
            integer_constant_from_i64(context, 0i64).into(),
            location,
        ))
        .result(0)?
        .into();

    stack_push(context, &den_zero_bloq, constant_value)?;

    den_zero_bloq.append_operation(cf::br(&return_block, &[], location));

    let uint256 = IntegerType::new(context, 256).into();
    let uint512 = IntegerType::new(context, 512).into();

    // extend the operands to 512 bits before the multiplication
    let extended_a = den_not_zero_bloq
        .append_operation(arith::extui(a, uint512, location))
        .result(0)?
        .into();
    let extended_b = den_not_zero_bloq
        .append_operation(arith::extui(b, uint512, location))
        .result(0)?
        .into();
    let extended_den = den_not_zero_bloq
        .append_operation(arith::extui(den, uint512, location))
        .result(0)?
        .into();

    let mul_result = den_not_zero_bloq
        .append_operation(arith::muli(extended_a, extended_b, location))
        .result(0)?
        .into();
    let mod_result = den_not_zero_bloq
        .append_operation(arith::remui(mul_result, extended_den, location))
        .result(0)?
        .into();
    let truncated_result = den_not_zero_bloq
        .append_operation(arith::trunci(mod_result, uint256, location))
        .result(0)?
        .into();

    stack_push(context, &den_not_zero_bloq, truncated_result)?;
    den_not_zero_bloq.append_operation(cf::br(&return_block, &[], location));
    ok_block.append_operation(cf::cond_br(
        context,
        den_is_zero,
        &den_zero_bloq,
        &den_not_zero_bloq,
        &[],
        &[],
        location,
    ));
    Ok((start_block, return_block))
}

fn codegen_xor<'c, 'r>(
    op_ctx: &mut OperationCtx<'c>,
    region: &'r Region<'c>,
) -> Result<(BlockRef<'c, 'r>, BlockRef<'c, 'r>), CodegenError> {
    let start_block = region.append_block(Block::new(&[]));
    let context = &op_ctx.mlir_context;
    let location = Location::unknown(context);

    // Check there's enough elements in stack
    let flag = check_stack_has_at_least(context, &start_block, 2)?;

    let gas_flag = consume_gas(context, &start_block, gas_cost::XOR)?;

    let condition = start_block
        .append_operation(arith::andi(gas_flag, flag, location))
        .result(0)?
        .into();

    let ok_block = region.append_block(Block::new(&[]));

    start_block.append_operation(cf::cond_br(
        context,
        condition,
        &ok_block,
        &op_ctx.revert_block,
        &[],
        &[],
        location,
    ));

    let lhs = stack_pop(context, &ok_block)?;
    let rhs = stack_pop(context, &ok_block)?;

    let result = ok_block
        .append_operation(arith::xori(lhs, rhs, location))
        .result(0)?
        .into();

    stack_push(context, &ok_block, result)?;

    Ok((start_block, ok_block))
}

fn codegen_shr<'c, 'r>(
    op_ctx: &mut OperationCtx<'c>,
    region: &'r Region<'c>,
) -> Result<(BlockRef<'c, 'r>, BlockRef<'c, 'r>), CodegenError> {
    let start_block = region.append_block(Block::new(&[]));
    let context = &op_ctx.mlir_context;
    let location = Location::unknown(context);
    let uint256 = IntegerType::new(context, 256);

    // Check there's enough elements in stack
    let mut flag = check_stack_has_at_least(context, &start_block, 2)?;

    let gas_flag = consume_gas(context, &start_block, 3)?;

    let condition = start_block
        .append_operation(arith::andi(gas_flag, flag, location))
        .result(0)?
        .into();

    let ok_block = region.append_block(Block::new(&[]));

    start_block.append_operation(cf::cond_br(
        context,
        condition,
        &ok_block,
        &op_ctx.revert_block,
        &[],
        &[],
        location,
    ));

    let shift = stack_pop(context, &ok_block)?;
    let value = stack_pop(context, &ok_block)?;

    let value_255 = ok_block
        .append_operation(arith::constant(
            context,
            IntegerAttribute::new(uint256.into(), 255_i64).into(),
            location,
        ))
        .result(0)?
        .into();

    flag = check_is_greater_than(context, &ok_block, shift, value_255)?;

    let ok_ok_block = region.append_block(Block::new(&[]));
    let altv_block = region.append_block(Block::new(&[]));
    // to unify the blocks after the branching
    let empty_block = region.append_block(Block::new(&[]));

    ok_block.append_operation(cf::cond_br(
        context,
        flag,
        &ok_ok_block,
        &altv_block,
        &[],
        &[],
        location,
    ));

    // if shift is less than 255
    let result = ok_ok_block
        .append_operation(arith::shrui(value, shift, location))
        .result(0)?
        .into();

    stack_push(context, &ok_ok_block, result)?;

    ok_ok_block.append_operation(cf::br(&empty_block, &[], location));

    // if shift is greater than 255
    let result = altv_block
        .append_operation(arith::constant(
            context,
            IntegerAttribute::new(uint256.into(), 0_i64).into(),
            location,
        ))
        .result(0)?
        .into();

    stack_push(context, &altv_block, result)?;

    altv_block.append_operation(cf::br(&empty_block, &[], location));

    Ok((start_block, empty_block))
}

fn codegen_shl<'c, 'r>(
    op_ctx: &mut OperationCtx<'c>,
    region: &'r Region<'c>,
) -> Result<(BlockRef<'c, 'r>, BlockRef<'c, 'r>), CodegenError> {
    let start_block = region.append_block(Block::new(&[]));
    let context = &op_ctx.mlir_context;
    let location = Location::unknown(context);
    let uint256 = IntegerType::new(context, 256);

    // Check there's enough elements in stack
    let mut flag = check_stack_has_at_least(context, &start_block, 2)?;

    let gas_flag = consume_gas(context, &start_block, gas_cost::SHL)?;

    let condition = start_block
        .append_operation(arith::andi(gas_flag, flag, location))
        .result(0)?
        .into();

    let ok_block = region.append_block(Block::new(&[]));

    start_block.append_operation(cf::cond_br(
        context,
        condition,
        &ok_block,
        &op_ctx.revert_block,
        &[],
        &[],
        location,
    ));

    let shift = stack_pop(context, &ok_block)?;
    let value = stack_pop(context, &ok_block)?;

    let value_255 = ok_block
        .append_operation(arith::constant(
            context,
            IntegerAttribute::new(uint256.into(), 255_i64).into(),
            location,
        ))
        .result(0)?
        .into();

    flag = check_is_greater_than(context, &ok_block, shift, value_255)?;

    let ok_ok_block = region.append_block(Block::new(&[]));
    let altv_block = region.append_block(Block::new(&[]));
    // to unify the blocks after the branching
    let empty_block = region.append_block(Block::new(&[]));

    ok_block.append_operation(cf::cond_br(
        context,
        flag,
        &ok_ok_block,
        &altv_block,
        &[],
        &[],
        location,
    ));

    // if shift is less than 255
    let result = ok_ok_block
        .append_operation(arith::shli(value, shift, location))
        .result(0)?
        .into();

    stack_push(context, &ok_ok_block, result)?;

    ok_ok_block.append_operation(cf::br(&empty_block, &[], location));

    // if shift is greater than 255
    let result = altv_block
        .append_operation(arith::constant(
            context,
            IntegerAttribute::new(uint256.into(), 0_i64).into(),
            location,
        ))
        .result(0)?
        .into();

    stack_push(context, &altv_block, result)?;

    altv_block.append_operation(cf::br(&empty_block, &[], location));

    Ok((start_block, empty_block))
}

fn codegen_pop<'c, 'r>(
    op_ctx: &mut OperationCtx<'c>,
    region: &'r Region<'c>,
) -> Result<(BlockRef<'c, 'r>, BlockRef<'c, 'r>), CodegenError> {
    let start_block = region.append_block(Block::new(&[]));
    let context = &op_ctx.mlir_context;
    let location = Location::unknown(context);

<<<<<<< HEAD
    // Check there's enough elements in stack
    let flag = check_stack_has_at_least(context, &start_block, 2)?;
    // Check there's enough gas
    let gas_flag = consume_gas(context, &start_block, 10)?;

    let ok_block = region.append_block(Block::new(&[]));

    let condition = start_block
        .append_operation(arith::andi(gas_flag, flag, location))
        .result(0)?
        .into();
=======
    // Check there's at least 1 element in stack
    let flag = check_stack_has_at_least(context, &start_block, 1)?;

    let gas_flag = consume_gas(context, &start_block, gas_cost::POP)?;

    let condition = start_block
        .append_operation(arith::andi(gas_flag, flag, location))
        .result(0)?
        .into();

    let ok_block = region.append_block(Block::new(&[]));

    start_block.append_operation(cf::cond_br(
        context,
        condition,
        &ok_block,
        &op_ctx.revert_block,
        &[],
        &[],
        location,
    ));

    stack_pop(context, &ok_block)?;

    Ok((start_block, ok_block))
}

fn codegen_sar<'c, 'r>(
    op_ctx: &mut OperationCtx<'c>,
    region: &'r Region<'c>,
) -> Result<(BlockRef<'c, 'r>, BlockRef<'c, 'r>), CodegenError> {
    let start_block = region.append_block(Block::new(&[]));
    let context = &op_ctx.mlir_context;
    let location = Location::unknown(context);

    // Check there's enough elements in stack
    let flag = check_stack_has_at_least(context, &start_block, 2)?;
    // Check there's enough gas
    let gas_flag = consume_gas(context, &start_block, gas_cost::SAR)?;

    let condition = start_block
        .append_operation(arith::andi(gas_flag, flag, location))
        .result(0)?
        .into();

    let ok_block = region.append_block(Block::new(&[]));

    start_block.append_operation(cf::cond_br(
        context,
        condition,
        &ok_block,
        &op_ctx.revert_block,
        &[],
        &[],
        location,
    ));

    let shift = stack_pop(context, &ok_block)?;
    let value = stack_pop(context, &ok_block)?;

    // max_shift = 255
    let max_shift = ok_block
        .append_operation(arith::constant(
            context,
            integer_constant_from_i64(context, 255).into(),
            location,
        ))
        .result(0)?
        .into();

    // if shift > 255  then after applying the `shrsi` operation the result will be poisoned
    // to avoid the poisoning we set shift = min(shift, 255)
    let shift = ok_block
        .append_operation(arith::minui(shift, max_shift, location))
        .result(0)?
        .into();

    let result = ok_block
        .append_operation(arith::shrsi(value, shift, location))
        .result(0)?
        .into();

    stack_push(context, &ok_block, result)?;

    Ok((start_block, ok_block))
}

fn codegen_byte<'c, 'r>(
    op_ctx: &mut OperationCtx<'c>,
    region: &'r Region<'c>,
) -> Result<(BlockRef<'c, 'r>, BlockRef<'c, 'r>), CodegenError> {
    let start_block = region.append_block(Block::new(&[]));
    let context = &op_ctx.mlir_context;
    let location = Location::unknown(context);

    // Check there's enough elements in stack
    let flag = check_stack_has_at_least(context, &start_block, 2)?;
    // Check there's enough gas
    let gas_flag = consume_gas(context, &start_block, gas_cost::BYTE)?;

    let condition = start_block
        .append_operation(arith::andi(gas_flag, flag, location))
        .result(0)?
        .into();

    let ok_block = region.append_block(Block::new(&[]));

    // in out_of_bounds_block a 0 is pushed to the stack
    let out_of_bounds_block = region.append_block(Block::new(&[]));

    // in offset_ok_block the byte operation is performed
    let offset_ok_block = region.append_block(Block::new(&[]));

    let end_block = region.append_block(Block::new(&[]));

    start_block.append_operation(cf::cond_br(
        context,
        condition,
        &ok_block,
        &op_ctx.revert_block,
        &[],
        &[],
        location,
    ));

    let offset = stack_pop(context, &ok_block)?;
    let value = stack_pop(context, &ok_block)?;

    const BITS_PER_BYTE: u8 = 8;
    const MAX_SHIFT: u8 = 31;

    let constant_bits_per_byte = constant_value_from_i64(context, &ok_block, BITS_PER_BYTE as i64)?;
    let constant_max_shift_in_bits =
        constant_value_from_i64(context, &ok_block, (MAX_SHIFT * BITS_PER_BYTE) as i64)?;

    let offset_in_bits = ok_block
        .append_operation(arith::muli(offset, constant_bits_per_byte, location))
        .result(0)?
        .into();

    // compare  offset > max_shift?
    let is_offset_out_of_bounds = ok_block
        .append_operation(arith::cmpi(
            context,
            arith::CmpiPredicate::Ugt,
            offset_in_bits,
            constant_max_shift_in_bits,
            location,
        ))
        .result(0)?
        .into();

    // if offset > max_shift => branch to out_of_bounds_block
    // else => branch to offset_ok_block
    ok_block.append_operation(cf::cond_br(
        context,
        is_offset_out_of_bounds,
        &out_of_bounds_block,
        &offset_ok_block,
        &[],
        &[],
        location,
    ));

    let zero_constant_value = constant_value_from_i64(context, &out_of_bounds_block, 0_i64)?;

    // push zero to the stack
    stack_push(context, &out_of_bounds_block, zero_constant_value)?;

    out_of_bounds_block.append_operation(cf::br(&end_block, &[], location));

    // the idea is to use a right shift to place the byte in the right-most side
    // and then apply a bitwise AND with a 0xFF mask
    //
    // for example, if we want to extract the 0xFF byte in the following value
    // (for simplicity the value has fewer bytes than it has in reality)
    //
    // value = 0xAABBCCDDFFAABBCC
    //                   ^^
    //              desired byte
    //
    // we can shift the value to the right
    //
    // value = 0xAABBCCDDFFAABBCC -> 0x000000AABBCCDDFF
    //                   ^^                          ^^
    // and then apply the bitwise AND it to the right to remove the right-side bytes
    //
    //  value = 0x000000AABBCCDDFF
    //          AND
    //  mask  = 0x00000000000000FF
    //------------------------------
    // result = 0x00000000000000FF

    // compute how many bits the value has to be shifted
    // shift_right_in_bits = max_shift - offset
    let shift_right_in_bits = offset_ok_block
        .append_operation(arith::subi(
            constant_max_shift_in_bits,
            offset_in_bits,
            location,
        ))
        .result(0)?
        .into();

    // shift the value to the right
    let shifted_right_value = offset_ok_block
        .append_operation(arith::shrui(value, shift_right_in_bits, location))
        .result(0)?
        .into();

    let mask = offset_ok_block
        .append_operation(arith::constant(
            context,
            integer_constant_from_i64(context, 0xff).into(),
            location,
        ))
        .result(0)?
        .into();

    // compute (value AND mask)
    let result = offset_ok_block
        .append_operation(arith::andi(shifted_right_value, mask, location))
        .result(0)?
        .into();

    stack_push(context, &offset_ok_block, result)?;

    offset_ok_block.append_operation(cf::br(&end_block, &[], location));

    Ok((start_block, end_block))
}

fn codegen_jumpdest<'c>(
    op_ctx: &mut OperationCtx<'c>,
    region: &'c Region<'c>,
    pc: usize,
) -> Result<(BlockRef<'c, 'c>, BlockRef<'c, 'c>), CodegenError> {
    let landing_block = region.append_block(Block::new(&[]));
    let context = &op_ctx.mlir_context;
    let location = Location::unknown(context);

    // Check there's enough gas to compute the operation
    let gas_flag = consume_gas(context, &landing_block, gas_cost::JUMPDEST)?;

    let ok_block = region.append_block(Block::new(&[]));

    landing_block.append_operation(cf::cond_br(
        context,
        gas_flag,
        &ok_block,
        &op_ctx.revert_block,
        &[],
        &[],
        location,
    ));

    // Register jumpdest block in context
    op_ctx.register_jump_destination(pc, landing_block);

    Ok((landing_block, ok_block))
}

fn codegen_jumpi<'c, 'r: 'c>(
    op_ctx: &mut OperationCtx<'c>,
    region: &'r Region<'c>,
) -> Result<(BlockRef<'c, 'r>, BlockRef<'c, 'r>), CodegenError> {
    let start_block = region.append_block(Block::new(&[]));
    let context = &op_ctx.mlir_context;
    let location = Location::unknown(context);

    // Check there's enough elements in stack
    let flag = check_stack_has_at_least(context, &start_block, 2)?;

    let ok_block = region.append_block(Block::new(&[]));

    start_block.append_operation(cf::cond_br(
        context,
        flag,
        &ok_block,
        &op_ctx.revert_block,
        &[],
        &[],
        location,
    ));

    let pc = stack_pop(context, &ok_block)?;
    let condition = stack_pop(context, &ok_block)?;

    let false_block = region.append_block(Block::new(&[]));

    let zero = ok_block
        .append_operation(arith::constant(
            context,
            integer_constant_from_i64(context, 0i64).into(),
            location,
        ))
        .result(0)?
        .into();

    // compare  condition > 0  to convert condition from u256 to 1-bit signless integer
    // TODO: change this maybe using arith::trunci
    let condition = ok_block
        .append_operation(arith::cmpi(
            context,
            arith::CmpiPredicate::Ne,
            condition,
            zero,
            location,
        ))
        .result(0)?;

    ok_block.append_operation(cf::cond_br(
        context,
        condition.into(),
        &op_ctx.jumptable_block,
        &false_block,
        &[pc],
        &[],
        location,
    ));

    Ok((start_block, false_block))
}

fn codegen_jump<'c, 'r: 'c>(
    op_ctx: &mut OperationCtx<'c>,
    region: &'r Region<'c>,
) -> Result<(BlockRef<'c, 'r>, BlockRef<'c, 'r>), CodegenError> {
    // it reverts if Counter offset is not a JUMPDEST.
    // The error is generated even if the JUMP would not have been done

    let start_block = region.append_block(Block::new(&[]));
    let context = &op_ctx.mlir_context;
    let location = Location::unknown(context);

    // Check there's enough elements in stack
    let flag = check_stack_has_at_least(context, &start_block, 1)?;
    // Check there's enough gas
    let gas_flag = consume_gas(context, &start_block, gas_cost::JUMP)?;

    let ok_block = region.append_block(Block::new(&[]));

    let condition = start_block
        .append_operation(arith::andi(gas_flag, flag, location))
        .result(0)?
        .into();

    start_block.append_operation(cf::cond_br(
        context,
        condition,
        &ok_block,
        &op_ctx.revert_block,
        &[],
        &[],
        location,
    ));

    let pc = stack_pop(context, &ok_block)?;

    // appends operation to ok_block to jump to the `jump table block``
    // in the jump table block the pc is checked and if its ok
    // then it jumps to the block associated with that pc
    op_ctx.add_jump_op(ok_block, pc, location);

    // TODO: we are creating an empty block that won't ever be reached
    // probably there's a better way to do this
    let empty_block = region.append_block(Block::new(&[]));
    Ok((start_block, empty_block))
}

fn codegen_pc<'c>(
    op_ctx: &mut OperationCtx<'c>,
    region: &'c Region<'c>,
    pc: usize,
) -> Result<(BlockRef<'c, 'c>, BlockRef<'c, 'c>), CodegenError> {
    let start_block = region.append_block(Block::new(&[]));
    let context = &op_ctx.mlir_context;
    let location = Location::unknown(context);

    let stack_size_flag = check_stack_has_space_for(context, &start_block, 1)?;
    let gas_flag = consume_gas(context, &start_block, gas_cost::PC)?;

    let ok_flag = start_block
        .append_operation(arith::andi(stack_size_flag, gas_flag, location))
        .result(0)?
        .into();

    let ok_block = region.append_block(Block::new(&[]));

    start_block.append_operation(cf::cond_br(
        context,
        ok_flag,
        &ok_block,
        &op_ctx.revert_block,
        &[],
        &[],
        location,
    ));

    let pc_value = ok_block
        .append_operation(arith::constant(
            context,
            integer_constant_from_i64(context, pc as i64).into(),
            location,
        ))
        .result(0)?
        .into();

    stack_push(context, &ok_block, pc_value)?;

    Ok((start_block, ok_block))
}

fn codegen_return<'c>(
    op_ctx: &mut OperationCtx<'c>,
    region: &'c Region<'c>,
) -> Result<(BlockRef<'c, 'c>, BlockRef<'c, 'c>), CodegenError> {
    // TODO: compute gas cost for memory expansion
    let context = op_ctx.mlir_context;
    let location = Location::unknown(context);

    let uint32 = IntegerType::new(context, 32);

    let start_block = region.append_block(Block::new(&[]));
    let ok_block = region.append_block(Block::new(&[]));

    let flag = check_stack_has_at_least(context, &start_block, 2)?;
>>>>>>> 1be0178e

    start_block.append_operation(cf::cond_br(
        context,
        condition,
        &ok_block,
        &op_ctx.revert_block,
        &[],
        &[],
        location,
    ));

    let offset_u256 = stack_pop(context, &ok_block)?;
    let size_u256 = stack_pop(context, &ok_block)?;

    // NOTE: for simplicity, we're truncating both offset and size to 32 bits here.
    // If any of them were bigger than a u32, we would have ran out of gas before here.
    let offset = ok_block
        .append_operation(arith::trunci(offset_u256, uint32.into(), location))
        .result(0)
        .unwrap()
        .into();

    let size = ok_block
        .append_operation(arith::trunci(size_u256, uint32.into(), location))
        .result(0)
        .unwrap()
        .into();

    let required_size = ok_block
        .append_operation(arith::addi(offset, size, location))
        .result(0)?
        .into();

    extend_memory(op_ctx, &ok_block, required_size)?;

    op_ctx.write_result_syscall(&ok_block, offset, size, location);

    Ok((start_block, ok_block))
}

fn codegen_stop<'c, 'r>(
    op_ctx: &mut OperationCtx<'c>,
    region: &'r Region<'c>,
) -> Result<(BlockRef<'c, 'r>, BlockRef<'c, 'r>), CodegenError> {
    let start_block = region.append_block(Block::new(&[]));
    let context = &op_ctx.mlir_context;
    let location = Location::unknown(context);

    let zero = start_block
        .append_operation(arith::constant(
            context,
            integer_constant_from_i8(context, 0).into(),
            location,
        ))
        .result(0)?
        .into();

<<<<<<< HEAD
    // compare  condition != 0  to convert condition from u256 to 1-bit signless integer
    let condition = ok_block
        .append_operation(arith::cmpi(
            context,
            arith::CmpiPredicate::Ne,
            condition,
            zero,
=======
    start_block.append_operation(func::r#return(&[zero], location));
    let empty_block = region.append_block(Block::new(&[]));

    Ok((start_block, empty_block))
}

fn codegen_signextend<'c, 'r>(
    op_ctx: &mut OperationCtx<'c>,
    region: &'r Region<'c>,
) -> Result<(BlockRef<'c, 'r>, BlockRef<'c, 'r>), CodegenError> {
    let start_block = region.append_block(Block::new(&[]));
    let context = &op_ctx.mlir_context;
    let location = Location::unknown(context);

    // Check there's enough elements in stack
    let stack_size_flag = check_stack_has_at_least(context, &start_block, 2)?;
    let gas_flag = consume_gas(context, &start_block, gas_cost::SIGNEXTEND)?;

    // Check there's enough gas to perform the operation
    let ok_flag = start_block
        .append_operation(arith::andi(stack_size_flag, gas_flag, location))
        .result(0)?
        .into();

    let ok_block = region.append_block(Block::new(&[]));

    start_block.append_operation(cf::cond_br(
        context,
        ok_flag,
        &ok_block,
        &op_ctx.revert_block,
        &[],
        &[],
        location,
    ));

    let byte_size = stack_pop(context, &ok_block)?;
    let value_to_extend = stack_pop(context, &ok_block)?;

    // Constant definition
    let max_byte_size = constant_value_from_i64(context, &ok_block, 31)?;
    let bits_per_byte = constant_value_from_i64(context, &ok_block, 8)?;
    let sign_bit_position_on_byte = constant_value_from_i64(context, &ok_block, 7)?;
    let max_bits = constant_value_from_i64(context, &ok_block, 255)?;

    // byte_size = min(max_byte_size, byte_size)
    let byte_size = ok_block
        .append_operation(arith::minui(byte_size, max_byte_size, location))
        .result(0)?
        .into();

    // bits_to_shift = max_bits - byte_size * bits_per_byte + sign_bit_position_on_byte
    let byte_number_in_bits = ok_block
        .append_operation(arith::muli(byte_size, bits_per_byte, location))
        .result(0)?
        .into();

    let value_size_in_bits = ok_block
        .append_operation(arith::addi(
            byte_number_in_bits,
            sign_bit_position_on_byte,
>>>>>>> 1be0178e
            location,
        ))
        .result(0)?
        .into();

    let bits_to_shift = ok_block
        .append_operation(arith::subi(max_bits, value_size_in_bits, location))
        .result(0)?
        .into();

    // value_to_extend << bits_to_shift
    let left_shifted_value = ok_block
        .append_operation(ods::llvm::shl(context, value_to_extend, bits_to_shift, location).into())
        .result(0)?
        .into();

    // value_to_extend >> bits_to_shift  (sign extended)
    let result = ok_block
        .append_operation(
            ods::llvm::ashr(context, left_shifted_value, bits_to_shift, location).into(),
        )
        .result(0)?
        .into();

    stack_push(context, &ok_block, result)?;

    Ok((start_block, ok_block))
}

fn codegen_gas<'c, 'r>(
    op_ctx: &mut OperationCtx<'c>,
    region: &'r Region<'c>,
) -> Result<(BlockRef<'c, 'r>, BlockRef<'c, 'r>), CodegenError> {
    let start_block = region.append_block(Block::new(&[]));
    let context = &op_ctx.mlir_context;
    let location = Location::unknown(context);

    // Check there's at least space for one element in the stack
    let stack_size_flag = check_stack_has_space_for(context, &start_block, 1)?;

    // Check there's enough gas to compute the operation
    let gas_flag = consume_gas(context, &start_block, gas_cost::GAS)?;

    let ok_flag = start_block
        .append_operation(arith::andi(stack_size_flag, gas_flag, location))
        .result(0)?
        .into();

    let ok_block = region.append_block(Block::new(&[]));

    start_block.append_operation(cf::cond_br(
        context,
        ok_flag,
        &ok_block,
        &op_ctx.revert_block,
        &[],
        &[],
        location,
    ));

    let gas = get_remaining_gas(context, &ok_block)?;

    stack_push(context, &ok_block, gas)?;

    Ok((start_block, ok_block))
}

fn codegen_slt<'c, 'r>(
    op_ctx: &mut OperationCtx<'c>,
    region: &'r Region<'c>,
) -> Result<(BlockRef<'c, 'r>, BlockRef<'c, 'r>), CodegenError> {
    let start_block = region.append_block(Block::new(&[]));
    let context = &op_ctx.mlir_context;
    let location = Location::unknown(context);

    // Check there's enough elements in stack
    let stack_size_flag = check_stack_has_at_least(context, &start_block, 2)?;

    // Check there's enough gas to compute the operation
    let gas_flag = consume_gas(context, &start_block, gas_cost::SLT)?;

    let ok_flag = start_block
        .append_operation(arith::andi(stack_size_flag, gas_flag, location))
        .result(0)?
        .into();

    let ok_block = region.append_block(Block::new(&[]));

    start_block.append_operation(cf::cond_br(
        context,
        ok_flag,
        &ok_block,
        &op_ctx.revert_block,
        &[],
        &[],
        location,
    ));

    let lhs = stack_pop(context, &ok_block)?;
    let rhs = stack_pop(context, &ok_block)?;

    let result = ok_block
        .append_operation(arith::cmpi(
            context,
            arith::CmpiPredicate::Slt,
            lhs,
            rhs,
            location,
        ))
        .result(0)?
        .into();

    stack_push(context, &ok_block, result)?;

    Ok((start_block, ok_block))
}

fn codegen_mstore<'c, 'r>(
    op_ctx: &mut OperationCtx<'c>,
    region: &'r Region<'c>,
) -> Result<(BlockRef<'c, 'r>, BlockRef<'c, 'r>), CodegenError> {
    let start_block = region.append_block(Block::new(&[]));
    let context = &op_ctx.mlir_context;
    let location = Location::unknown(context);
    let uint32 = IntegerType::new(context, 32);
    let uint8 = IntegerType::new(context, 8);
    let ptr_type = pointer(context, 0);

    // Check there's enough elements in stack
    let flag = check_stack_has_at_least(context, &start_block, 2)?;
    // Check there's enough gas
    let gas_flag = consume_gas(context, &start_block, gas_cost::MSTORE)?;

    let condition = start_block
        .append_operation(arith::andi(gas_flag, flag, location))
        .result(0)?
        .into();

    let ok_block = region.append_block(Block::new(&[]));

    start_block.append_operation(cf::cond_br(
        context,
        condition,
        &ok_block,
        &op_ctx.revert_block,
        &[],
        &[],
        location,
    ));

    let offset = stack_pop(context, &ok_block)?;
    let value = stack_pop(context, &ok_block)?;

    // truncate offset to 32 bits
    let offset = ok_block
        .append_operation(arith::trunci(offset, uint32.into(), location))
        .result(0)
        .unwrap()
        .into();

    let value_width_in_bytes = 32;
    // value_size = 32
    let value_size = ok_block
        .append_operation(arith::constant(
            context,
            IntegerAttribute::new(uint32.into(), value_width_in_bytes).into(),
            location,
        ))
        .result(0)?
        .into();

    // required_size = offset + value_size
    let required_size = ok_block
        .append_operation(arith::addi(offset, value_size, location))
        .result(0)?
        .into();

    // maybe we could check if there is already enough memory before extending it
    let memory_ptr = extend_memory(op_ctx, &ok_block, required_size)?;

    // memory_destination = memory_ptr + offset
    let memory_destination = ok_block
        .append_operation(llvm::get_element_ptr_dynamic(
            context,
            memory_ptr,
            &[offset],
            uint8.into(),
            ptr_type,
            location,
        ))
        .result(0)?
        .into();

    let uint256 = IntegerType::new(context, 256);

    // check system endianness before storing the value
    let value = if cfg!(target_endian = "little") {
        // if the system is little endian, we convert the value to big endian
        ok_block
            .append_operation(llvm::intr_bswap(value, uint256.into(), location))
            .result(0)?
            .into()
    } else {
        // if the system is big endian, there is no need to convert the value
        value
    };

    // store the value in the memory
    ok_block.append_operation(llvm::store(
        context,
        value,
        memory_destination,
        location,
        LoadStoreOptions::new()
            .align(IntegerAttribute::new(IntegerType::new(context, 64).into(), 1).into()),
    ));

    Ok((start_block, ok_block))
}

fn codegen_mstore8<'c, 'r>(
    op_ctx: &mut OperationCtx<'c>,
    region: &'r Region<'c>,
) -> Result<(BlockRef<'c, 'r>, BlockRef<'c, 'r>), CodegenError> {
    let start_block = region.append_block(Block::new(&[]));
    let context = &op_ctx.mlir_context;
    let location = Location::unknown(context);
    let uint32 = IntegerType::new(context, 32);
    let uint8 = IntegerType::new(context, 8);
    let ptr_type = pointer(context, 0);

    // Check there's enough elements in stack
    let flag = check_stack_has_at_least(context, &start_block, 2)?;
    // Check there's enough gas
    let gas_flag = consume_gas(context, &start_block, gas_cost::MSTORE8)?;

    let condition = start_block
        .append_operation(arith::andi(gas_flag, flag, location))
        .result(0)?
        .into();

    let ok_block = region.append_block(Block::new(&[]));

    start_block.append_operation(cf::cond_br(
        context,
        condition,
        &ok_block,
        &op_ctx.revert_block,
        &[],
        &[],
        location,
    ));

    let offset = stack_pop(context, &ok_block)?;
    let value = stack_pop(context, &ok_block)?;

    // truncate value to the least significative byte of the 32-byte value
    let value = ok_block
        .append_operation(arith::trunci(
            value,
            r#IntegerType::new(context, 8).into(),
            location,
        ))
        .result(0)?
        .into();

    // truncate offset to 32 bits
    let offset = ok_block
        .append_operation(arith::trunci(offset, uint32.into(), location))
        .result(0)
        .unwrap()
        .into();

    let value_width_in_bytes = 1;
    // value_size = 1
    let value_size = ok_block
        .append_operation(arith::constant(
            context,
            IntegerAttribute::new(uint32.into(), value_width_in_bytes).into(),
            location,
        ))
        .result(0)?
        .into();

    // required_size = offset + size
    let required_size = ok_block
        .append_operation(arith::addi(offset, value_size, location))
        .result(0)?
        .into();

    // maybe we could check if there is already enough memory before extending it
    let memory_ptr = extend_memory(op_ctx, &ok_block, required_size)?;

    // memory_destination = memory_ptr + offset
    let memory_destination = ok_block
        .append_operation(llvm::get_element_ptr_dynamic(
            context,
            memory_ptr,
            &[offset],
            uint8.into(),
            ptr_type,
            location,
        ))
        .result(0)?
        .into();

    ok_block.append_operation(llvm::store(
        context,
        value,
        memory_destination,
        location,
        LoadStoreOptions::new()
            .align(IntegerAttribute::new(IntegerType::new(context, 64).into(), 1).into()),
    ));

    Ok((start_block, ok_block))
}<|MERGE_RESOLUTION|>--- conflicted
+++ resolved
@@ -1386,19 +1386,6 @@
     let context = &op_ctx.mlir_context;
     let location = Location::unknown(context);
 
-<<<<<<< HEAD
-    // Check there's enough elements in stack
-    let flag = check_stack_has_at_least(context, &start_block, 2)?;
-    // Check there's enough gas
-    let gas_flag = consume_gas(context, &start_block, 10)?;
-
-    let ok_block = region.append_block(Block::new(&[]));
-
-    let condition = start_block
-        .append_operation(arith::andi(gas_flag, flag, location))
-        .result(0)?
-        .into();
-=======
     // Check there's at least 1 element in stack
     let flag = check_stack_has_at_least(context, &start_block, 1)?;
 
@@ -1671,12 +1658,19 @@
 
     // Check there's enough elements in stack
     let flag = check_stack_has_at_least(context, &start_block, 2)?;
-
-    let ok_block = region.append_block(Block::new(&[]));
-
-    start_block.append_operation(cf::cond_br(
-        context,
-        flag,
+    // Check there's enough gas
+    let gas_flag = consume_gas(context, &start_block, 10)?;
+
+    let ok_block = region.append_block(Block::new(&[]));
+
+    let condition = start_block
+        .append_operation(arith::andi(gas_flag, flag, location))
+        .result(0)?
+        .into();
+
+    start_block.append_operation(cf::cond_br(
+        context,
+        condition,
         &ok_block,
         &op_ctx.revert_block,
         &[],
@@ -1698,8 +1692,7 @@
         .result(0)?
         .into();
 
-    // compare  condition > 0  to convert condition from u256 to 1-bit signless integer
-    // TODO: change this maybe using arith::trunci
+    // compare  condition != 0  to convert condition from u256 to 1-bit signless integer
     let condition = ok_block
         .append_operation(arith::cmpi(
             context,
@@ -1826,11 +1819,10 @@
     let ok_block = region.append_block(Block::new(&[]));
 
     let flag = check_stack_has_at_least(context, &start_block, 2)?;
->>>>>>> 1be0178e
-
-    start_block.append_operation(cf::cond_br(
-        context,
-        condition,
+
+    start_block.append_operation(cf::cond_br(
+        context,
+        flag,
         &ok_block,
         &op_ctx.revert_block,
         &[],
@@ -1884,15 +1876,6 @@
         .result(0)?
         .into();
 
-<<<<<<< HEAD
-    // compare  condition != 0  to convert condition from u256 to 1-bit signless integer
-    let condition = ok_block
-        .append_operation(arith::cmpi(
-            context,
-            arith::CmpiPredicate::Ne,
-            condition,
-            zero,
-=======
     start_block.append_operation(func::r#return(&[zero], location));
     let empty_block = region.append_block(Block::new(&[]));
 
@@ -1954,7 +1937,6 @@
         .append_operation(arith::addi(
             byte_number_in_bits,
             sign_bit_position_on_byte,
->>>>>>> 1be0178e
             location,
         ))
         .result(0)?
