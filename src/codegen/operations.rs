--- conflicted
+++ resolved
@@ -1,20 +1,3 @@
-use melior::{
-    dialect::{
-<<<<<<< HEAD
-        arith, cf,
-=======
-        arith::{self, CmpiPredicate},
-        cf,
->>>>>>> b59056e9
-        llvm::{self, r#type::pointer, LoadStoreOptions},
-        ods,
-    },
-    ir::{
-        attribute::IntegerAttribute, r#type::IntegerType, Attribute, Block, BlockRef, Location,
-        Region,
-    },
-};
-
 use super::context::OperationCtx;
 use crate::{
     constants::{gas_cost, MEMORY_PTR_GLOBAL, MEMORY_SIZE_GLOBAL},
@@ -22,18 +5,24 @@
     program::Operation,
     syscall::ExitStatusCode,
     utils::{
-<<<<<<< HEAD
-        allocate_and_store_value, check_if_zero, check_is_greater_than, check_stack_has_at_least,
-        check_stack_has_space_for, constant_value_from_i64, consume_gas, extend_memory,
-        get_nth_from_stack, get_remaining_gas, integer_constant_from_i64,
+        allocate_and_store_value, check_if_zero, check_stack_has_at_least,
+        check_stack_has_space_for, compare_values, constant_value_from_i64, consume_gas,
+        extend_memory, get_nth_from_stack, get_remaining_gas, integer_constant_from_i64,
         llvm_mlir::{self},
         return_empty_result, return_result_from_stack, stack_pop, stack_push, swap_stack_elements,
-=======
-        check_if_zero, check_stack_has_at_least, check_stack_has_space_for, compare_values,
-        constant_value_from_i64, consume_gas, extend_memory, get_nth_from_stack, get_remaining_gas,
-        integer_constant_from_i64, llvm_mlir, return_empty_result, return_result_from_stack,
-        stack_pop, stack_push, swap_stack_elements,
->>>>>>> b59056e9
+    },
+};
+use melior::{
+    dialect::{
+        arith,
+        arith::CmpiPredicate,
+        cf,
+        llvm::{self, r#type::pointer, LoadStoreOptions},
+        ods,
+    },
+    ir::{
+        attribute::IntegerAttribute, r#type::IntegerType, Attribute, Block, BlockRef, Location,
+        Region,
     },
 };
 use num_bigint::BigUint;
@@ -89,11 +78,8 @@
         Operation::Revert => codegen_revert(op_ctx, region),
         Operation::Mstore => codegen_mstore(op_ctx, region),
         Operation::Mstore8 => codegen_mstore8(op_ctx, region),
-<<<<<<< HEAD
         Operation::Log(x) => codegen_log(op_ctx, region, x),
-=======
         Operation::CallDataSize => codegen_calldatasize(op_ctx, region),
->>>>>>> b59056e9
     }
 }
 
@@ -2598,18 +2584,6 @@
             .align(IntegerAttribute::new(IntegerType::new(context, 64).into(), 1).into()),
     ));
 
-<<<<<<< HEAD
-    Ok((start_block, ok_block))
-}
-
-fn codegen_log<'c, 'r>(
-    op_ctx: &mut OperationCtx<'c>,
-    region: &'r Region<'c>,
-    nth: u8,
-) -> Result<(BlockRef<'c, 'r>, BlockRef<'c, 'r>), CodegenError> {
-    debug_assert!(nth <= 4);
-    // TODO: check if the current execution context is from a STATICCALL (since Byzantium fork).
-=======
     Ok((start_block, memory_access_block))
 }
 
@@ -2617,64 +2591,27 @@
     op_ctx: &mut OperationCtx<'c>,
     region: &'r Region<'c>,
 ) -> Result<(BlockRef<'c, 'r>, BlockRef<'c, 'r>), CodegenError> {
->>>>>>> b59056e9
     let start_block = region.append_block(Block::new(&[]));
     let context = &op_ctx.mlir_context;
     let location = Location::unknown(context);
     let uint32 = IntegerType::new(context, 32);
-<<<<<<< HEAD
-
-    let required_elements = 2 + nth;
-    // Check there's enough elements in stack
-    let flag = check_stack_has_at_least(context, &start_block, required_elements.into())?;
-    // Check there's enough gas
-    // TODO: add dynamic gas computation
-    let gas_flag = consume_gas(context, &start_block, gas_cost::LOG0)?;
-
-    let condition = start_block
-        .append_operation(arith::andi(gas_flag, flag, location))
-        .result(0)?
-        .into();
-=======
     let uint8 = IntegerType::new(context, 8);
     let ptr_type = pointer(context, 0);
 
     let flag = check_stack_has_at_least(context, &start_block, 3)?;
->>>>>>> b59056e9
-
-    let ok_block = region.append_block(Block::new(&[]));
-
-    start_block.append_operation(cf::cond_br(
-        context,
-<<<<<<< HEAD
-        condition,
-=======
+
+    let ok_block = region.append_block(Block::new(&[]));
+
+    start_block.append_operation(cf::cond_br(
+        context,
         flag,
->>>>>>> b59056e9
-        &ok_block,
-        &op_ctx.revert_block,
-        &[],
-        &[],
-        location,
-    ));
-
-<<<<<<< HEAD
-    let offset_u256 = stack_pop(context, &ok_block)?;
-    let size_u256 = stack_pop(context, &ok_block)?;
-
-    let offset = ok_block
-        .append_operation(arith::trunci(offset_u256, uint32.into(), location))
-        .result(0)?
-        .into();
-    let size = ok_block
-        .append_operation(arith::trunci(size_u256, uint32.into(), location))
-        .result(0)?
-        .into();
-
-    // add memory expansion and memory expansion cost
-    // required_size = offset + value_size
-    let required_size = ok_block
-=======
+        &ok_block,
+        &op_ctx.revert_block,
+        &[],
+        &[],
+        location,
+    ));
+
     // where to copy
     let dest_offset = stack_pop(context, &ok_block)?;
     // where to copy from
@@ -2699,13 +2636,153 @@
 
     // required_size = offset + size
     let src_required_size = ok_block
->>>>>>> b59056e9
         .append_operation(arith::addi(offset, size, location))
         .result(0)?
         .into();
 
-<<<<<<< HEAD
-    extend_memory(op_ctx, &ok_block, required_size)?;
+    // dest_required_size = dest_offset + size
+    let dest_required_size = ok_block
+        .append_operation(arith::addi(dest_offset, size, location))
+        .result(0)?
+        .into();
+
+    let required_size = ok_block
+        .append_operation(arith::maxui(
+            src_required_size,
+            dest_required_size,
+            location,
+        ))
+        .result(0)?
+        .into();
+
+    let memory_access_block = region.append_block(Block::new(&[]));
+
+    extend_memory(
+        op_ctx,
+        &ok_block,
+        &memory_access_block,
+        region,
+        required_size,
+        gas_cost::MCOPY,
+    )?;
+
+    // Memory access
+    let memory_ptr_ptr = memory_access_block
+        .append_operation(llvm_mlir::addressof(
+            context,
+            MEMORY_PTR_GLOBAL,
+            ptr_type,
+            location,
+        ))
+        .result(0)?;
+
+    let memory_ptr = memory_access_block
+        .append_operation(llvm::load(
+            context,
+            memory_ptr_ptr.into(),
+            ptr_type,
+            location,
+            LoadStoreOptions::default(),
+        ))
+        .result(0)?
+        .into();
+
+    let source = memory_access_block
+        .append_operation(llvm::get_element_ptr_dynamic(
+            context,
+            memory_ptr,
+            &[offset],
+            uint8.into(),
+            ptr_type,
+            location,
+        ))
+        .result(0)?
+        .into();
+
+    // memory_destination = memory_ptr + dest_offset
+    let destination = memory_access_block
+        .append_operation(llvm::get_element_ptr_dynamic(
+            context,
+            memory_ptr,
+            &[dest_offset],
+            uint8.into(),
+            ptr_type,
+            location,
+        ))
+        .result(0)?
+        .into();
+
+    memory_access_block.append_operation(
+        ods::llvm::intr_memmove(
+            context,
+            destination,
+            source,
+            size,
+            IntegerAttribute::new(IntegerType::new(context, 1).into(), 0),
+            location,
+        )
+        .into(),
+    );
+
+    Ok((start_block, memory_access_block))
+}
+
+fn codegen_log<'c, 'r>(
+    op_ctx: &mut OperationCtx<'c>,
+    region: &'r Region<'c>,
+    nth: u8,
+) -> Result<(BlockRef<'c, 'r>, BlockRef<'c, 'r>), CodegenError> {
+    debug_assert!(nth <= 4);
+    // TODO: check if the current execution context is from a STATICCALL (since Byzantium fork).
+    let start_block = region.append_block(Block::new(&[]));
+    let context = &op_ctx.mlir_context;
+    let location = Location::unknown(context);
+    let uint32 = IntegerType::new(context, 32);
+
+    let required_elements = 2 + nth;
+    // Check there's enough elements in stack
+    let flag = check_stack_has_at_least(context, &start_block, required_elements.into())?;
+    // Check there's enough gas
+    // TODO: add dynamic gas computation
+    let gas_flag = consume_gas(context, &start_block, gas_cost::LOG0)?;
+
+    let condition = start_block
+        .append_operation(arith::andi(gas_flag, flag, location))
+        .result(0)?
+        .into();
+
+    let ok_block = region.append_block(Block::new(&[]));
+
+    start_block.append_operation(cf::cond_br(
+        context,
+        condition,
+        &ok_block,
+        &op_ctx.revert_block,
+        &[],
+        &[],
+        location,
+    ));
+
+    let offset_u256 = stack_pop(context, &ok_block)?;
+    let size_u256 = stack_pop(context, &ok_block)?;
+
+    let offset = ok_block
+        .append_operation(arith::trunci(offset_u256, uint32.into(), location))
+        .result(0)?
+        .into();
+    let size = ok_block
+        .append_operation(arith::trunci(size_u256, uint32.into(), location))
+        .result(0)?
+        .into();
+
+    // add memory expansion and memory expansion cost
+    // required_size = offset + value_size
+    /*let required_size = ok_block
+        .append_operation(arith::addi(offset, size, location))
+        .result(0)?
+        .into();
+    */
+    //extend_memory(op_ctx, &ok_block, required_size)?;
 
     match nth {
         0 => {
@@ -2753,91 +2830,4 @@
     }
 
     Ok((start_block, ok_block))
-=======
-    // dest_required_size = dest_offset + size
-    let dest_required_size = ok_block
-        .append_operation(arith::addi(dest_offset, size, location))
-        .result(0)?
-        .into();
-
-    let required_size = ok_block
-        .append_operation(arith::maxui(
-            src_required_size,
-            dest_required_size,
-            location,
-        ))
-        .result(0)?
-        .into();
-
-    let memory_access_block = region.append_block(Block::new(&[]));
-
-    extend_memory(
-        op_ctx,
-        &ok_block,
-        &memory_access_block,
-        region,
-        required_size,
-        gas_cost::MCOPY,
-    )?;
-
-    // Memory access
-    let memory_ptr_ptr = memory_access_block
-        .append_operation(llvm_mlir::addressof(
-            context,
-            MEMORY_PTR_GLOBAL,
-            ptr_type,
-            location,
-        ))
-        .result(0)?;
-
-    let memory_ptr = memory_access_block
-        .append_operation(llvm::load(
-            context,
-            memory_ptr_ptr.into(),
-            ptr_type,
-            location,
-            LoadStoreOptions::default(),
-        ))
-        .result(0)?
-        .into();
-
-    let source = memory_access_block
-        .append_operation(llvm::get_element_ptr_dynamic(
-            context,
-            memory_ptr,
-            &[offset],
-            uint8.into(),
-            ptr_type,
-            location,
-        ))
-        .result(0)?
-        .into();
-
-    // memory_destination = memory_ptr + dest_offset
-    let destination = memory_access_block
-        .append_operation(llvm::get_element_ptr_dynamic(
-            context,
-            memory_ptr,
-            &[dest_offset],
-            uint8.into(),
-            ptr_type,
-            location,
-        ))
-        .result(0)?
-        .into();
-
-    memory_access_block.append_operation(
-        ods::llvm::intr_memmove(
-            context,
-            destination,
-            source,
-            size,
-            IntegerAttribute::new(IntegerType::new(context, 1).into(), 0),
-            location,
-        )
-        .into(),
-    );
-
-    Ok((start_block, memory_access_block))
->>>>>>> b59056e9
 }