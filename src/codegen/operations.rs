--- conflicted
+++ resolved
@@ -23,46 +23,71 @@
     op: Operation,
 ) -> Result<(BlockRef<'c, 'c>, BlockRef<'c, 'c>), CodegenError> {
     match op {
-<<<<<<< HEAD
-        Operation::Push(x) => codegen_push(context, region, x),
-        Operation::Add => codegen_add(context, region),
-        Operation::Mul => codegen_mul(context, region),
-        Operation::Exp => codegen_exp(context, region),
-        Operation::Pop => codegen_pop(context, region),
-=======
         Operation::Add => codegen_add(op_ctx, region),
         Operation::Sub => codegen_sub(op_ctx, region),
         Operation::Mul => codegen_mul(op_ctx, region),
         Operation::Div => codegen_div(op_ctx, region),
+        Operation::Exp => codegen_exp(context, region),
         Operation::Pop => codegen_pop(op_ctx, region),
         Operation::Jumpdest { pc } => codegen_jumpdest(op_ctx, region, pc),
         Operation::Push(x) => codegen_push(op_ctx, region, x),
         Operation::Byte => codegen_byte(op_ctx, region),
->>>>>>> 9a63c06e
     }
 }
 
-fn codegen_exp<'c, 'r>(
-    codegen_ctx: CodegenCtx<'c>,
-    region: &'r Region<'c>,
-) -> Result<(BlockRef<'c, 'r>, BlockRef<'c, 'r>), CodegenError> {
-    let start_block = region.append_block(Block::new(&[]));
-    let context = &codegen_ctx.mlir_context;
+fn codegen_push<'c, 'r>(
+    op_ctx: &mut OperationCtx<'c>,
+    region: &'r Region<'c>,
+    value_to_push: BigUint,
+) -> Result<(BlockRef<'c, 'r>, BlockRef<'c, 'r>), CodegenError> {
+    let start_block = region.append_block(Block::new(&[]));
+    let context = &op_ctx.mlir_context;
+    let location = Location::unknown(context);
+
+    // Check there's enough space in stack
+    let flag = check_stack_has_space_for(context, &start_block, 1)?;
+
+    let ok_block = region.append_block(Block::new(&[]));
+
+    start_block.append_operation(cf::cond_br(
+        context,
+        flag,
+        &ok_block,
+        &op_ctx.revert_block,
+        &[],
+        &[],
+        location,
+    ));
+
+    let constant_value = Attribute::parse(context, &format!("{} : i256", value_to_push)).unwrap();
+    let constant_value = ok_block
+        .append_operation(arith::constant(context, constant_value, location))
+        .result(0)?
+        .into();
+
+    stack_push(context, &ok_block, constant_value)?;
+
+    Ok((start_block, ok_block))
+}
+
+fn codegen_add<'c, 'r>(
+    op_ctx: &mut OperationCtx<'c>,
+    region: &'r Region<'c>,
+) -> Result<(BlockRef<'c, 'r>, BlockRef<'c, 'r>), CodegenError> {
+    let start_block = region.append_block(Block::new(&[]));
+    let context = &op_ctx.mlir_context;
     let location = Location::unknown(context);
 
     // Check there's enough elements in stack
     let flag = check_stack_has_at_least(context, &start_block, 2)?;
 
-    // Create REVERT block
-    let revert_block = region.append_block(revert_block(context)?);
-
-    let ok_block = region.append_block(Block::new(&[]));
-
-    start_block.append_operation(cf::cond_br(
-        context,
-        flag,
-        &ok_block,
-        &revert_block,
+    let ok_block = region.append_block(Block::new(&[]));
+
+    start_block.append_operation(cf::cond_br(
+        context,
+        flag,
+        &ok_block,
+        &op_ctx.revert_block,
         &[],
         &[],
         location,
