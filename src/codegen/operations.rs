use melior::{
    dialect::{
        arith,
        arith::CmpiPredicate,
        cf,
        llvm::{self, r#type::pointer, LoadStoreOptions},
        ods,
    },
    ir::{
        attribute::IntegerAttribute, r#type::IntegerType, Attribute, Block, BlockRef, Location,
        Region,
    },
};

use super::context::OperationCtx;
use crate::{
    constants::{gas_cost, MEMORY_PTR_GLOBAL, MEMORY_SIZE_GLOBAL},
    errors::CodegenError,
    program::Operation,
    syscall::ExitStatusCode,
    utils::{
        check_if_zero, check_stack_has_at_least, check_stack_has_space_for, compare_values,
        constant_value_from_i64, consume_gas, extend_memory, get_nth_from_stack, get_remaining_gas,
        get_stack_pointer, inc_stack_pointer, integer_constant_from_i64, llvm_mlir,
        return_empty_result, return_result_from_stack, stack_pop, stack_push, swap_stack_elements,
    },
};
use num_bigint::BigUint;

/// Generates blocks for target [`Operation`].
/// Returns both the starting block, and the unterminated last block of the generated code.
pub fn generate_code_for_op<'c>(
    op_ctx: &mut OperationCtx<'c>,
    region: &'c Region<'c>,
    op: Operation,
) -> Result<(BlockRef<'c, 'c>, BlockRef<'c, 'c>), CodegenError> {
    match op {
        Operation::Stop => codegen_stop(op_ctx, region),
        Operation::Push0 => codegen_push(op_ctx, region, BigUint::ZERO, true),
        Operation::Push((_, x)) => codegen_push(op_ctx, region, x, false),
        Operation::Add => codegen_add(op_ctx, region),
        Operation::Mul => codegen_mul(op_ctx, region),
        Operation::Sub => codegen_sub(op_ctx, region),
        Operation::Div => codegen_div(op_ctx, region),
        Operation::Sdiv => codegen_sdiv(op_ctx, region),
        Operation::Mod => codegen_mod(op_ctx, region),
        Operation::SMod => codegen_smod(op_ctx, region),
        Operation::Addmod => codegen_addmod(op_ctx, region),
        Operation::Mulmod => codegen_mulmod(op_ctx, region),
        Operation::Exp => codegen_exp(op_ctx, region),
        Operation::SignExtend => codegen_signextend(op_ctx, region),
        Operation::Lt => codegen_lt(op_ctx, region),
        Operation::Gt => codegen_gt(op_ctx, region),
        Operation::Slt => codegen_slt(op_ctx, region),
        Operation::Sgt => codegen_sgt(op_ctx, region),
        Operation::Eq => codegen_eq(op_ctx, region),
        Operation::IsZero => codegen_iszero(op_ctx, region),
        Operation::And => codegen_and(op_ctx, region),
        Operation::Or => codegen_or(op_ctx, region),
        Operation::Xor => codegen_xor(op_ctx, region),
        Operation::Byte => codegen_byte(op_ctx, region),
        Operation::Shr => codegen_shr(op_ctx, region),
        Operation::Shl => codegen_shl(op_ctx, region),
        Operation::Sar => codegen_sar(op_ctx, region),
        Operation::Codesize => codegen_codesize(op_ctx, region),
        Operation::Pop => codegen_pop(op_ctx, region),
        Operation::Mload => codegen_mload(op_ctx, region),
        Operation::Jump => codegen_jump(op_ctx, region),
        Operation::Jumpi => codegen_jumpi(op_ctx, region),
        Operation::PC { pc } => codegen_pc(op_ctx, region, pc),
        Operation::Msize => codegen_msize(op_ctx, region),
        Operation::Gas => codegen_gas(op_ctx, region),
        Operation::Jumpdest { pc } => codegen_jumpdest(op_ctx, region, pc),
        Operation::Mcopy => codegen_mcopy(op_ctx, region),
        Operation::Dup(x) => codegen_dup(op_ctx, region, x),
        Operation::Swap(x) => codegen_swap(op_ctx, region, x),
        Operation::Return => codegen_return(op_ctx, region),
        Operation::Revert => codegen_revert(op_ctx, region),
        Operation::Mstore => codegen_mstore(op_ctx, region),
        Operation::Mstore8 => codegen_mstore8(op_ctx, region),
<<<<<<< HEAD
        Operation::CallDataCopy => codegen_calldatacopy(op_ctx, region),
=======
        Operation::CalldataLoad => codegen_calldataload(op_ctx, region),
>>>>>>> 98bd4fd7
        Operation::CallDataSize => codegen_calldatasize(op_ctx, region),
    }
}

fn codegen_calldatacopy<'c, 'r>(
    op_ctx: &mut OperationCtx<'c>,
    region: &'r Region<'c>,
) -> Result<(BlockRef<'c, 'r>, BlockRef<'c, 'r>), CodegenError> {
    let start_block = region.append_block(Block::new(&[]));
    let context = &op_ctx.mlir_context;
    let location = Location::unknown(context);

    let gas_flag = consume_gas(context, &start_block, gas_cost::CALLDATACOPY)?;

    let flag = check_stack_has_at_least(context, &start_block, 3)?;

    let condition = start_block
        .append_operation(arith::andi(gas_flag, flag, location))
        .result(0)?
        .into();

    let ok_block = region.append_block(Block::new(&[]));

    start_block.append_operation(cf::cond_br(
        context,
        condition,
        &ok_block,
        &op_ctx.revert_block,
        &[],
        &[],
        location,
    ));

    let uint32 = IntegerType::new(context, 32);
    let uint8 = IntegerType::new(context, 8);
    let ptr_type = pointer(context, 0);

    // byte offset in the memory where the result will be copied
    let dest_offset = stack_pop(context, &ok_block)?;
    // byte offset in the calldata to copy from
    let call_data_offset = stack_pop(context, &ok_block)?;
    // byte size to copy
    let size = stack_pop(context, &ok_block)?;

    // truncate offsets and size to 32 bits
    let call_data_offset = ok_block
        .append_operation(arith::trunci(call_data_offset, uint32.into(), location))
        .result(0)
        .unwrap()
        .into();

    let dest_offset = ok_block
        .append_operation(arith::trunci(dest_offset, uint32.into(), location))
        .result(0)
        .unwrap()
        .into();

    let size = ok_block
        .append_operation(arith::trunci(size, uint32.into(), location))
        .result(0)
        .unwrap()
        .into();

    //required size = call_data_offset + size
    let required_size = ok_block
        .append_operation(arith::addi(dest_offset, size, location))
        .result(0)?
        .into();

    // get pointer to calldata
    let calldata_ptr = op_ctx.get_calldata_ptr_syscall(&ok_block, location)?;

    let calldata_src: melior::ir::Value = ok_block
        .append_operation(llvm::get_element_ptr_dynamic(
            context,
            calldata_ptr,
            &[call_data_offset],
            uint8.into(),
            ptr_type,
            location,
        ))
        .result(0)?
        .into();

    // Check that required_calldata_size <= calldatasize

    let calldata_size = op_ctx.get_calldata_size_syscall(&ok_block, location)?;

    let remaining_calldata_size = ok_block
        .append_operation(arith::subi(calldata_size, call_data_offset, location))
        .result(0)?
        .into();

    let cmp = ok_block
        .append_operation(arith::cmpi(
            context,
            arith::CmpiPredicate::Ugt,
            size,
            remaining_calldata_size,
            location,
        ))
        .result(0)?
        .into();

    let continue_block = region.append_block(Block::new(&[]));
    let overflow_block = region.append_block(Block::new(&[]));
    let return_block = region.append_block(Block::new(&[]));

    //TODO: if calldatasize >= required: for out of bound bytes, 0s will be copied.

    ok_block.append_operation(cf::cond_br(
        context,
        cmp,
        &overflow_block,
        &continue_block,
        &[],
        &[],
        location,
    ));

    let memory_continue_block_no_overflow = region.append_block(Block::new(&[]));
    extend_memory(
        op_ctx,
        &continue_block,
        &memory_continue_block_no_overflow,
        region,
        required_size,
        gas_cost::CALLDATACOPY,
    )?;
    let memory_ptr =
        op_ctx.get_memory_pointer_syscall(&memory_continue_block_no_overflow, location)?;

    let memory_dest: melior::ir::Value = memory_continue_block_no_overflow
        .append_operation(llvm::get_element_ptr_dynamic(
            context,
            memory_ptr,
            &[dest_offset],
            uint8.into(),
            ptr_type,
            location,
        ))
        .result(0)?
        .into();

    memory_continue_block_no_overflow.append_operation(
        ods::llvm::intr_memcpy(
            context,
            memory_dest,
            calldata_src,
            size,
            IntegerAttribute::new(IntegerType::new(context, 1).into(), 0),
            location,
        )
        .into(),
    );

    memory_continue_block_no_overflow.append_operation(cf::br(&return_block, &[], location));

    //Handle overflow case
    let memory_continue_block_overflow = region.append_block(Block::new(&[]));
    extend_memory(
        op_ctx,
        &overflow_block,
        &memory_continue_block_overflow,
        region,
        required_size,
        gas_cost::CALLDATACOPY,
    )?;
    let memory_ptr =
        op_ctx.get_memory_pointer_syscall(&memory_continue_block_overflow, location)?;

    let memory_dest = memory_continue_block_overflow
        .append_operation(llvm::get_element_ptr_dynamic(
            context,
            memory_ptr,
            &[dest_offset],
            uint8.into(),
            ptr_type,
            location,
        ))
        .result(0)?
        .into();

    // copy the remaining bytes from calldata
    memory_continue_block_overflow.append_operation(
        ods::llvm::intr_memcpy(
            context,
            memory_dest,
            calldata_src,
            remaining_calldata_size,
            IntegerAttribute::new(IntegerType::new(context, 1).into(), 0),
            location,
        )
        .into(),
    );

    let zero_value = memory_continue_block_overflow
        .append_operation(arith::constant(
            context,
            IntegerAttribute::new(IntegerType::new(context, 8).into(), 0).into(),
            location,
        ))
        .result(0)?
        .into();

    let zero_fill_size = memory_continue_block_overflow
        .append_operation(arith::subi(size, remaining_calldata_size, location))
        .result(0)?
        .into();

    let zero_fill_dest = memory_continue_block_overflow
        .append_operation(llvm::get_element_ptr_dynamic(
            context,
            memory_dest,
            &[remaining_calldata_size],
            uint8.into(),
            ptr_type,
            location,
        ))
        .result(0)?
        .into();

    memory_continue_block_overflow.append_operation(
        ods::llvm::intr_memset(
            context,
            zero_fill_dest,
            zero_value,
            zero_fill_size,
            IntegerAttribute::new(IntegerType::new(context, 1).into(), 0),
            location,
        )
        .into(),
    );

    memory_continue_block_overflow.append_operation(cf::br(&return_block, &[], location));

    Ok((start_block, return_block))
}

fn codegen_calldatasize<'c, 'r>(
    op_ctx: &mut OperationCtx<'c>,
    region: &'r Region<'c>,
) -> Result<(BlockRef<'c, 'r>, BlockRef<'c, 'r>), CodegenError> {
    let start_block = region.append_block(Block::new(&[]));
    let context = &op_ctx.mlir_context;
    let location = Location::unknown(context);

    let gas_flag = consume_gas(context, &start_block, gas_cost::CALLDATASIZE)?;

    let ok_block = region.append_block(Block::new(&[]));

    start_block.append_operation(cf::cond_br(
        context,
        gas_flag,
        &ok_block,
        &op_ctx.revert_block,
        &[],
        &[],
        location,
    ));

    // Get the calldata size using a syscall
    let uint256 = IntegerType::new(context, 256).into();
    let calldatasize = op_ctx.get_calldata_size_syscall(&ok_block, location)?;
    let extended_size = ok_block
        .append_operation(arith::extui(calldatasize, uint256, location))
        .result(0)?
        .into();
    stack_push(context, &ok_block, extended_size)?;

    Ok((start_block, ok_block))
}

fn codegen_exp<'c, 'r>(
    op_ctx: &mut OperationCtx<'c>,
    region: &'r Region<'c>,
) -> Result<(BlockRef<'c, 'r>, BlockRef<'c, 'r>), CodegenError> {
    let start_block = region.append_block(Block::new(&[]));
    let context = &op_ctx.mlir_context;
    let location = Location::unknown(context);

    // Check there's enough elements in stack
    let flag = check_stack_has_at_least(context, &start_block, 2)?;
    let gas_flag = consume_gas(context, &start_block, gas_cost::EXP)?;
    let condition = start_block
        .append_operation(arith::andi(gas_flag, flag, location))
        .result(0)?
        .into();
    let ok_block = region.append_block(Block::new(&[]));

    start_block.append_operation(cf::cond_br(
        context,
        condition,
        &ok_block,
        &op_ctx.revert_block,
        &[],
        &[],
        location,
    ));

    let lhs = stack_pop(context, &ok_block)?;
    let rhs = stack_pop(context, &ok_block)?;

    let result = ok_block
        .append_operation(ods::math::ipowi(context, rhs, lhs, location).into())
        .result(0)?
        .into();

    stack_push(context, &ok_block, result)?;

    Ok((start_block, ok_block))
}

fn codegen_iszero<'c, 'r>(
    op_ctx: &mut OperationCtx<'c>,
    region: &'r Region<'c>,
) -> Result<(BlockRef<'c, 'r>, BlockRef<'c, 'r>), CodegenError> {
    let start_block = region.append_block(Block::new(&[]));
    let context = &op_ctx.mlir_context;
    let location = Location::unknown(context);

    // Check there's enough elements in stack
    let flag = check_stack_has_at_least(context, &start_block, 1)?;
    let gas_flag = consume_gas(context, &start_block, gas_cost::ISZERO)?;
    let condition = start_block
        .append_operation(arith::andi(gas_flag, flag, location))
        .result(0)?
        .into();

    let ok_block = region.append_block(Block::new(&[]));

    start_block.append_operation(cf::cond_br(
        context,
        condition,
        &ok_block,
        &op_ctx.revert_block,
        &[],
        &[],
        location,
    ));

    let value = stack_pop(context, &ok_block)?;
    let value_is_zero = check_if_zero(context, &ok_block, &value)?;

    let val_zero_bloq = region.append_block(Block::new(&[]));
    let val_not_zero_bloq = region.append_block(Block::new(&[]));
    let return_block = region.append_block(Block::new(&[]));

    let constant_value = val_zero_bloq
        .append_operation(arith::constant(
            context,
            integer_constant_from_i64(context, 1i64).into(),
            location,
        ))
        .result(0)?
        .into();

    stack_push(context, &val_zero_bloq, constant_value)?;
    val_zero_bloq.append_operation(cf::br(&return_block, &[], location));

    let result = val_not_zero_bloq
        .append_operation(arith::constant(
            context,
            integer_constant_from_i64(context, 0i64).into(),
            location,
        ))
        .result(0)?
        .into();

    stack_push(context, &val_not_zero_bloq, result)?;
    val_not_zero_bloq.append_operation(cf::br(&return_block, &[], location));

    ok_block.append_operation(cf::cond_br(
        context,
        value_is_zero,
        &val_zero_bloq,
        &val_not_zero_bloq,
        &[],
        &[],
        location,
    ));

    Ok((start_block, return_block))
}

fn codegen_and<'c, 'r>(
    op_ctx: &mut OperationCtx<'c>,
    region: &'r Region<'c>,
) -> Result<(BlockRef<'c, 'r>, BlockRef<'c, 'r>), CodegenError> {
    let start_block = region.append_block(Block::new(&[]));
    let context = &op_ctx.mlir_context;
    let location = Location::unknown(context);

    // Check there's enough elements in stack
    let flag = check_stack_has_at_least(context, &start_block, 2)?;
    let gas_flag = consume_gas(context, &start_block, gas_cost::AND)?;
    let condition = start_block
        .append_operation(arith::andi(gas_flag, flag, location))
        .result(0)?
        .into();

    let ok_block = region.append_block(Block::new(&[]));

    start_block.append_operation(cf::cond_br(
        context,
        condition,
        &ok_block,
        &op_ctx.revert_block,
        &[],
        &[],
        location,
    ));

    let lhs = stack_pop(context, &ok_block)?;
    let rhs = stack_pop(context, &ok_block)?;

    let result = ok_block
        .append_operation(arith::andi(lhs, rhs, location))
        .result(0)?
        .into();

    stack_push(context, &ok_block, result)?;

    Ok((start_block, ok_block))
}

fn codegen_gt<'c, 'r>(
    op_ctx: &mut OperationCtx<'c>,
    region: &'r Region<'c>,
) -> Result<(BlockRef<'c, 'r>, BlockRef<'c, 'r>), CodegenError> {
    let start_block = region.append_block(Block::new(&[]));
    let context = &op_ctx.mlir_context;
    let location = Location::unknown(context);

    // Check there's enough elements in stack
    let flag = check_stack_has_at_least(context, &start_block, 2)?;
    let gas_flag = consume_gas(context, &start_block, gas_cost::GT)?;
    let condition = start_block
        .append_operation(arith::andi(gas_flag, flag, location))
        .result(0)?
        .into();
    let ok_block = region.append_block(Block::new(&[]));

    start_block.append_operation(cf::cond_br(
        context,
        condition,
        &ok_block,
        &op_ctx.revert_block,
        &[],
        &[],
        location,
    ));

    let rhs = stack_pop(context, &ok_block)?;
    let lhs = stack_pop(context, &ok_block)?;

    let result = ok_block
        .append_operation(arith::cmpi(
            context,
            arith::CmpiPredicate::Ugt,
            lhs,
            rhs,
            location,
        ))
        .result(0)?
        .into();

    stack_push(context, &ok_block, result)?;

    Ok((start_block, ok_block))
}

fn codegen_or<'c, 'r>(
    op_ctx: &mut OperationCtx<'c>,
    region: &'r Region<'c>,
) -> Result<(BlockRef<'c, 'r>, BlockRef<'c, 'r>), CodegenError> {
    let start_block = region.append_block(Block::new(&[]));
    let context = &op_ctx.mlir_context;
    let location = Location::unknown(context);

    // Check there's enough elements in stack
    let flag = check_stack_has_at_least(context, &start_block, 2)?;
    let gas_flag = consume_gas(context, &start_block, gas_cost::OR)?;
    let condition = start_block
        .append_operation(arith::andi(gas_flag, flag, location))
        .result(0)?
        .into();

    let ok_block = region.append_block(Block::new(&[]));

    start_block.append_operation(cf::cond_br(
        context,
        condition,
        &ok_block,
        &op_ctx.revert_block,
        &[],
        &[],
        location,
    ));

    let lhs = stack_pop(context, &ok_block)?;
    let rhs = stack_pop(context, &ok_block)?;

    let result = ok_block
        .append_operation(arith::ori(lhs, rhs, location))
        .result(0)?
        .into();

    stack_push(context, &ok_block, result)?;

    Ok((start_block, ok_block))
}

fn codegen_lt<'c, 'r>(
    op_ctx: &mut OperationCtx<'c>,
    region: &'r Region<'c>,
) -> Result<(BlockRef<'c, 'r>, BlockRef<'c, 'r>), CodegenError> {
    let start_block = region.append_block(Block::new(&[]));
    let context = &op_ctx.mlir_context;
    let location = Location::unknown(context);

    // Check there's enough elements in stack
    let flag = check_stack_has_at_least(context, &start_block, 2)?;
    let gas_flag = consume_gas(context, &start_block, gas_cost::LT)?;
    let condition = start_block
        .append_operation(arith::andi(gas_flag, flag, location))
        .result(0)?
        .into();

    let ok_block = region.append_block(Block::new(&[]));

    start_block.append_operation(cf::cond_br(
        context,
        condition,
        &ok_block,
        &op_ctx.revert_block,
        &[],
        &[],
        location,
    ));

    let lhs = stack_pop(context, &ok_block)?;
    let rhs = stack_pop(context, &ok_block)?;

    let result = ok_block
        .append_operation(arith::cmpi(
            context,
            arith::CmpiPredicate::Ult,
            lhs,
            rhs,
            location,
        ))
        .result(0)?
        .into();

    stack_push(context, &ok_block, result)?;

    Ok((start_block, ok_block))
}

fn codegen_sgt<'c, 'r>(
    op_ctx: &mut OperationCtx<'c>,
    region: &'r Region<'c>,
) -> Result<(BlockRef<'c, 'r>, BlockRef<'c, 'r>), CodegenError> {
    let start_block = region.append_block(Block::new(&[]));
    let context = &op_ctx.mlir_context;
    let location = Location::unknown(context);

    // Check there's enough elements in stack
    let flag = check_stack_has_at_least(context, &start_block, 2)?;
    let gas_flag = consume_gas(context, &start_block, gas_cost::SGT)?;
    let condition = start_block
        .append_operation(arith::andi(gas_flag, flag, location))
        .result(0)?
        .into();

    let ok_block = region.append_block(Block::new(&[]));

    start_block.append_operation(cf::cond_br(
        context,
        condition,
        &ok_block,
        &op_ctx.revert_block,
        &[],
        &[],
        location,
    ));

    let lhs = stack_pop(context, &ok_block)?;
    let rhs = stack_pop(context, &ok_block)?;

    let result = ok_block
        .append_operation(arith::cmpi(
            context,
            arith::CmpiPredicate::Sgt,
            lhs,
            rhs,
            location,
        ))
        .result(0)?
        .into();

    stack_push(context, &ok_block, result)?;

    Ok((start_block, ok_block))
}

fn codegen_eq<'c, 'r>(
    op_ctx: &mut OperationCtx<'c>,
    region: &'r Region<'c>,
) -> Result<(BlockRef<'c, 'r>, BlockRef<'c, 'r>), CodegenError> {
    let start_block = region.append_block(Block::new(&[]));
    let context = &op_ctx.mlir_context;
    let location = Location::unknown(context);

    // Check there's enough elements in stack
    let flag = check_stack_has_at_least(context, &start_block, 2)?;
    let gas_flag = consume_gas(context, &start_block, gas_cost::EQ)?;
    let condition = start_block
        .append_operation(arith::andi(gas_flag, flag, location))
        .result(0)?
        .into();
    let ok_block = region.append_block(Block::new(&[]));

    start_block.append_operation(cf::cond_br(
        context,
        condition,
        &ok_block,
        &op_ctx.revert_block,
        &[],
        &[],
        location,
    ));

    let lhs = stack_pop(context, &ok_block)?;
    let rhs = stack_pop(context, &ok_block)?;

    let result = ok_block
        .append_operation(arith::cmpi(
            context,
            arith::CmpiPredicate::Eq,
            lhs,
            rhs,
            location,
        ))
        .result(0)?
        .into();

    stack_push(context, &ok_block, result)?;

    Ok((start_block, ok_block))
}

fn codegen_push<'c, 'r>(
    op_ctx: &mut OperationCtx<'c>,
    region: &'r Region<'c>,
    value_to_push: BigUint,
    is_zero: bool,
) -> Result<(BlockRef<'c, 'r>, BlockRef<'c, 'r>), CodegenError> {
    let start_block = region.append_block(Block::new(&[]));
    let context = &op_ctx.mlir_context;
    let location = Location::unknown(context);

    // Check there's enough space in stack
    let flag = check_stack_has_space_for(context, &start_block, 1)?;
    let gas_cost = if is_zero {
        gas_cost::PUSH0
    } else {
        gas_cost::PUSHN
    };
    let gas_flag = consume_gas(context, &start_block, gas_cost)?;
    let condition = start_block
        .append_operation(arith::andi(gas_flag, flag, location))
        .result(0)?
        .into();

    let ok_block = region.append_block(Block::new(&[]));

    start_block.append_operation(cf::cond_br(
        context,
        condition,
        &ok_block,
        &op_ctx.revert_block,
        &[],
        &[],
        location,
    ));

    let constant_value = Attribute::parse(context, &format!("{} : i256", value_to_push)).unwrap();
    let constant_value = ok_block
        .append_operation(arith::constant(context, constant_value, location))
        .result(0)?
        .into();

    stack_push(context, &ok_block, constant_value)?;

    Ok((start_block, ok_block))
}

fn codegen_dup<'c, 'r>(
    op_ctx: &mut OperationCtx<'c>,
    region: &'r Region<'c>,
    nth: u8,
) -> Result<(BlockRef<'c, 'r>, BlockRef<'c, 'r>), CodegenError> {
    debug_assert!(nth > 0 && nth <= 16);
    let start_block = region.append_block(Block::new(&[]));
    let context = &op_ctx.mlir_context;
    let location = Location::unknown(context);

    // Check there's enough elements in stack
    let flag = check_stack_has_at_least(context, &start_block, nth as u32)?;

    let gas_flag = consume_gas(context, &start_block, gas_cost::DUPN)?;

    let condition = start_block
        .append_operation(arith::andi(gas_flag, flag, location))
        .result(0)?
        .into();
    let ok_block = region.append_block(Block::new(&[]));

    start_block.append_operation(cf::cond_br(
        context,
        condition,
        &ok_block,
        &op_ctx.revert_block,
        &[],
        &[],
        location,
    ));

    let (nth_value, _) = get_nth_from_stack(context, &ok_block, nth)?;

    stack_push(context, &ok_block, nth_value)?;

    Ok((start_block, ok_block))
}

fn codegen_swap<'c, 'r>(
    op_ctx: &mut OperationCtx<'c>,
    region: &'r Region<'c>,
    nth: u8,
) -> Result<(BlockRef<'c, 'r>, BlockRef<'c, 'r>), CodegenError> {
    debug_assert!(nth > 0 && nth <= 16);
    let start_block = region.append_block(Block::new(&[]));
    let context = &op_ctx.mlir_context;
    let location = Location::unknown(context);

    // Check there's enough elements in stack
    let flag = check_stack_has_at_least(context, &start_block, (nth + 1) as u32)?;

    let gas_flag = consume_gas(context, &start_block, gas_cost::SWAPN)?;

    let condition = start_block
        .append_operation(arith::andi(gas_flag, flag, location))
        .result(0)?
        .into();

    let ok_block = region.append_block(Block::new(&[]));

    start_block.append_operation(cf::cond_br(
        context,
        condition,
        &ok_block,
        &op_ctx.revert_block,
        &[],
        &[],
        location,
    ));

    swap_stack_elements(context, &ok_block, 1, nth + 1)?;

    Ok((start_block, ok_block))
}

fn codegen_add<'c, 'r>(
    op_ctx: &mut OperationCtx<'c>,
    region: &'r Region<'c>,
) -> Result<(BlockRef<'c, 'r>, BlockRef<'c, 'r>), CodegenError> {
    let start_block = region.append_block(Block::new(&[]));
    let context = &op_ctx.mlir_context;
    let location = Location::unknown(context);

    // Check there's enough elements in stack
    let flag = check_stack_has_at_least(context, &start_block, 2)?;

    let gas_flag = consume_gas(context, &start_block, gas_cost::ADD)?;

    let condition = start_block
        .append_operation(arith::andi(gas_flag, flag, location))
        .result(0)?
        .into();

    let ok_block = region.append_block(Block::new(&[]));

    start_block.append_operation(cf::cond_br(
        context,
        condition,
        &ok_block,
        &op_ctx.revert_block,
        &[],
        &[],
        location,
    ));

    let lhs = stack_pop(context, &ok_block)?;
    let rhs = stack_pop(context, &ok_block)?;

    let result = ok_block
        .append_operation(arith::addi(lhs, rhs, location))
        .result(0)?
        .into();

    stack_push(context, &ok_block, result)?;

    Ok((start_block, ok_block))
}

fn codegen_sub<'c, 'r>(
    op_ctx: &mut OperationCtx<'c>,
    region: &'r Region<'c>,
) -> Result<(BlockRef<'c, 'r>, BlockRef<'c, 'r>), CodegenError> {
    let start_block = region.append_block(Block::new(&[]));
    let context = &op_ctx.mlir_context;
    let location = Location::unknown(context);

    // Check there's enough elements in stack
    let flag = check_stack_has_at_least(context, &start_block, 2)?;

    let gas_flag = consume_gas(context, &start_block, gas_cost::SUB)?;

    let condition = start_block
        .append_operation(arith::andi(gas_flag, flag, location))
        .result(0)?
        .into();

    let ok_block = region.append_block(Block::new(&[]));

    start_block.append_operation(cf::cond_br(
        context,
        condition,
        &ok_block,
        &op_ctx.revert_block,
        &[],
        &[],
        location,
    ));

    let lhs = stack_pop(context, &ok_block)?;
    let rhs = stack_pop(context, &ok_block)?;

    let result = ok_block
        .append_operation(arith::subi(lhs, rhs, location))
        .result(0)?
        .into();

    stack_push(context, &ok_block, result)?;

    Ok((start_block, ok_block))
}

fn codegen_div<'c, 'r>(
    op_ctx: &mut OperationCtx<'c>,
    region: &'r Region<'c>,
) -> Result<(BlockRef<'c, 'r>, BlockRef<'c, 'r>), CodegenError> {
    let start_block = region.append_block(Block::new(&[]));
    let context = &op_ctx.mlir_context;
    let location = Location::unknown(context);

    // Check there's enough elements in stack
    let stack_size_flag = check_stack_has_at_least(context, &start_block, 2)?;

    // Check there's enough gas to compute the operation
    let gas_flag = consume_gas(context, &start_block, gas_cost::DIV)?;

    let ok_flag = start_block
        .append_operation(arith::andi(stack_size_flag, gas_flag, location))
        .result(0)?
        .into();

    let ok_block = region.append_block(Block::new(&[]));

    start_block.append_operation(cf::cond_br(
        context,
        ok_flag,
        &ok_block,
        &op_ctx.revert_block,
        &[],
        &[],
        location,
    ));

    let num = stack_pop(context, &ok_block)?;
    let den = stack_pop(context, &ok_block)?;

    let den_is_zero = check_if_zero(context, &ok_block, &den)?;
    let den_zero_bloq = region.append_block(Block::new(&[]));
    let den_not_zero_bloq = region.append_block(Block::new(&[]));
    let return_block = region.append_block(Block::new(&[]));

    // Denominator is zero path
    let zero_value = constant_value_from_i64(context, &den_zero_bloq, 0i64)?;
    stack_push(context, &den_zero_bloq, zero_value)?;
    den_zero_bloq.append_operation(cf::br(&return_block, &[], location));

    // Denominator is not zero path
    let result = den_not_zero_bloq
        .append_operation(arith::divui(num, den, location))
        .result(0)?
        .into();

    stack_push(context, &den_not_zero_bloq, result)?;
    den_not_zero_bloq.append_operation(cf::br(&return_block, &[], location));

    // Branch to den_zero if den_is_zero == true; else branch to den_not_zero
    ok_block.append_operation(cf::cond_br(
        context,
        den_is_zero,
        &den_zero_bloq,
        &den_not_zero_bloq,
        &[],
        &[],
        location,
    ));

    Ok((start_block, return_block))
}

fn codegen_sdiv<'c, 'r>(
    op_ctx: &mut OperationCtx<'c>,
    region: &'r Region<'c>,
) -> Result<(BlockRef<'c, 'r>, BlockRef<'c, 'r>), CodegenError> {
    let start_block = region.append_block(Block::new(&[]));
    let context = &op_ctx.mlir_context;
    let location = Location::unknown(context);

    // Check there's enough elements in stack
    let stack_size_flag = check_stack_has_at_least(context, &start_block, 2)?;
    let gas_flag = consume_gas(context, &start_block, gas_cost::SDIV)?;

    let ok_flag = start_block
        .append_operation(arith::andi(stack_size_flag, gas_flag, location))
        .result(0)?
        .into();

    let ok_block = region.append_block(Block::new(&[]));

    start_block.append_operation(cf::cond_br(
        context,
        ok_flag,
        &ok_block,
        &op_ctx.revert_block,
        &[],
        &[],
        location,
    ));

    let num = stack_pop(context, &ok_block)?;
    let den = stack_pop(context, &ok_block)?;
    let den_is_zero = check_if_zero(context, &ok_block, &den)?;
    let den_zero_bloq = region.append_block(Block::new(&[]));
    let den_not_zero_bloq = region.append_block(Block::new(&[]));
    let return_block = region.append_block(Block::new(&[]));

    // Denominator is zero path
    let zero_value = constant_value_from_i64(context, &den_zero_bloq, 0i64)?;
    stack_push(context, &den_zero_bloq, zero_value)?;
    den_zero_bloq.append_operation(cf::br(&return_block, &[], location));

    // Denominator is not zero path
    let result = den_not_zero_bloq
        .append_operation(ods::llvm::sdiv(context, num, den, location).into())
        .result(0)?
        .into();

    stack_push(context, &den_not_zero_bloq, result)?;
    den_not_zero_bloq.append_operation(cf::br(&return_block, &[], location));

    // Branch to den_zero if den_is_zero == true; else branch to den_not_zero
    ok_block.append_operation(cf::cond_br(
        context,
        den_is_zero,
        &den_zero_bloq,
        &den_not_zero_bloq,
        &[],
        &[],
        location,
    ));

    Ok((start_block, return_block))
}

fn codegen_mul<'c, 'r>(
    op_ctx: &mut OperationCtx<'c>,
    region: &'r Region<'c>,
) -> Result<(BlockRef<'c, 'r>, BlockRef<'c, 'r>), CodegenError> {
    let start_block = region.append_block(Block::new(&[]));
    let context = &op_ctx.mlir_context;
    let location = Location::unknown(context);

    // Check there's enough elements in stack
    let stack_size_flag = check_stack_has_at_least(context, &start_block, 2)?;
    // Check there's enough gas to compute the operation
    let gas_flag = consume_gas(context, &start_block, gas_cost::MUL)?;

    let ok_flag = start_block
        .append_operation(arith::andi(stack_size_flag, gas_flag, location))
        .result(0)?
        .into();

    let ok_block = region.append_block(Block::new(&[]));

    start_block.append_operation(cf::cond_br(
        context,
        ok_flag,
        &ok_block,
        &op_ctx.revert_block,
        &[],
        &[],
        location,
    ));

    let lhs = stack_pop(context, &ok_block)?;
    let rhs = stack_pop(context, &ok_block)?;

    let result = ok_block
        .append_operation(arith::muli(lhs, rhs, location))
        .result(0)?
        .into();

    stack_push(context, &ok_block, result)?;

    Ok((start_block, ok_block))
}

fn codegen_mod<'c, 'r>(
    op_ctx: &mut OperationCtx<'c>,
    region: &'r Region<'c>,
) -> Result<(BlockRef<'c, 'r>, BlockRef<'c, 'r>), CodegenError> {
    let start_block = region.append_block(Block::new(&[]));
    let context = &op_ctx.mlir_context;
    let location = Location::unknown(context);

    // Check there's enough elements in stack
    let flag = check_stack_has_at_least(context, &start_block, 2)?;
    let gas_flag = consume_gas(context, &start_block, gas_cost::MOD)?;
    let condition = start_block
        .append_operation(arith::andi(gas_flag, flag, location))
        .result(0)?
        .into();

    let ok_block = region.append_block(Block::new(&[]));

    start_block.append_operation(cf::cond_br(
        context,
        condition,
        &ok_block,
        &op_ctx.revert_block,
        &[],
        &[],
        location,
    ));

    let num = stack_pop(context, &ok_block)?;
    let den = stack_pop(context, &ok_block)?;

    let den_is_zero = check_if_zero(context, &ok_block, &den)?;
    let den_zero_bloq = region.append_block(Block::new(&[]));
    let den_not_zero_bloq = region.append_block(Block::new(&[]));
    let return_block = region.append_block(Block::new(&[]));

    let constant_value = den_zero_bloq
        .append_operation(arith::constant(
            context,
            integer_constant_from_i64(context, 0i64).into(),
            location,
        ))
        .result(0)?
        .into();

    stack_push(context, &den_zero_bloq, constant_value)?;

    den_zero_bloq.append_operation(cf::br(&return_block, &[], location));

    let mod_result = den_not_zero_bloq
        .append_operation(arith::remui(num, den, location))
        .result(0)?
        .into();

    stack_push(context, &den_not_zero_bloq, mod_result)?;

    den_not_zero_bloq.append_operation(cf::br(&return_block, &[], location));

    ok_block.append_operation(cf::cond_br(
        context,
        den_is_zero,
        &den_zero_bloq,
        &den_not_zero_bloq,
        &[],
        &[],
        location,
    ));

    Ok((start_block, return_block))
}

fn codegen_smod<'c, 'r>(
    op_ctx: &mut OperationCtx<'c>,
    region: &'r Region<'c>,
) -> Result<(BlockRef<'c, 'r>, BlockRef<'c, 'r>), CodegenError> {
    let start_block = region.append_block(Block::new(&[]));
    let context = &op_ctx.mlir_context;
    let location = Location::unknown(context);

    // Check there's enough elements in stack
    let flag = check_stack_has_at_least(context, &start_block, 2)?;
    let gas_flag = consume_gas(context, &start_block, gas_cost::SMOD)?;
    let condition = start_block
        .append_operation(arith::andi(gas_flag, flag, location))
        .result(0)?
        .into();

    let ok_block = region.append_block(Block::new(&[]));

    start_block.append_operation(cf::cond_br(
        context,
        condition,
        &ok_block,
        &op_ctx.revert_block,
        &[],
        &[],
        location,
    ));

    let num = stack_pop(context, &ok_block)?;
    let den = stack_pop(context, &ok_block)?;

    let den_is_zero = check_if_zero(context, &ok_block, &den)?;
    let den_zero_bloq = region.append_block(Block::new(&[]));
    let den_not_zero_bloq = region.append_block(Block::new(&[]));
    let return_block = region.append_block(Block::new(&[]));

    let constant_value = den_zero_bloq
        .append_operation(arith::constant(
            context,
            integer_constant_from_i64(context, 0i64).into(),
            location,
        ))
        .result(0)?
        .into();

    stack_push(context, &den_zero_bloq, constant_value)?;

    den_zero_bloq.append_operation(cf::br(&return_block, &[], location));

    let mod_result = den_not_zero_bloq
        .append_operation(ods::llvm::srem(context, num, den, location).into())
        .result(0)?
        .into();

    stack_push(context, &den_not_zero_bloq, mod_result)?;

    den_not_zero_bloq.append_operation(cf::br(&return_block, &[], location));

    ok_block.append_operation(cf::cond_br(
        context,
        den_is_zero,
        &den_zero_bloq,
        &den_not_zero_bloq,
        &[],
        &[],
        location,
    ));

    Ok((start_block, return_block))
}

fn codegen_addmod<'c, 'r>(
    op_ctx: &mut OperationCtx<'c>,
    region: &'r Region<'c>,
) -> Result<(BlockRef<'c, 'r>, BlockRef<'c, 'r>), CodegenError> {
    let start_block = region.append_block(Block::new(&[]));
    let context = &op_ctx.mlir_context;
    let location = Location::unknown(context);

    // Check there's enough elements in stack
    let flag = check_stack_has_at_least(context, &start_block, 3)?;
    let gas_flag = consume_gas(context, &start_block, gas_cost::ADDMOD)?;
    let condition = start_block
        .append_operation(arith::andi(gas_flag, flag, location))
        .result(0)?
        .into();

    let ok_block = region.append_block(Block::new(&[]));

    start_block.append_operation(cf::cond_br(
        context,
        condition,
        &ok_block,
        &op_ctx.revert_block,
        &[],
        &[],
        location,
    ));

    let a = stack_pop(context, &ok_block)?;
    let b = stack_pop(context, &ok_block)?;
    let den = stack_pop(context, &ok_block)?;

    let den_is_zero = check_if_zero(context, &ok_block, &den)?;
    let den_zero_bloq = region.append_block(Block::new(&[]));
    let den_not_zero_bloq = region.append_block(Block::new(&[]));
    let return_block = region.append_block(Block::new(&[]));

    let constant_value = den_zero_bloq
        .append_operation(arith::constant(
            context,
            integer_constant_from_i64(context, 0i64).into(),
            location,
        ))
        .result(0)?
        .into();

    stack_push(context, &den_zero_bloq, constant_value)?;

    den_zero_bloq.append_operation(cf::br(&return_block, &[], location));
    let uint256 = IntegerType::new(context, 256).into();
    let uint257 = IntegerType::new(context, 257).into();

    // extend the operands to 257 bits before the addition
    let extended_a = den_not_zero_bloq
        .append_operation(arith::extui(a, uint257, location))
        .result(0)?
        .into();
    let extended_b = den_not_zero_bloq
        .append_operation(arith::extui(b, uint257, location))
        .result(0)?
        .into();
    let extended_den = den_not_zero_bloq
        .append_operation(arith::extui(den, uint257, location))
        .result(0)?
        .into();
    let add_result = den_not_zero_bloq
        .append_operation(arith::addi(extended_a, extended_b, location))
        .result(0)?
        .into();
    let mod_result = den_not_zero_bloq
        .append_operation(arith::remui(add_result, extended_den, location))
        .result(0)?
        .into();
    let truncated_result = den_not_zero_bloq
        .append_operation(arith::trunci(mod_result, uint256, location))
        .result(0)?
        .into();

    stack_push(context, &den_not_zero_bloq, truncated_result)?;

    den_not_zero_bloq.append_operation(cf::br(&return_block, &[], location));

    ok_block.append_operation(cf::cond_br(
        context,
        den_is_zero,
        &den_zero_bloq,
        &den_not_zero_bloq,
        &[],
        &[],
        location,
    ));

    Ok((start_block, return_block))
}

fn codegen_mulmod<'c, 'r>(
    op_ctx: &mut OperationCtx<'c>,
    region: &'r Region<'c>,
) -> Result<(BlockRef<'c, 'r>, BlockRef<'c, 'r>), CodegenError> {
    let start_block = region.append_block(Block::new(&[]));
    let context = &op_ctx.mlir_context;
    let location = Location::unknown(context);

    // Check there's enough elements in stack
    let flag = check_stack_has_at_least(context, &start_block, 3)?;
    let gas_flag = consume_gas(context, &start_block, gas_cost::MULMOD)?;
    let condition = start_block
        .append_operation(arith::andi(gas_flag, flag, location))
        .result(0)?
        .into();

    let ok_block = region.append_block(Block::new(&[]));

    start_block.append_operation(cf::cond_br(
        context,
        condition,
        &ok_block,
        &op_ctx.revert_block,
        &[],
        &[],
        location,
    ));

    let a = stack_pop(context, &ok_block)?;
    let b = stack_pop(context, &ok_block)?;
    let den = stack_pop(context, &ok_block)?;

    let den_is_zero = check_if_zero(context, &ok_block, &den)?;
    let den_zero_bloq = region.append_block(Block::new(&[]));
    let den_not_zero_bloq = region.append_block(Block::new(&[]));
    let return_block = region.append_block(Block::new(&[]));

    let constant_value = den_zero_bloq
        .append_operation(arith::constant(
            context,
            integer_constant_from_i64(context, 0i64).into(),
            location,
        ))
        .result(0)?
        .into();

    stack_push(context, &den_zero_bloq, constant_value)?;

    den_zero_bloq.append_operation(cf::br(&return_block, &[], location));

    let uint256 = IntegerType::new(context, 256).into();
    let uint512 = IntegerType::new(context, 512).into();

    // extend the operands to 512 bits before the multiplication
    let extended_a = den_not_zero_bloq
        .append_operation(arith::extui(a, uint512, location))
        .result(0)?
        .into();
    let extended_b = den_not_zero_bloq
        .append_operation(arith::extui(b, uint512, location))
        .result(0)?
        .into();
    let extended_den = den_not_zero_bloq
        .append_operation(arith::extui(den, uint512, location))
        .result(0)?
        .into();

    let mul_result = den_not_zero_bloq
        .append_operation(arith::muli(extended_a, extended_b, location))
        .result(0)?
        .into();
    let mod_result = den_not_zero_bloq
        .append_operation(arith::remui(mul_result, extended_den, location))
        .result(0)?
        .into();
    let truncated_result = den_not_zero_bloq
        .append_operation(arith::trunci(mod_result, uint256, location))
        .result(0)?
        .into();

    stack_push(context, &den_not_zero_bloq, truncated_result)?;
    den_not_zero_bloq.append_operation(cf::br(&return_block, &[], location));
    ok_block.append_operation(cf::cond_br(
        context,
        den_is_zero,
        &den_zero_bloq,
        &den_not_zero_bloq,
        &[],
        &[],
        location,
    ));
    Ok((start_block, return_block))
}

fn codegen_xor<'c, 'r>(
    op_ctx: &mut OperationCtx<'c>,
    region: &'r Region<'c>,
) -> Result<(BlockRef<'c, 'r>, BlockRef<'c, 'r>), CodegenError> {
    let start_block = region.append_block(Block::new(&[]));
    let context = &op_ctx.mlir_context;
    let location = Location::unknown(context);

    // Check there's enough elements in stack
    let flag = check_stack_has_at_least(context, &start_block, 2)?;

    let gas_flag = consume_gas(context, &start_block, gas_cost::XOR)?;

    let condition = start_block
        .append_operation(arith::andi(gas_flag, flag, location))
        .result(0)?
        .into();

    let ok_block = region.append_block(Block::new(&[]));

    start_block.append_operation(cf::cond_br(
        context,
        condition,
        &ok_block,
        &op_ctx.revert_block,
        &[],
        &[],
        location,
    ));

    let lhs = stack_pop(context, &ok_block)?;
    let rhs = stack_pop(context, &ok_block)?;

    let result = ok_block
        .append_operation(arith::xori(lhs, rhs, location))
        .result(0)?
        .into();

    stack_push(context, &ok_block, result)?;

    Ok((start_block, ok_block))
}

fn codegen_shr<'c, 'r>(
    op_ctx: &mut OperationCtx<'c>,
    region: &'r Region<'c>,
) -> Result<(BlockRef<'c, 'r>, BlockRef<'c, 'r>), CodegenError> {
    let start_block = region.append_block(Block::new(&[]));
    let context = &op_ctx.mlir_context;
    let location = Location::unknown(context);
    let uint256 = IntegerType::new(context, 256);

    // Check there's enough elements in stack
    let mut flag = check_stack_has_at_least(context, &start_block, 2)?;

    let gas_flag = consume_gas(context, &start_block, 3)?;

    let condition = start_block
        .append_operation(arith::andi(gas_flag, flag, location))
        .result(0)?
        .into();

    let ok_block = region.append_block(Block::new(&[]));

    start_block.append_operation(cf::cond_br(
        context,
        condition,
        &ok_block,
        &op_ctx.revert_block,
        &[],
        &[],
        location,
    ));

    let shift = stack_pop(context, &ok_block)?;
    let value = stack_pop(context, &ok_block)?;

    let value_255 = ok_block
        .append_operation(arith::constant(
            context,
            IntegerAttribute::new(uint256.into(), 255_i64).into(),
            location,
        ))
        .result(0)?
        .into();

    flag = compare_values(context, &ok_block, CmpiPredicate::Ult, shift, value_255)?;

    let ok_ok_block = region.append_block(Block::new(&[]));
    let altv_block = region.append_block(Block::new(&[]));
    // to unify the blocks after the branching
    let empty_block = region.append_block(Block::new(&[]));

    ok_block.append_operation(cf::cond_br(
        context,
        flag,
        &ok_ok_block,
        &altv_block,
        &[],
        &[],
        location,
    ));

    // if shift is less than 255
    let result = ok_ok_block
        .append_operation(arith::shrui(value, shift, location))
        .result(0)?
        .into();

    stack_push(context, &ok_ok_block, result)?;

    ok_ok_block.append_operation(cf::br(&empty_block, &[], location));

    // if shift is greater than 255
    let result = altv_block
        .append_operation(arith::constant(
            context,
            IntegerAttribute::new(uint256.into(), 0_i64).into(),
            location,
        ))
        .result(0)?
        .into();

    stack_push(context, &altv_block, result)?;

    altv_block.append_operation(cf::br(&empty_block, &[], location));

    Ok((start_block, empty_block))
}

fn codegen_shl<'c, 'r>(
    op_ctx: &mut OperationCtx<'c>,
    region: &'r Region<'c>,
) -> Result<(BlockRef<'c, 'r>, BlockRef<'c, 'r>), CodegenError> {
    let start_block = region.append_block(Block::new(&[]));
    let context = &op_ctx.mlir_context;
    let location = Location::unknown(context);
    let uint256 = IntegerType::new(context, 256);

    // Check there's enough elements in stack
    let mut flag = check_stack_has_at_least(context, &start_block, 2)?;

    let gas_flag = consume_gas(context, &start_block, gas_cost::SHL)?;

    let condition = start_block
        .append_operation(arith::andi(gas_flag, flag, location))
        .result(0)?
        .into();

    let ok_block = region.append_block(Block::new(&[]));

    start_block.append_operation(cf::cond_br(
        context,
        condition,
        &ok_block,
        &op_ctx.revert_block,
        &[],
        &[],
        location,
    ));

    let shift = stack_pop(context, &ok_block)?;
    let value = stack_pop(context, &ok_block)?;

    let value_255 = ok_block
        .append_operation(arith::constant(
            context,
            IntegerAttribute::new(uint256.into(), 255_i64).into(),
            location,
        ))
        .result(0)?
        .into();

    flag = compare_values(context, &ok_block, CmpiPredicate::Ult, shift, value_255)?;

    let ok_ok_block = region.append_block(Block::new(&[]));
    let altv_block = region.append_block(Block::new(&[]));
    // to unify the blocks after the branching
    let empty_block = region.append_block(Block::new(&[]));

    ok_block.append_operation(cf::cond_br(
        context,
        flag,
        &ok_ok_block,
        &altv_block,
        &[],
        &[],
        location,
    ));

    // if shift is less than 255
    let result = ok_ok_block
        .append_operation(arith::shli(value, shift, location))
        .result(0)?
        .into();

    stack_push(context, &ok_ok_block, result)?;

    ok_ok_block.append_operation(cf::br(&empty_block, &[], location));

    // if shift is greater than 255
    let result = altv_block
        .append_operation(arith::constant(
            context,
            IntegerAttribute::new(uint256.into(), 0_i64).into(),
            location,
        ))
        .result(0)?
        .into();

    stack_push(context, &altv_block, result)?;

    altv_block.append_operation(cf::br(&empty_block, &[], location));

    Ok((start_block, empty_block))
}

fn codegen_pop<'c, 'r>(
    op_ctx: &mut OperationCtx<'c>,
    region: &'r Region<'c>,
) -> Result<(BlockRef<'c, 'r>, BlockRef<'c, 'r>), CodegenError> {
    let start_block = region.append_block(Block::new(&[]));
    let context = &op_ctx.mlir_context;
    let location = Location::unknown(context);

    // Check there's at least 1 element in stack
    let flag = check_stack_has_at_least(context, &start_block, 1)?;

    let gas_flag = consume_gas(context, &start_block, gas_cost::POP)?;

    let condition = start_block
        .append_operation(arith::andi(gas_flag, flag, location))
        .result(0)?
        .into();

    let ok_block = region.append_block(Block::new(&[]));

    start_block.append_operation(cf::cond_br(
        context,
        condition,
        &ok_block,
        &op_ctx.revert_block,
        &[],
        &[],
        location,
    ));

    stack_pop(context, &ok_block)?;

    Ok((start_block, ok_block))
}

fn codegen_mload<'c, 'r>(
    op_ctx: &mut OperationCtx<'c>,
    region: &'r Region<'c>,
) -> Result<(BlockRef<'c, 'r>, BlockRef<'c, 'r>), CodegenError> {
    let start_block = region.append_block(Block::new(&[]));
    let context = &op_ctx.mlir_context;
    let location = Location::unknown(context);
    let uint256 = IntegerType::new(context, 256);
    let uint32 = IntegerType::new(context, 32);
    let uint8 = IntegerType::new(context, 8);
    let ptr_type = pointer(context, 0);

    let stack_flag = check_stack_has_at_least(context, &start_block, 1)?;
    let ok_block = region.append_block(Block::new(&[]));

    start_block.append_operation(cf::cond_br(
        context,
        stack_flag,
        &ok_block,
        &op_ctx.revert_block,
        &[],
        &[],
        location,
    ));

    let offset = stack_pop(context, &ok_block)?;

    // Compute required memory size
    let offset = ok_block
        .append_operation(arith::trunci(offset, uint32.into(), location))
        .result(0)
        .unwrap()
        .into();
    let value_size = ok_block
        .append_operation(arith::constant(
            context,
            IntegerAttribute::new(uint32.into(), 32).into(),
            location,
        ))
        .result(0)?
        .into();
    let required_size = ok_block
        .append_operation(arith::addi(offset, value_size, location))
        .result(0)?
        .into();

    let memory_access_block = region.append_block(Block::new(&[]));

    extend_memory(
        op_ctx,
        &ok_block,
        &memory_access_block,
        region,
        required_size,
        gas_cost::MLOAD,
    )?;

    // Memory access
    let memory_ptr_ptr = memory_access_block
        .append_operation(llvm_mlir::addressof(
            context,
            MEMORY_PTR_GLOBAL,
            ptr_type,
            location,
        ))
        .result(0)?;

    let memory_ptr = memory_access_block
        .append_operation(llvm::load(
            context,
            memory_ptr_ptr.into(),
            ptr_type,
            location,
            LoadStoreOptions::default(),
        ))
        .result(0)?
        .into();

    let memory_destination = memory_access_block
        .append_operation(llvm::get_element_ptr_dynamic(
            context,
            memory_ptr,
            &[offset],
            uint8.into(),
            ptr_type,
            location,
        ))
        .result(0)?
        .into();

    let read_value = memory_access_block
        .append_operation(llvm::load(
            context,
            memory_destination,
            uint256.into(),
            location,
            LoadStoreOptions::new()
                .align(IntegerAttribute::new(IntegerType::new(context, 64).into(), 1).into()),
        ))
        .result(0)?
        .into();

    // check system endianness before pushing the value
    let read_value = if cfg!(target_endian = "little") {
        // if the system is little endian, we convert the value to big endian
        memory_access_block
            .append_operation(llvm::intr_bswap(read_value, uint256.into(), location))
            .result(0)?
            .into()
    } else {
        // if the system is big endian, there is no need to convert the value
        read_value
    };

    stack_push(context, &memory_access_block, read_value)?;

    Ok((start_block, memory_access_block))
}

fn codegen_codesize<'c, 'r>(
    op_ctx: &mut OperationCtx<'c>,
    region: &'r Region<'c>,
) -> Result<(BlockRef<'c, 'r>, BlockRef<'c, 'r>), CodegenError> {
    let start_block = region.append_block(Block::new(&[]));
    let context = &op_ctx.mlir_context;
    let location = Location::unknown(context);
    let uint256 = IntegerType::new(context, 256);

    // Check there's stack overflow
    let stack_flag = check_stack_has_space_for(context, &start_block, 1)?;
    // Check there's enough gas
    let gas_flag = consume_gas(context, &start_block, gas_cost::CODESIZE)?;

    let condition = start_block
        .append_operation(arith::andi(gas_flag, stack_flag, location))
        .result(0)?
        .into();

    let ok_block = region.append_block(Block::new(&[]));

    start_block.append_operation(cf::cond_br(
        context,
        condition,
        &ok_block,
        &op_ctx.revert_block,
        &[],
        &[],
        location,
    ));

    let codesize = ok_block
        .append_operation(arith::constant(
            context,
            IntegerAttribute::new(uint256.into(), op_ctx.program.code_size as i64).into(),
            location,
        ))
        .result(0)?
        .into();

    stack_push(context, &ok_block, codesize)?;

    Ok((start_block, ok_block))
}

fn codegen_sar<'c, 'r>(
    op_ctx: &mut OperationCtx<'c>,
    region: &'r Region<'c>,
) -> Result<(BlockRef<'c, 'r>, BlockRef<'c, 'r>), CodegenError> {
    let start_block = region.append_block(Block::new(&[]));
    let context = &op_ctx.mlir_context;
    let location = Location::unknown(context);

    // Check there's enough elements in stack
    let flag = check_stack_has_at_least(context, &start_block, 2)?;
    // Check there's enough gas
    let gas_flag = consume_gas(context, &start_block, gas_cost::SAR)?;

    let condition = start_block
        .append_operation(arith::andi(gas_flag, flag, location))
        .result(0)?
        .into();

    let ok_block = region.append_block(Block::new(&[]));

    start_block.append_operation(cf::cond_br(
        context,
        condition,
        &ok_block,
        &op_ctx.revert_block,
        &[],
        &[],
        location,
    ));

    let shift = stack_pop(context, &ok_block)?;
    let value = stack_pop(context, &ok_block)?;

    // max_shift = 255
    let max_shift = ok_block
        .append_operation(arith::constant(
            context,
            integer_constant_from_i64(context, 255).into(),
            location,
        ))
        .result(0)?
        .into();

    // if shift > 255  then after applying the `shrsi` operation the result will be poisoned
    // to avoid the poisoning we set shift = min(shift, 255)
    let shift = ok_block
        .append_operation(arith::minui(shift, max_shift, location))
        .result(0)?
        .into();

    let result = ok_block
        .append_operation(arith::shrsi(value, shift, location))
        .result(0)?
        .into();

    stack_push(context, &ok_block, result)?;

    Ok((start_block, ok_block))
}

fn codegen_byte<'c, 'r>(
    op_ctx: &mut OperationCtx<'c>,
    region: &'r Region<'c>,
) -> Result<(BlockRef<'c, 'r>, BlockRef<'c, 'r>), CodegenError> {
    let start_block = region.append_block(Block::new(&[]));
    let context = &op_ctx.mlir_context;
    let location = Location::unknown(context);

    // Check there's enough elements in stack
    let flag = check_stack_has_at_least(context, &start_block, 2)?;
    // Check there's enough gas
    let gas_flag = consume_gas(context, &start_block, gas_cost::BYTE)?;

    let condition = start_block
        .append_operation(arith::andi(gas_flag, flag, location))
        .result(0)?
        .into();

    let ok_block = region.append_block(Block::new(&[]));

    // in out_of_bounds_block a 0 is pushed to the stack
    let out_of_bounds_block = region.append_block(Block::new(&[]));

    // in offset_ok_block the byte operation is performed
    let offset_ok_block = region.append_block(Block::new(&[]));

    let end_block = region.append_block(Block::new(&[]));

    start_block.append_operation(cf::cond_br(
        context,
        condition,
        &ok_block,
        &op_ctx.revert_block,
        &[],
        &[],
        location,
    ));

    let offset = stack_pop(context, &ok_block)?;
    let value = stack_pop(context, &ok_block)?;

    const BITS_PER_BYTE: u8 = 8;
    const MAX_SHIFT: u8 = 31;

    let constant_bits_per_byte = constant_value_from_i64(context, &ok_block, BITS_PER_BYTE as i64)?;
    let constant_max_shift_in_bits =
        constant_value_from_i64(context, &ok_block, (MAX_SHIFT * BITS_PER_BYTE) as i64)?;

    let offset_in_bits = ok_block
        .append_operation(arith::muli(offset, constant_bits_per_byte, location))
        .result(0)?
        .into();

    // compare  offset > max_shift?
    let is_offset_out_of_bounds = ok_block
        .append_operation(arith::cmpi(
            context,
            arith::CmpiPredicate::Ugt,
            offset_in_bits,
            constant_max_shift_in_bits,
            location,
        ))
        .result(0)?
        .into();

    // if offset > max_shift => branch to out_of_bounds_block
    // else => branch to offset_ok_block
    ok_block.append_operation(cf::cond_br(
        context,
        is_offset_out_of_bounds,
        &out_of_bounds_block,
        &offset_ok_block,
        &[],
        &[],
        location,
    ));

    let zero_constant_value = constant_value_from_i64(context, &out_of_bounds_block, 0_i64)?;

    // push zero to the stack
    stack_push(context, &out_of_bounds_block, zero_constant_value)?;

    out_of_bounds_block.append_operation(cf::br(&end_block, &[], location));

    // the idea is to use a right shift to place the byte in the right-most side
    // and then apply a bitwise AND with a 0xFF mask
    //
    // for example, if we want to extract the 0xFF byte in the following value
    // (for simplicity the value has fewer bytes than it has in reality)
    //
    // value = 0xAABBCCDDFFAABBCC
    //                   ^^
    //              desired byte
    //
    // we can shift the value to the right
    //
    // value = 0xAABBCCDDFFAABBCC -> 0x000000AABBCCDDFF
    //                   ^^                          ^^
    // and then apply the bitwise AND it to the right to remove the right-side bytes
    //
    //  value = 0x000000AABBCCDDFF
    //          AND
    //  mask  = 0x00000000000000FF
    //------------------------------
    // result = 0x00000000000000FF

    // compute how many bits the value has to be shifted
    // shift_right_in_bits = max_shift - offset
    let shift_right_in_bits = offset_ok_block
        .append_operation(arith::subi(
            constant_max_shift_in_bits,
            offset_in_bits,
            location,
        ))
        .result(0)?
        .into();

    // shift the value to the right
    let shifted_right_value = offset_ok_block
        .append_operation(arith::shrui(value, shift_right_in_bits, location))
        .result(0)?
        .into();

    let mask = offset_ok_block
        .append_operation(arith::constant(
            context,
            integer_constant_from_i64(context, 0xff).into(),
            location,
        ))
        .result(0)?
        .into();

    // compute (value AND mask)
    let result = offset_ok_block
        .append_operation(arith::andi(shifted_right_value, mask, location))
        .result(0)?
        .into();

    stack_push(context, &offset_ok_block, result)?;

    offset_ok_block.append_operation(cf::br(&end_block, &[], location));

    Ok((start_block, end_block))
}

fn codegen_jumpdest<'c>(
    op_ctx: &mut OperationCtx<'c>,
    region: &'c Region<'c>,
    pc: usize,
) -> Result<(BlockRef<'c, 'c>, BlockRef<'c, 'c>), CodegenError> {
    let landing_block = region.append_block(Block::new(&[]));
    let context = &op_ctx.mlir_context;
    let location = Location::unknown(context);

    // Check there's enough gas to compute the operation
    let gas_flag = consume_gas(context, &landing_block, gas_cost::JUMPDEST)?;

    let ok_block = region.append_block(Block::new(&[]));

    landing_block.append_operation(cf::cond_br(
        context,
        gas_flag,
        &ok_block,
        &op_ctx.revert_block,
        &[],
        &[],
        location,
    ));

    // Register jumpdest block in context
    op_ctx.register_jump_destination(pc, landing_block);

    Ok((landing_block, ok_block))
}

fn codegen_jumpi<'c, 'r: 'c>(
    op_ctx: &mut OperationCtx<'c>,
    region: &'r Region<'c>,
) -> Result<(BlockRef<'c, 'r>, BlockRef<'c, 'r>), CodegenError> {
    let start_block = region.append_block(Block::new(&[]));
    let context = &op_ctx.mlir_context;
    let location = Location::unknown(context);

    // Check there's enough elements in stack
    let flag = check_stack_has_at_least(context, &start_block, 2)?;
    // Check there's enough gas
    let gas_flag = consume_gas(context, &start_block, gas_cost::JUMPI)?;

    let ok_block = region.append_block(Block::new(&[]));

    let condition = start_block
        .append_operation(arith::andi(gas_flag, flag, location))
        .result(0)?
        .into();

    start_block.append_operation(cf::cond_br(
        context,
        condition,
        &ok_block,
        &op_ctx.revert_block,
        &[],
        &[],
        location,
    ));

    let pc = stack_pop(context, &ok_block)?;
    let condition = stack_pop(context, &ok_block)?;

    let false_block = region.append_block(Block::new(&[]));

    let zero = ok_block
        .append_operation(arith::constant(
            context,
            integer_constant_from_i64(context, 0i64).into(),
            location,
        ))
        .result(0)?
        .into();

    // compare  condition != 0  to convert condition from u256 to 1-bit signless integer
    let condition = ok_block
        .append_operation(arith::cmpi(
            context,
            arith::CmpiPredicate::Ne,
            condition,
            zero,
            location,
        ))
        .result(0)?;

    ok_block.append_operation(cf::cond_br(
        context,
        condition.into(),
        &op_ctx.jumptable_block,
        &false_block,
        &[pc],
        &[],
        location,
    ));

    Ok((start_block, false_block))
}

fn codegen_jump<'c, 'r: 'c>(
    op_ctx: &mut OperationCtx<'c>,
    region: &'r Region<'c>,
) -> Result<(BlockRef<'c, 'r>, BlockRef<'c, 'r>), CodegenError> {
    // it reverts if Counter offset is not a JUMPDEST.
    // The error is generated even if the JUMP would not have been done

    let start_block = region.append_block(Block::new(&[]));
    let context = &op_ctx.mlir_context;
    let location = Location::unknown(context);

    // Check there's enough elements in stack
    let flag = check_stack_has_at_least(context, &start_block, 1)?;
    // Check there's enough gas
    let gas_flag = consume_gas(context, &start_block, gas_cost::JUMP)?;

    let ok_block = region.append_block(Block::new(&[]));

    let condition = start_block
        .append_operation(arith::andi(gas_flag, flag, location))
        .result(0)?
        .into();

    start_block.append_operation(cf::cond_br(
        context,
        condition,
        &ok_block,
        &op_ctx.revert_block,
        &[],
        &[],
        location,
    ));

    let pc = stack_pop(context, &ok_block)?;

    // appends operation to ok_block to jump to the `jump table block``
    // in the jump table block the pc is checked and if its ok
    // then it jumps to the block associated with that pc
    op_ctx.add_jump_op(ok_block, pc, location);

    // TODO: we are creating an empty block that won't ever be reached
    // probably there's a better way to do this
    let empty_block = region.append_block(Block::new(&[]));
    Ok((start_block, empty_block))
}

fn codegen_pc<'c>(
    op_ctx: &mut OperationCtx<'c>,
    region: &'c Region<'c>,
    pc: usize,
) -> Result<(BlockRef<'c, 'c>, BlockRef<'c, 'c>), CodegenError> {
    let start_block = region.append_block(Block::new(&[]));
    let context = &op_ctx.mlir_context;
    let location = Location::unknown(context);

    let stack_size_flag = check_stack_has_space_for(context, &start_block, 1)?;
    let gas_flag = consume_gas(context, &start_block, gas_cost::PC)?;

    let ok_flag = start_block
        .append_operation(arith::andi(stack_size_flag, gas_flag, location))
        .result(0)?
        .into();

    let ok_block = region.append_block(Block::new(&[]));

    start_block.append_operation(cf::cond_br(
        context,
        ok_flag,
        &ok_block,
        &op_ctx.revert_block,
        &[],
        &[],
        location,
    ));

    let pc_value = ok_block
        .append_operation(arith::constant(
            context,
            integer_constant_from_i64(context, pc as i64).into(),
            location,
        ))
        .result(0)?
        .into();

    stack_push(context, &ok_block, pc_value)?;

    Ok((start_block, ok_block))
}

fn codegen_msize<'c>(
    op_ctx: &mut OperationCtx<'c>,
    region: &'c Region<'c>,
) -> Result<(BlockRef<'c, 'c>, BlockRef<'c, 'c>), CodegenError> {
    let start_block = region.append_block(Block::new(&[]));
    let context = op_ctx.mlir_context;
    let location = Location::unknown(context);

    let ptr_type = pointer(context, 0);
    let uint32 = IntegerType::new(context, 32).into();
    let uint256 = IntegerType::new(context, 256).into();

    let stack_flag = check_stack_has_space_for(context, &start_block, 1)?;
    let gas_flag = consume_gas(context, &start_block, gas_cost::MSIZE)?;

    let condition = start_block
        .append_operation(arith::andi(gas_flag, stack_flag, location))
        .result(0)?
        .into();

    let ok_block = region.append_block(Block::new(&[]));

    start_block.append_operation(cf::cond_br(
        context,
        condition,
        &ok_block,
        &op_ctx.revert_block,
        &[],
        &[],
        location,
    ));

    // Get address of memory size global
    let memory_ptr = ok_block
        .append_operation(llvm_mlir::addressof(
            context,
            MEMORY_SIZE_GLOBAL,
            ptr_type,
            location,
        ))
        .result(0)?;

    // Load memory size
    let memory_size = ok_block
        .append_operation(llvm::load(
            context,
            memory_ptr.into(),
            uint32,
            location,
            LoadStoreOptions::default(),
        ))
        .result(0)?
        .into();

    let memory_size_extended = ok_block
        .append_operation(arith::extui(memory_size, uint256, location))
        .result(0)?
        .into();

    stack_push(context, &ok_block, memory_size_extended)?;

    Ok((start_block, ok_block))
}

fn codegen_return<'c>(
    op_ctx: &mut OperationCtx<'c>,
    region: &'c Region<'c>,
) -> Result<(BlockRef<'c, 'c>, BlockRef<'c, 'c>), CodegenError> {
    let context = op_ctx.mlir_context;
    let location = Location::unknown(context);

    let start_block = region.append_block(Block::new(&[]));
    let ok_block = region.append_block(Block::new(&[]));

    let flag = check_stack_has_at_least(context, &start_block, 2)?;

    start_block.append_operation(cf::cond_br(
        context,
        flag,
        &ok_block,
        &op_ctx.revert_block,
        &[],
        &[],
        location,
    ));

    return_result_from_stack(op_ctx, region, &ok_block, ExitStatusCode::Return, location)?;

    let empty_block = region.append_block(Block::new(&[]));

    Ok((start_block, empty_block))
}

// Stop the current context execution, revert the state changes
// (see STATICCALL for a list of state changing opcodes) and
// return the unused gas to the caller. It also reverts the gas refund to i
// ts value before the current context. If the execution is stopped with REVERT,
// the value 0 is put on the stack of the calling context, which continues to execute normally.
// The return data of the calling context is set as the given
// chunk of memory of this context.
fn codegen_revert<'c>(
    op_ctx: &mut OperationCtx<'c>,
    region: &'c Region<'c>,
) -> Result<(BlockRef<'c, 'c>, BlockRef<'c, 'c>), CodegenError> {
    let context = op_ctx.mlir_context;
    let location = Location::unknown(context);

    let start_block = region.append_block(Block::new(&[]));
    let ok_block = region.append_block(Block::new(&[]));

    let flag = check_stack_has_at_least(context, &start_block, 2)?;

    start_block.append_operation(cf::cond_br(
        context,
        flag,
        &ok_block,
        &op_ctx.revert_block,
        &[],
        &[],
        location,
    ));

    return_result_from_stack(op_ctx, region, &ok_block, ExitStatusCode::Revert, location)?;

    let empty_block = region.append_block(Block::new(&[]));

    Ok((start_block, empty_block))
}

fn codegen_stop<'c, 'r>(
    op_ctx: &mut OperationCtx<'c>,
    region: &'r Region<'c>,
) -> Result<(BlockRef<'c, 'r>, BlockRef<'c, 'r>), CodegenError> {
    let start_block = region.append_block(Block::new(&[]));
    let context = &op_ctx.mlir_context;
    let location = Location::unknown(context);

    return_empty_result(op_ctx, &start_block, ExitStatusCode::Stop, location)?;

    let empty_block = region.append_block(Block::new(&[]));

    Ok((start_block, empty_block))
}

fn codegen_signextend<'c, 'r>(
    op_ctx: &mut OperationCtx<'c>,
    region: &'r Region<'c>,
) -> Result<(BlockRef<'c, 'r>, BlockRef<'c, 'r>), CodegenError> {
    let start_block = region.append_block(Block::new(&[]));
    let context = &op_ctx.mlir_context;
    let location = Location::unknown(context);

    // Check there's enough elements in stack
    let stack_size_flag = check_stack_has_at_least(context, &start_block, 2)?;
    let gas_flag = consume_gas(context, &start_block, gas_cost::SIGNEXTEND)?;

    // Check there's enough gas to perform the operation
    let ok_flag = start_block
        .append_operation(arith::andi(stack_size_flag, gas_flag, location))
        .result(0)?
        .into();

    let ok_block = region.append_block(Block::new(&[]));

    start_block.append_operation(cf::cond_br(
        context,
        ok_flag,
        &ok_block,
        &op_ctx.revert_block,
        &[],
        &[],
        location,
    ));

    let byte_size = stack_pop(context, &ok_block)?;
    let value_to_extend = stack_pop(context, &ok_block)?;

    // Constant definition
    let max_byte_size = constant_value_from_i64(context, &ok_block, 31)?;
    let bits_per_byte = constant_value_from_i64(context, &ok_block, 8)?;
    let sign_bit_position_on_byte = constant_value_from_i64(context, &ok_block, 7)?;
    let max_bits = constant_value_from_i64(context, &ok_block, 255)?;

    // byte_size = min(max_byte_size, byte_size)
    let byte_size = ok_block
        .append_operation(arith::minui(byte_size, max_byte_size, location))
        .result(0)?
        .into();

    // bits_to_shift = max_bits - byte_size * bits_per_byte + sign_bit_position_on_byte
    let byte_number_in_bits = ok_block
        .append_operation(arith::muli(byte_size, bits_per_byte, location))
        .result(0)?
        .into();

    let value_size_in_bits = ok_block
        .append_operation(arith::addi(
            byte_number_in_bits,
            sign_bit_position_on_byte,
            location,
        ))
        .result(0)?
        .into();

    let bits_to_shift = ok_block
        .append_operation(arith::subi(max_bits, value_size_in_bits, location))
        .result(0)?
        .into();

    // value_to_extend << bits_to_shift
    let left_shifted_value = ok_block
        .append_operation(ods::llvm::shl(context, value_to_extend, bits_to_shift, location).into())
        .result(0)?
        .into();

    // value_to_extend >> bits_to_shift  (sign extended)
    let result = ok_block
        .append_operation(
            ods::llvm::ashr(context, left_shifted_value, bits_to_shift, location).into(),
        )
        .result(0)?
        .into();

    stack_push(context, &ok_block, result)?;

    Ok((start_block, ok_block))
}

fn codegen_gas<'c, 'r>(
    op_ctx: &mut OperationCtx<'c>,
    region: &'r Region<'c>,
) -> Result<(BlockRef<'c, 'r>, BlockRef<'c, 'r>), CodegenError> {
    let start_block = region.append_block(Block::new(&[]));
    let context = &op_ctx.mlir_context;
    let location = Location::unknown(context);

    // Check there's at least space for one element in the stack
    let stack_size_flag = check_stack_has_space_for(context, &start_block, 1)?;

    // Check there's enough gas to compute the operation
    let gas_flag = consume_gas(context, &start_block, gas_cost::GAS)?;

    let ok_flag = start_block
        .append_operation(arith::andi(stack_size_flag, gas_flag, location))
        .result(0)?
        .into();

    let ok_block = region.append_block(Block::new(&[]));

    start_block.append_operation(cf::cond_br(
        context,
        ok_flag,
        &ok_block,
        &op_ctx.revert_block,
        &[],
        &[],
        location,
    ));

    let gas = get_remaining_gas(context, &ok_block)?;

    let gas_extended = ok_block
        .append_operation(arith::extui(
            gas,
            IntegerType::new(context, 256).into(),
            location,
        ))
        .result(0)?
        .into();

    stack_push(context, &ok_block, gas_extended)?;

    Ok((start_block, ok_block))
}

fn codegen_slt<'c, 'r>(
    op_ctx: &mut OperationCtx<'c>,
    region: &'r Region<'c>,
) -> Result<(BlockRef<'c, 'r>, BlockRef<'c, 'r>), CodegenError> {
    let start_block = region.append_block(Block::new(&[]));
    let context = &op_ctx.mlir_context;
    let location = Location::unknown(context);

    // Check there's enough elements in stack
    let stack_size_flag = check_stack_has_at_least(context, &start_block, 2)?;

    // Check there's enough gas to compute the operation
    let gas_flag = consume_gas(context, &start_block, gas_cost::SLT)?;

    let ok_flag = start_block
        .append_operation(arith::andi(stack_size_flag, gas_flag, location))
        .result(0)?
        .into();

    let ok_block = region.append_block(Block::new(&[]));

    start_block.append_operation(cf::cond_br(
        context,
        ok_flag,
        &ok_block,
        &op_ctx.revert_block,
        &[],
        &[],
        location,
    ));

    let lhs = stack_pop(context, &ok_block)?;
    let rhs = stack_pop(context, &ok_block)?;

    let result = ok_block
        .append_operation(arith::cmpi(
            context,
            arith::CmpiPredicate::Slt,
            lhs,
            rhs,
            location,
        ))
        .result(0)?
        .into();

    stack_push(context, &ok_block, result)?;

    Ok((start_block, ok_block))
}

fn codegen_mstore<'c, 'r>(
    op_ctx: &mut OperationCtx<'c>,
    region: &'r Region<'c>,
) -> Result<(BlockRef<'c, 'r>, BlockRef<'c, 'r>), CodegenError> {
    let start_block = region.append_block(Block::new(&[]));
    let context = &op_ctx.mlir_context;
    let location = Location::unknown(context);
    let uint32 = IntegerType::new(context, 32);
    let uint8 = IntegerType::new(context, 8);
    let ptr_type = pointer(context, 0);

    // Check there's enough elements in stack
    let flag = check_stack_has_at_least(context, &start_block, 2)?;

    let ok_block = region.append_block(Block::new(&[]));

    start_block.append_operation(cf::cond_br(
        context,
        flag,
        &ok_block,
        &op_ctx.revert_block,
        &[],
        &[],
        location,
    ));

    let offset = stack_pop(context, &ok_block)?;
    let value = stack_pop(context, &ok_block)?;

    // truncate offset to 32 bits
    let offset = ok_block
        .append_operation(arith::trunci(offset, uint32.into(), location))
        .result(0)
        .unwrap()
        .into();

    let value_width_in_bytes = 32;
    // value_size = 32
    let value_size = ok_block
        .append_operation(arith::constant(
            context,
            IntegerAttribute::new(uint32.into(), value_width_in_bytes).into(),
            location,
        ))
        .result(0)?
        .into();

    // required_size = offset + value_size
    let required_size = ok_block
        .append_operation(arith::addi(offset, value_size, location))
        .result(0)?
        .into();

    let memory_access_block = region.append_block(Block::new(&[]));

    extend_memory(
        op_ctx,
        &ok_block,
        &memory_access_block,
        region,
        required_size,
        gas_cost::MSTORE,
    )?;

    // Memory access
    let memory_ptr_ptr = memory_access_block
        .append_operation(llvm_mlir::addressof(
            context,
            MEMORY_PTR_GLOBAL,
            ptr_type,
            location,
        ))
        .result(0)?;

    let memory_ptr = memory_access_block
        .append_operation(llvm::load(
            context,
            memory_ptr_ptr.into(),
            ptr_type,
            location,
            LoadStoreOptions::default(),
        ))
        .result(0)?
        .into();

    // memory_destination = memory_ptr + offset
    let memory_destination = memory_access_block
        .append_operation(llvm::get_element_ptr_dynamic(
            context,
            memory_ptr,
            &[offset],
            uint8.into(),
            ptr_type,
            location,
        ))
        .result(0)?
        .into();

    let uint256 = IntegerType::new(context, 256);

    // check system endianness before storing the value
    let value = if cfg!(target_endian = "little") {
        // if the system is little endian, we convert the value to big endian
        memory_access_block
            .append_operation(llvm::intr_bswap(value, uint256.into(), location))
            .result(0)?
            .into()
    } else {
        // if the system is big endian, there is no need to convert the value
        value
    };

    // store the value in the memory
    memory_access_block.append_operation(llvm::store(
        context,
        value,
        memory_destination,
        location,
        LoadStoreOptions::new()
            .align(IntegerAttribute::new(IntegerType::new(context, 64).into(), 1).into()),
    ));

    Ok((start_block, memory_access_block))
}

fn codegen_mstore8<'c, 'r>(
    op_ctx: &mut OperationCtx<'c>,
    region: &'r Region<'c>,
) -> Result<(BlockRef<'c, 'r>, BlockRef<'c, 'r>), CodegenError> {
    let start_block = region.append_block(Block::new(&[]));
    let context = &op_ctx.mlir_context;
    let location = Location::unknown(context);
    let uint32 = IntegerType::new(context, 32);
    let uint8 = IntegerType::new(context, 8);
    let ptr_type = pointer(context, 0);

    // Check there's enough elements in stack
    let flag = check_stack_has_at_least(context, &start_block, 2)?;

    let ok_block = region.append_block(Block::new(&[]));

    start_block.append_operation(cf::cond_br(
        context,
        flag,
        &ok_block,
        &op_ctx.revert_block,
        &[],
        &[],
        location,
    ));

    let offset = stack_pop(context, &ok_block)?;
    let value = stack_pop(context, &ok_block)?;

    // truncate value to the least significative byte of the 32-byte value
    let value = ok_block
        .append_operation(arith::trunci(
            value,
            r#IntegerType::new(context, 8).into(),
            location,
        ))
        .result(0)?
        .into();

    // truncate offset to 32 bits
    let offset = ok_block
        .append_operation(arith::trunci(offset, uint32.into(), location))
        .result(0)
        .unwrap()
        .into();

    let value_width_in_bytes = 1;
    // value_size = 1
    let value_size = ok_block
        .append_operation(arith::constant(
            context,
            IntegerAttribute::new(uint32.into(), value_width_in_bytes).into(),
            location,
        ))
        .result(0)?
        .into();

    // required_size = offset + size
    let required_size = ok_block
        .append_operation(arith::addi(offset, value_size, location))
        .result(0)?
        .into();

    let memory_access_block = region.append_block(Block::new(&[]));

    extend_memory(
        op_ctx,
        &ok_block,
        &memory_access_block,
        region,
        required_size,
        gas_cost::MSTORE8,
    )?;

    // Memory access
    let memory_ptr_ptr = memory_access_block
        .append_operation(llvm_mlir::addressof(
            context,
            MEMORY_PTR_GLOBAL,
            ptr_type,
            location,
        ))
        .result(0)?;

    let memory_ptr = memory_access_block
        .append_operation(llvm::load(
            context,
            memory_ptr_ptr.into(),
            ptr_type,
            location,
            LoadStoreOptions::default(),
        ))
        .result(0)?
        .into();

    // memory_destination = memory_ptr + offset
    let memory_destination = memory_access_block
        .append_operation(llvm::get_element_ptr_dynamic(
            context,
            memory_ptr,
            &[offset],
            uint8.into(),
            ptr_type,
            location,
        ))
        .result(0)?
        .into();

    memory_access_block.append_operation(llvm::store(
        context,
        value,
        memory_destination,
        location,
        LoadStoreOptions::new()
            .align(IntegerAttribute::new(IntegerType::new(context, 64).into(), 1).into()),
    ));

    Ok((start_block, memory_access_block))
}

fn codegen_mcopy<'c, 'r>(
    op_ctx: &mut OperationCtx<'c>,
    region: &'r Region<'c>,
) -> Result<(BlockRef<'c, 'r>, BlockRef<'c, 'r>), CodegenError> {
    let start_block = region.append_block(Block::new(&[]));
    let context = &op_ctx.mlir_context;
    let location = Location::unknown(context);
    let uint32 = IntegerType::new(context, 32);
    let uint8 = IntegerType::new(context, 8);
    let ptr_type = pointer(context, 0);

    let flag = check_stack_has_at_least(context, &start_block, 3)?;

    let ok_block = region.append_block(Block::new(&[]));

    start_block.append_operation(cf::cond_br(
        context,
        flag,
        &ok_block,
        &op_ctx.revert_block,
        &[],
        &[],
        location,
    ));

    // where to copy
    let dest_offset = stack_pop(context, &ok_block)?;
    // where to copy from
    let offset = stack_pop(context, &ok_block)?;
    let size = stack_pop(context, &ok_block)?;

    // truncate offset and dest_offset to 32 bits
    let offset = ok_block
        .append_operation(arith::trunci(offset, uint32.into(), location))
        .result(0)?
        .into();

    let dest_offset = ok_block
        .append_operation(arith::trunci(dest_offset, uint32.into(), location))
        .result(0)?
        .into();

    let size = ok_block
        .append_operation(arith::trunci(size, uint32.into(), location))
        .result(0)?
        .into();

    // required_size = offset + size
    let src_required_size = ok_block
        .append_operation(arith::addi(offset, size, location))
        .result(0)?
        .into();

    // dest_required_size = dest_offset + size
    let dest_required_size = ok_block
        .append_operation(arith::addi(dest_offset, size, location))
        .result(0)?
        .into();

    let required_size = ok_block
        .append_operation(arith::maxui(
            src_required_size,
            dest_required_size,
            location,
        ))
        .result(0)?
        .into();

    let memory_access_block = region.append_block(Block::new(&[]));

    extend_memory(
        op_ctx,
        &ok_block,
        &memory_access_block,
        region,
        required_size,
        gas_cost::MCOPY,
    )?;

    // Memory access
    let memory_ptr_ptr = memory_access_block
        .append_operation(llvm_mlir::addressof(
            context,
            MEMORY_PTR_GLOBAL,
            ptr_type,
            location,
        ))
        .result(0)?;

    let memory_ptr = memory_access_block
        .append_operation(llvm::load(
            context,
            memory_ptr_ptr.into(),
            ptr_type,
            location,
            LoadStoreOptions::default(),
        ))
        .result(0)?
        .into();

    let source = memory_access_block
        .append_operation(llvm::get_element_ptr_dynamic(
            context,
            memory_ptr,
            &[offset],
            uint8.into(),
            ptr_type,
            location,
        ))
        .result(0)?
        .into();

    // memory_destination = memory_ptr + dest_offset
    let destination = memory_access_block
        .append_operation(llvm::get_element_ptr_dynamic(
            context,
            memory_ptr,
            &[dest_offset],
            uint8.into(),
            ptr_type,
            location,
        ))
        .result(0)?
        .into();

    memory_access_block.append_operation(
        ods::llvm::intr_memmove(
            context,
            destination,
            source,
            size,
            IntegerAttribute::new(IntegerType::new(context, 1).into(), 0),
            location,
        )
        .into(),
    );

    Ok((start_block, memory_access_block))
}

fn codegen_calldataload<'c, 'r>(
    op_ctx: &mut OperationCtx<'c>,
    region: &'r Region<'c>,
) -> Result<(BlockRef<'c, 'r>, BlockRef<'c, 'r>), CodegenError> {
    let start_block = region.append_block(Block::new(&[]));
    let context = &op_ctx.mlir_context;
    let location = Location::unknown(context);
    let uint256 = IntegerType::new(context, 256);
    let uint8 = IntegerType::new(context, 8);
    let uint1 = IntegerType::new(context, 1);
    let ptr_type = pointer(context, 0);

    // Check there's enough elements in stack
    let flag = check_stack_has_at_least(context, &start_block, 1)?;
    // Check there's enough gas
    let gas_flag = consume_gas(context, &start_block, gas_cost::CALLDATALOAD)?;

    let condition = start_block
        .append_operation(arith::andi(gas_flag, flag, location))
        .result(0)?
        .into();

    let ok_block = region.append_block(Block::new(&[]));

    start_block.append_operation(cf::cond_br(
        context,
        condition,
        &ok_block,
        &op_ctx.revert_block,
        &[],
        &[],
        location,
    ));

    let offset = stack_pop(context, &ok_block)?;

    // TODO: add a calldata_ptr and size setup

    let calldata_ptr = op_ctx.get_calldata_ptr_syscall(&ok_block, location)?;

    // max_slice_width = 32
    let max_slice_width = ok_block
        .append_operation(arith::constant(
            context,
            integer_constant_from_i64(context, 32).into(),
            location,
        ))
        .result(0)?
        .into();

    let calldata_size_u32 = op_ctx.get_calldata_size_syscall(&ok_block, location)?;
    // convert calldata_size from u32 to u256
    let calldata_size = ok_block
        .append_operation(arith::extui(calldata_size_u32, uint256.into(), location))
        .result(0)?
        .into();

    let zero = ok_block
        .append_operation(arith::constant(
            context,
            IntegerAttribute::new(uint256.into(), 0).into(),
            location,
        ))
        .result(0)?
        .into();

    let offset_ok_block = region.append_block(Block::new(&[]));
    let offset_bad_block = region.append_block(Block::new(&[]));
    let end_block = region.append_block(Block::new(&[]));

    // offset < calldata_size =>  offset_ok
    let offset_ok = ok_block
        .append_operation(arith::cmpi(
            context,
            arith::CmpiPredicate::Ult,
            offset,
            calldata_size,
            location,
        ))
        .result(0)?
        .into();

    // if offset < calldata_size => offset_ok_block
    // else => offset_bad_block
    ok_block.append_operation(cf::cond_br(
        context,
        offset_ok,
        &offset_ok_block,
        &offset_bad_block,
        &[],
        &[],
        location,
    ));

    /******************** offset_bad_block *******************/

    // offset >= calldata_size => push 0
    stack_push(context, &offset_bad_block, zero)?;
    offset_bad_block.append_operation(cf::br(&end_block, &[], location));

    /******************** offset_bad_block *******************/

    /******************** offset_OK_block *******************/

    let stack_ptr = get_stack_pointer(context, &offset_ok_block)?;

    // fill the top of the stack with 0s to remove any garbage bytes it could have
    offset_ok_block.append_operation(llvm::store(
        context,
        zero,
        stack_ptr,
        location,
        LoadStoreOptions::new(),
    ));

    // calldata_ptr_at_offset = calldata_ptr + new_offset
    let calldata_ptr_at_offset = offset_ok_block
        .append_operation(llvm::get_element_ptr_dynamic(
            context,
            calldata_ptr,
            &[offset],
            uint8.into(),
            ptr_type,
            location,
        ))
        .result(0)?
        .into();

    // len is the length of the slice (len is maximum 32 bytes)
    let len = offset_ok_block
        .append_operation(arith::subi(calldata_size, offset, location))
        .result(0)?
        .into();

    // len = min(calldata_size - offset, 32 bytes)
    // this is done to fix the len so that  offset + len <= calldata_size
    let len = offset_ok_block
        .append_operation(arith::minui(len, max_slice_width, location))
        .result(0)?
        .into();

    // copy calldata[offset..offset + len] to the top of the stack
    offset_ok_block.append_operation(
        ods::llvm::intr_memcpy(
            context,
            stack_ptr,
            calldata_ptr_at_offset,
            len,
            IntegerAttribute::new(uint1.into(), 0),
            location,
        )
        .into(),
    );

    // increment the stack pointer so calldata[offset..len] is placed at the top of the stack
    inc_stack_pointer(context, &offset_ok_block)?;

    // if the system is little endian, we have to convert the result to big endian
    // pop calldata_slice, change to big endian and push it again
    if cfg!(target_endian = "little") {
        // pop the slice
        let calldata_slice = stack_pop(context, &offset_ok_block)?;
        // convert it to big endian
        let calldata_slice = offset_ok_block
            .append_operation(llvm::intr_bswap(calldata_slice, uint256.into(), location))
            .result(0)?
            .into();
        // push it back on the stack
        stack_push(context, &offset_ok_block, calldata_slice)?;
    }

    offset_ok_block.append_operation(cf::br(&end_block, &[], location));

    /******************** offset_OK_block *******************/

    Ok((start_block, end_block))
}<|MERGE_RESOLUTION|>--- conflicted
+++ resolved
@@ -78,11 +78,8 @@
         Operation::Revert => codegen_revert(op_ctx, region),
         Operation::Mstore => codegen_mstore(op_ctx, region),
         Operation::Mstore8 => codegen_mstore8(op_ctx, region),
-<<<<<<< HEAD
         Operation::CallDataCopy => codegen_calldatacopy(op_ctx, region),
-=======
         Operation::CalldataLoad => codegen_calldataload(op_ctx, region),
->>>>>>> 98bd4fd7
         Operation::CallDataSize => codegen_calldatasize(op_ctx, region),
     }
 }
