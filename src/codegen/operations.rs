use melior::{
    dialect::{
        arith::{self, CmpiPredicate},
        cf,
        llvm::{self, r#type::pointer, AllocaOptions, LoadStoreOptions},
        ods,
    },
    ir::{
        attribute::{IntegerAttribute, TypeAttribute},
        r#type::IntegerType,
        Attribute, Block, BlockRef, Location, Region,
    },
};

use super::context::OperationCtx;
use crate::{
    constants::{gas_cost, MEMORY_PTR_GLOBAL, MEMORY_SIZE_GLOBAL},
    errors::CodegenError,
    program::Operation,
    syscall::ExitStatusCode,
    utils::{
        allocate_and_store_value, check_if_zero, check_stack_has_at_least,
        check_stack_has_space_for, compare_values, compute_copy_cost, compute_log_dynamic_gas,
        constant_value_from_i64, consume_gas, consume_gas_as_value, extend_memory,
        get_block_number, get_memory_pointer, get_nth_from_stack, get_remaining_gas,
        get_stack_pointer, inc_stack_pointer, integer_constant_from_i64, llvm_mlir,
        return_empty_result, return_result_from_stack, stack_pop, stack_push, swap_stack_elements,
    },
};

use num_bigint::BigUint;

/// Generates blocks for target [`Operation`].
/// Returns both the starting block, and the unterminated last block of the generated code.
pub fn generate_code_for_op<'c>(
    op_ctx: &mut OperationCtx<'c>,
    region: &'c Region<'c>,
    op: Operation,
) -> Result<(BlockRef<'c, 'c>, BlockRef<'c, 'c>), CodegenError> {
    match op {
        Operation::Stop => codegen_stop(op_ctx, region),
        Operation::Push0 => codegen_push(op_ctx, region, BigUint::ZERO, true),
        Operation::Push((_, x)) => codegen_push(op_ctx, region, x, false),
        Operation::Add => codegen_add(op_ctx, region),
        Operation::Mul => codegen_mul(op_ctx, region),
        Operation::Sub => codegen_sub(op_ctx, region),
        Operation::Div => codegen_div(op_ctx, region),
        Operation::Sdiv => codegen_sdiv(op_ctx, region),
        Operation::Mod => codegen_mod(op_ctx, region),
        Operation::SMod => codegen_smod(op_ctx, region),
        Operation::Addmod => codegen_addmod(op_ctx, region),
        Operation::Mulmod => codegen_mulmod(op_ctx, region),
        Operation::Exp => codegen_exp(op_ctx, region),
        Operation::SignExtend => codegen_signextend(op_ctx, region),
        Operation::Lt => codegen_lt(op_ctx, region),
        Operation::Gt => codegen_gt(op_ctx, region),
        Operation::Slt => codegen_slt(op_ctx, region),
        Operation::Sgt => codegen_sgt(op_ctx, region),
        Operation::Eq => codegen_eq(op_ctx, region),
        Operation::IsZero => codegen_iszero(op_ctx, region),
        Operation::And => codegen_and(op_ctx, region),
        Operation::Or => codegen_or(op_ctx, region),
        Operation::Xor => codegen_xor(op_ctx, region),
        Operation::Byte => codegen_byte(op_ctx, region),
        Operation::Shr => codegen_shr(op_ctx, region),
        Operation::Shl => codegen_shl(op_ctx, region),
        Operation::Sar => codegen_sar(op_ctx, region),
        Operation::Codesize => codegen_codesize(op_ctx, region),
        Operation::Gasprice => codegen_gasprice(op_ctx, region),
        Operation::Number => codegen_number(op_ctx, region),
        Operation::Chainid => codegen_chaind(op_ctx, region),
        Operation::Pop => codegen_pop(op_ctx, region),
        Operation::Mload => codegen_mload(op_ctx, region),
        Operation::Jump => codegen_jump(op_ctx, region),
        Operation::Jumpi => codegen_jumpi(op_ctx, region),
        Operation::PC { pc } => codegen_pc(op_ctx, region, pc),
        Operation::Msize => codegen_msize(op_ctx, region),
        Operation::Gas => codegen_gas(op_ctx, region),
        Operation::Jumpdest { pc } => codegen_jumpdest(op_ctx, region, pc),
        Operation::Mcopy => codegen_mcopy(op_ctx, region),
        Operation::Dup(x) => codegen_dup(op_ctx, region, x),
        Operation::Swap(x) => codegen_swap(op_ctx, region, x),
        Operation::Return => codegen_return(op_ctx, region),
        Operation::Revert => codegen_revert(op_ctx, region),
        Operation::Mstore => codegen_mstore(op_ctx, region),
        Operation::Mstore8 => codegen_mstore8(op_ctx, region),
        Operation::CallDataCopy => codegen_calldatacopy(op_ctx, region),
        Operation::Log(x) => codegen_log(op_ctx, region, x),
        Operation::CalldataLoad => codegen_calldataload(op_ctx, region),
        Operation::CallDataSize => codegen_calldatasize(op_ctx, region),
        Operation::Address => codegen_address(op_ctx, region),
        Operation::Callvalue => codegen_callvalue(op_ctx, region),
        Operation::Origin => codegen_origin(op_ctx, region),
    }
}

fn codegen_origin<'c, 'r>(
    op_ctx: &mut OperationCtx<'c>,
    region: &'r Region<'c>,
) -> Result<(BlockRef<'c, 'r>, BlockRef<'c, 'r>), CodegenError> {
    let start_block = region.append_block(Block::new(&[]));
    let context = &op_ctx.mlir_context;
    let location = Location::unknown(context);

    //Check if there is stack overflow and if there is enough gas
    let gas_flag = consume_gas(context, &start_block, gas_cost::ORIGIN)?;
    let stack_size_flag = check_stack_has_space_for(context, &start_block, 1)?;

    let condition = start_block
        .append_operation(arith::andi(gas_flag, stack_size_flag, location))
        .result(0)?
        .into();

    let ok_block = region.append_block(Block::new(&[]));
    start_block.append_operation(cf::cond_br(
        context,
        condition,
        &ok_block,
        &op_ctx.revert_block,
        &[],
        &[],
        location,
    ));

    let uint256 = IntegerType::new(context, 256);
    let ptr_type = pointer(context, 0);

    //This may be refactored to use constant_value_from_i64 util function
    let pointer_size = ok_block
        .append_operation(arith::constant(
            context,
            IntegerAttribute::new(uint256.into(), 1_i64).into(),
            location,
        ))
        .result(0)?
        .into();

    let address_ptr = ok_block
        .append_operation(llvm::alloca(
            context,
            pointer_size,
            ptr_type,
            location,
            AllocaOptions::new().elem_type(Some(TypeAttribute::new(uint256.into()))),
        ))
        .result(0)?
        .into();

    //Get the 20-byte address of the sender of the transaction
    op_ctx.get_origin_syscall(&ok_block, address_ptr, location);

    let address_value = ok_block
        .append_operation(llvm::load(
            context,
            address_ptr,
            uint256.into(),
            location,
            LoadStoreOptions::default(),
        ))
        .result(0)?
        .into();

    stack_push(context, &ok_block, address_value)?;

    Ok((start_block, ok_block))
}

fn codegen_callvalue<'c, 'r>(
    op_ctx: &mut OperationCtx<'c>,
    region: &'r Region<'c>,
) -> Result<(BlockRef<'c, 'r>, BlockRef<'c, 'r>), CodegenError> {
    let start_block = region.append_block(Block::new(&[]));
    let context = &op_ctx.mlir_context;
    let location = Location::unknown(context);

    // Check there's enough elements in stack
    let stack_size_flag = check_stack_has_space_for(context, &start_block, 1)?;
    let gas_flag = consume_gas(context, &start_block, gas_cost::CALLVALUE)?;

    let ok_flag = start_block
        .append_operation(arith::andi(stack_size_flag, gas_flag, location))
        .result(0)?
        .into();

    let ok_block = region.append_block(Block::new(&[]));

    start_block.append_operation(cf::cond_br(
        context,
        ok_flag,
        &ok_block,
        &op_ctx.revert_block,
        &[],
        &[],
        location,
    ));

    let uint256 = IntegerType::new(context, 256);
    let ptr_type = pointer(context, 0);

    let pointer_size = constant_value_from_i64(context, &ok_block, 1_i64)?;

    let callvalue_ptr = ok_block
        .append_operation(llvm::alloca(
            context,
            pointer_size,
            ptr_type,
            location,
            AllocaOptions::new().elem_type(Some(TypeAttribute::new(uint256.into()))),
        ))
        .result(0)?
        .into();

    op_ctx.store_in_callvalue_ptr(&ok_block, location, callvalue_ptr);

    let callvalue = ok_block
        .append_operation(llvm::load(
            context,
            callvalue_ptr,
            uint256.into(),
            location,
            LoadStoreOptions::default(),
        ))
        .result(0)?
        .into();

    stack_push(context, &ok_block, callvalue)?;

    Ok((start_block, ok_block))
}

fn codegen_calldatacopy<'c, 'r>(
    op_ctx: &mut OperationCtx<'c>,
    region: &'r Region<'c>,
) -> Result<(BlockRef<'c, 'r>, BlockRef<'c, 'r>), CodegenError> {
    let start_block = region.append_block(Block::new(&[]));
    let context = &op_ctx.mlir_context;
    let location = Location::unknown(context);

    let gas_flag = consume_gas(context, &start_block, gas_cost::CALLDATACOPY)?;

    let flag = check_stack_has_at_least(context, &start_block, 3)?;

    let condition = start_block
        .append_operation(arith::andi(gas_flag, flag, location))
        .result(0)?
        .into();

    let ok_block = region.append_block(Block::new(&[]));

    start_block.append_operation(cf::cond_br(
        context,
        condition,
        &ok_block,
        &op_ctx.revert_block,
        &[],
        &[],
        location,
    ));

    let uint32 = IntegerType::new(context, 32);
    let uint8 = IntegerType::new(context, 8);
    let ptr_type = pointer(context, 0);

    // byte offset in the memory where the result will be copied
    let dest_offset = stack_pop(context, &ok_block)?;
    // byte offset in the calldata to copy from
    let call_data_offset = stack_pop(context, &ok_block)?;
    // byte size to copy
    let size = stack_pop(context, &ok_block)?;

    // truncate offsets and size to 32 bits
    let call_data_offset = ok_block
        .append_operation(arith::trunci(call_data_offset, uint32.into(), location))
        .result(0)
        .unwrap()
        .into();

    let dest_offset = ok_block
        .append_operation(arith::trunci(dest_offset, uint32.into(), location))
        .result(0)
        .unwrap()
        .into();

    let size = ok_block
        .append_operation(arith::trunci(size, uint32.into(), location))
        .result(0)
        .unwrap()
        .into();

    //required size = des_offset + size
    let required_memory_size = ok_block
        .append_operation(arith::addi(dest_offset, size, location))
        .result(0)?
        .into();

    let continue_memory_block = region.append_block(Block::new(&[]));
    extend_memory(
        op_ctx,
        &ok_block,
        &continue_memory_block,
        region,
        required_memory_size,
        gas_cost::CALLDATACOPY,
    )?;
    let memory_ptr = get_memory_pointer(op_ctx, &continue_memory_block, location)?;
    let memory_dest = continue_memory_block
        .append_operation(llvm::get_element_ptr_dynamic(
            context,
            memory_ptr,
            &[dest_offset],
            uint8.into(),
            ptr_type,
            location,
        ))
        .result(0)?
        .into();

    let zero_value = continue_memory_block
        .append_operation(arith::constant(
            context,
            IntegerAttribute::new(IntegerType::new(context, 8).into(), 0).into(),
            location,
        ))
        .result(0)?
        .into();

    continue_memory_block.append_operation(
        ods::llvm::intr_memset(
            context,
            memory_dest,
            zero_value,
            size,
            IntegerAttribute::new(IntegerType::new(context, 1).into(), 0),
            location,
        )
        .into(),
    );

    let calldatasize = op_ctx.get_calldata_size_syscall(&continue_memory_block, location)?;
    let offset_bigger_than_size_flag = continue_memory_block
        .append_operation(arith::cmpi(
            context,
            CmpiPredicate::Ugt,
            call_data_offset,
            calldatasize,
            location,
        ))
        .result(0)?
        .into();

    let invalid_offset_block = region.append_block(Block::new(&[]));
    let valid_offset_block = region.append_block(Block::new(&[]));
    let return_block = region.append_block(Block::new(&[]));

    continue_memory_block.append_operation(cf::cond_br(
        context,
        offset_bigger_than_size_flag,
        &invalid_offset_block,
        &valid_offset_block,
        &[],
        &[],
        location,
    ));

    invalid_offset_block.append_operation(cf::br(&return_block, &[], location));

    let remaining_calldata_size = valid_offset_block
        .append_operation(arith::subi(calldatasize, call_data_offset, location))
        .result(0)?
        .into();

    let memcpy_len = valid_offset_block
        .append_operation(arith::minui(remaining_calldata_size, size, location))
        .result(0)?
        .into();

    let calldata_ptr = op_ctx.get_calldata_ptr_syscall(&valid_offset_block, location)?;
    let calldata_src = valid_offset_block
        .append_operation(llvm::get_element_ptr_dynamic(
            context,
            calldata_ptr,
            &[call_data_offset],
            uint8.into(),
            ptr_type,
            location,
        ))
        .result(0)?
        .into();

    valid_offset_block.append_operation(
        ods::llvm::intr_memcpy(
            context,
            memory_dest,
            calldata_src,
            memcpy_len,
            IntegerAttribute::new(IntegerType::new(context, 1).into(), 0),
            location,
        )
        .into(),
    );

    valid_offset_block.append_operation(cf::br(&return_block, &[], location));

    Ok((start_block, return_block))
}

fn codegen_calldatasize<'c, 'r>(
    op_ctx: &mut OperationCtx<'c>,
    region: &'r Region<'c>,
) -> Result<(BlockRef<'c, 'r>, BlockRef<'c, 'r>), CodegenError> {
    let start_block = region.append_block(Block::new(&[]));
    let context = &op_ctx.mlir_context;
    let location = Location::unknown(context);

    let gas_flag = consume_gas(context, &start_block, gas_cost::CALLDATASIZE)?;

    let ok_block = region.append_block(Block::new(&[]));

    start_block.append_operation(cf::cond_br(
        context,
        gas_flag,
        &ok_block,
        &op_ctx.revert_block,
        &[],
        &[],
        location,
    ));

    // Get the calldata size using a syscall
    let uint256 = IntegerType::new(context, 256).into();
    let calldatasize = op_ctx.get_calldata_size_syscall(&ok_block, location)?;
    let extended_size = ok_block
        .append_operation(arith::extui(calldatasize, uint256, location))
        .result(0)?
        .into();
    stack_push(context, &ok_block, extended_size)?;

    Ok((start_block, ok_block))
}

fn codegen_exp<'c, 'r>(
    op_ctx: &mut OperationCtx<'c>,
    region: &'r Region<'c>,
) -> Result<(BlockRef<'c, 'r>, BlockRef<'c, 'r>), CodegenError> {
    let start_block = region.append_block(Block::new(&[]));
    let context = &op_ctx.mlir_context;
    let location = Location::unknown(context);

    // Check there's enough elements in stack
    let flag = check_stack_has_at_least(context, &start_block, 2)?;
    let gas_flag = consume_gas(context, &start_block, gas_cost::EXP)?;
    let condition = start_block
        .append_operation(arith::andi(gas_flag, flag, location))
        .result(0)?
        .into();
    let ok_block = region.append_block(Block::new(&[]));

    start_block.append_operation(cf::cond_br(
        context,
        condition,
        &ok_block,
        &op_ctx.revert_block,
        &[],
        &[],
        location,
    ));

    let lhs = stack_pop(context, &ok_block)?;
    let rhs = stack_pop(context, &ok_block)?;

    let result = ok_block
        .append_operation(ods::math::ipowi(context, lhs, rhs, location).into())
        .result(0)?
        .into();

    stack_push(context, &ok_block, result)?;

    Ok((start_block, ok_block))
}

fn codegen_iszero<'c, 'r>(
    op_ctx: &mut OperationCtx<'c>,
    region: &'r Region<'c>,
) -> Result<(BlockRef<'c, 'r>, BlockRef<'c, 'r>), CodegenError> {
    let start_block = region.append_block(Block::new(&[]));
    let context = &op_ctx.mlir_context;
    let location = Location::unknown(context);

    // Check there's enough elements in stack
    let flag = check_stack_has_at_least(context, &start_block, 1)?;
    let gas_flag = consume_gas(context, &start_block, gas_cost::ISZERO)?;
    let condition = start_block
        .append_operation(arith::andi(gas_flag, flag, location))
        .result(0)?
        .into();

    let ok_block = region.append_block(Block::new(&[]));

    start_block.append_operation(cf::cond_br(
        context,
        condition,
        &ok_block,
        &op_ctx.revert_block,
        &[],
        &[],
        location,
    ));

    let value = stack_pop(context, &ok_block)?;
    let zero_constant = constant_value_from_i64(context, &ok_block, 0)?;

    let result = ok_block
        .append_operation(arith::cmpi(
            context,
            arith::CmpiPredicate::Eq,
            value,
            zero_constant,
            location,
        ))
        .result(0)?
        .into();

    //Extend the 1 bit result to 256 bits.
    let uint256 = IntegerType::new(context, 256);
    let result = ok_block
        .append_operation(arith::extui(result, uint256.into(), location))
        .result(0)?
        .into();

    stack_push(context, &ok_block, result)?;

    Ok((start_block, ok_block))
}

fn codegen_and<'c, 'r>(
    op_ctx: &mut OperationCtx<'c>,
    region: &'r Region<'c>,
) -> Result<(BlockRef<'c, 'r>, BlockRef<'c, 'r>), CodegenError> {
    let start_block = region.append_block(Block::new(&[]));
    let context = &op_ctx.mlir_context;
    let location = Location::unknown(context);

    // Check there's enough elements in stack
    let flag = check_stack_has_at_least(context, &start_block, 2)?;
    let gas_flag = consume_gas(context, &start_block, gas_cost::AND)?;
    let condition = start_block
        .append_operation(arith::andi(gas_flag, flag, location))
        .result(0)?
        .into();

    let ok_block = region.append_block(Block::new(&[]));

    start_block.append_operation(cf::cond_br(
        context,
        condition,
        &ok_block,
        &op_ctx.revert_block,
        &[],
        &[],
        location,
    ));

    let lhs = stack_pop(context, &ok_block)?;
    let rhs = stack_pop(context, &ok_block)?;

    let result = ok_block
        .append_operation(arith::andi(lhs, rhs, location))
        .result(0)?
        .into();

    stack_push(context, &ok_block, result)?;

    Ok((start_block, ok_block))
}

fn codegen_gt<'c, 'r>(
    op_ctx: &mut OperationCtx<'c>,
    region: &'r Region<'c>,
) -> Result<(BlockRef<'c, 'r>, BlockRef<'c, 'r>), CodegenError> {
    let start_block = region.append_block(Block::new(&[]));
    let context = &op_ctx.mlir_context;
    let location = Location::unknown(context);

    // Check there's enough elements in stack
    let flag = check_stack_has_at_least(context, &start_block, 2)?;
    let gas_flag = consume_gas(context, &start_block, gas_cost::GT)?;
    let condition = start_block
        .append_operation(arith::andi(gas_flag, flag, location))
        .result(0)?
        .into();
    let ok_block = region.append_block(Block::new(&[]));

    start_block.append_operation(cf::cond_br(
        context,
        condition,
        &ok_block,
        &op_ctx.revert_block,
        &[],
        &[],
        location,
    ));

    let lhs = stack_pop(context, &ok_block)?;
    let rhs = stack_pop(context, &ok_block)?;

    let result = ok_block
        .append_operation(arith::cmpi(
            context,
            arith::CmpiPredicate::Ugt,
            lhs,
            rhs,
            location,
        ))
        .result(0)?
        .into();

    //Extend 1 bit result to 256 bit
    let uint256 = IntegerType::new(context, 256);
    let result = ok_block
        .append_operation(arith::extui(result, uint256.into(), location))
        .result(0)?
        .into();

    stack_push(context, &ok_block, result)?;

    Ok((start_block, ok_block))
}

fn codegen_or<'c, 'r>(
    op_ctx: &mut OperationCtx<'c>,
    region: &'r Region<'c>,
) -> Result<(BlockRef<'c, 'r>, BlockRef<'c, 'r>), CodegenError> {
    let start_block = region.append_block(Block::new(&[]));
    let context = &op_ctx.mlir_context;
    let location = Location::unknown(context);

    // Check there's enough elements in stack
    let flag = check_stack_has_at_least(context, &start_block, 2)?;
    let gas_flag = consume_gas(context, &start_block, gas_cost::OR)?;
    let condition = start_block
        .append_operation(arith::andi(gas_flag, flag, location))
        .result(0)?
        .into();

    let ok_block = region.append_block(Block::new(&[]));

    start_block.append_operation(cf::cond_br(
        context,
        condition,
        &ok_block,
        &op_ctx.revert_block,
        &[],
        &[],
        location,
    ));

    let lhs = stack_pop(context, &ok_block)?;
    let rhs = stack_pop(context, &ok_block)?;

    let result = ok_block
        .append_operation(arith::ori(lhs, rhs, location))
        .result(0)?
        .into();

    stack_push(context, &ok_block, result)?;

    Ok((start_block, ok_block))
}

fn codegen_lt<'c, 'r>(
    op_ctx: &mut OperationCtx<'c>,
    region: &'r Region<'c>,
) -> Result<(BlockRef<'c, 'r>, BlockRef<'c, 'r>), CodegenError> {
    let start_block = region.append_block(Block::new(&[]));
    let context = &op_ctx.mlir_context;
    let location = Location::unknown(context);

    // Check there's enough elements in stack
    let flag = check_stack_has_at_least(context, &start_block, 2)?;
    let gas_flag = consume_gas(context, &start_block, gas_cost::LT)?;
    let condition = start_block
        .append_operation(arith::andi(gas_flag, flag, location))
        .result(0)?
        .into();

    let ok_block = region.append_block(Block::new(&[]));

    start_block.append_operation(cf::cond_br(
        context,
        condition,
        &ok_block,
        &op_ctx.revert_block,
        &[],
        &[],
        location,
    ));

    let lhs = stack_pop(context, &ok_block)?;
    let rhs = stack_pop(context, &ok_block)?;

    let result = ok_block
        .append_operation(arith::cmpi(
            context,
            arith::CmpiPredicate::Ult,
            lhs,
            rhs,
            location,
        ))
        .result(0)?
        .into();

    //Extend 1 bit result to 256 bit
    let uint256 = IntegerType::new(context, 256);
    let result = ok_block
        .append_operation(arith::extui(result, uint256.into(), location))
        .result(0)?
        .into();

    stack_push(context, &ok_block, result)?;

    Ok((start_block, ok_block))
}

fn codegen_sgt<'c, 'r>(
    op_ctx: &mut OperationCtx<'c>,
    region: &'r Region<'c>,
) -> Result<(BlockRef<'c, 'r>, BlockRef<'c, 'r>), CodegenError> {
    let start_block = region.append_block(Block::new(&[]));
    let context = &op_ctx.mlir_context;
    let location = Location::unknown(context);

    // Check there's enough elements in stack
    let flag = check_stack_has_at_least(context, &start_block, 2)?;
    let gas_flag = consume_gas(context, &start_block, gas_cost::SGT)?;
    let condition = start_block
        .append_operation(arith::andi(gas_flag, flag, location))
        .result(0)?
        .into();

    let ok_block = region.append_block(Block::new(&[]));

    start_block.append_operation(cf::cond_br(
        context,
        condition,
        &ok_block,
        &op_ctx.revert_block,
        &[],
        &[],
        location,
    ));

    let lhs = stack_pop(context, &ok_block)?;
    let rhs = stack_pop(context, &ok_block)?;

    let result = ok_block
        .append_operation(arith::cmpi(
            context,
            arith::CmpiPredicate::Sgt,
            lhs,
            rhs,
            location,
        ))
        .result(0)?
        .into();

    //Extend 1 bit result to 256 bit
    let uint256 = IntegerType::new(context, 256);
    let result = ok_block
        .append_operation(arith::extui(result, uint256.into(), location))
        .result(0)?
        .into();

    stack_push(context, &ok_block, result)?;

    Ok((start_block, ok_block))
}

fn codegen_eq<'c, 'r>(
    op_ctx: &mut OperationCtx<'c>,
    region: &'r Region<'c>,
) -> Result<(BlockRef<'c, 'r>, BlockRef<'c, 'r>), CodegenError> {
    let start_block = region.append_block(Block::new(&[]));
    let context = &op_ctx.mlir_context;
    let location = Location::unknown(context);

    // Check there's enough elements in stack
    let flag = check_stack_has_at_least(context, &start_block, 2)?;
    let gas_flag = consume_gas(context, &start_block, gas_cost::EQ)?;
    let condition = start_block
        .append_operation(arith::andi(gas_flag, flag, location))
        .result(0)?
        .into();
    let ok_block = region.append_block(Block::new(&[]));

    start_block.append_operation(cf::cond_br(
        context,
        condition,
        &ok_block,
        &op_ctx.revert_block,
        &[],
        &[],
        location,
    ));

    let lhs = stack_pop(context, &ok_block)?;
    let rhs = stack_pop(context, &ok_block)?;

    let result = ok_block
        .append_operation(arith::cmpi(
            context,
            arith::CmpiPredicate::Eq,
            lhs,
            rhs,
            location,
        ))
        .result(0)?
        .into();

    //Extend 1 bit result to 256 bit
    let uint256 = IntegerType::new(context, 256);
    let result = ok_block
        .append_operation(arith::extui(result, uint256.into(), location))
        .result(0)?
        .into();

    stack_push(context, &ok_block, result)?;

    Ok((start_block, ok_block))
}

fn codegen_push<'c, 'r>(
    op_ctx: &mut OperationCtx<'c>,
    region: &'r Region<'c>,
    value_to_push: BigUint,
    is_zero: bool,
) -> Result<(BlockRef<'c, 'r>, BlockRef<'c, 'r>), CodegenError> {
    let start_block = region.append_block(Block::new(&[]));
    let context = &op_ctx.mlir_context;
    let location = Location::unknown(context);

    // Check there's enough space in stack
    let flag = check_stack_has_space_for(context, &start_block, 1)?;
    let gas_cost = if is_zero {
        gas_cost::PUSH0
    } else {
        gas_cost::PUSHN
    };
    let gas_flag = consume_gas(context, &start_block, gas_cost)?;
    let condition = start_block
        .append_operation(arith::andi(gas_flag, flag, location))
        .result(0)?
        .into();

    let ok_block = region.append_block(Block::new(&[]));

    start_block.append_operation(cf::cond_br(
        context,
        condition,
        &ok_block,
        &op_ctx.revert_block,
        &[],
        &[],
        location,
    ));

    let constant_value = Attribute::parse(context, &format!("{} : i256", value_to_push)).unwrap();
    let constant_value = ok_block
        .append_operation(arith::constant(context, constant_value, location))
        .result(0)?
        .into();

    stack_push(context, &ok_block, constant_value)?;

    Ok((start_block, ok_block))
}

fn codegen_dup<'c, 'r>(
    op_ctx: &mut OperationCtx<'c>,
    region: &'r Region<'c>,
    nth: u8,
) -> Result<(BlockRef<'c, 'r>, BlockRef<'c, 'r>), CodegenError> {
    debug_assert!(nth > 0 && nth <= 16);
    let start_block = region.append_block(Block::new(&[]));
    let context = &op_ctx.mlir_context;
    let location = Location::unknown(context);

    // Check there's enough elements in stack
    let flag = check_stack_has_at_least(context, &start_block, nth as u32)?;

    let gas_flag = consume_gas(context, &start_block, gas_cost::DUPN)?;

    let condition = start_block
        .append_operation(arith::andi(gas_flag, flag, location))
        .result(0)?
        .into();
    let ok_block = region.append_block(Block::new(&[]));

    start_block.append_operation(cf::cond_br(
        context,
        condition,
        &ok_block,
        &op_ctx.revert_block,
        &[],
        &[],
        location,
    ));

    let (nth_value, _) = get_nth_from_stack(context, &ok_block, nth)?;

    stack_push(context, &ok_block, nth_value)?;

    Ok((start_block, ok_block))
}

fn codegen_swap<'c, 'r>(
    op_ctx: &mut OperationCtx<'c>,
    region: &'r Region<'c>,
    nth: u8,
) -> Result<(BlockRef<'c, 'r>, BlockRef<'c, 'r>), CodegenError> {
    debug_assert!(nth > 0 && nth <= 16);
    let start_block = region.append_block(Block::new(&[]));
    let context = &op_ctx.mlir_context;
    let location = Location::unknown(context);

    // Check there's enough elements in stack
    let flag = check_stack_has_at_least(context, &start_block, (nth + 1) as u32)?;

    let gas_flag = consume_gas(context, &start_block, gas_cost::SWAPN)?;

    let condition = start_block
        .append_operation(arith::andi(gas_flag, flag, location))
        .result(0)?
        .into();

    let ok_block = region.append_block(Block::new(&[]));

    start_block.append_operation(cf::cond_br(
        context,
        condition,
        &ok_block,
        &op_ctx.revert_block,
        &[],
        &[],
        location,
    ));

    swap_stack_elements(context, &ok_block, 1, nth + 1)?;

    Ok((start_block, ok_block))
}

fn codegen_add<'c, 'r>(
    op_ctx: &mut OperationCtx<'c>,
    region: &'r Region<'c>,
) -> Result<(BlockRef<'c, 'r>, BlockRef<'c, 'r>), CodegenError> {
    let start_block = region.append_block(Block::new(&[]));
    let context = &op_ctx.mlir_context;
    let location = Location::unknown(context);

    // Check there's enough elements in stack
    let flag = check_stack_has_at_least(context, &start_block, 2)?;

    let gas_flag = consume_gas(context, &start_block, gas_cost::ADD)?;

    let condition = start_block
        .append_operation(arith::andi(gas_flag, flag, location))
        .result(0)?
        .into();

    let ok_block = region.append_block(Block::new(&[]));

    start_block.append_operation(cf::cond_br(
        context,
        condition,
        &ok_block,
        &op_ctx.revert_block,
        &[],
        &[],
        location,
    ));

    let lhs = stack_pop(context, &ok_block)?;
    let rhs = stack_pop(context, &ok_block)?;

    let result = ok_block
        .append_operation(arith::addi(lhs, rhs, location))
        .result(0)?
        .into();

    stack_push(context, &ok_block, result)?;

    Ok((start_block, ok_block))
}

fn codegen_sub<'c, 'r>(
    op_ctx: &mut OperationCtx<'c>,
    region: &'r Region<'c>,
) -> Result<(BlockRef<'c, 'r>, BlockRef<'c, 'r>), CodegenError> {
    let start_block = region.append_block(Block::new(&[]));
    let context = &op_ctx.mlir_context;
    let location = Location::unknown(context);

    // Check there's enough elements in stack
    let flag = check_stack_has_at_least(context, &start_block, 2)?;

    let gas_flag = consume_gas(context, &start_block, gas_cost::SUB)?;

    let condition = start_block
        .append_operation(arith::andi(gas_flag, flag, location))
        .result(0)?
        .into();

    let ok_block = region.append_block(Block::new(&[]));

    start_block.append_operation(cf::cond_br(
        context,
        condition,
        &ok_block,
        &op_ctx.revert_block,
        &[],
        &[],
        location,
    ));

    let lhs = stack_pop(context, &ok_block)?;
    let rhs = stack_pop(context, &ok_block)?;

    let result = ok_block
        .append_operation(arith::subi(lhs, rhs, location))
        .result(0)?
        .into();

    stack_push(context, &ok_block, result)?;

    Ok((start_block, ok_block))
}

fn codegen_div<'c, 'r>(
    op_ctx: &mut OperationCtx<'c>,
    region: &'r Region<'c>,
) -> Result<(BlockRef<'c, 'r>, BlockRef<'c, 'r>), CodegenError> {
    let start_block = region.append_block(Block::new(&[]));
    let context = &op_ctx.mlir_context;
    let location = Location::unknown(context);

    // Check there's enough elements in stack
    let stack_size_flag = check_stack_has_at_least(context, &start_block, 2)?;

    // Check there's enough gas to compute the operation
    let gas_flag = consume_gas(context, &start_block, gas_cost::DIV)?;

    let ok_flag = start_block
        .append_operation(arith::andi(stack_size_flag, gas_flag, location))
        .result(0)?
        .into();

    let ok_block = region.append_block(Block::new(&[]));

    start_block.append_operation(cf::cond_br(
        context,
        ok_flag,
        &ok_block,
        &op_ctx.revert_block,
        &[],
        &[],
        location,
    ));

    let num = stack_pop(context, &ok_block)?;
    let den = stack_pop(context, &ok_block)?;

    let den_is_zero = check_if_zero(context, &ok_block, &den)?;
    let den_zero_bloq = region.append_block(Block::new(&[]));
    let den_not_zero_bloq = region.append_block(Block::new(&[]));
    let return_block = region.append_block(Block::new(&[]));

    // Denominator is zero path
    let zero_value = constant_value_from_i64(context, &den_zero_bloq, 0i64)?;
    stack_push(context, &den_zero_bloq, zero_value)?;
    den_zero_bloq.append_operation(cf::br(&return_block, &[], location));

    // Denominator is not zero path
    let result = den_not_zero_bloq
        .append_operation(arith::divui(num, den, location))
        .result(0)?
        .into();

    stack_push(context, &den_not_zero_bloq, result)?;
    den_not_zero_bloq.append_operation(cf::br(&return_block, &[], location));

    // Branch to den_zero if den_is_zero == true; else branch to den_not_zero
    ok_block.append_operation(cf::cond_br(
        context,
        den_is_zero,
        &den_zero_bloq,
        &den_not_zero_bloq,
        &[],
        &[],
        location,
    ));

    Ok((start_block, return_block))
}

fn codegen_sdiv<'c, 'r>(
    op_ctx: &mut OperationCtx<'c>,
    region: &'r Region<'c>,
) -> Result<(BlockRef<'c, 'r>, BlockRef<'c, 'r>), CodegenError> {
    let start_block = region.append_block(Block::new(&[]));
    let context = &op_ctx.mlir_context;
    let location = Location::unknown(context);

    // Check there's enough elements in stack
    let stack_size_flag = check_stack_has_at_least(context, &start_block, 2)?;
    let gas_flag = consume_gas(context, &start_block, gas_cost::SDIV)?;

    let ok_flag = start_block
        .append_operation(arith::andi(stack_size_flag, gas_flag, location))
        .result(0)?
        .into();

    let ok_block = region.append_block(Block::new(&[]));

    start_block.append_operation(cf::cond_br(
        context,
        ok_flag,
        &ok_block,
        &op_ctx.revert_block,
        &[],
        &[],
        location,
    ));

    let num = stack_pop(context, &ok_block)?;
    let den = stack_pop(context, &ok_block)?;
    let den_is_zero = check_if_zero(context, &ok_block, &den)?;
    let den_zero_bloq = region.append_block(Block::new(&[]));
    let den_not_zero_bloq = region.append_block(Block::new(&[]));
    let return_block = region.append_block(Block::new(&[]));

    // Denominator is zero path
    let zero_value = constant_value_from_i64(context, &den_zero_bloq, 0i64)?;
    stack_push(context, &den_zero_bloq, zero_value)?;
    den_zero_bloq.append_operation(cf::br(&return_block, &[], location));

    // Denominator is not zero path
    let result = den_not_zero_bloq
        .append_operation(ods::llvm::sdiv(context, num, den, location).into())
        .result(0)?
        .into();

    stack_push(context, &den_not_zero_bloq, result)?;
    den_not_zero_bloq.append_operation(cf::br(&return_block, &[], location));

    // Branch to den_zero if den_is_zero == true; else branch to den_not_zero
    ok_block.append_operation(cf::cond_br(
        context,
        den_is_zero,
        &den_zero_bloq,
        &den_not_zero_bloq,
        &[],
        &[],
        location,
    ));

    Ok((start_block, return_block))
}

fn codegen_mul<'c, 'r>(
    op_ctx: &mut OperationCtx<'c>,
    region: &'r Region<'c>,
) -> Result<(BlockRef<'c, 'r>, BlockRef<'c, 'r>), CodegenError> {
    let start_block = region.append_block(Block::new(&[]));
    let context = &op_ctx.mlir_context;
    let location = Location::unknown(context);

    // Check there's enough elements in stack
    let stack_size_flag = check_stack_has_at_least(context, &start_block, 2)?;
    // Check there's enough gas to compute the operation
    let gas_flag = consume_gas(context, &start_block, gas_cost::MUL)?;

    let ok_flag = start_block
        .append_operation(arith::andi(stack_size_flag, gas_flag, location))
        .result(0)?
        .into();

    let ok_block = region.append_block(Block::new(&[]));

    start_block.append_operation(cf::cond_br(
        context,
        ok_flag,
        &ok_block,
        &op_ctx.revert_block,
        &[],
        &[],
        location,
    ));

    let lhs = stack_pop(context, &ok_block)?;
    let rhs = stack_pop(context, &ok_block)?;

    let result = ok_block
        .append_operation(arith::muli(lhs, rhs, location))
        .result(0)?
        .into();

    stack_push(context, &ok_block, result)?;

    Ok((start_block, ok_block))
}

fn codegen_mod<'c, 'r>(
    op_ctx: &mut OperationCtx<'c>,
    region: &'r Region<'c>,
) -> Result<(BlockRef<'c, 'r>, BlockRef<'c, 'r>), CodegenError> {
    let start_block = region.append_block(Block::new(&[]));
    let context = &op_ctx.mlir_context;
    let location = Location::unknown(context);

    // Check there's enough elements in stack
    let flag = check_stack_has_at_least(context, &start_block, 2)?;
    let gas_flag = consume_gas(context, &start_block, gas_cost::MOD)?;
    let condition = start_block
        .append_operation(arith::andi(gas_flag, flag, location))
        .result(0)?
        .into();

    let ok_block = region.append_block(Block::new(&[]));

    start_block.append_operation(cf::cond_br(
        context,
        condition,
        &ok_block,
        &op_ctx.revert_block,
        &[],
        &[],
        location,
    ));

    let num = stack_pop(context, &ok_block)?;
    let den = stack_pop(context, &ok_block)?;

    let den_is_zero = check_if_zero(context, &ok_block, &den)?;
    let den_zero_bloq = region.append_block(Block::new(&[]));
    let den_not_zero_bloq = region.append_block(Block::new(&[]));
    let return_block = region.append_block(Block::new(&[]));

    let constant_value = den_zero_bloq
        .append_operation(arith::constant(
            context,
            integer_constant_from_i64(context, 0i64).into(),
            location,
        ))
        .result(0)?
        .into();

    stack_push(context, &den_zero_bloq, constant_value)?;

    den_zero_bloq.append_operation(cf::br(&return_block, &[], location));

    let mod_result = den_not_zero_bloq
        .append_operation(arith::remui(num, den, location))
        .result(0)?
        .into();

    stack_push(context, &den_not_zero_bloq, mod_result)?;

    den_not_zero_bloq.append_operation(cf::br(&return_block, &[], location));

    ok_block.append_operation(cf::cond_br(
        context,
        den_is_zero,
        &den_zero_bloq,
        &den_not_zero_bloq,
        &[],
        &[],
        location,
    ));

    Ok((start_block, return_block))
}

fn codegen_smod<'c, 'r>(
    op_ctx: &mut OperationCtx<'c>,
    region: &'r Region<'c>,
) -> Result<(BlockRef<'c, 'r>, BlockRef<'c, 'r>), CodegenError> {
    let start_block = region.append_block(Block::new(&[]));
    let context = &op_ctx.mlir_context;
    let location = Location::unknown(context);

    // Check there's enough elements in stack
    let flag = check_stack_has_at_least(context, &start_block, 2)?;
    let gas_flag = consume_gas(context, &start_block, gas_cost::SMOD)?;
    let condition = start_block
        .append_operation(arith::andi(gas_flag, flag, location))
        .result(0)?
        .into();

    let ok_block = region.append_block(Block::new(&[]));

    start_block.append_operation(cf::cond_br(
        context,
        condition,
        &ok_block,
        &op_ctx.revert_block,
        &[],
        &[],
        location,
    ));

    let num = stack_pop(context, &ok_block)?;
    let den = stack_pop(context, &ok_block)?;

    let den_is_zero = check_if_zero(context, &ok_block, &den)?;
    let den_zero_bloq = region.append_block(Block::new(&[]));
    let den_not_zero_bloq = region.append_block(Block::new(&[]));
    let return_block = region.append_block(Block::new(&[]));

    let constant_value = den_zero_bloq
        .append_operation(arith::constant(
            context,
            integer_constant_from_i64(context, 0i64).into(),
            location,
        ))
        .result(0)?
        .into();

    stack_push(context, &den_zero_bloq, constant_value)?;

    den_zero_bloq.append_operation(cf::br(&return_block, &[], location));

    let mod_result = den_not_zero_bloq
        .append_operation(ods::llvm::srem(context, num, den, location).into())
        .result(0)?
        .into();

    stack_push(context, &den_not_zero_bloq, mod_result)?;

    den_not_zero_bloq.append_operation(cf::br(&return_block, &[], location));

    ok_block.append_operation(cf::cond_br(
        context,
        den_is_zero,
        &den_zero_bloq,
        &den_not_zero_bloq,
        &[],
        &[],
        location,
    ));

    Ok((start_block, return_block))
}

fn codegen_addmod<'c, 'r>(
    op_ctx: &mut OperationCtx<'c>,
    region: &'r Region<'c>,
) -> Result<(BlockRef<'c, 'r>, BlockRef<'c, 'r>), CodegenError> {
    let start_block = region.append_block(Block::new(&[]));
    let context = &op_ctx.mlir_context;
    let location = Location::unknown(context);

    // Check there's enough elements in stack
    let flag = check_stack_has_at_least(context, &start_block, 3)?;
    let gas_flag = consume_gas(context, &start_block, gas_cost::ADDMOD)?;
    let condition = start_block
        .append_operation(arith::andi(gas_flag, flag, location))
        .result(0)?
        .into();

    let ok_block = region.append_block(Block::new(&[]));

    start_block.append_operation(cf::cond_br(
        context,
        condition,
        &ok_block,
        &op_ctx.revert_block,
        &[],
        &[],
        location,
    ));

    let a = stack_pop(context, &ok_block)?;
    let b = stack_pop(context, &ok_block)?;
    let den = stack_pop(context, &ok_block)?;

    let den_is_zero = check_if_zero(context, &ok_block, &den)?;
    let den_zero_bloq = region.append_block(Block::new(&[]));
    let den_not_zero_bloq = region.append_block(Block::new(&[]));
    let return_block = region.append_block(Block::new(&[]));

    let constant_value = den_zero_bloq
        .append_operation(arith::constant(
            context,
            integer_constant_from_i64(context, 0i64).into(),
            location,
        ))
        .result(0)?
        .into();

    stack_push(context, &den_zero_bloq, constant_value)?;

    den_zero_bloq.append_operation(cf::br(&return_block, &[], location));
    let uint256 = IntegerType::new(context, 256).into();
    let uint257 = IntegerType::new(context, 257).into();

    // extend the operands to 257 bits before the addition
    let extended_a = den_not_zero_bloq
        .append_operation(arith::extui(a, uint257, location))
        .result(0)?
        .into();
    let extended_b = den_not_zero_bloq
        .append_operation(arith::extui(b, uint257, location))
        .result(0)?
        .into();
    let extended_den = den_not_zero_bloq
        .append_operation(arith::extui(den, uint257, location))
        .result(0)?
        .into();
    let add_result = den_not_zero_bloq
        .append_operation(arith::addi(extended_a, extended_b, location))
        .result(0)?
        .into();
    let mod_result = den_not_zero_bloq
        .append_operation(arith::remui(add_result, extended_den, location))
        .result(0)?
        .into();
    let truncated_result = den_not_zero_bloq
        .append_operation(arith::trunci(mod_result, uint256, location))
        .result(0)?
        .into();

    stack_push(context, &den_not_zero_bloq, truncated_result)?;

    den_not_zero_bloq.append_operation(cf::br(&return_block, &[], location));

    ok_block.append_operation(cf::cond_br(
        context,
        den_is_zero,
        &den_zero_bloq,
        &den_not_zero_bloq,
        &[],
        &[],
        location,
    ));

    Ok((start_block, return_block))
}

fn codegen_mulmod<'c, 'r>(
    op_ctx: &mut OperationCtx<'c>,
    region: &'r Region<'c>,
) -> Result<(BlockRef<'c, 'r>, BlockRef<'c, 'r>), CodegenError> {
    let start_block = region.append_block(Block::new(&[]));
    let context = &op_ctx.mlir_context;
    let location = Location::unknown(context);

    // Check there's enough elements in stack
    let flag = check_stack_has_at_least(context, &start_block, 3)?;
    let gas_flag = consume_gas(context, &start_block, gas_cost::MULMOD)?;
    let condition = start_block
        .append_operation(arith::andi(gas_flag, flag, location))
        .result(0)?
        .into();

    let ok_block = region.append_block(Block::new(&[]));

    start_block.append_operation(cf::cond_br(
        context,
        condition,
        &ok_block,
        &op_ctx.revert_block,
        &[],
        &[],
        location,
    ));

    let a = stack_pop(context, &ok_block)?;
    let b = stack_pop(context, &ok_block)?;
    let den = stack_pop(context, &ok_block)?;

    let den_is_zero = check_if_zero(context, &ok_block, &den)?;
    let den_zero_bloq = region.append_block(Block::new(&[]));
    let den_not_zero_bloq = region.append_block(Block::new(&[]));
    let return_block = region.append_block(Block::new(&[]));

    let constant_value = den_zero_bloq
        .append_operation(arith::constant(
            context,
            integer_constant_from_i64(context, 0i64).into(),
            location,
        ))
        .result(0)?
        .into();

    stack_push(context, &den_zero_bloq, constant_value)?;

    den_zero_bloq.append_operation(cf::br(&return_block, &[], location));

    let uint256 = IntegerType::new(context, 256).into();
    let uint512 = IntegerType::new(context, 512).into();

    // extend the operands to 512 bits before the multiplication
    let extended_a = den_not_zero_bloq
        .append_operation(arith::extui(a, uint512, location))
        .result(0)?
        .into();
    let extended_b = den_not_zero_bloq
        .append_operation(arith::extui(b, uint512, location))
        .result(0)?
        .into();
    let extended_den = den_not_zero_bloq
        .append_operation(arith::extui(den, uint512, location))
        .result(0)?
        .into();

    let mul_result = den_not_zero_bloq
        .append_operation(arith::muli(extended_a, extended_b, location))
        .result(0)?
        .into();
    let mod_result = den_not_zero_bloq
        .append_operation(arith::remui(mul_result, extended_den, location))
        .result(0)?
        .into();
    let truncated_result = den_not_zero_bloq
        .append_operation(arith::trunci(mod_result, uint256, location))
        .result(0)?
        .into();

    stack_push(context, &den_not_zero_bloq, truncated_result)?;
    den_not_zero_bloq.append_operation(cf::br(&return_block, &[], location));
    ok_block.append_operation(cf::cond_br(
        context,
        den_is_zero,
        &den_zero_bloq,
        &den_not_zero_bloq,
        &[],
        &[],
        location,
    ));
    Ok((start_block, return_block))
}

fn codegen_xor<'c, 'r>(
    op_ctx: &mut OperationCtx<'c>,
    region: &'r Region<'c>,
) -> Result<(BlockRef<'c, 'r>, BlockRef<'c, 'r>), CodegenError> {
    let start_block = region.append_block(Block::new(&[]));
    let context = &op_ctx.mlir_context;
    let location = Location::unknown(context);

    // Check there's enough elements in stack
    let flag = check_stack_has_at_least(context, &start_block, 2)?;

    let gas_flag = consume_gas(context, &start_block, gas_cost::XOR)?;

    let condition = start_block
        .append_operation(arith::andi(gas_flag, flag, location))
        .result(0)?
        .into();

    let ok_block = region.append_block(Block::new(&[]));

    start_block.append_operation(cf::cond_br(
        context,
        condition,
        &ok_block,
        &op_ctx.revert_block,
        &[],
        &[],
        location,
    ));

    let lhs = stack_pop(context, &ok_block)?;
    let rhs = stack_pop(context, &ok_block)?;

    let result = ok_block
        .append_operation(arith::xori(lhs, rhs, location))
        .result(0)?
        .into();

    stack_push(context, &ok_block, result)?;

    Ok((start_block, ok_block))
}

fn codegen_shr<'c, 'r>(
    op_ctx: &mut OperationCtx<'c>,
    region: &'r Region<'c>,
) -> Result<(BlockRef<'c, 'r>, BlockRef<'c, 'r>), CodegenError> {
    let start_block = region.append_block(Block::new(&[]));
    let context = &op_ctx.mlir_context;
    let location = Location::unknown(context);
    let uint256 = IntegerType::new(context, 256);

    // Check there's enough elements in stack
    let mut flag = check_stack_has_at_least(context, &start_block, 2)?;

    let gas_flag = consume_gas(context, &start_block, 3)?;

    let condition = start_block
        .append_operation(arith::andi(gas_flag, flag, location))
        .result(0)?
        .into();

    let ok_block = region.append_block(Block::new(&[]));

    start_block.append_operation(cf::cond_br(
        context,
        condition,
        &ok_block,
        &op_ctx.revert_block,
        &[],
        &[],
        location,
    ));

    let shift = stack_pop(context, &ok_block)?;
    let value = stack_pop(context, &ok_block)?;

    let value_255 = ok_block
        .append_operation(arith::constant(
            context,
            IntegerAttribute::new(uint256.into(), 255_i64).into(),
            location,
        ))
        .result(0)?
        .into();

    flag = compare_values(context, &ok_block, CmpiPredicate::Ult, shift, value_255)?;

    let ok_ok_block = region.append_block(Block::new(&[]));
    let altv_block = region.append_block(Block::new(&[]));
    // to unify the blocks after the branching
    let empty_block = region.append_block(Block::new(&[]));

    ok_block.append_operation(cf::cond_br(
        context,
        flag,
        &ok_ok_block,
        &altv_block,
        &[],
        &[],
        location,
    ));

    // if shift is less than 255
    let result = ok_ok_block
        .append_operation(arith::shrui(value, shift, location))
        .result(0)?
        .into();

    stack_push(context, &ok_ok_block, result)?;

    ok_ok_block.append_operation(cf::br(&empty_block, &[], location));

    // if shift is greater than 255
    let result = altv_block
        .append_operation(arith::constant(
            context,
            IntegerAttribute::new(uint256.into(), 0_i64).into(),
            location,
        ))
        .result(0)?
        .into();

    stack_push(context, &altv_block, result)?;

    altv_block.append_operation(cf::br(&empty_block, &[], location));

    Ok((start_block, empty_block))
}

fn codegen_shl<'c, 'r>(
    op_ctx: &mut OperationCtx<'c>,
    region: &'r Region<'c>,
) -> Result<(BlockRef<'c, 'r>, BlockRef<'c, 'r>), CodegenError> {
    let start_block = region.append_block(Block::new(&[]));
    let context = &op_ctx.mlir_context;
    let location = Location::unknown(context);
    let uint256 = IntegerType::new(context, 256);

    // Check there's enough elements in stack
    let mut flag = check_stack_has_at_least(context, &start_block, 2)?;

    let gas_flag = consume_gas(context, &start_block, gas_cost::SHL)?;

    let condition = start_block
        .append_operation(arith::andi(gas_flag, flag, location))
        .result(0)?
        .into();

    let ok_block = region.append_block(Block::new(&[]));

    start_block.append_operation(cf::cond_br(
        context,
        condition,
        &ok_block,
        &op_ctx.revert_block,
        &[],
        &[],
        location,
    ));

    let shift = stack_pop(context, &ok_block)?;
    let value = stack_pop(context, &ok_block)?;

    let value_255 = ok_block
        .append_operation(arith::constant(
            context,
            IntegerAttribute::new(uint256.into(), 255_i64).into(),
            location,
        ))
        .result(0)?
        .into();

    flag = compare_values(context, &ok_block, CmpiPredicate::Ult, shift, value_255)?;

    let ok_ok_block = region.append_block(Block::new(&[]));
    let altv_block = region.append_block(Block::new(&[]));
    // to unify the blocks after the branching
    let empty_block = region.append_block(Block::new(&[]));

    ok_block.append_operation(cf::cond_br(
        context,
        flag,
        &ok_ok_block,
        &altv_block,
        &[],
        &[],
        location,
    ));

    // if shift is less than 255
    let result = ok_ok_block
        .append_operation(arith::shli(value, shift, location))
        .result(0)?
        .into();

    stack_push(context, &ok_ok_block, result)?;

    ok_ok_block.append_operation(cf::br(&empty_block, &[], location));

    // if shift is greater than 255
    let result = altv_block
        .append_operation(arith::constant(
            context,
            IntegerAttribute::new(uint256.into(), 0_i64).into(),
            location,
        ))
        .result(0)?
        .into();

    stack_push(context, &altv_block, result)?;

    altv_block.append_operation(cf::br(&empty_block, &[], location));

    Ok((start_block, empty_block))
}

fn codegen_number<'c, 'r>(
    op_ctx: &mut OperationCtx<'c>,
    region: &'r Region<'c>,
) -> Result<(BlockRef<'c, 'r>, BlockRef<'c, 'r>), CodegenError> {
    let start_block = region.append_block(Block::new(&[]));
    let context = &op_ctx.mlir_context;
    let location = Location::unknown(context);

    // Check there's enough space for 1 element in stack
    let stack_flag = check_stack_has_space_for(context, &start_block, 1)?;

    let gas_flag = consume_gas(context, &start_block, gas_cost::NUMBER)?;

    let condition = start_block
        .append_operation(arith::andi(gas_flag, stack_flag, location))
        .result(0)?
        .into();

    let ok_block = region.append_block(Block::new(&[]));

    start_block.append_operation(cf::cond_br(
        context,
        condition,
        &ok_block,
        &op_ctx.revert_block,
        &[],
        &[],
        location,
    ));

    let block_number = get_block_number(op_ctx, &ok_block)?;

    stack_push(context, &ok_block, block_number)?;

    Ok((start_block, ok_block))
}

fn codegen_pop<'c, 'r>(
    op_ctx: &mut OperationCtx<'c>,
    region: &'r Region<'c>,
) -> Result<(BlockRef<'c, 'r>, BlockRef<'c, 'r>), CodegenError> {
    let start_block = region.append_block(Block::new(&[]));
    let context = &op_ctx.mlir_context;
    let location = Location::unknown(context);

    // Check there's at least 1 element in stack
    let flag = check_stack_has_at_least(context, &start_block, 1)?;

    let gas_flag = consume_gas(context, &start_block, gas_cost::POP)?;

    let condition = start_block
        .append_operation(arith::andi(gas_flag, flag, location))
        .result(0)?
        .into();

    let ok_block = region.append_block(Block::new(&[]));

    start_block.append_operation(cf::cond_br(
        context,
        condition,
        &ok_block,
        &op_ctx.revert_block,
        &[],
        &[],
        location,
    ));

    stack_pop(context, &ok_block)?;

    Ok((start_block, ok_block))
}

fn codegen_mload<'c, 'r>(
    op_ctx: &mut OperationCtx<'c>,
    region: &'r Region<'c>,
) -> Result<(BlockRef<'c, 'r>, BlockRef<'c, 'r>), CodegenError> {
    let start_block = region.append_block(Block::new(&[]));
    let context = &op_ctx.mlir_context;
    let location = Location::unknown(context);
    let uint256 = IntegerType::new(context, 256);
    let uint32 = IntegerType::new(context, 32);
    let uint8 = IntegerType::new(context, 8);
    let ptr_type = pointer(context, 0);

    let stack_flag = check_stack_has_at_least(context, &start_block, 1)?;
    let ok_block = region.append_block(Block::new(&[]));

    start_block.append_operation(cf::cond_br(
        context,
        stack_flag,
        &ok_block,
        &op_ctx.revert_block,
        &[],
        &[],
        location,
    ));

    let offset = stack_pop(context, &ok_block)?;

    // Compute required memory size
    let offset = ok_block
        .append_operation(arith::trunci(offset, uint32.into(), location))
        .result(0)
        .unwrap()
        .into();
    let value_size = ok_block
        .append_operation(arith::constant(
            context,
            IntegerAttribute::new(uint32.into(), 32).into(),
            location,
        ))
        .result(0)?
        .into();
    let required_size = ok_block
        .append_operation(arith::addi(offset, value_size, location))
        .result(0)?
        .into();

    let memory_access_block = region.append_block(Block::new(&[]));

    extend_memory(
        op_ctx,
        &ok_block,
        &memory_access_block,
        region,
        required_size,
        gas_cost::MLOAD,
    )?;

    // Memory access
    let memory_ptr_ptr = memory_access_block
        .append_operation(llvm_mlir::addressof(
            context,
            MEMORY_PTR_GLOBAL,
            ptr_type,
            location,
        ))
        .result(0)?;

    let memory_ptr = memory_access_block
        .append_operation(llvm::load(
            context,
            memory_ptr_ptr.into(),
            ptr_type,
            location,
            LoadStoreOptions::default(),
        ))
        .result(0)?
        .into();

    let memory_destination = memory_access_block
        .append_operation(llvm::get_element_ptr_dynamic(
            context,
            memory_ptr,
            &[offset],
            uint8.into(),
            ptr_type,
            location,
        ))
        .result(0)?
        .into();

    let read_value = memory_access_block
        .append_operation(llvm::load(
            context,
            memory_destination,
            uint256.into(),
            location,
            LoadStoreOptions::new()
                .align(IntegerAttribute::new(IntegerType::new(context, 64).into(), 1).into()),
        ))
        .result(0)?
        .into();

    // check system endianness before pushing the value
    let read_value = if cfg!(target_endian = "little") {
        // if the system is little endian, we convert the value to big endian
        memory_access_block
            .append_operation(llvm::intr_bswap(read_value, uint256.into(), location))
            .result(0)?
            .into()
    } else {
        // if the system is big endian, there is no need to convert the value
        read_value
    };

    stack_push(context, &memory_access_block, read_value)?;

    Ok((start_block, memory_access_block))
}

fn codegen_codesize<'c, 'r>(
    op_ctx: &mut OperationCtx<'c>,
    region: &'r Region<'c>,
) -> Result<(BlockRef<'c, 'r>, BlockRef<'c, 'r>), CodegenError> {
    let start_block = region.append_block(Block::new(&[]));
    let context = &op_ctx.mlir_context;
    let location = Location::unknown(context);
    let uint256 = IntegerType::new(context, 256);

    // Check there's stack overflow
    let stack_flag = check_stack_has_space_for(context, &start_block, 1)?;
    // Check there's enough gas
    let gas_flag = consume_gas(context, &start_block, gas_cost::CODESIZE)?;

    let condition = start_block
        .append_operation(arith::andi(gas_flag, stack_flag, location))
        .result(0)?
        .into();

    let ok_block = region.append_block(Block::new(&[]));

    start_block.append_operation(cf::cond_br(
        context,
        condition,
        &ok_block,
        &op_ctx.revert_block,
        &[],
        &[],
        location,
    ));

    let codesize = ok_block
        .append_operation(arith::constant(
            context,
            IntegerAttribute::new(uint256.into(), op_ctx.program.code_size as i64).into(),
            location,
        ))
        .result(0)?
        .into();

    stack_push(context, &ok_block, codesize)?;

    Ok((start_block, ok_block))
}

fn codegen_sar<'c, 'r>(
    op_ctx: &mut OperationCtx<'c>,
    region: &'r Region<'c>,
) -> Result<(BlockRef<'c, 'r>, BlockRef<'c, 'r>), CodegenError> {
    let start_block = region.append_block(Block::new(&[]));
    let context = &op_ctx.mlir_context;
    let location = Location::unknown(context);

    // Check there's enough elements in stack
    let flag = check_stack_has_at_least(context, &start_block, 2)?;
    // Check there's enough gas
    let gas_flag = consume_gas(context, &start_block, gas_cost::SAR)?;

    let condition = start_block
        .append_operation(arith::andi(gas_flag, flag, location))
        .result(0)?
        .into();

    let ok_block = region.append_block(Block::new(&[]));

    start_block.append_operation(cf::cond_br(
        context,
        condition,
        &ok_block,
        &op_ctx.revert_block,
        &[],
        &[],
        location,
    ));

    let shift = stack_pop(context, &ok_block)?;
    let value = stack_pop(context, &ok_block)?;

    // max_shift = 255
    let max_shift = ok_block
        .append_operation(arith::constant(
            context,
            integer_constant_from_i64(context, 255).into(),
            location,
        ))
        .result(0)?
        .into();

    // if shift > 255  then after applying the `shrsi` operation the result will be poisoned
    // to avoid the poisoning we set shift = min(shift, 255)
    let shift = ok_block
        .append_operation(arith::minui(shift, max_shift, location))
        .result(0)?
        .into();

    let result = ok_block
        .append_operation(arith::shrsi(value, shift, location))
        .result(0)?
        .into();

    stack_push(context, &ok_block, result)?;

    Ok((start_block, ok_block))
}

fn codegen_byte<'c, 'r>(
    op_ctx: &mut OperationCtx<'c>,
    region: &'r Region<'c>,
) -> Result<(BlockRef<'c, 'r>, BlockRef<'c, 'r>), CodegenError> {
    let start_block = region.append_block(Block::new(&[]));
    let context = &op_ctx.mlir_context;
    let location = Location::unknown(context);

    // Check there's enough elements in stack
    let flag = check_stack_has_at_least(context, &start_block, 2)?;
    // Check there's enough gas
    let gas_flag = consume_gas(context, &start_block, gas_cost::BYTE)?;

    let condition = start_block
        .append_operation(arith::andi(gas_flag, flag, location))
        .result(0)?
        .into();

    let ok_block = region.append_block(Block::new(&[]));

    // in out_of_bounds_block a 0 is pushed to the stack
    let out_of_bounds_block = region.append_block(Block::new(&[]));

    // in offset_ok_block the byte operation is performed
    let offset_ok_block = region.append_block(Block::new(&[]));

    let end_block = region.append_block(Block::new(&[]));

    start_block.append_operation(cf::cond_br(
        context,
        condition,
        &ok_block,
        &op_ctx.revert_block,
        &[],
        &[],
        location,
    ));

    let offset = stack_pop(context, &ok_block)?;
    let value = stack_pop(context, &ok_block)?;

    const BITS_PER_BYTE: u8 = 8;
    const MAX_SHIFT: u8 = 31;

    let constant_bits_per_byte = constant_value_from_i64(context, &ok_block, BITS_PER_BYTE as i64)?;
    let constant_max_shift_in_bits =
        constant_value_from_i64(context, &ok_block, (MAX_SHIFT * BITS_PER_BYTE) as i64)?;

    let offset_in_bits = ok_block
        .append_operation(arith::muli(offset, constant_bits_per_byte, location))
        .result(0)?
        .into();

    // compare  offset > max_shift?
    let is_offset_out_of_bounds = ok_block
        .append_operation(arith::cmpi(
            context,
            arith::CmpiPredicate::Ugt,
            offset_in_bits,
            constant_max_shift_in_bits,
            location,
        ))
        .result(0)?
        .into();

    // if offset > max_shift => branch to out_of_bounds_block
    // else => branch to offset_ok_block
    ok_block.append_operation(cf::cond_br(
        context,
        is_offset_out_of_bounds,
        &out_of_bounds_block,
        &offset_ok_block,
        &[],
        &[],
        location,
    ));

    let zero_constant_value = constant_value_from_i64(context, &out_of_bounds_block, 0_i64)?;

    // push zero to the stack
    stack_push(context, &out_of_bounds_block, zero_constant_value)?;

    out_of_bounds_block.append_operation(cf::br(&end_block, &[], location));

    // the idea is to use a right shift to place the byte in the right-most side
    // and then apply a bitwise AND with a 0xFF mask
    //
    // for example, if we want to extract the 0xFF byte in the following value
    // (for simplicity the value has fewer bytes than it has in reality)
    //
    // value = 0xAABBCCDDFFAABBCC
    //                   ^^
    //              desired byte
    //
    // we can shift the value to the right
    //
    // value = 0xAABBCCDDFFAABBCC -> 0x000000AABBCCDDFF
    //                   ^^                          ^^
    // and then apply the bitwise AND it to the right to remove the right-side bytes
    //
    //  value = 0x000000AABBCCDDFF
    //          AND
    //  mask  = 0x00000000000000FF
    //------------------------------
    // result = 0x00000000000000FF

    // compute how many bits the value has to be shifted
    // shift_right_in_bits = max_shift - offset
    let shift_right_in_bits = offset_ok_block
        .append_operation(arith::subi(
            constant_max_shift_in_bits,
            offset_in_bits,
            location,
        ))
        .result(0)?
        .into();

    // shift the value to the right
    let shifted_right_value = offset_ok_block
        .append_operation(arith::shrui(value, shift_right_in_bits, location))
        .result(0)?
        .into();

    let mask = offset_ok_block
        .append_operation(arith::constant(
            context,
            integer_constant_from_i64(context, 0xff).into(),
            location,
        ))
        .result(0)?
        .into();

    // compute (value AND mask)
    let result = offset_ok_block
        .append_operation(arith::andi(shifted_right_value, mask, location))
        .result(0)?
        .into();

    stack_push(context, &offset_ok_block, result)?;

    offset_ok_block.append_operation(cf::br(&end_block, &[], location));

    Ok((start_block, end_block))
}

fn codegen_jumpdest<'c>(
    op_ctx: &mut OperationCtx<'c>,
    region: &'c Region<'c>,
    pc: usize,
) -> Result<(BlockRef<'c, 'c>, BlockRef<'c, 'c>), CodegenError> {
    let landing_block = region.append_block(Block::new(&[]));
    let context = &op_ctx.mlir_context;
    let location = Location::unknown(context);

    // Check there's enough gas to compute the operation
    let gas_flag = consume_gas(context, &landing_block, gas_cost::JUMPDEST)?;

    let ok_block = region.append_block(Block::new(&[]));

    landing_block.append_operation(cf::cond_br(
        context,
        gas_flag,
        &ok_block,
        &op_ctx.revert_block,
        &[],
        &[],
        location,
    ));

    // Register jumpdest block in context
    op_ctx.register_jump_destination(pc, landing_block);

    Ok((landing_block, ok_block))
}

fn codegen_jumpi<'c, 'r: 'c>(
    op_ctx: &mut OperationCtx<'c>,
    region: &'r Region<'c>,
) -> Result<(BlockRef<'c, 'r>, BlockRef<'c, 'r>), CodegenError> {
    let start_block = region.append_block(Block::new(&[]));
    let context = &op_ctx.mlir_context;
    let location = Location::unknown(context);

    // Check there's enough elements in stack
    let flag = check_stack_has_at_least(context, &start_block, 2)?;
    // Check there's enough gas
    let gas_flag = consume_gas(context, &start_block, gas_cost::JUMPI)?;

    let ok_block = region.append_block(Block::new(&[]));

    let condition = start_block
        .append_operation(arith::andi(gas_flag, flag, location))
        .result(0)?
        .into();

    start_block.append_operation(cf::cond_br(
        context,
        condition,
        &ok_block,
        &op_ctx.revert_block,
        &[],
        &[],
        location,
    ));

    let pc = stack_pop(context, &ok_block)?;
    let condition = stack_pop(context, &ok_block)?;

    let false_block = region.append_block(Block::new(&[]));

    let zero = ok_block
        .append_operation(arith::constant(
            context,
            integer_constant_from_i64(context, 0i64).into(),
            location,
        ))
        .result(0)?
        .into();

    // compare  condition != 0  to convert condition from u256 to 1-bit signless integer
    let condition = ok_block
        .append_operation(arith::cmpi(
            context,
            arith::CmpiPredicate::Ne,
            condition,
            zero,
            location,
        ))
        .result(0)?;

    ok_block.append_operation(cf::cond_br(
        context,
        condition.into(),
        &op_ctx.jumptable_block,
        &false_block,
        &[pc],
        &[],
        location,
    ));

    Ok((start_block, false_block))
}

fn codegen_jump<'c, 'r: 'c>(
    op_ctx: &mut OperationCtx<'c>,
    region: &'r Region<'c>,
) -> Result<(BlockRef<'c, 'r>, BlockRef<'c, 'r>), CodegenError> {
    // it reverts if Counter offset is not a JUMPDEST.
    // The error is generated even if the JUMP would not have been done

    let start_block = region.append_block(Block::new(&[]));
    let context = &op_ctx.mlir_context;
    let location = Location::unknown(context);

    // Check there's enough elements in stack
    let flag = check_stack_has_at_least(context, &start_block, 1)?;
    // Check there's enough gas
    let gas_flag = consume_gas(context, &start_block, gas_cost::JUMP)?;

    let ok_block = region.append_block(Block::new(&[]));

    let condition = start_block
        .append_operation(arith::andi(gas_flag, flag, location))
        .result(0)?
        .into();

    start_block.append_operation(cf::cond_br(
        context,
        condition,
        &ok_block,
        &op_ctx.revert_block,
        &[],
        &[],
        location,
    ));

    let pc = stack_pop(context, &ok_block)?;

    // appends operation to ok_block to jump to the `jump table block``
    // in the jump table block the pc is checked and if its ok
    // then it jumps to the block associated with that pc
    op_ctx.add_jump_op(ok_block, pc, location);

    // TODO: we are creating an empty block that won't ever be reached
    // probably there's a better way to do this
    let empty_block = region.append_block(Block::new(&[]));
    Ok((start_block, empty_block))
}

fn codegen_pc<'c>(
    op_ctx: &mut OperationCtx<'c>,
    region: &'c Region<'c>,
    pc: usize,
) -> Result<(BlockRef<'c, 'c>, BlockRef<'c, 'c>), CodegenError> {
    let start_block = region.append_block(Block::new(&[]));
    let context = &op_ctx.mlir_context;
    let location = Location::unknown(context);

    let stack_size_flag = check_stack_has_space_for(context, &start_block, 1)?;
    let gas_flag = consume_gas(context, &start_block, gas_cost::PC)?;

    let ok_flag = start_block
        .append_operation(arith::andi(stack_size_flag, gas_flag, location))
        .result(0)?
        .into();

    let ok_block = region.append_block(Block::new(&[]));

    start_block.append_operation(cf::cond_br(
        context,
        ok_flag,
        &ok_block,
        &op_ctx.revert_block,
        &[],
        &[],
        location,
    ));

    let pc_value = ok_block
        .append_operation(arith::constant(
            context,
            integer_constant_from_i64(context, pc as i64).into(),
            location,
        ))
        .result(0)?
        .into();

    stack_push(context, &ok_block, pc_value)?;

    Ok((start_block, ok_block))
}

fn codegen_msize<'c>(
    op_ctx: &mut OperationCtx<'c>,
    region: &'c Region<'c>,
) -> Result<(BlockRef<'c, 'c>, BlockRef<'c, 'c>), CodegenError> {
    let start_block = region.append_block(Block::new(&[]));
    let context = op_ctx.mlir_context;
    let location = Location::unknown(context);

    let ptr_type = pointer(context, 0);
    let uint32 = IntegerType::new(context, 32).into();
    let uint256 = IntegerType::new(context, 256).into();

    let stack_flag = check_stack_has_space_for(context, &start_block, 1)?;
    let gas_flag = consume_gas(context, &start_block, gas_cost::MSIZE)?;

    let condition = start_block
        .append_operation(arith::andi(gas_flag, stack_flag, location))
        .result(0)?
        .into();

    let ok_block = region.append_block(Block::new(&[]));

    start_block.append_operation(cf::cond_br(
        context,
        condition,
        &ok_block,
        &op_ctx.revert_block,
        &[],
        &[],
        location,
    ));

    // Get address of memory size global
    let memory_ptr = ok_block
        .append_operation(llvm_mlir::addressof(
            context,
            MEMORY_SIZE_GLOBAL,
            ptr_type,
            location,
        ))
        .result(0)?;

    // Load memory size
    let memory_size = ok_block
        .append_operation(llvm::load(
            context,
            memory_ptr.into(),
            uint32,
            location,
            LoadStoreOptions::default(),
        ))
        .result(0)?
        .into();

    let memory_size_extended = ok_block
        .append_operation(arith::extui(memory_size, uint256, location))
        .result(0)?
        .into();

    stack_push(context, &ok_block, memory_size_extended)?;

    Ok((start_block, ok_block))
}

fn codegen_return<'c>(
    op_ctx: &mut OperationCtx<'c>,
    region: &'c Region<'c>,
) -> Result<(BlockRef<'c, 'c>, BlockRef<'c, 'c>), CodegenError> {
    let context = op_ctx.mlir_context;
    let location = Location::unknown(context);

    let start_block = region.append_block(Block::new(&[]));
    let ok_block = region.append_block(Block::new(&[]));

    let flag = check_stack_has_at_least(context, &start_block, 2)?;

    start_block.append_operation(cf::cond_br(
        context,
        flag,
        &ok_block,
        &op_ctx.revert_block,
        &[],
        &[],
        location,
    ));

    return_result_from_stack(op_ctx, region, &ok_block, ExitStatusCode::Return, location)?;

    let empty_block = region.append_block(Block::new(&[]));

    Ok((start_block, empty_block))
}

// Stop the current context execution, revert the state changes
// (see STATICCALL for a list of state changing opcodes) and
// return the unused gas to the caller. It also reverts the gas refund to i
// ts value before the current context. If the execution is stopped with REVERT,
// the value 0 is put on the stack of the calling context, which continues to execute normally.
// The return data of the calling context is set as the given
// chunk of memory of this context.
fn codegen_revert<'c>(
    op_ctx: &mut OperationCtx<'c>,
    region: &'c Region<'c>,
) -> Result<(BlockRef<'c, 'c>, BlockRef<'c, 'c>), CodegenError> {
    let context = op_ctx.mlir_context;
    let location = Location::unknown(context);

    let start_block = region.append_block(Block::new(&[]));
    let ok_block = region.append_block(Block::new(&[]));

    let flag = check_stack_has_at_least(context, &start_block, 2)?;

    start_block.append_operation(cf::cond_br(
        context,
        flag,
        &ok_block,
        &op_ctx.revert_block,
        &[],
        &[],
        location,
    ));

    return_result_from_stack(op_ctx, region, &ok_block, ExitStatusCode::Revert, location)?;

    let empty_block = region.append_block(Block::new(&[]));

    Ok((start_block, empty_block))
}

fn codegen_stop<'c, 'r>(
    op_ctx: &mut OperationCtx<'c>,
    region: &'r Region<'c>,
) -> Result<(BlockRef<'c, 'r>, BlockRef<'c, 'r>), CodegenError> {
    let start_block = region.append_block(Block::new(&[]));
    let context = &op_ctx.mlir_context;
    let location = Location::unknown(context);

    return_empty_result(op_ctx, &start_block, ExitStatusCode::Stop, location)?;

    let empty_block = region.append_block(Block::new(&[]));

    Ok((start_block, empty_block))
}

fn codegen_signextend<'c, 'r>(
    op_ctx: &mut OperationCtx<'c>,
    region: &'r Region<'c>,
) -> Result<(BlockRef<'c, 'r>, BlockRef<'c, 'r>), CodegenError> {
    let start_block = region.append_block(Block::new(&[]));
    let context = &op_ctx.mlir_context;
    let location = Location::unknown(context);

    // Check there's enough elements in stack
    let stack_size_flag = check_stack_has_at_least(context, &start_block, 2)?;
    let gas_flag = consume_gas(context, &start_block, gas_cost::SIGNEXTEND)?;

    // Check there's enough gas to perform the operation
    let ok_flag = start_block
        .append_operation(arith::andi(stack_size_flag, gas_flag, location))
        .result(0)?
        .into();

    let ok_block = region.append_block(Block::new(&[]));

    start_block.append_operation(cf::cond_br(
        context,
        ok_flag,
        &ok_block,
        &op_ctx.revert_block,
        &[],
        &[],
        location,
    ));

    let byte_size = stack_pop(context, &ok_block)?;
    let value_to_extend = stack_pop(context, &ok_block)?;

    // Constant definition
    let max_byte_size = constant_value_from_i64(context, &ok_block, 31)?;
    let bits_per_byte = constant_value_from_i64(context, &ok_block, 8)?;
    let sign_bit_position_on_byte = constant_value_from_i64(context, &ok_block, 7)?;
    let max_bits = constant_value_from_i64(context, &ok_block, 255)?;

    // byte_size = min(max_byte_size, byte_size)
    let byte_size = ok_block
        .append_operation(arith::minui(byte_size, max_byte_size, location))
        .result(0)?
        .into();

    // bits_to_shift = max_bits - byte_size * bits_per_byte + sign_bit_position_on_byte
    let byte_number_in_bits = ok_block
        .append_operation(arith::muli(byte_size, bits_per_byte, location))
        .result(0)?
        .into();

    let value_size_in_bits = ok_block
        .append_operation(arith::addi(
            byte_number_in_bits,
            sign_bit_position_on_byte,
            location,
        ))
        .result(0)?
        .into();

    let bits_to_shift = ok_block
        .append_operation(arith::subi(max_bits, value_size_in_bits, location))
        .result(0)?
        .into();

    // value_to_extend << bits_to_shift
    let left_shifted_value = ok_block
        .append_operation(ods::llvm::shl(context, value_to_extend, bits_to_shift, location).into())
        .result(0)?
        .into();

    // value_to_extend >> bits_to_shift  (sign extended)
    let result = ok_block
        .append_operation(
            ods::llvm::ashr(context, left_shifted_value, bits_to_shift, location).into(),
        )
        .result(0)?
        .into();

    stack_push(context, &ok_block, result)?;

    Ok((start_block, ok_block))
}

fn codegen_gas<'c, 'r>(
    op_ctx: &mut OperationCtx<'c>,
    region: &'r Region<'c>,
) -> Result<(BlockRef<'c, 'r>, BlockRef<'c, 'r>), CodegenError> {
    let start_block = region.append_block(Block::new(&[]));
    let context = &op_ctx.mlir_context;
    let location = Location::unknown(context);

    // Check there's at least space for one element in the stack
    let stack_size_flag = check_stack_has_space_for(context, &start_block, 1)?;

    // Check there's enough gas to compute the operation
    let gas_flag = consume_gas(context, &start_block, gas_cost::GAS)?;

    let ok_flag = start_block
        .append_operation(arith::andi(stack_size_flag, gas_flag, location))
        .result(0)?
        .into();

    let ok_block = region.append_block(Block::new(&[]));

    start_block.append_operation(cf::cond_br(
        context,
        ok_flag,
        &ok_block,
        &op_ctx.revert_block,
        &[],
        &[],
        location,
    ));

    let gas = get_remaining_gas(context, &ok_block)?;

    let gas_extended = ok_block
        .append_operation(arith::extui(
            gas,
            IntegerType::new(context, 256).into(),
            location,
        ))
        .result(0)?
        .into();

    stack_push(context, &ok_block, gas_extended)?;

    Ok((start_block, ok_block))
}

fn codegen_slt<'c, 'r>(
    op_ctx: &mut OperationCtx<'c>,
    region: &'r Region<'c>,
) -> Result<(BlockRef<'c, 'r>, BlockRef<'c, 'r>), CodegenError> {
    let start_block = region.append_block(Block::new(&[]));
    let context = &op_ctx.mlir_context;
    let location = Location::unknown(context);

    // Check there's enough elements in stack
    let stack_size_flag = check_stack_has_at_least(context, &start_block, 2)?;

    // Check there's enough gas to compute the operation
    let gas_flag = consume_gas(context, &start_block, gas_cost::SLT)?;

    let ok_flag = start_block
        .append_operation(arith::andi(stack_size_flag, gas_flag, location))
        .result(0)?
        .into();

    let ok_block = region.append_block(Block::new(&[]));

    start_block.append_operation(cf::cond_br(
        context,
        ok_flag,
        &ok_block,
        &op_ctx.revert_block,
        &[],
        &[],
        location,
    ));

    let lhs = stack_pop(context, &ok_block)?;
    let rhs = stack_pop(context, &ok_block)?;

    let result = ok_block
        .append_operation(arith::cmpi(
            context,
            arith::CmpiPredicate::Slt,
            lhs,
            rhs,
            location,
        ))
        .result(0)?
        .into();

    //Extend 1 bit result to 256 bit
    let uint256 = IntegerType::new(context, 256);
    let result = ok_block
        .append_operation(arith::extui(result, uint256.into(), location))
        .result(0)?
        .into();

    stack_push(context, &ok_block, result)?;

    Ok((start_block, ok_block))
}

fn codegen_mstore<'c, 'r>(
    op_ctx: &mut OperationCtx<'c>,
    region: &'r Region<'c>,
) -> Result<(BlockRef<'c, 'r>, BlockRef<'c, 'r>), CodegenError> {
    let start_block = region.append_block(Block::new(&[]));
    let context = &op_ctx.mlir_context;
    let location = Location::unknown(context);
    let uint32 = IntegerType::new(context, 32);
    let uint8 = IntegerType::new(context, 8);
    let ptr_type = pointer(context, 0);

    // Check there's enough elements in stack
    let flag = check_stack_has_at_least(context, &start_block, 2)?;

    let ok_block = region.append_block(Block::new(&[]));

    start_block.append_operation(cf::cond_br(
        context,
        flag,
        &ok_block,
        &op_ctx.revert_block,
        &[],
        &[],
        location,
    ));

    let offset = stack_pop(context, &ok_block)?;
    let value = stack_pop(context, &ok_block)?;

    // truncate offset to 32 bits
    let offset = ok_block
        .append_operation(arith::trunci(offset, uint32.into(), location))
        .result(0)
        .unwrap()
        .into();

    let value_width_in_bytes = 32;
    // value_size = 32
    let value_size = ok_block
        .append_operation(arith::constant(
            context,
            IntegerAttribute::new(uint32.into(), value_width_in_bytes).into(),
            location,
        ))
        .result(0)?
        .into();

    // required_size = offset + value_size
    let required_size = ok_block
        .append_operation(arith::addi(offset, value_size, location))
        .result(0)?
        .into();

    let memory_access_block = region.append_block(Block::new(&[]));

    extend_memory(
        op_ctx,
        &ok_block,
        &memory_access_block,
        region,
        required_size,
        gas_cost::MSTORE,
    )?;

    // Memory access
    let memory_ptr_ptr = memory_access_block
        .append_operation(llvm_mlir::addressof(
            context,
            MEMORY_PTR_GLOBAL,
            ptr_type,
            location,
        ))
        .result(0)?;

    let memory_ptr = memory_access_block
        .append_operation(llvm::load(
            context,
            memory_ptr_ptr.into(),
            ptr_type,
            location,
            LoadStoreOptions::default(),
        ))
        .result(0)?
        .into();

    // memory_destination = memory_ptr + offset
    let memory_destination = memory_access_block
        .append_operation(llvm::get_element_ptr_dynamic(
            context,
            memory_ptr,
            &[offset],
            uint8.into(),
            ptr_type,
            location,
        ))
        .result(0)?
        .into();

    let uint256 = IntegerType::new(context, 256);

    // check system endianness before storing the value
    let value = if cfg!(target_endian = "little") {
        // if the system is little endian, we convert the value to big endian
        memory_access_block
            .append_operation(llvm::intr_bswap(value, uint256.into(), location))
            .result(0)?
            .into()
    } else {
        // if the system is big endian, there is no need to convert the value
        value
    };

    // store the value in the memory
    memory_access_block.append_operation(llvm::store(
        context,
        value,
        memory_destination,
        location,
        LoadStoreOptions::new()
            .align(IntegerAttribute::new(IntegerType::new(context, 64).into(), 1).into()),
    ));

    Ok((start_block, memory_access_block))
}

fn codegen_mstore8<'c, 'r>(
    op_ctx: &mut OperationCtx<'c>,
    region: &'r Region<'c>,
) -> Result<(BlockRef<'c, 'r>, BlockRef<'c, 'r>), CodegenError> {
    let start_block = region.append_block(Block::new(&[]));
    let context = &op_ctx.mlir_context;
    let location = Location::unknown(context);
    let uint32 = IntegerType::new(context, 32);
    let uint8 = IntegerType::new(context, 8);
    let ptr_type = pointer(context, 0);

    // Check there's enough elements in stack
    let flag = check_stack_has_at_least(context, &start_block, 2)?;

    let ok_block = region.append_block(Block::new(&[]));

    start_block.append_operation(cf::cond_br(
        context,
        flag,
        &ok_block,
        &op_ctx.revert_block,
        &[],
        &[],
        location,
    ));

    let offset = stack_pop(context, &ok_block)?;
    let value = stack_pop(context, &ok_block)?;

    // truncate value to the least significative byte of the 32-byte value
    let value = ok_block
        .append_operation(arith::trunci(
            value,
            r#IntegerType::new(context, 8).into(),
            location,
        ))
        .result(0)?
        .into();

    // truncate offset to 32 bits
    let offset = ok_block
        .append_operation(arith::trunci(offset, uint32.into(), location))
        .result(0)
        .unwrap()
        .into();

    let value_width_in_bytes = 1;
    // value_size = 1
    let value_size = ok_block
        .append_operation(arith::constant(
            context,
            IntegerAttribute::new(uint32.into(), value_width_in_bytes).into(),
            location,
        ))
        .result(0)?
        .into();

    // required_size = offset + size
    let required_size = ok_block
        .append_operation(arith::addi(offset, value_size, location))
        .result(0)?
        .into();

    let memory_access_block = region.append_block(Block::new(&[]));

    extend_memory(
        op_ctx,
        &ok_block,
        &memory_access_block,
        region,
        required_size,
        gas_cost::MSTORE8,
    )?;

    // Memory access
    let memory_ptr_ptr = memory_access_block
        .append_operation(llvm_mlir::addressof(
            context,
            MEMORY_PTR_GLOBAL,
            ptr_type,
            location,
        ))
        .result(0)?;

    let memory_ptr = memory_access_block
        .append_operation(llvm::load(
            context,
            memory_ptr_ptr.into(),
            ptr_type,
            location,
            LoadStoreOptions::default(),
        ))
        .result(0)?
        .into();

    // memory_destination = memory_ptr + offset
    let memory_destination = memory_access_block
        .append_operation(llvm::get_element_ptr_dynamic(
            context,
            memory_ptr,
            &[offset],
            uint8.into(),
            ptr_type,
            location,
        ))
        .result(0)?
        .into();

    memory_access_block.append_operation(llvm::store(
        context,
        value,
        memory_destination,
        location,
        LoadStoreOptions::new()
            .align(IntegerAttribute::new(IntegerType::new(context, 64).into(), 1).into()),
    ));

    Ok((start_block, memory_access_block))
}

fn codegen_mcopy<'c, 'r>(
    op_ctx: &mut OperationCtx<'c>,
    region: &'r Region<'c>,
) -> Result<(BlockRef<'c, 'r>, BlockRef<'c, 'r>), CodegenError> {
    let start_block = region.append_block(Block::new(&[]));
    let context = &op_ctx.mlir_context;
    let location = Location::unknown(context);
    let uint32 = IntegerType::new(context, 32);
    let uint8 = IntegerType::new(context, 8);
    let ptr_type = pointer(context, 0);

    let flag = check_stack_has_at_least(context, &start_block, 3)?;

    let ok_block = region.append_block(Block::new(&[]));

    start_block.append_operation(cf::cond_br(
        context,
        flag,
        &ok_block,
        &op_ctx.revert_block,
        &[],
        &[],
        location,
    ));

    // where to copy
    let dest_offset = stack_pop(context, &ok_block)?;
    // where to copy from
    let offset = stack_pop(context, &ok_block)?;
    let size = stack_pop(context, &ok_block)?;

    // truncate offset and dest_offset to 32 bits
    let offset = ok_block
        .append_operation(arith::trunci(offset, uint32.into(), location))
        .result(0)?
        .into();

    let dest_offset = ok_block
        .append_operation(arith::trunci(dest_offset, uint32.into(), location))
        .result(0)?
        .into();

    let size = ok_block
        .append_operation(arith::trunci(size, uint32.into(), location))
        .result(0)?
        .into();

    // required_size = offset + size
    let src_required_size = ok_block
        .append_operation(arith::addi(offset, size, location))
        .result(0)?
        .into();

    // dest_required_size = dest_offset + size
    let dest_required_size = ok_block
        .append_operation(arith::addi(dest_offset, size, location))
        .result(0)?
        .into();

    let required_size = ok_block
        .append_operation(arith::maxui(
            src_required_size,
            dest_required_size,
            location,
        ))
        .result(0)?
        .into();

    let memory_access_block = region.append_block(Block::new(&[]));

    extend_memory(
        op_ctx,
        &ok_block,
        &memory_access_block,
        region,
        required_size,
        gas_cost::MCOPY,
    )?;

    // Memory access
    let memory_ptr_ptr = memory_access_block
        .append_operation(llvm_mlir::addressof(
            context,
            MEMORY_PTR_GLOBAL,
            ptr_type,
            location,
        ))
        .result(0)?;

    let memory_ptr = memory_access_block
        .append_operation(llvm::load(
            context,
            memory_ptr_ptr.into(),
            ptr_type,
            location,
            LoadStoreOptions::default(),
        ))
        .result(0)?
        .into();

    let source = memory_access_block
        .append_operation(llvm::get_element_ptr_dynamic(
            context,
            memory_ptr,
            &[offset],
            uint8.into(),
            ptr_type,
            location,
        ))
        .result(0)?
        .into();

    // memory_destination = memory_ptr + dest_offset
    let destination = memory_access_block
        .append_operation(llvm::get_element_ptr_dynamic(
            context,
            memory_ptr,
            &[dest_offset],
            uint8.into(),
            ptr_type,
            location,
        ))
        .result(0)?
        .into();

    memory_access_block.append_operation(
        ods::llvm::intr_memmove(
            context,
            destination,
            source,
            size,
            IntegerAttribute::new(IntegerType::new(context, 1).into(), 0),
            location,
        )
        .into(),
    );

    let dynamic_gas = compute_copy_cost(op_ctx, &memory_access_block, size)?;

    consume_gas_as_value(context, &memory_access_block, dynamic_gas)?;

    Ok((start_block, memory_access_block))
}

fn codegen_calldataload<'c, 'r>(
    op_ctx: &mut OperationCtx<'c>,
    region: &'r Region<'c>,
) -> Result<(BlockRef<'c, 'r>, BlockRef<'c, 'r>), CodegenError> {
    let start_block = region.append_block(Block::new(&[]));
    let context = &op_ctx.mlir_context;
    let location = Location::unknown(context);
    let uint256 = IntegerType::new(context, 256);
    let uint8 = IntegerType::new(context, 8);
    let uint1 = IntegerType::new(context, 1);
    let ptr_type = pointer(context, 0);

    // Check there's enough elements in stack
    let flag = check_stack_has_at_least(context, &start_block, 1)?;
    // Check there's enough gas
    let gas_flag = consume_gas(context, &start_block, gas_cost::CALLDATALOAD)?;

    let condition = start_block
        .append_operation(arith::andi(gas_flag, flag, location))
        .result(0)?
        .into();

    let ok_block = region.append_block(Block::new(&[]));

    start_block.append_operation(cf::cond_br(
        context,
        condition,
        &ok_block,
        &op_ctx.revert_block,
        &[],
        &[],
        location,
    ));

    let offset = stack_pop(context, &ok_block)?;

    // TODO: add a calldata_ptr and size setup

    let calldata_ptr = op_ctx.get_calldata_ptr_syscall(&ok_block, location)?;

    // max_slice_width = 32
    let max_slice_width = ok_block
        .append_operation(arith::constant(
            context,
            integer_constant_from_i64(context, 32).into(),
            location,
        ))
        .result(0)?
        .into();

    let calldata_size_u32 = op_ctx.get_calldata_size_syscall(&ok_block, location)?;
    // convert calldata_size from u32 to u256
    let calldata_size = ok_block
        .append_operation(arith::extui(calldata_size_u32, uint256.into(), location))
        .result(0)?
        .into();

    let zero = ok_block
        .append_operation(arith::constant(
            context,
            IntegerAttribute::new(uint256.into(), 0).into(),
            location,
        ))
        .result(0)?
        .into();

    let offset_ok_block = region.append_block(Block::new(&[]));
    let offset_bad_block = region.append_block(Block::new(&[]));
    let end_block = region.append_block(Block::new(&[]));

    // offset < calldata_size =>  offset_ok
    let offset_ok = ok_block
        .append_operation(arith::cmpi(
            context,
            arith::CmpiPredicate::Ult,
            offset,
            calldata_size,
            location,
        ))
        .result(0)?
        .into();

    // if offset < calldata_size => offset_ok_block
    // else => offset_bad_block
    ok_block.append_operation(cf::cond_br(
        context,
        offset_ok,
        &offset_ok_block,
        &offset_bad_block,
        &[],
        &[],
        location,
    ));

    /******************** offset_bad_block *******************/

    // offset >= calldata_size => push 0
    stack_push(context, &offset_bad_block, zero)?;
    offset_bad_block.append_operation(cf::br(&end_block, &[], location));

    /******************** offset_bad_block *******************/

    /******************** offset_OK_block *******************/

    let stack_ptr = get_stack_pointer(context, &offset_ok_block)?;

    // fill the top of the stack with 0s to remove any garbage bytes it could have
    offset_ok_block.append_operation(llvm::store(
        context,
        zero,
        stack_ptr,
        location,
        LoadStoreOptions::new(),
    ));

    // calldata_ptr_at_offset = calldata_ptr + new_offset
    let calldata_ptr_at_offset = offset_ok_block
        .append_operation(llvm::get_element_ptr_dynamic(
            context,
            calldata_ptr,
            &[offset],
            uint8.into(),
            ptr_type,
            location,
        ))
        .result(0)?
        .into();

    // len is the length of the slice (len is maximum 32 bytes)
    let len = offset_ok_block
        .append_operation(arith::subi(calldata_size, offset, location))
        .result(0)?
        .into();

    // len = min(calldata_size - offset, 32 bytes)
    // this is done to fix the len so that  offset + len <= calldata_size
    let len = offset_ok_block
        .append_operation(arith::minui(len, max_slice_width, location))
        .result(0)?
        .into();

    // copy calldata[offset..offset + len] to the top of the stack
    offset_ok_block.append_operation(
        ods::llvm::intr_memcpy(
            context,
            stack_ptr,
            calldata_ptr_at_offset,
            len,
            IntegerAttribute::new(uint1.into(), 0),
            location,
        )
        .into(),
    );

    // increment the stack pointer so calldata[offset..len] is placed at the top of the stack
    inc_stack_pointer(context, &offset_ok_block)?;

    // if the system is little endian, we have to convert the result to big endian
    // pop calldata_slice, change to big endian and push it again
    if cfg!(target_endian = "little") {
        // pop the slice
        let calldata_slice = stack_pop(context, &offset_ok_block)?;
        // convert it to big endian
        let calldata_slice = offset_ok_block
            .append_operation(llvm::intr_bswap(calldata_slice, uint256.into(), location))
            .result(0)?
            .into();
        // push it back on the stack
        stack_push(context, &offset_ok_block, calldata_slice)?;
    }

    offset_ok_block.append_operation(cf::br(&end_block, &[], location));

    /******************** offset_OK_block *******************/

    Ok((start_block, end_block))
}

fn codegen_log<'c, 'r>(
    op_ctx: &mut OperationCtx<'c>,
    region: &'r Region<'c>,
    nth: u8,
) -> Result<(BlockRef<'c, 'r>, BlockRef<'c, 'r>), CodegenError> {
    debug_assert!(nth <= 4);
    // TODO: check if the current execution context is from a STATICCALL (since Byzantium fork).
    let start_block = region.append_block(Block::new(&[]));
    let context = &op_ctx.mlir_context;
    let location = Location::unknown(context);
    let uint32 = IntegerType::new(context, 32);
    let required_elements = 2 + nth;
    // Check there's enough elements in stack
    let flag = check_stack_has_at_least(context, &start_block, required_elements.into())?;

    let ok_block = region.append_block(Block::new(&[]));

    start_block.append_operation(cf::cond_br(
        context,
        flag,
        &ok_block,
        &op_ctx.revert_block,
        &[],
        &[],
        location,
    ));

    let offset_u256 = stack_pop(context, &ok_block)?;
    let size_u256 = stack_pop(context, &ok_block)?;

    let offset = ok_block
        .append_operation(arith::trunci(offset_u256, uint32.into(), location))
        .result(0)?
        .into();
    let size = ok_block
        .append_operation(arith::trunci(size_u256, uint32.into(), location))
        .result(0)?
        .into();

    // required_size = offset + value_size
    let required_size = ok_block
        .append_operation(arith::addi(offset, size, location))
        .result(0)?
        .into();

    let log_block = region.append_block(Block::new(&[]));
    let dynamic_gas = compute_log_dynamic_gas(op_ctx, &ok_block, nth, size_u256, location)?;
    consume_gas_as_value(context, &ok_block, dynamic_gas)?;
    extend_memory(
        op_ctx,
        &ok_block,
        &log_block,
        region,
        required_size,
        gas_cost::LOG,
    )?;

    let mut topic_pointers = vec![];
    for _i in 0..nth {
        let topic = stack_pop(context, &log_block)?;
        let topic_ptr = allocate_and_store_value(op_ctx, &log_block, topic, location)?;
        topic_pointers.push(topic_ptr);
    }

    match nth {
        0 => {
            op_ctx.append_log_syscall(&log_block, offset, size, location);
        }
        1 => {
            op_ctx.append_log_with_one_topic_syscall(
                &log_block,
                offset,
                size,
                topic_pointers[0],
                location,
            );
        }
        2 => {
            op_ctx.append_log_with_two_topics_syscall(
                &log_block,
                offset,
                size,
                topic_pointers[0],
                topic_pointers[1],
                location,
            );
        }
        3 => {
            op_ctx.append_log_with_three_topics_syscall(
                &log_block,
                offset,
                size,
                topic_pointers[0],
                topic_pointers[1],
                topic_pointers[2],
                location,
            );
        }
        4 => {
            op_ctx.append_log_with_four_topics_syscall(
                &log_block,
                offset,
                size,
                topic_pointers[0],
                topic_pointers[1],
                topic_pointers[2],
                topic_pointers[3],
                location,
            );
        }
        _ => unreachable!("nth should satisfy 0 <= nth <= 4"),
    }

    Ok((start_block, log_block))
}

<<<<<<< HEAD
fn codegen_address<'c, 'r>(
=======
fn codegen_gasprice<'c, 'r>(
>>>>>>> 9d6de0e1
    op_ctx: &mut OperationCtx<'c>,
    region: &'r Region<'c>,
) -> Result<(BlockRef<'c, 'r>, BlockRef<'c, 'r>), CodegenError> {
    let start_block = region.append_block(Block::new(&[]));
    let context = &op_ctx.mlir_context;
    let location = Location::unknown(context);
<<<<<<< HEAD
    let uint160 = IntegerType::new(context, 160);
    let uint256 = IntegerType::new(context, 256);

    let flag = check_stack_has_space_for(context, &start_block, 1)?;
    let gas_flag = consume_gas(context, &start_block, gas_cost::ADDRESS)?;

    let condition = start_block
        .append_operation(arith::andi(gas_flag, flag, location))
=======

    // Check there's enough elements in stack
    let stack_size_flag = check_stack_has_space_for(context, &start_block, 1)?;
    let gas_flag = consume_gas(context, &start_block, gas_cost::GASPRICE)?;

    let ok_flag = start_block
        .append_operation(arith::andi(stack_size_flag, gas_flag, location))
>>>>>>> 9d6de0e1
        .result(0)?
        .into();

    let ok_block = region.append_block(Block::new(&[]));

    start_block.append_operation(cf::cond_br(
        context,
<<<<<<< HEAD
        condition,
=======
        ok_flag,
>>>>>>> 9d6de0e1
        &ok_block,
        &op_ctx.revert_block,
        &[],
        &[],
        location,
    ));

<<<<<<< HEAD
    let address_ptr = op_ctx.get_address_ptr_syscall(&ok_block, location)?;

    let address = ok_block
        .append_operation(llvm::load(
            context,
            address_ptr,
            uint160.into(),
            location,
            LoadStoreOptions::new()
                .align(IntegerAttribute::new(IntegerType::new(context, 64).into(), 1).into()),
=======
    let uint256 = IntegerType::new(context, 256);
    let ptr_type = pointer(context, 0);

    let pointer_size = constant_value_from_i64(context, &ok_block, 1_i64)?;

    let gasprice_ptr = ok_block
        .append_operation(llvm::alloca(
            context,
            pointer_size,
            ptr_type,
            location,
            AllocaOptions::new().elem_type(Some(TypeAttribute::new(uint256.into()))),
>>>>>>> 9d6de0e1
        ))
        .result(0)?
        .into();

<<<<<<< HEAD
    let address = if cfg!(target_endian = "little") {
        ok_block
            .append_operation(llvm::intr_bswap(address, uint160.into(), location))
            .result(0)?
            .into()
    } else {
        address
    };

    // address is 160-bits long so we extend it to 256 bits before pushing it to the stack
    let address = ok_block
        .append_operation(arith::extui(address, uint256.into(), location))
        .result(0)?
        .into();

    stack_push(context, &ok_block, address)?;

    Ok((start_block, ok_block))
=======
    op_ctx.store_in_gasprice_ptr(&ok_block, location, gasprice_ptr);

    let gasprice = ok_block
        .append_operation(llvm::load(
            context,
            gasprice_ptr,
            uint256.into(),
            location,
            LoadStoreOptions::default(),
        ))
        .result(0)?
        .into();

    stack_push(context, &ok_block, gasprice)?;

    Ok((start_block, ok_block))
}

fn codegen_chaind<'c, 'r>(
    op_ctx: &mut OperationCtx<'c>,
    region: &'r Region<'c>,
) -> Result<(BlockRef<'c, 'r>, BlockRef<'c, 'r>), CodegenError> {
    let start_block = region.append_block(Block::new(&[]));
    let context = &op_ctx.mlir_context;
    let location = Location::unknown(context);
    // Check there's enough elements in stack
    let stack_size_flag = check_stack_has_space_for(context, &start_block, 1)?;
    let gas_flag = consume_gas(context, &start_block, gas_cost::CHAINID)?;
    let ok_flag = start_block
        .append_operation(arith::andi(stack_size_flag, gas_flag, location))
        .result(0)?
        .into();
    let ok_block = region.append_block(Block::new(&[]));
    start_block.append_operation(cf::cond_br(
        context,
        ok_flag,
        &ok_block,
        &op_ctx.revert_block,
        &[],
        &[],
        location,
    ));
    let chainid = op_ctx.get_chainid_syscall(&ok_block, location)?;
    let uint256 = IntegerType::new(context, 256);
    // Convert calldata_size from u32 to u256
    let chainid = ok_block
        .append_operation(arith::extui(chainid, uint256.into(), location))
        .result(0)?
        .into();
    stack_push(context, &ok_block, chainid)?;
    Ok((start_block, ok_block))
>>>>>>> 9d6de0e1
}<|MERGE_RESOLUTION|>--- conflicted
+++ resolved
@@ -3400,27 +3400,13 @@
     Ok((start_block, log_block))
 }
 
-<<<<<<< HEAD
-fn codegen_address<'c, 'r>(
-=======
 fn codegen_gasprice<'c, 'r>(
->>>>>>> 9d6de0e1
-    op_ctx: &mut OperationCtx<'c>,
-    region: &'r Region<'c>,
-) -> Result<(BlockRef<'c, 'r>, BlockRef<'c, 'r>), CodegenError> {
-    let start_block = region.append_block(Block::new(&[]));
-    let context = &op_ctx.mlir_context;
-    let location = Location::unknown(context);
-<<<<<<< HEAD
-    let uint160 = IntegerType::new(context, 160);
-    let uint256 = IntegerType::new(context, 256);
-
-    let flag = check_stack_has_space_for(context, &start_block, 1)?;
-    let gas_flag = consume_gas(context, &start_block, gas_cost::ADDRESS)?;
-
-    let condition = start_block
-        .append_operation(arith::andi(gas_flag, flag, location))
-=======
+    op_ctx: &mut OperationCtx<'c>,
+    region: &'r Region<'c>,
+) -> Result<(BlockRef<'c, 'r>, BlockRef<'c, 'r>), CodegenError> {
+    let start_block = region.append_block(Block::new(&[]));
+    let context = &op_ctx.mlir_context;
+    let location = Location::unknown(context);
 
     // Check there's enough elements in stack
     let stack_size_flag = check_stack_has_space_for(context, &start_block, 1)?;
@@ -3428,27 +3414,120 @@
 
     let ok_flag = start_block
         .append_operation(arith::andi(stack_size_flag, gas_flag, location))
->>>>>>> 9d6de0e1
-        .result(0)?
-        .into();
-
-    let ok_block = region.append_block(Block::new(&[]));
-
-    start_block.append_operation(cf::cond_br(
-        context,
-<<<<<<< HEAD
+        .result(0)?
+        .into();
+
+    let ok_block = region.append_block(Block::new(&[]));
+
+    start_block.append_operation(cf::cond_br(
+        context,
+        ok_flag,
+        &ok_block,
+        &op_ctx.revert_block,
+        &[],
+        &[],
+        location,
+    ));
+
+    let uint256 = IntegerType::new(context, 256);
+    let ptr_type = pointer(context, 0);
+
+    let pointer_size = constant_value_from_i64(context, &ok_block, 1_i64)?;
+
+    let gasprice_ptr = ok_block
+        .append_operation(llvm::alloca(
+            context,
+            pointer_size,
+            ptr_type,
+            location,
+            AllocaOptions::new().elem_type(Some(TypeAttribute::new(uint256.into()))),
+        ))
+        .result(0)?
+        .into();
+
+    op_ctx.store_in_gasprice_ptr(&ok_block, location, gasprice_ptr);
+
+    let gasprice = ok_block
+        .append_operation(llvm::load(
+            context,
+            gasprice_ptr,
+            uint256.into(),
+            location,
+            LoadStoreOptions::default(),
+        ))
+        .result(0)?
+        .into();
+
+    stack_push(context, &ok_block, gasprice)?;
+
+    Ok((start_block, ok_block))
+}
+
+fn codegen_chaind<'c, 'r>(
+    op_ctx: &mut OperationCtx<'c>,
+    region: &'r Region<'c>,
+) -> Result<(BlockRef<'c, 'r>, BlockRef<'c, 'r>), CodegenError> {
+    let start_block = region.append_block(Block::new(&[]));
+    let context = &op_ctx.mlir_context;
+    let location = Location::unknown(context);
+    // Check there's enough elements in stack
+    let stack_size_flag = check_stack_has_space_for(context, &start_block, 1)?;
+    let gas_flag = consume_gas(context, &start_block, gas_cost::CHAINID)?;
+    let ok_flag = start_block
+        .append_operation(arith::andi(stack_size_flag, gas_flag, location))
+        .result(0)?
+        .into();
+    let ok_block = region.append_block(Block::new(&[]));
+    start_block.append_operation(cf::cond_br(
+        context,
+        ok_flag,
+        &ok_block,
+        &op_ctx.revert_block,
+        &[],
+        &[],
+        location,
+    ));
+    let chainid = op_ctx.get_chainid_syscall(&ok_block, location)?;
+    let uint256 = IntegerType::new(context, 256);
+    // Convert calldata_size from u32 to u256
+    let chainid = ok_block
+        .append_operation(arith::extui(chainid, uint256.into(), location))
+        .result(0)?
+        .into();
+    stack_push(context, &ok_block, chainid)?;
+    Ok((start_block, ok_block))
+}
+
+fn codegen_address<'c, 'r>(
+    op_ctx: &mut OperationCtx<'c>,
+    region: &'r Region<'c>,
+) -> Result<(BlockRef<'c, 'r>, BlockRef<'c, 'r>), CodegenError> {
+    let start_block = region.append_block(Block::new(&[]));
+    let context = &op_ctx.mlir_context;
+    let location = Location::unknown(context);
+    let uint160 = IntegerType::new(context, 160);
+    let uint256 = IntegerType::new(context, 256);
+
+    let flag = check_stack_has_space_for(context, &start_block, 1)?;
+    let gas_flag = consume_gas(context, &start_block, gas_cost::ADDRESS)?;
+
+    let condition = start_block
+        .append_operation(arith::andi(gas_flag, flag, location))
+        .result(0)?
+        .into();
+
+    let ok_block = region.append_block(Block::new(&[]));
+
+    start_block.append_operation(cf::cond_br(
+        context,
         condition,
-=======
-        ok_flag,
->>>>>>> 9d6de0e1
-        &ok_block,
-        &op_ctx.revert_block,
-        &[],
-        &[],
-        location,
-    ));
-
-<<<<<<< HEAD
+        &ok_block,
+        &op_ctx.revert_block,
+        &[],
+        &[],
+        location,
+    ));
+
     let address_ptr = op_ctx.get_address_ptr_syscall(&ok_block, location)?;
 
     let address = ok_block
@@ -3459,25 +3538,10 @@
             location,
             LoadStoreOptions::new()
                 .align(IntegerAttribute::new(IntegerType::new(context, 64).into(), 1).into()),
-=======
-    let uint256 = IntegerType::new(context, 256);
-    let ptr_type = pointer(context, 0);
-
-    let pointer_size = constant_value_from_i64(context, &ok_block, 1_i64)?;
-
-    let gasprice_ptr = ok_block
-        .append_operation(llvm::alloca(
-            context,
-            pointer_size,
-            ptr_type,
-            location,
-            AllocaOptions::new().elem_type(Some(TypeAttribute::new(uint256.into()))),
->>>>>>> 9d6de0e1
-        ))
-        .result(0)?
-        .into();
-
-<<<<<<< HEAD
+        ))
+        .result(0)?
+        .into();
+
     let address = if cfg!(target_endian = "little") {
         ok_block
             .append_operation(llvm::intr_bswap(address, uint160.into(), location))
@@ -3496,57 +3560,4 @@
     stack_push(context, &ok_block, address)?;
 
     Ok((start_block, ok_block))
-=======
-    op_ctx.store_in_gasprice_ptr(&ok_block, location, gasprice_ptr);
-
-    let gasprice = ok_block
-        .append_operation(llvm::load(
-            context,
-            gasprice_ptr,
-            uint256.into(),
-            location,
-            LoadStoreOptions::default(),
-        ))
-        .result(0)?
-        .into();
-
-    stack_push(context, &ok_block, gasprice)?;
-
-    Ok((start_block, ok_block))
-}
-
-fn codegen_chaind<'c, 'r>(
-    op_ctx: &mut OperationCtx<'c>,
-    region: &'r Region<'c>,
-) -> Result<(BlockRef<'c, 'r>, BlockRef<'c, 'r>), CodegenError> {
-    let start_block = region.append_block(Block::new(&[]));
-    let context = &op_ctx.mlir_context;
-    let location = Location::unknown(context);
-    // Check there's enough elements in stack
-    let stack_size_flag = check_stack_has_space_for(context, &start_block, 1)?;
-    let gas_flag = consume_gas(context, &start_block, gas_cost::CHAINID)?;
-    let ok_flag = start_block
-        .append_operation(arith::andi(stack_size_flag, gas_flag, location))
-        .result(0)?
-        .into();
-    let ok_block = region.append_block(Block::new(&[]));
-    start_block.append_operation(cf::cond_br(
-        context,
-        ok_flag,
-        &ok_block,
-        &op_ctx.revert_block,
-        &[],
-        &[],
-        location,
-    ));
-    let chainid = op_ctx.get_chainid_syscall(&ok_block, location)?;
-    let uint256 = IntegerType::new(context, 256);
-    // Convert calldata_size from u32 to u256
-    let chainid = ok_block
-        .append_operation(arith::extui(chainid, uint256.into(), location))
-        .result(0)?
-        .into();
-    stack_push(context, &ok_block, chainid)?;
-    Ok((start_block, ok_block))
->>>>>>> 9d6de0e1
 }