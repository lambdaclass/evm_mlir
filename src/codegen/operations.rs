--- conflicted
+++ resolved
@@ -24,11 +24,8 @@
     match op {
         Operation::Push32(x) => codegen_push(context, region, x),
         Operation::Add => codegen_add(context, region),
-<<<<<<< HEAD
         Operation::Mul => codegen_mul(context, region),
-=======
         Operation::Pop => codegen_pop(context, region),
->>>>>>> 2a186eca
     }
 }
 
@@ -113,11 +110,7 @@
     Ok((start_block, ok_block))
 }
 
-<<<<<<< HEAD
 fn codegen_mul<'c, 'r>(
-=======
-fn codegen_pop<'c, 'r>(
->>>>>>> 2a186eca
     codegen_ctx: CodegenCtx<'c>,
     region: &'r Region<'c>,
 ) -> Result<(BlockRef<'c, 'r>, BlockRef<'c, 'r>), CodegenError> {
@@ -125,13 +118,8 @@
     let context = &codegen_ctx.mlir_context;
     let location = Location::unknown(context);
 
-<<<<<<< HEAD
     // Check there's enough elements in stack
     let flag = check_stack_has_at_least(context, &start_block, 2)?;
-=======
-    // Check there's at least 1 element in stack
-    let flag = check_stack_has_at_least(context, &start_block, 1)?;
->>>>>>> 2a186eca
 
     // Create REVERT block
     let revert_block = region.append_block(revert_block(context)?);
@@ -148,7 +136,6 @@
         location,
     ));
 
-<<<<<<< HEAD
     let lhs = stack_pop(context, &ok_block)?;
     let rhs = stack_pop(context, &ok_block)?;
 
@@ -158,9 +145,37 @@
         .into();
 
     stack_push(context, &ok_block, result)?;
-=======
+
+    Ok((start_block, ok_block))
+}
+
+fn codegen_pop<'c, 'r>(
+    codegen_ctx: CodegenCtx<'c>,
+    region: &'r Region<'c>,
+) -> Result<(BlockRef<'c, 'r>, BlockRef<'c, 'r>), CodegenError> {
+    let start_block = region.append_block(Block::new(&[]));
+    let context = &codegen_ctx.mlir_context;
+    let location = Location::unknown(context);
+
+    // Check there's at least 1 element in stack
+    let flag = check_stack_has_at_least(context, &start_block, 1)?;
+
+    // Create REVERT block
+    let revert_block = region.append_block(revert_block(context)?);
+
+    let ok_block = region.append_block(Block::new(&[]));
+
+    start_block.append_operation(cf::cond_br(
+        context,
+        flag,
+        &ok_block,
+        &revert_block,
+        &[],
+        &[],
+        location,
+    ));
+
     stack_pop(context, &ok_block)?;
->>>>>>> 2a186eca
 
     Ok((start_block, ok_block))
 }
