use melior::{
    dialect::{
        arith::{self, CmpiPredicate},
        cf,
        llvm::{self, r#type::pointer, AllocaOptions, LoadStoreOptions},
        ods,
    },
    ir::{
        attribute::{IntegerAttribute, TypeAttribute},
        r#type::IntegerType,
        Attribute, Block, BlockRef, Location, Region,
    },
};

use super::context::OperationCtx;
use crate::{
    constants::{gas_cost, MEMORY_PTR_GLOBAL, MEMORY_SIZE_GLOBAL},
    errors::CodegenError,
    program::Operation,
    syscall::ExitStatusCode,
    utils::{
        allocate_and_store_value, check_if_zero, check_stack_has_at_least,
<<<<<<< HEAD
        check_stack_has_space_for, compare_values, compute_codecopy_gas_cost, compute_copy_cost,
        compute_log_dynamic_gas, constant_value_from_i64, consume_gas, consume_gas_as_value,
        extend_memory, get_block_number, get_nth_from_stack, get_remaining_gas, get_stack_pointer,
        inc_stack_pointer, integer_constant_from_i64, llvm_mlir, return_empty_result,
        return_result_from_stack, stack_pop, stack_push, swap_stack_elements,
=======
        check_stack_has_space_for, compare_values, compute_copy_cost, compute_log_dynamic_gas,
        constant_value_from_i64, consume_gas, consume_gas_as_value, extend_memory,
        get_block_number, get_memory_pointer, get_nth_from_stack, get_remaining_gas,
        get_stack_pointer, inc_stack_pointer, integer_constant_from_i64, llvm_mlir,
        return_empty_result, return_result_from_stack, stack_pop, stack_push, swap_stack_elements,
>>>>>>> b268ffa5
    },
};

use num_bigint::BigUint;

/// Generates blocks for target [`Operation`].
/// Returns both the starting block, and the unterminated last block of the generated code.
pub fn generate_code_for_op<'c>(
    op_ctx: &mut OperationCtx<'c>,
    region: &'c Region<'c>,
    op: Operation,
) -> Result<(BlockRef<'c, 'c>, BlockRef<'c, 'c>), CodegenError> {
    match op {
        Operation::Stop => codegen_stop(op_ctx, region),
        Operation::Push0 => codegen_push(op_ctx, region, BigUint::ZERO, true),
        Operation::Push((_, x)) => codegen_push(op_ctx, region, x, false),
        Operation::Add => codegen_add(op_ctx, region),
        Operation::Mul => codegen_mul(op_ctx, region),
        Operation::Sub => codegen_sub(op_ctx, region),
        Operation::Div => codegen_div(op_ctx, region),
        Operation::Sdiv => codegen_sdiv(op_ctx, region),
        Operation::Mod => codegen_mod(op_ctx, region),
        Operation::SMod => codegen_smod(op_ctx, region),
        Operation::Addmod => codegen_addmod(op_ctx, region),
        Operation::Mulmod => codegen_mulmod(op_ctx, region),
        Operation::Exp => codegen_exp(op_ctx, region),
        Operation::SignExtend => codegen_signextend(op_ctx, region),
        Operation::Lt => codegen_lt(op_ctx, region),
        Operation::Gt => codegen_gt(op_ctx, region),
        Operation::Slt => codegen_slt(op_ctx, region),
        Operation::Sgt => codegen_sgt(op_ctx, region),
        Operation::Eq => codegen_eq(op_ctx, region),
        Operation::IsZero => codegen_iszero(op_ctx, region),
        Operation::And => codegen_and(op_ctx, region),
        Operation::Or => codegen_or(op_ctx, region),
        Operation::Xor => codegen_xor(op_ctx, region),
        Operation::Byte => codegen_byte(op_ctx, region),
        Operation::Shr => codegen_shr(op_ctx, region),
        Operation::Shl => codegen_shl(op_ctx, region),
        Operation::Sar => codegen_sar(op_ctx, region),
        Operation::Codesize => codegen_codesize(op_ctx, region),
        Operation::Gasprice => codegen_gasprice(op_ctx, region),
        Operation::Number => codegen_number(op_ctx, region),
        Operation::Chainid => codegen_chaind(op_ctx, region),
        Operation::Pop => codegen_pop(op_ctx, region),
        Operation::Mload => codegen_mload(op_ctx, region),
        Operation::Jump => codegen_jump(op_ctx, region),
        Operation::Jumpi => codegen_jumpi(op_ctx, region),
        Operation::PC { pc } => codegen_pc(op_ctx, region, pc),
        Operation::Msize => codegen_msize(op_ctx, region),
        Operation::Gas => codegen_gas(op_ctx, region),
        Operation::Jumpdest { pc } => codegen_jumpdest(op_ctx, region, pc),
        Operation::Mcopy => codegen_mcopy(op_ctx, region),
        Operation::Dup(x) => codegen_dup(op_ctx, region, x),
        Operation::Swap(x) => codegen_swap(op_ctx, region, x),
        Operation::Return => codegen_return(op_ctx, region),
        Operation::Revert => codegen_revert(op_ctx, region),
        Operation::Mstore => codegen_mstore(op_ctx, region),
        Operation::Mstore8 => codegen_mstore8(op_ctx, region),
        Operation::CallDataCopy => codegen_calldatacopy(op_ctx, region),
        Operation::Log(x) => codegen_log(op_ctx, region, x),
        Operation::CalldataLoad => codegen_calldataload(op_ctx, region),
        Operation::CallDataSize => codegen_calldatasize(op_ctx, region),
        Operation::Codecopy => codegen_codecopy(op_ctx, region),
        Operation::Callvalue => codegen_callvalue(op_ctx, region),
        Operation::Origin => codegen_origin(op_ctx, region),
    }
}

fn codegen_origin<'c, 'r>(
    op_ctx: &mut OperationCtx<'c>,
    region: &'r Region<'c>,
) -> Result<(BlockRef<'c, 'r>, BlockRef<'c, 'r>), CodegenError> {
    let start_block = region.append_block(Block::new(&[]));
    let context = &op_ctx.mlir_context;
    let location = Location::unknown(context);

    //Check if there is stack overflow and if there is enough gas
    let gas_flag = consume_gas(context, &start_block, gas_cost::ORIGIN)?;
    let stack_size_flag = check_stack_has_space_for(context, &start_block, 1)?;

    let condition = start_block
        .append_operation(arith::andi(gas_flag, stack_size_flag, location))
        .result(0)?
        .into();

    let ok_block = region.append_block(Block::new(&[]));
    start_block.append_operation(cf::cond_br(
        context,
        condition,
        &ok_block,
        &op_ctx.revert_block,
        &[],
        &[],
        location,
    ));

    let uint256 = IntegerType::new(context, 256);
    let ptr_type = pointer(context, 0);

    //This may be refactored to use constant_value_from_i64 util function
    let pointer_size = ok_block
        .append_operation(arith::constant(
            context,
            IntegerAttribute::new(uint256.into(), 1_i64).into(),
            location,
        ))
        .result(0)?
        .into();

    let address_ptr = ok_block
        .append_operation(llvm::alloca(
            context,
            pointer_size,
            ptr_type,
            location,
            AllocaOptions::new().elem_type(Some(TypeAttribute::new(uint256.into()))),
        ))
        .result(0)?
        .into();

    //Get the 20-byte address of the sender of the transaction
    op_ctx.get_origin_syscall(&ok_block, address_ptr, location);

    let address_value = ok_block
        .append_operation(llvm::load(
            context,
            address_ptr,
            uint256.into(),
            location,
            LoadStoreOptions::default(),
        ))
        .result(0)?
        .into();

    stack_push(context, &ok_block, address_value)?;

    Ok((start_block, ok_block))
}

fn codegen_callvalue<'c, 'r>(
    op_ctx: &mut OperationCtx<'c>,
    region: &'r Region<'c>,
) -> Result<(BlockRef<'c, 'r>, BlockRef<'c, 'r>), CodegenError> {
    let start_block = region.append_block(Block::new(&[]));
    let context = &op_ctx.mlir_context;
    let location = Location::unknown(context);

    // Check there's enough elements in stack
    let stack_size_flag = check_stack_has_space_for(context, &start_block, 1)?;
    let gas_flag = consume_gas(context, &start_block, gas_cost::CALLVALUE)?;

    let ok_flag = start_block
        .append_operation(arith::andi(stack_size_flag, gas_flag, location))
        .result(0)?
        .into();

    let ok_block = region.append_block(Block::new(&[]));

    start_block.append_operation(cf::cond_br(
        context,
        ok_flag,
        &ok_block,
        &op_ctx.revert_block,
        &[],
        &[],
        location,
    ));

    let uint256 = IntegerType::new(context, 256);
    let ptr_type = pointer(context, 0);

    let pointer_size = constant_value_from_i64(context, &ok_block, 1_i64)?;

    let callvalue_ptr = ok_block
        .append_operation(llvm::alloca(
            context,
            pointer_size,
            ptr_type,
            location,
            AllocaOptions::new().elem_type(Some(TypeAttribute::new(uint256.into()))),
        ))
        .result(0)?
        .into();

    op_ctx.store_in_callvalue_ptr(&ok_block, location, callvalue_ptr);

    let callvalue = ok_block
        .append_operation(llvm::load(
            context,
            callvalue_ptr,
            uint256.into(),
            location,
            LoadStoreOptions::default(),
        ))
        .result(0)?
        .into();

    stack_push(context, &ok_block, callvalue)?;

    Ok((start_block, ok_block))
}

fn codegen_calldatacopy<'c, 'r>(
    op_ctx: &mut OperationCtx<'c>,
    region: &'r Region<'c>,
) -> Result<(BlockRef<'c, 'r>, BlockRef<'c, 'r>), CodegenError> {
    let start_block = region.append_block(Block::new(&[]));
    let context = &op_ctx.mlir_context;
    let location = Location::unknown(context);

    let gas_flag = consume_gas(context, &start_block, gas_cost::CALLDATACOPY)?;

    let flag = check_stack_has_at_least(context, &start_block, 3)?;

    let condition = start_block
        .append_operation(arith::andi(gas_flag, flag, location))
        .result(0)?
        .into();

    let ok_block = region.append_block(Block::new(&[]));

    start_block.append_operation(cf::cond_br(
        context,
        condition,
        &ok_block,
        &op_ctx.revert_block,
        &[],
        &[],
        location,
    ));

    let uint32 = IntegerType::new(context, 32);
    let uint8 = IntegerType::new(context, 8);
    let ptr_type = pointer(context, 0);

    // byte offset in the memory where the result will be copied
    let dest_offset = stack_pop(context, &ok_block)?;
    // byte offset in the calldata to copy from
    let call_data_offset = stack_pop(context, &ok_block)?;
    // byte size to copy
    let size = stack_pop(context, &ok_block)?;

    // truncate offsets and size to 32 bits
    let call_data_offset = ok_block
        .append_operation(arith::trunci(call_data_offset, uint32.into(), location))
        .result(0)
        .unwrap()
        .into();

    let dest_offset = ok_block
        .append_operation(arith::trunci(dest_offset, uint32.into(), location))
        .result(0)
        .unwrap()
        .into();

    let size = ok_block
        .append_operation(arith::trunci(size, uint32.into(), location))
        .result(0)
        .unwrap()
        .into();

    //required size = des_offset + size
    let required_memory_size = ok_block
        .append_operation(arith::addi(dest_offset, size, location))
        .result(0)?
        .into();

    let continue_memory_block = region.append_block(Block::new(&[]));
    extend_memory(
        op_ctx,
        &ok_block,
        &continue_memory_block,
        region,
        required_memory_size,
        gas_cost::CALLDATACOPY,
    )?;
    let memory_ptr = get_memory_pointer(op_ctx, &continue_memory_block, location)?;
    let memory_dest = continue_memory_block
        .append_operation(llvm::get_element_ptr_dynamic(
            context,
            memory_ptr,
            &[dest_offset],
            uint8.into(),
            ptr_type,
            location,
        ))
        .result(0)?
        .into();

    let zero_value = continue_memory_block
        .append_operation(arith::constant(
            context,
            IntegerAttribute::new(IntegerType::new(context, 8).into(), 0).into(),
            location,
        ))
        .result(0)?
        .into();

    continue_memory_block.append_operation(
        ods::llvm::intr_memset(
            context,
            memory_dest,
            zero_value,
            size,
            IntegerAttribute::new(IntegerType::new(context, 1).into(), 0),
            location,
        )
        .into(),
    );

    let calldatasize = op_ctx.get_calldata_size_syscall(&continue_memory_block, location)?;
    let offset_bigger_than_size_flag = continue_memory_block
        .append_operation(arith::cmpi(
            context,
            CmpiPredicate::Ugt,
            call_data_offset,
            calldatasize,
            location,
        ))
        .result(0)?
        .into();

    let invalid_offset_block = region.append_block(Block::new(&[]));
    let valid_offset_block = region.append_block(Block::new(&[]));
    let return_block = region.append_block(Block::new(&[]));

    continue_memory_block.append_operation(cf::cond_br(
        context,
        offset_bigger_than_size_flag,
        &invalid_offset_block,
        &valid_offset_block,
        &[],
        &[],
        location,
    ));

    invalid_offset_block.append_operation(cf::br(&return_block, &[], location));

    let remaining_calldata_size = valid_offset_block
        .append_operation(arith::subi(calldatasize, call_data_offset, location))
        .result(0)?
        .into();

    let memcpy_len = valid_offset_block
        .append_operation(arith::minui(remaining_calldata_size, size, location))
        .result(0)?
        .into();

    let calldata_ptr = op_ctx.get_calldata_ptr_syscall(&valid_offset_block, location)?;
    let calldata_src = valid_offset_block
        .append_operation(llvm::get_element_ptr_dynamic(
            context,
            calldata_ptr,
            &[call_data_offset],
            uint8.into(),
            ptr_type,
            location,
        ))
        .result(0)?
        .into();

    valid_offset_block.append_operation(
        ods::llvm::intr_memcpy(
            context,
            memory_dest,
            calldata_src,
            memcpy_len,
            IntegerAttribute::new(IntegerType::new(context, 1).into(), 0),
            location,
        )
        .into(),
    );

    valid_offset_block.append_operation(cf::br(&return_block, &[], location));

    Ok((start_block, return_block))
}

fn codegen_calldatasize<'c, 'r>(
    op_ctx: &mut OperationCtx<'c>,
    region: &'r Region<'c>,
) -> Result<(BlockRef<'c, 'r>, BlockRef<'c, 'r>), CodegenError> {
    let start_block = region.append_block(Block::new(&[]));
    let context = &op_ctx.mlir_context;
    let location = Location::unknown(context);

    let gas_flag = consume_gas(context, &start_block, gas_cost::CALLDATASIZE)?;

    let ok_block = region.append_block(Block::new(&[]));

    start_block.append_operation(cf::cond_br(
        context,
        gas_flag,
        &ok_block,
        &op_ctx.revert_block,
        &[],
        &[],
        location,
    ));

    // Get the calldata size using a syscall
    let uint256 = IntegerType::new(context, 256).into();
    let calldatasize = op_ctx.get_calldata_size_syscall(&ok_block, location)?;
    let extended_size = ok_block
        .append_operation(arith::extui(calldatasize, uint256, location))
        .result(0)?
        .into();
    stack_push(context, &ok_block, extended_size)?;

    Ok((start_block, ok_block))
}

fn codegen_exp<'c, 'r>(
    op_ctx: &mut OperationCtx<'c>,
    region: &'r Region<'c>,
) -> Result<(BlockRef<'c, 'r>, BlockRef<'c, 'r>), CodegenError> {
    let start_block = region.append_block(Block::new(&[]));
    let context = &op_ctx.mlir_context;
    let location = Location::unknown(context);

    // Check there's enough elements in stack
    let flag = check_stack_has_at_least(context, &start_block, 2)?;
    let gas_flag = consume_gas(context, &start_block, gas_cost::EXP)?;
    let condition = start_block
        .append_operation(arith::andi(gas_flag, flag, location))
        .result(0)?
        .into();
    let ok_block = region.append_block(Block::new(&[]));

    start_block.append_operation(cf::cond_br(
        context,
        condition,
        &ok_block,
        &op_ctx.revert_block,
        &[],
        &[],
        location,
    ));

    let lhs = stack_pop(context, &ok_block)?;
    let rhs = stack_pop(context, &ok_block)?;

    let result = ok_block
        .append_operation(ods::math::ipowi(context, lhs, rhs, location).into())
        .result(0)?
        .into();

    stack_push(context, &ok_block, result)?;

    Ok((start_block, ok_block))
}

fn codegen_iszero<'c, 'r>(
    op_ctx: &mut OperationCtx<'c>,
    region: &'r Region<'c>,
) -> Result<(BlockRef<'c, 'r>, BlockRef<'c, 'r>), CodegenError> {
    let start_block = region.append_block(Block::new(&[]));
    let context = &op_ctx.mlir_context;
    let location = Location::unknown(context);

    // Check there's enough elements in stack
    let flag = check_stack_has_at_least(context, &start_block, 1)?;
    let gas_flag = consume_gas(context, &start_block, gas_cost::ISZERO)?;
    let condition = start_block
        .append_operation(arith::andi(gas_flag, flag, location))
        .result(0)?
        .into();

    let ok_block = region.append_block(Block::new(&[]));

    start_block.append_operation(cf::cond_br(
        context,
        condition,
        &ok_block,
        &op_ctx.revert_block,
        &[],
        &[],
        location,
    ));

    let value = stack_pop(context, &ok_block)?;
    let zero_constant = constant_value_from_i64(context, &ok_block, 0)?;

    let result = ok_block
        .append_operation(arith::cmpi(
            context,
            arith::CmpiPredicate::Eq,
            value,
            zero_constant,
            location,
        ))
        .result(0)?
        .into();

    //Extend the 1 bit result to 256 bits.
    let uint256 = IntegerType::new(context, 256);
    let result = ok_block
        .append_operation(arith::extui(result, uint256.into(), location))
        .result(0)?
        .into();

    stack_push(context, &ok_block, result)?;

    Ok((start_block, ok_block))
}

fn codegen_and<'c, 'r>(
    op_ctx: &mut OperationCtx<'c>,
    region: &'r Region<'c>,
) -> Result<(BlockRef<'c, 'r>, BlockRef<'c, 'r>), CodegenError> {
    let start_block = region.append_block(Block::new(&[]));
    let context = &op_ctx.mlir_context;
    let location = Location::unknown(context);

    // Check there's enough elements in stack
    let flag = check_stack_has_at_least(context, &start_block, 2)?;
    let gas_flag = consume_gas(context, &start_block, gas_cost::AND)?;
    let condition = start_block
        .append_operation(arith::andi(gas_flag, flag, location))
        .result(0)?
        .into();

    let ok_block = region.append_block(Block::new(&[]));

    start_block.append_operation(cf::cond_br(
        context,
        condition,
        &ok_block,
        &op_ctx.revert_block,
        &[],
        &[],
        location,
    ));

    let lhs = stack_pop(context, &ok_block)?;
    let rhs = stack_pop(context, &ok_block)?;

    let result = ok_block
        .append_operation(arith::andi(lhs, rhs, location))
        .result(0)?
        .into();

    stack_push(context, &ok_block, result)?;

    Ok((start_block, ok_block))
}

fn codegen_gt<'c, 'r>(
    op_ctx: &mut OperationCtx<'c>,
    region: &'r Region<'c>,
) -> Result<(BlockRef<'c, 'r>, BlockRef<'c, 'r>), CodegenError> {
    let start_block = region.append_block(Block::new(&[]));
    let context = &op_ctx.mlir_context;
    let location = Location::unknown(context);

    // Check there's enough elements in stack
    let flag = check_stack_has_at_least(context, &start_block, 2)?;
    let gas_flag = consume_gas(context, &start_block, gas_cost::GT)?;
    let condition = start_block
        .append_operation(arith::andi(gas_flag, flag, location))
        .result(0)?
        .into();
    let ok_block = region.append_block(Block::new(&[]));

    start_block.append_operation(cf::cond_br(
        context,
        condition,
        &ok_block,
        &op_ctx.revert_block,
        &[],
        &[],
        location,
    ));

    let lhs = stack_pop(context, &ok_block)?;
    let rhs = stack_pop(context, &ok_block)?;

    let result = ok_block
        .append_operation(arith::cmpi(
            context,
            arith::CmpiPredicate::Ugt,
            lhs,
            rhs,
            location,
        ))
        .result(0)?
        .into();

    //Extend 1 bit result to 256 bit
    let uint256 = IntegerType::new(context, 256);
    let result = ok_block
        .append_operation(arith::extui(result, uint256.into(), location))
        .result(0)?
        .into();

    stack_push(context, &ok_block, result)?;

    Ok((start_block, ok_block))
}

fn codegen_or<'c, 'r>(
    op_ctx: &mut OperationCtx<'c>,
    region: &'r Region<'c>,
) -> Result<(BlockRef<'c, 'r>, BlockRef<'c, 'r>), CodegenError> {
    let start_block = region.append_block(Block::new(&[]));
    let context = &op_ctx.mlir_context;
    let location = Location::unknown(context);

    // Check there's enough elements in stack
    let flag = check_stack_has_at_least(context, &start_block, 2)?;
    let gas_flag = consume_gas(context, &start_block, gas_cost::OR)?;
    let condition = start_block
        .append_operation(arith::andi(gas_flag, flag, location))
        .result(0)?
        .into();

    let ok_block = region.append_block(Block::new(&[]));

    start_block.append_operation(cf::cond_br(
        context,
        condition,
        &ok_block,
        &op_ctx.revert_block,
        &[],
        &[],
        location,
    ));

    let lhs = stack_pop(context, &ok_block)?;
    let rhs = stack_pop(context, &ok_block)?;

    let result = ok_block
        .append_operation(arith::ori(lhs, rhs, location))
        .result(0)?
        .into();

    stack_push(context, &ok_block, result)?;

    Ok((start_block, ok_block))
}

fn codegen_lt<'c, 'r>(
    op_ctx: &mut OperationCtx<'c>,
    region: &'r Region<'c>,
) -> Result<(BlockRef<'c, 'r>, BlockRef<'c, 'r>), CodegenError> {
    let start_block = region.append_block(Block::new(&[]));
    let context = &op_ctx.mlir_context;
    let location = Location::unknown(context);

    // Check there's enough elements in stack
    let flag = check_stack_has_at_least(context, &start_block, 2)?;
    let gas_flag = consume_gas(context, &start_block, gas_cost::LT)?;
    let condition = start_block
        .append_operation(arith::andi(gas_flag, flag, location))
        .result(0)?
        .into();

    let ok_block = region.append_block(Block::new(&[]));

    start_block.append_operation(cf::cond_br(
        context,
        condition,
        &ok_block,
        &op_ctx.revert_block,
        &[],
        &[],
        location,
    ));

    let lhs = stack_pop(context, &ok_block)?;
    let rhs = stack_pop(context, &ok_block)?;

    let result = ok_block
        .append_operation(arith::cmpi(
            context,
            arith::CmpiPredicate::Ult,
            lhs,
            rhs,
            location,
        ))
        .result(0)?
        .into();

    //Extend 1 bit result to 256 bit
    let uint256 = IntegerType::new(context, 256);
    let result = ok_block
        .append_operation(arith::extui(result, uint256.into(), location))
        .result(0)?
        .into();

    stack_push(context, &ok_block, result)?;

    Ok((start_block, ok_block))
}

fn codegen_sgt<'c, 'r>(
    op_ctx: &mut OperationCtx<'c>,
    region: &'r Region<'c>,
) -> Result<(BlockRef<'c, 'r>, BlockRef<'c, 'r>), CodegenError> {
    let start_block = region.append_block(Block::new(&[]));
    let context = &op_ctx.mlir_context;
    let location = Location::unknown(context);

    // Check there's enough elements in stack
    let flag = check_stack_has_at_least(context, &start_block, 2)?;
    let gas_flag = consume_gas(context, &start_block, gas_cost::SGT)?;
    let condition = start_block
        .append_operation(arith::andi(gas_flag, flag, location))
        .result(0)?
        .into();

    let ok_block = region.append_block(Block::new(&[]));

    start_block.append_operation(cf::cond_br(
        context,
        condition,
        &ok_block,
        &op_ctx.revert_block,
        &[],
        &[],
        location,
    ));

    let lhs = stack_pop(context, &ok_block)?;
    let rhs = stack_pop(context, &ok_block)?;

    let result = ok_block
        .append_operation(arith::cmpi(
            context,
            arith::CmpiPredicate::Sgt,
            lhs,
            rhs,
            location,
        ))
        .result(0)?
        .into();

    //Extend 1 bit result to 256 bit
    let uint256 = IntegerType::new(context, 256);
    let result = ok_block
        .append_operation(arith::extui(result, uint256.into(), location))
        .result(0)?
        .into();

    stack_push(context, &ok_block, result)?;

    Ok((start_block, ok_block))
}

fn codegen_eq<'c, 'r>(
    op_ctx: &mut OperationCtx<'c>,
    region: &'r Region<'c>,
) -> Result<(BlockRef<'c, 'r>, BlockRef<'c, 'r>), CodegenError> {
    let start_block = region.append_block(Block::new(&[]));
    let context = &op_ctx.mlir_context;
    let location = Location::unknown(context);

    // Check there's enough elements in stack
    let flag = check_stack_has_at_least(context, &start_block, 2)?;
    let gas_flag = consume_gas(context, &start_block, gas_cost::EQ)?;
    let condition = start_block
        .append_operation(arith::andi(gas_flag, flag, location))
        .result(0)?
        .into();
    let ok_block = region.append_block(Block::new(&[]));

    start_block.append_operation(cf::cond_br(
        context,
        condition,
        &ok_block,
        &op_ctx.revert_block,
        &[],
        &[],
        location,
    ));

    let lhs = stack_pop(context, &ok_block)?;
    let rhs = stack_pop(context, &ok_block)?;

    let result = ok_block
        .append_operation(arith::cmpi(
            context,
            arith::CmpiPredicate::Eq,
            lhs,
            rhs,
            location,
        ))
        .result(0)?
        .into();

    //Extend 1 bit result to 256 bit
    let uint256 = IntegerType::new(context, 256);
    let result = ok_block
        .append_operation(arith::extui(result, uint256.into(), location))
        .result(0)?
        .into();

    stack_push(context, &ok_block, result)?;

    Ok((start_block, ok_block))
}

fn codegen_push<'c, 'r>(
    op_ctx: &mut OperationCtx<'c>,
    region: &'r Region<'c>,
    value_to_push: BigUint,
    is_zero: bool,
) -> Result<(BlockRef<'c, 'r>, BlockRef<'c, 'r>), CodegenError> {
    let start_block = region.append_block(Block::new(&[]));
    let context = &op_ctx.mlir_context;
    let location = Location::unknown(context);

    // Check there's enough space in stack
    let flag = check_stack_has_space_for(context, &start_block, 1)?;
    let gas_cost = if is_zero {
        gas_cost::PUSH0
    } else {
        gas_cost::PUSHN
    };
    let gas_flag = consume_gas(context, &start_block, gas_cost)?;
    let condition = start_block
        .append_operation(arith::andi(gas_flag, flag, location))
        .result(0)?
        .into();

    let ok_block = region.append_block(Block::new(&[]));

    start_block.append_operation(cf::cond_br(
        context,
        condition,
        &ok_block,
        &op_ctx.revert_block,
        &[],
        &[],
        location,
    ));

    let constant_value = Attribute::parse(context, &format!("{} : i256", value_to_push)).unwrap();
    let constant_value = ok_block
        .append_operation(arith::constant(context, constant_value, location))
        .result(0)?
        .into();

    stack_push(context, &ok_block, constant_value)?;

    Ok((start_block, ok_block))
}

fn codegen_dup<'c, 'r>(
    op_ctx: &mut OperationCtx<'c>,
    region: &'r Region<'c>,
    nth: u8,
) -> Result<(BlockRef<'c, 'r>, BlockRef<'c, 'r>), CodegenError> {
    debug_assert!(nth > 0 && nth <= 16);
    let start_block = region.append_block(Block::new(&[]));
    let context = &op_ctx.mlir_context;
    let location = Location::unknown(context);

    // Check there's enough elements in stack
    let flag = check_stack_has_at_least(context, &start_block, nth as u32)?;

    let gas_flag = consume_gas(context, &start_block, gas_cost::DUPN)?;

    let condition = start_block
        .append_operation(arith::andi(gas_flag, flag, location))
        .result(0)?
        .into();
    let ok_block = region.append_block(Block::new(&[]));

    start_block.append_operation(cf::cond_br(
        context,
        condition,
        &ok_block,
        &op_ctx.revert_block,
        &[],
        &[],
        location,
    ));

    let (nth_value, _) = get_nth_from_stack(context, &ok_block, nth)?;

    stack_push(context, &ok_block, nth_value)?;

    Ok((start_block, ok_block))
}

fn codegen_swap<'c, 'r>(
    op_ctx: &mut OperationCtx<'c>,
    region: &'r Region<'c>,
    nth: u8,
) -> Result<(BlockRef<'c, 'r>, BlockRef<'c, 'r>), CodegenError> {
    debug_assert!(nth > 0 && nth <= 16);
    let start_block = region.append_block(Block::new(&[]));
    let context = &op_ctx.mlir_context;
    let location = Location::unknown(context);

    // Check there's enough elements in stack
    let flag = check_stack_has_at_least(context, &start_block, (nth + 1) as u32)?;

    let gas_flag = consume_gas(context, &start_block, gas_cost::SWAPN)?;

    let condition = start_block
        .append_operation(arith::andi(gas_flag, flag, location))
        .result(0)?
        .into();

    let ok_block = region.append_block(Block::new(&[]));

    start_block.append_operation(cf::cond_br(
        context,
        condition,
        &ok_block,
        &op_ctx.revert_block,
        &[],
        &[],
        location,
    ));

    swap_stack_elements(context, &ok_block, 1, nth + 1)?;

    Ok((start_block, ok_block))
}

fn codegen_add<'c, 'r>(
    op_ctx: &mut OperationCtx<'c>,
    region: &'r Region<'c>,
) -> Result<(BlockRef<'c, 'r>, BlockRef<'c, 'r>), CodegenError> {
    let start_block = region.append_block(Block::new(&[]));
    let context = &op_ctx.mlir_context;
    let location = Location::unknown(context);

    // Check there's enough elements in stack
    let flag = check_stack_has_at_least(context, &start_block, 2)?;

    let gas_flag = consume_gas(context, &start_block, gas_cost::ADD)?;

    let condition = start_block
        .append_operation(arith::andi(gas_flag, flag, location))
        .result(0)?
        .into();

    let ok_block = region.append_block(Block::new(&[]));

    start_block.append_operation(cf::cond_br(
        context,
        condition,
        &ok_block,
        &op_ctx.revert_block,
        &[],
        &[],
        location,
    ));

    let lhs = stack_pop(context, &ok_block)?;
    let rhs = stack_pop(context, &ok_block)?;

    let result = ok_block
        .append_operation(arith::addi(lhs, rhs, location))
        .result(0)?
        .into();

    stack_push(context, &ok_block, result)?;

    Ok((start_block, ok_block))
}

fn codegen_sub<'c, 'r>(
    op_ctx: &mut OperationCtx<'c>,
    region: &'r Region<'c>,
) -> Result<(BlockRef<'c, 'r>, BlockRef<'c, 'r>), CodegenError> {
    let start_block = region.append_block(Block::new(&[]));
    let context = &op_ctx.mlir_context;
    let location = Location::unknown(context);

    // Check there's enough elements in stack
    let flag = check_stack_has_at_least(context, &start_block, 2)?;

    let gas_flag = consume_gas(context, &start_block, gas_cost::SUB)?;

    let condition = start_block
        .append_operation(arith::andi(gas_flag, flag, location))
        .result(0)?
        .into();

    let ok_block = region.append_block(Block::new(&[]));

    start_block.append_operation(cf::cond_br(
        context,
        condition,
        &ok_block,
        &op_ctx.revert_block,
        &[],
        &[],
        location,
    ));

    let lhs = stack_pop(context, &ok_block)?;
    let rhs = stack_pop(context, &ok_block)?;

    let result = ok_block
        .append_operation(arith::subi(lhs, rhs, location))
        .result(0)?
        .into();

    stack_push(context, &ok_block, result)?;

    Ok((start_block, ok_block))
}

fn codegen_div<'c, 'r>(
    op_ctx: &mut OperationCtx<'c>,
    region: &'r Region<'c>,
) -> Result<(BlockRef<'c, 'r>, BlockRef<'c, 'r>), CodegenError> {
    let start_block = region.append_block(Block::new(&[]));
    let context = &op_ctx.mlir_context;
    let location = Location::unknown(context);

    // Check there's enough elements in stack
    let stack_size_flag = check_stack_has_at_least(context, &start_block, 2)?;

    // Check there's enough gas to compute the operation
    let gas_flag = consume_gas(context, &start_block, gas_cost::DIV)?;

    let ok_flag = start_block
        .append_operation(arith::andi(stack_size_flag, gas_flag, location))
        .result(0)?
        .into();

    let ok_block = region.append_block(Block::new(&[]));

    start_block.append_operation(cf::cond_br(
        context,
        ok_flag,
        &ok_block,
        &op_ctx.revert_block,
        &[],
        &[],
        location,
    ));

    let num = stack_pop(context, &ok_block)?;
    let den = stack_pop(context, &ok_block)?;

    let den_is_zero = check_if_zero(context, &ok_block, &den)?;
    let den_zero_bloq = region.append_block(Block::new(&[]));
    let den_not_zero_bloq = region.append_block(Block::new(&[]));
    let return_block = region.append_block(Block::new(&[]));

    // Denominator is zero path
    let zero_value = constant_value_from_i64(context, &den_zero_bloq, 0i64)?;
    stack_push(context, &den_zero_bloq, zero_value)?;
    den_zero_bloq.append_operation(cf::br(&return_block, &[], location));

    // Denominator is not zero path
    let result = den_not_zero_bloq
        .append_operation(arith::divui(num, den, location))
        .result(0)?
        .into();

    stack_push(context, &den_not_zero_bloq, result)?;
    den_not_zero_bloq.append_operation(cf::br(&return_block, &[], location));

    // Branch to den_zero if den_is_zero == true; else branch to den_not_zero
    ok_block.append_operation(cf::cond_br(
        context,
        den_is_zero,
        &den_zero_bloq,
        &den_not_zero_bloq,
        &[],
        &[],
        location,
    ));

    Ok((start_block, return_block))
}

fn codegen_sdiv<'c, 'r>(
    op_ctx: &mut OperationCtx<'c>,
    region: &'r Region<'c>,
) -> Result<(BlockRef<'c, 'r>, BlockRef<'c, 'r>), CodegenError> {
    let start_block = region.append_block(Block::new(&[]));
    let context = &op_ctx.mlir_context;
    let location = Location::unknown(context);

    // Check there's enough elements in stack
    let stack_size_flag = check_stack_has_at_least(context, &start_block, 2)?;
    let gas_flag = consume_gas(context, &start_block, gas_cost::SDIV)?;

    let ok_flag = start_block
        .append_operation(arith::andi(stack_size_flag, gas_flag, location))
        .result(0)?
        .into();

    let ok_block = region.append_block(Block::new(&[]));

    start_block.append_operation(cf::cond_br(
        context,
        ok_flag,
        &ok_block,
        &op_ctx.revert_block,
        &[],
        &[],
        location,
    ));

    let num = stack_pop(context, &ok_block)?;
    let den = stack_pop(context, &ok_block)?;
    let den_is_zero = check_if_zero(context, &ok_block, &den)?;
    let den_zero_bloq = region.append_block(Block::new(&[]));
    let den_not_zero_bloq = region.append_block(Block::new(&[]));
    let return_block = region.append_block(Block::new(&[]));

    // Denominator is zero path
    let zero_value = constant_value_from_i64(context, &den_zero_bloq, 0i64)?;
    stack_push(context, &den_zero_bloq, zero_value)?;
    den_zero_bloq.append_operation(cf::br(&return_block, &[], location));

    // Denominator is not zero path
    let result = den_not_zero_bloq
        .append_operation(ods::llvm::sdiv(context, num, den, location).into())
        .result(0)?
        .into();

    stack_push(context, &den_not_zero_bloq, result)?;
    den_not_zero_bloq.append_operation(cf::br(&return_block, &[], location));

    // Branch to den_zero if den_is_zero == true; else branch to den_not_zero
    ok_block.append_operation(cf::cond_br(
        context,
        den_is_zero,
        &den_zero_bloq,
        &den_not_zero_bloq,
        &[],
        &[],
        location,
    ));

    Ok((start_block, return_block))
}

fn codegen_mul<'c, 'r>(
    op_ctx: &mut OperationCtx<'c>,
    region: &'r Region<'c>,
) -> Result<(BlockRef<'c, 'r>, BlockRef<'c, 'r>), CodegenError> {
    let start_block = region.append_block(Block::new(&[]));
    let context = &op_ctx.mlir_context;
    let location = Location::unknown(context);

    // Check there's enough elements in stack
    let stack_size_flag = check_stack_has_at_least(context, &start_block, 2)?;
    // Check there's enough gas to compute the operation
    let gas_flag = consume_gas(context, &start_block, gas_cost::MUL)?;

    let ok_flag = start_block
        .append_operation(arith::andi(stack_size_flag, gas_flag, location))
        .result(0)?
        .into();

    let ok_block = region.append_block(Block::new(&[]));

    start_block.append_operation(cf::cond_br(
        context,
        ok_flag,
        &ok_block,
        &op_ctx.revert_block,
        &[],
        &[],
        location,
    ));

    let lhs = stack_pop(context, &ok_block)?;
    let rhs = stack_pop(context, &ok_block)?;

    let result = ok_block
        .append_operation(arith::muli(lhs, rhs, location))
        .result(0)?
        .into();

    stack_push(context, &ok_block, result)?;

    Ok((start_block, ok_block))
}

fn codegen_mod<'c, 'r>(
    op_ctx: &mut OperationCtx<'c>,
    region: &'r Region<'c>,
) -> Result<(BlockRef<'c, 'r>, BlockRef<'c, 'r>), CodegenError> {
    let start_block = region.append_block(Block::new(&[]));
    let context = &op_ctx.mlir_context;
    let location = Location::unknown(context);

    // Check there's enough elements in stack
    let flag = check_stack_has_at_least(context, &start_block, 2)?;
    let gas_flag = consume_gas(context, &start_block, gas_cost::MOD)?;
    let condition = start_block
        .append_operation(arith::andi(gas_flag, flag, location))
        .result(0)?
        .into();

    let ok_block = region.append_block(Block::new(&[]));

    start_block.append_operation(cf::cond_br(
        context,
        condition,
        &ok_block,
        &op_ctx.revert_block,
        &[],
        &[],
        location,
    ));

    let num = stack_pop(context, &ok_block)?;
    let den = stack_pop(context, &ok_block)?;

    let den_is_zero = check_if_zero(context, &ok_block, &den)?;
    let den_zero_bloq = region.append_block(Block::new(&[]));
    let den_not_zero_bloq = region.append_block(Block::new(&[]));
    let return_block = region.append_block(Block::new(&[]));

    let constant_value = den_zero_bloq
        .append_operation(arith::constant(
            context,
            integer_constant_from_i64(context, 0i64).into(),
            location,
        ))
        .result(0)?
        .into();

    stack_push(context, &den_zero_bloq, constant_value)?;

    den_zero_bloq.append_operation(cf::br(&return_block, &[], location));

    let mod_result = den_not_zero_bloq
        .append_operation(arith::remui(num, den, location))
        .result(0)?
        .into();

    stack_push(context, &den_not_zero_bloq, mod_result)?;

    den_not_zero_bloq.append_operation(cf::br(&return_block, &[], location));

    ok_block.append_operation(cf::cond_br(
        context,
        den_is_zero,
        &den_zero_bloq,
        &den_not_zero_bloq,
        &[],
        &[],
        location,
    ));

    Ok((start_block, return_block))
}

fn codegen_smod<'c, 'r>(
    op_ctx: &mut OperationCtx<'c>,
    region: &'r Region<'c>,
) -> Result<(BlockRef<'c, 'r>, BlockRef<'c, 'r>), CodegenError> {
    let start_block = region.append_block(Block::new(&[]));
    let context = &op_ctx.mlir_context;
    let location = Location::unknown(context);

    // Check there's enough elements in stack
    let flag = check_stack_has_at_least(context, &start_block, 2)?;
    let gas_flag = consume_gas(context, &start_block, gas_cost::SMOD)?;
    let condition = start_block
        .append_operation(arith::andi(gas_flag, flag, location))
        .result(0)?
        .into();

    let ok_block = region.append_block(Block::new(&[]));

    start_block.append_operation(cf::cond_br(
        context,
        condition,
        &ok_block,
        &op_ctx.revert_block,
        &[],
        &[],
        location,
    ));

    let num = stack_pop(context, &ok_block)?;
    let den = stack_pop(context, &ok_block)?;

    let den_is_zero = check_if_zero(context, &ok_block, &den)?;
    let den_zero_bloq = region.append_block(Block::new(&[]));
    let den_not_zero_bloq = region.append_block(Block::new(&[]));
    let return_block = region.append_block(Block::new(&[]));

    let constant_value = den_zero_bloq
        .append_operation(arith::constant(
            context,
            integer_constant_from_i64(context, 0i64).into(),
            location,
        ))
        .result(0)?
        .into();

    stack_push(context, &den_zero_bloq, constant_value)?;

    den_zero_bloq.append_operation(cf::br(&return_block, &[], location));

    let mod_result = den_not_zero_bloq
        .append_operation(ods::llvm::srem(context, num, den, location).into())
        .result(0)?
        .into();

    stack_push(context, &den_not_zero_bloq, mod_result)?;

    den_not_zero_bloq.append_operation(cf::br(&return_block, &[], location));

    ok_block.append_operation(cf::cond_br(
        context,
        den_is_zero,
        &den_zero_bloq,
        &den_not_zero_bloq,
        &[],
        &[],
        location,
    ));

    Ok((start_block, return_block))
}

fn codegen_addmod<'c, 'r>(
    op_ctx: &mut OperationCtx<'c>,
    region: &'r Region<'c>,
) -> Result<(BlockRef<'c, 'r>, BlockRef<'c, 'r>), CodegenError> {
    let start_block = region.append_block(Block::new(&[]));
    let context = &op_ctx.mlir_context;
    let location = Location::unknown(context);

    // Check there's enough elements in stack
    let flag = check_stack_has_at_least(context, &start_block, 3)?;
    let gas_flag = consume_gas(context, &start_block, gas_cost::ADDMOD)?;
    let condition = start_block
        .append_operation(arith::andi(gas_flag, flag, location))
        .result(0)?
        .into();

    let ok_block = region.append_block(Block::new(&[]));

    start_block.append_operation(cf::cond_br(
        context,
        condition,
        &ok_block,
        &op_ctx.revert_block,
        &[],
        &[],
        location,
    ));

    let a = stack_pop(context, &ok_block)?;
    let b = stack_pop(context, &ok_block)?;
    let den = stack_pop(context, &ok_block)?;

    let den_is_zero = check_if_zero(context, &ok_block, &den)?;
    let den_zero_bloq = region.append_block(Block::new(&[]));
    let den_not_zero_bloq = region.append_block(Block::new(&[]));
    let return_block = region.append_block(Block::new(&[]));

    let constant_value = den_zero_bloq
        .append_operation(arith::constant(
            context,
            integer_constant_from_i64(context, 0i64).into(),
            location,
        ))
        .result(0)?
        .into();

    stack_push(context, &den_zero_bloq, constant_value)?;

    den_zero_bloq.append_operation(cf::br(&return_block, &[], location));
    let uint256 = IntegerType::new(context, 256).into();
    let uint257 = IntegerType::new(context, 257).into();

    // extend the operands to 257 bits before the addition
    let extended_a = den_not_zero_bloq
        .append_operation(arith::extui(a, uint257, location))
        .result(0)?
        .into();
    let extended_b = den_not_zero_bloq
        .append_operation(arith::extui(b, uint257, location))
        .result(0)?
        .into();
    let extended_den = den_not_zero_bloq
        .append_operation(arith::extui(den, uint257, location))
        .result(0)?
        .into();
    let add_result = den_not_zero_bloq
        .append_operation(arith::addi(extended_a, extended_b, location))
        .result(0)?
        .into();
    let mod_result = den_not_zero_bloq
        .append_operation(arith::remui(add_result, extended_den, location))
        .result(0)?
        .into();
    let truncated_result = den_not_zero_bloq
        .append_operation(arith::trunci(mod_result, uint256, location))
        .result(0)?
        .into();

    stack_push(context, &den_not_zero_bloq, truncated_result)?;

    den_not_zero_bloq.append_operation(cf::br(&return_block, &[], location));

    ok_block.append_operation(cf::cond_br(
        context,
        den_is_zero,
        &den_zero_bloq,
        &den_not_zero_bloq,
        &[],
        &[],
        location,
    ));

    Ok((start_block, return_block))
}

fn codegen_mulmod<'c, 'r>(
    op_ctx: &mut OperationCtx<'c>,
    region: &'r Region<'c>,
) -> Result<(BlockRef<'c, 'r>, BlockRef<'c, 'r>), CodegenError> {
    let start_block = region.append_block(Block::new(&[]));
    let context = &op_ctx.mlir_context;
    let location = Location::unknown(context);

    // Check there's enough elements in stack
    let flag = check_stack_has_at_least(context, &start_block, 3)?;
    let gas_flag = consume_gas(context, &start_block, gas_cost::MULMOD)?;
    let condition = start_block
        .append_operation(arith::andi(gas_flag, flag, location))
        .result(0)?
        .into();

    let ok_block = region.append_block(Block::new(&[]));

    start_block.append_operation(cf::cond_br(
        context,
        condition,
        &ok_block,
        &op_ctx.revert_block,
        &[],
        &[],
        location,
    ));

    let a = stack_pop(context, &ok_block)?;
    let b = stack_pop(context, &ok_block)?;
    let den = stack_pop(context, &ok_block)?;

    let den_is_zero = check_if_zero(context, &ok_block, &den)?;
    let den_zero_bloq = region.append_block(Block::new(&[]));
    let den_not_zero_bloq = region.append_block(Block::new(&[]));
    let return_block = region.append_block(Block::new(&[]));

    let constant_value = den_zero_bloq
        .append_operation(arith::constant(
            context,
            integer_constant_from_i64(context, 0i64).into(),
            location,
        ))
        .result(0)?
        .into();

    stack_push(context, &den_zero_bloq, constant_value)?;

    den_zero_bloq.append_operation(cf::br(&return_block, &[], location));

    let uint256 = IntegerType::new(context, 256).into();
    let uint512 = IntegerType::new(context, 512).into();

    // extend the operands to 512 bits before the multiplication
    let extended_a = den_not_zero_bloq
        .append_operation(arith::extui(a, uint512, location))
        .result(0)?
        .into();
    let extended_b = den_not_zero_bloq
        .append_operation(arith::extui(b, uint512, location))
        .result(0)?
        .into();
    let extended_den = den_not_zero_bloq
        .append_operation(arith::extui(den, uint512, location))
        .result(0)?
        .into();

    let mul_result = den_not_zero_bloq
        .append_operation(arith::muli(extended_a, extended_b, location))
        .result(0)?
        .into();
    let mod_result = den_not_zero_bloq
        .append_operation(arith::remui(mul_result, extended_den, location))
        .result(0)?
        .into();
    let truncated_result = den_not_zero_bloq
        .append_operation(arith::trunci(mod_result, uint256, location))
        .result(0)?
        .into();

    stack_push(context, &den_not_zero_bloq, truncated_result)?;
    den_not_zero_bloq.append_operation(cf::br(&return_block, &[], location));
    ok_block.append_operation(cf::cond_br(
        context,
        den_is_zero,
        &den_zero_bloq,
        &den_not_zero_bloq,
        &[],
        &[],
        location,
    ));
    Ok((start_block, return_block))
}

fn codegen_xor<'c, 'r>(
    op_ctx: &mut OperationCtx<'c>,
    region: &'r Region<'c>,
) -> Result<(BlockRef<'c, 'r>, BlockRef<'c, 'r>), CodegenError> {
    let start_block = region.append_block(Block::new(&[]));
    let context = &op_ctx.mlir_context;
    let location = Location::unknown(context);

    // Check there's enough elements in stack
    let flag = check_stack_has_at_least(context, &start_block, 2)?;

    let gas_flag = consume_gas(context, &start_block, gas_cost::XOR)?;

    let condition = start_block
        .append_operation(arith::andi(gas_flag, flag, location))
        .result(0)?
        .into();

    let ok_block = region.append_block(Block::new(&[]));

    start_block.append_operation(cf::cond_br(
        context,
        condition,
        &ok_block,
        &op_ctx.revert_block,
        &[],
        &[],
        location,
    ));

    let lhs = stack_pop(context, &ok_block)?;
    let rhs = stack_pop(context, &ok_block)?;

    let result = ok_block
        .append_operation(arith::xori(lhs, rhs, location))
        .result(0)?
        .into();

    stack_push(context, &ok_block, result)?;

    Ok((start_block, ok_block))
}

fn codegen_shr<'c, 'r>(
    op_ctx: &mut OperationCtx<'c>,
    region: &'r Region<'c>,
) -> Result<(BlockRef<'c, 'r>, BlockRef<'c, 'r>), CodegenError> {
    let start_block = region.append_block(Block::new(&[]));
    let context = &op_ctx.mlir_context;
    let location = Location::unknown(context);
    let uint256 = IntegerType::new(context, 256);

    // Check there's enough elements in stack
    let mut flag = check_stack_has_at_least(context, &start_block, 2)?;

    let gas_flag = consume_gas(context, &start_block, 3)?;

    let condition = start_block
        .append_operation(arith::andi(gas_flag, flag, location))
        .result(0)?
        .into();

    let ok_block = region.append_block(Block::new(&[]));

    start_block.append_operation(cf::cond_br(
        context,
        condition,
        &ok_block,
        &op_ctx.revert_block,
        &[],
        &[],
        location,
    ));

    let shift = stack_pop(context, &ok_block)?;
    let value = stack_pop(context, &ok_block)?;

    let value_255 = ok_block
        .append_operation(arith::constant(
            context,
            IntegerAttribute::new(uint256.into(), 255_i64).into(),
            location,
        ))
        .result(0)?
        .into();

    flag = compare_values(context, &ok_block, CmpiPredicate::Ult, shift, value_255)?;

    let ok_ok_block = region.append_block(Block::new(&[]));
    let altv_block = region.append_block(Block::new(&[]));
    // to unify the blocks after the branching
    let empty_block = region.append_block(Block::new(&[]));

    ok_block.append_operation(cf::cond_br(
        context,
        flag,
        &ok_ok_block,
        &altv_block,
        &[],
        &[],
        location,
    ));

    // if shift is less than 255
    let result = ok_ok_block
        .append_operation(arith::shrui(value, shift, location))
        .result(0)?
        .into();

    stack_push(context, &ok_ok_block, result)?;

    ok_ok_block.append_operation(cf::br(&empty_block, &[], location));

    // if shift is greater than 255
    let result = altv_block
        .append_operation(arith::constant(
            context,
            IntegerAttribute::new(uint256.into(), 0_i64).into(),
            location,
        ))
        .result(0)?
        .into();

    stack_push(context, &altv_block, result)?;

    altv_block.append_operation(cf::br(&empty_block, &[], location));

    Ok((start_block, empty_block))
}

fn codegen_shl<'c, 'r>(
    op_ctx: &mut OperationCtx<'c>,
    region: &'r Region<'c>,
) -> Result<(BlockRef<'c, 'r>, BlockRef<'c, 'r>), CodegenError> {
    let start_block = region.append_block(Block::new(&[]));
    let context = &op_ctx.mlir_context;
    let location = Location::unknown(context);
    let uint256 = IntegerType::new(context, 256);

    // Check there's enough elements in stack
    let mut flag = check_stack_has_at_least(context, &start_block, 2)?;

    let gas_flag = consume_gas(context, &start_block, gas_cost::SHL)?;

    let condition = start_block
        .append_operation(arith::andi(gas_flag, flag, location))
        .result(0)?
        .into();

    let ok_block = region.append_block(Block::new(&[]));

    start_block.append_operation(cf::cond_br(
        context,
        condition,
        &ok_block,
        &op_ctx.revert_block,
        &[],
        &[],
        location,
    ));

    let shift = stack_pop(context, &ok_block)?;
    let value = stack_pop(context, &ok_block)?;

    let value_255 = ok_block
        .append_operation(arith::constant(
            context,
            IntegerAttribute::new(uint256.into(), 255_i64).into(),
            location,
        ))
        .result(0)?
        .into();

    flag = compare_values(context, &ok_block, CmpiPredicate::Ult, shift, value_255)?;

    let ok_ok_block = region.append_block(Block::new(&[]));
    let altv_block = region.append_block(Block::new(&[]));
    // to unify the blocks after the branching
    let empty_block = region.append_block(Block::new(&[]));

    ok_block.append_operation(cf::cond_br(
        context,
        flag,
        &ok_ok_block,
        &altv_block,
        &[],
        &[],
        location,
    ));

    // if shift is less than 255
    let result = ok_ok_block
        .append_operation(arith::shli(value, shift, location))
        .result(0)?
        .into();

    stack_push(context, &ok_ok_block, result)?;

    ok_ok_block.append_operation(cf::br(&empty_block, &[], location));

    // if shift is greater than 255
    let result = altv_block
        .append_operation(arith::constant(
            context,
            IntegerAttribute::new(uint256.into(), 0_i64).into(),
            location,
        ))
        .result(0)?
        .into();

    stack_push(context, &altv_block, result)?;

    altv_block.append_operation(cf::br(&empty_block, &[], location));

    Ok((start_block, empty_block))
}

fn codegen_number<'c, 'r>(
    op_ctx: &mut OperationCtx<'c>,
    region: &'r Region<'c>,
) -> Result<(BlockRef<'c, 'r>, BlockRef<'c, 'r>), CodegenError> {
    let start_block = region.append_block(Block::new(&[]));
    let context = &op_ctx.mlir_context;
    let location = Location::unknown(context);

    // Check there's enough space for 1 element in stack
    let stack_flag = check_stack_has_space_for(context, &start_block, 1)?;

    let gas_flag = consume_gas(context, &start_block, gas_cost::NUMBER)?;

    let condition = start_block
        .append_operation(arith::andi(gas_flag, stack_flag, location))
        .result(0)?
        .into();

    let ok_block = region.append_block(Block::new(&[]));

    start_block.append_operation(cf::cond_br(
        context,
        condition,
        &ok_block,
        &op_ctx.revert_block,
        &[],
        &[],
        location,
    ));

    let block_number = get_block_number(op_ctx, &ok_block)?;

    stack_push(context, &ok_block, block_number)?;

    Ok((start_block, ok_block))
}

fn codegen_pop<'c, 'r>(
    op_ctx: &mut OperationCtx<'c>,
    region: &'r Region<'c>,
) -> Result<(BlockRef<'c, 'r>, BlockRef<'c, 'r>), CodegenError> {
    let start_block = region.append_block(Block::new(&[]));
    let context = &op_ctx.mlir_context;
    let location = Location::unknown(context);

    // Check there's at least 1 element in stack
    let flag = check_stack_has_at_least(context, &start_block, 1)?;

    let gas_flag = consume_gas(context, &start_block, gas_cost::POP)?;

    let condition = start_block
        .append_operation(arith::andi(gas_flag, flag, location))
        .result(0)?
        .into();

    let ok_block = region.append_block(Block::new(&[]));

    start_block.append_operation(cf::cond_br(
        context,
        condition,
        &ok_block,
        &op_ctx.revert_block,
        &[],
        &[],
        location,
    ));

    stack_pop(context, &ok_block)?;

    Ok((start_block, ok_block))
}

fn codegen_mload<'c, 'r>(
    op_ctx: &mut OperationCtx<'c>,
    region: &'r Region<'c>,
) -> Result<(BlockRef<'c, 'r>, BlockRef<'c, 'r>), CodegenError> {
    let start_block = region.append_block(Block::new(&[]));
    let context = &op_ctx.mlir_context;
    let location = Location::unknown(context);
    let uint256 = IntegerType::new(context, 256);
    let uint32 = IntegerType::new(context, 32);
    let uint8 = IntegerType::new(context, 8);
    let ptr_type = pointer(context, 0);

    let stack_flag = check_stack_has_at_least(context, &start_block, 1)?;
    let ok_block = region.append_block(Block::new(&[]));

    start_block.append_operation(cf::cond_br(
        context,
        stack_flag,
        &ok_block,
        &op_ctx.revert_block,
        &[],
        &[],
        location,
    ));

    let offset = stack_pop(context, &ok_block)?;

    // Compute required memory size
    let offset = ok_block
        .append_operation(arith::trunci(offset, uint32.into(), location))
        .result(0)
        .unwrap()
        .into();
    let value_size = ok_block
        .append_operation(arith::constant(
            context,
            IntegerAttribute::new(uint32.into(), 32).into(),
            location,
        ))
        .result(0)?
        .into();
    let required_size = ok_block
        .append_operation(arith::addi(offset, value_size, location))
        .result(0)?
        .into();

    let memory_access_block = region.append_block(Block::new(&[]));

    extend_memory(
        op_ctx,
        &ok_block,
        &memory_access_block,
        region,
        required_size,
        gas_cost::MLOAD,
    )?;

    // Memory access
    let memory_ptr_ptr = memory_access_block
        .append_operation(llvm_mlir::addressof(
            context,
            MEMORY_PTR_GLOBAL,
            ptr_type,
            location,
        ))
        .result(0)?;

    let memory_ptr = memory_access_block
        .append_operation(llvm::load(
            context,
            memory_ptr_ptr.into(),
            ptr_type,
            location,
            LoadStoreOptions::default(),
        ))
        .result(0)?
        .into();

    let memory_destination = memory_access_block
        .append_operation(llvm::get_element_ptr_dynamic(
            context,
            memory_ptr,
            &[offset],
            uint8.into(),
            ptr_type,
            location,
        ))
        .result(0)?
        .into();

    let read_value = memory_access_block
        .append_operation(llvm::load(
            context,
            memory_destination,
            uint256.into(),
            location,
            LoadStoreOptions::new()
                .align(IntegerAttribute::new(IntegerType::new(context, 64).into(), 1).into()),
        ))
        .result(0)?
        .into();

    // check system endianness before pushing the value
    let read_value = if cfg!(target_endian = "little") {
        // if the system is little endian, we convert the value to big endian
        memory_access_block
            .append_operation(llvm::intr_bswap(read_value, uint256.into(), location))
            .result(0)?
            .into()
    } else {
        // if the system is big endian, there is no need to convert the value
        read_value
    };

    stack_push(context, &memory_access_block, read_value)?;

    Ok((start_block, memory_access_block))
}

fn codegen_codesize<'c, 'r>(
    op_ctx: &mut OperationCtx<'c>,
    region: &'r Region<'c>,
) -> Result<(BlockRef<'c, 'r>, BlockRef<'c, 'r>), CodegenError> {
    let start_block = region.append_block(Block::new(&[]));
    let context = &op_ctx.mlir_context;
    let location = Location::unknown(context);
    let uint256 = IntegerType::new(context, 256);

    // Check there's stack overflow
    let stack_flag = check_stack_has_space_for(context, &start_block, 1)?;
    // Check there's enough gas
    let gas_flag = consume_gas(context, &start_block, gas_cost::CODESIZE)?;

    let condition = start_block
        .append_operation(arith::andi(gas_flag, stack_flag, location))
        .result(0)?
        .into();

    let ok_block = region.append_block(Block::new(&[]));

    start_block.append_operation(cf::cond_br(
        context,
        condition,
        &ok_block,
        &op_ctx.revert_block,
        &[],
        &[],
        location,
    ));

    let codesize = ok_block
        .append_operation(arith::constant(
            context,
            IntegerAttribute::new(uint256.into(), op_ctx.program.code_size as i64).into(),
            location,
        ))
        .result(0)?
        .into();

    stack_push(context, &ok_block, codesize)?;

    Ok((start_block, ok_block))
}

fn codegen_sar<'c, 'r>(
    op_ctx: &mut OperationCtx<'c>,
    region: &'r Region<'c>,
) -> Result<(BlockRef<'c, 'r>, BlockRef<'c, 'r>), CodegenError> {
    let start_block = region.append_block(Block::new(&[]));
    let context = &op_ctx.mlir_context;
    let location = Location::unknown(context);

    // Check there's enough elements in stack
    let flag = check_stack_has_at_least(context, &start_block, 2)?;
    // Check there's enough gas
    let gas_flag = consume_gas(context, &start_block, gas_cost::SAR)?;

    let condition = start_block
        .append_operation(arith::andi(gas_flag, flag, location))
        .result(0)?
        .into();

    let ok_block = region.append_block(Block::new(&[]));

    start_block.append_operation(cf::cond_br(
        context,
        condition,
        &ok_block,
        &op_ctx.revert_block,
        &[],
        &[],
        location,
    ));

    let shift = stack_pop(context, &ok_block)?;
    let value = stack_pop(context, &ok_block)?;

    // max_shift = 255
    let max_shift = ok_block
        .append_operation(arith::constant(
            context,
            integer_constant_from_i64(context, 255).into(),
            location,
        ))
        .result(0)?
        .into();

    // if shift > 255  then after applying the `shrsi` operation the result will be poisoned
    // to avoid the poisoning we set shift = min(shift, 255)
    let shift = ok_block
        .append_operation(arith::minui(shift, max_shift, location))
        .result(0)?
        .into();

    let result = ok_block
        .append_operation(arith::shrsi(value, shift, location))
        .result(0)?
        .into();

    stack_push(context, &ok_block, result)?;

    Ok((start_block, ok_block))
}

fn codegen_byte<'c, 'r>(
    op_ctx: &mut OperationCtx<'c>,
    region: &'r Region<'c>,
) -> Result<(BlockRef<'c, 'r>, BlockRef<'c, 'r>), CodegenError> {
    let start_block = region.append_block(Block::new(&[]));
    let context = &op_ctx.mlir_context;
    let location = Location::unknown(context);

    // Check there's enough elements in stack
    let flag = check_stack_has_at_least(context, &start_block, 2)?;
    // Check there's enough gas
    let gas_flag = consume_gas(context, &start_block, gas_cost::BYTE)?;

    let condition = start_block
        .append_operation(arith::andi(gas_flag, flag, location))
        .result(0)?
        .into();

    let ok_block = region.append_block(Block::new(&[]));

    // in out_of_bounds_block a 0 is pushed to the stack
    let out_of_bounds_block = region.append_block(Block::new(&[]));

    // in offset_ok_block the byte operation is performed
    let offset_ok_block = region.append_block(Block::new(&[]));

    let end_block = region.append_block(Block::new(&[]));

    start_block.append_operation(cf::cond_br(
        context,
        condition,
        &ok_block,
        &op_ctx.revert_block,
        &[],
        &[],
        location,
    ));

    let offset = stack_pop(context, &ok_block)?;
    let value = stack_pop(context, &ok_block)?;

    const BITS_PER_BYTE: u8 = 8;
    const MAX_SHIFT: u8 = 31;

    let constant_bits_per_byte = constant_value_from_i64(context, &ok_block, BITS_PER_BYTE as i64)?;
    let constant_max_shift_in_bits =
        constant_value_from_i64(context, &ok_block, (MAX_SHIFT * BITS_PER_BYTE) as i64)?;

    let offset_in_bits = ok_block
        .append_operation(arith::muli(offset, constant_bits_per_byte, location))
        .result(0)?
        .into();

    // compare  offset > max_shift?
    let is_offset_out_of_bounds = ok_block
        .append_operation(arith::cmpi(
            context,
            arith::CmpiPredicate::Ugt,
            offset_in_bits,
            constant_max_shift_in_bits,
            location,
        ))
        .result(0)?
        .into();

    // if offset > max_shift => branch to out_of_bounds_block
    // else => branch to offset_ok_block
    ok_block.append_operation(cf::cond_br(
        context,
        is_offset_out_of_bounds,
        &out_of_bounds_block,
        &offset_ok_block,
        &[],
        &[],
        location,
    ));

    let zero_constant_value = constant_value_from_i64(context, &out_of_bounds_block, 0_i64)?;

    // push zero to the stack
    stack_push(context, &out_of_bounds_block, zero_constant_value)?;

    out_of_bounds_block.append_operation(cf::br(&end_block, &[], location));

    // the idea is to use a right shift to place the byte in the right-most side
    // and then apply a bitwise AND with a 0xFF mask
    //
    // for example, if we want to extract the 0xFF byte in the following value
    // (for simplicity the value has fewer bytes than it has in reality)
    //
    // value = 0xAABBCCDDFFAABBCC
    //                   ^^
    //              desired byte
    //
    // we can shift the value to the right
    //
    // value = 0xAABBCCDDFFAABBCC -> 0x000000AABBCCDDFF
    //                   ^^                          ^^
    // and then apply the bitwise AND it to the right to remove the right-side bytes
    //
    //  value = 0x000000AABBCCDDFF
    //          AND
    //  mask  = 0x00000000000000FF
    //------------------------------
    // result = 0x00000000000000FF

    // compute how many bits the value has to be shifted
    // shift_right_in_bits = max_shift - offset
    let shift_right_in_bits = offset_ok_block
        .append_operation(arith::subi(
            constant_max_shift_in_bits,
            offset_in_bits,
            location,
        ))
        .result(0)?
        .into();

    // shift the value to the right
    let shifted_right_value = offset_ok_block
        .append_operation(arith::shrui(value, shift_right_in_bits, location))
        .result(0)?
        .into();

    let mask = offset_ok_block
        .append_operation(arith::constant(
            context,
            integer_constant_from_i64(context, 0xff).into(),
            location,
        ))
        .result(0)?
        .into();

    // compute (value AND mask)
    let result = offset_ok_block
        .append_operation(arith::andi(shifted_right_value, mask, location))
        .result(0)?
        .into();

    stack_push(context, &offset_ok_block, result)?;

    offset_ok_block.append_operation(cf::br(&end_block, &[], location));

    Ok((start_block, end_block))
}

fn codegen_jumpdest<'c>(
    op_ctx: &mut OperationCtx<'c>,
    region: &'c Region<'c>,
    pc: usize,
) -> Result<(BlockRef<'c, 'c>, BlockRef<'c, 'c>), CodegenError> {
    let landing_block = region.append_block(Block::new(&[]));
    let context = &op_ctx.mlir_context;
    let location = Location::unknown(context);

    // Check there's enough gas to compute the operation
    let gas_flag = consume_gas(context, &landing_block, gas_cost::JUMPDEST)?;

    let ok_block = region.append_block(Block::new(&[]));

    landing_block.append_operation(cf::cond_br(
        context,
        gas_flag,
        &ok_block,
        &op_ctx.revert_block,
        &[],
        &[],
        location,
    ));

    // Register jumpdest block in context
    op_ctx.register_jump_destination(pc, landing_block);

    Ok((landing_block, ok_block))
}

fn codegen_jumpi<'c, 'r: 'c>(
    op_ctx: &mut OperationCtx<'c>,
    region: &'r Region<'c>,
) -> Result<(BlockRef<'c, 'r>, BlockRef<'c, 'r>), CodegenError> {
    let start_block = region.append_block(Block::new(&[]));
    let context = &op_ctx.mlir_context;
    let location = Location::unknown(context);

    // Check there's enough elements in stack
    let flag = check_stack_has_at_least(context, &start_block, 2)?;
    // Check there's enough gas
    let gas_flag = consume_gas(context, &start_block, gas_cost::JUMPI)?;

    let ok_block = region.append_block(Block::new(&[]));

    let condition = start_block
        .append_operation(arith::andi(gas_flag, flag, location))
        .result(0)?
        .into();

    start_block.append_operation(cf::cond_br(
        context,
        condition,
        &ok_block,
        &op_ctx.revert_block,
        &[],
        &[],
        location,
    ));

    let pc = stack_pop(context, &ok_block)?;
    let condition = stack_pop(context, &ok_block)?;

    let false_block = region.append_block(Block::new(&[]));

    let zero = ok_block
        .append_operation(arith::constant(
            context,
            integer_constant_from_i64(context, 0i64).into(),
            location,
        ))
        .result(0)?
        .into();

    // compare  condition != 0  to convert condition from u256 to 1-bit signless integer
    let condition = ok_block
        .append_operation(arith::cmpi(
            context,
            arith::CmpiPredicate::Ne,
            condition,
            zero,
            location,
        ))
        .result(0)?;

    ok_block.append_operation(cf::cond_br(
        context,
        condition.into(),
        &op_ctx.jumptable_block,
        &false_block,
        &[pc],
        &[],
        location,
    ));

    Ok((start_block, false_block))
}

fn codegen_jump<'c, 'r: 'c>(
    op_ctx: &mut OperationCtx<'c>,
    region: &'r Region<'c>,
) -> Result<(BlockRef<'c, 'r>, BlockRef<'c, 'r>), CodegenError> {
    // it reverts if Counter offset is not a JUMPDEST.
    // The error is generated even if the JUMP would not have been done

    let start_block = region.append_block(Block::new(&[]));
    let context = &op_ctx.mlir_context;
    let location = Location::unknown(context);

    // Check there's enough elements in stack
    let flag = check_stack_has_at_least(context, &start_block, 1)?;
    // Check there's enough gas
    let gas_flag = consume_gas(context, &start_block, gas_cost::JUMP)?;

    let ok_block = region.append_block(Block::new(&[]));

    let condition = start_block
        .append_operation(arith::andi(gas_flag, flag, location))
        .result(0)?
        .into();

    start_block.append_operation(cf::cond_br(
        context,
        condition,
        &ok_block,
        &op_ctx.revert_block,
        &[],
        &[],
        location,
    ));

    let pc = stack_pop(context, &ok_block)?;

    // appends operation to ok_block to jump to the `jump table block``
    // in the jump table block the pc is checked and if its ok
    // then it jumps to the block associated with that pc
    op_ctx.add_jump_op(ok_block, pc, location);

    // TODO: we are creating an empty block that won't ever be reached
    // probably there's a better way to do this
    let empty_block = region.append_block(Block::new(&[]));
    Ok((start_block, empty_block))
}

fn codegen_pc<'c>(
    op_ctx: &mut OperationCtx<'c>,
    region: &'c Region<'c>,
    pc: usize,
) -> Result<(BlockRef<'c, 'c>, BlockRef<'c, 'c>), CodegenError> {
    let start_block = region.append_block(Block::new(&[]));
    let context = &op_ctx.mlir_context;
    let location = Location::unknown(context);

    let stack_size_flag = check_stack_has_space_for(context, &start_block, 1)?;
    let gas_flag = consume_gas(context, &start_block, gas_cost::PC)?;

    let ok_flag = start_block
        .append_operation(arith::andi(stack_size_flag, gas_flag, location))
        .result(0)?
        .into();

    let ok_block = region.append_block(Block::new(&[]));

    start_block.append_operation(cf::cond_br(
        context,
        ok_flag,
        &ok_block,
        &op_ctx.revert_block,
        &[],
        &[],
        location,
    ));

    let pc_value = ok_block
        .append_operation(arith::constant(
            context,
            integer_constant_from_i64(context, pc as i64).into(),
            location,
        ))
        .result(0)?
        .into();

    stack_push(context, &ok_block, pc_value)?;

    Ok((start_block, ok_block))
}

fn codegen_msize<'c>(
    op_ctx: &mut OperationCtx<'c>,
    region: &'c Region<'c>,
) -> Result<(BlockRef<'c, 'c>, BlockRef<'c, 'c>), CodegenError> {
    let start_block = region.append_block(Block::new(&[]));
    let context = op_ctx.mlir_context;
    let location = Location::unknown(context);

    let ptr_type = pointer(context, 0);
    let uint32 = IntegerType::new(context, 32).into();
    let uint256 = IntegerType::new(context, 256).into();

    let stack_flag = check_stack_has_space_for(context, &start_block, 1)?;
    let gas_flag = consume_gas(context, &start_block, gas_cost::MSIZE)?;

    let condition = start_block
        .append_operation(arith::andi(gas_flag, stack_flag, location))
        .result(0)?
        .into();

    let ok_block = region.append_block(Block::new(&[]));

    start_block.append_operation(cf::cond_br(
        context,
        condition,
        &ok_block,
        &op_ctx.revert_block,
        &[],
        &[],
        location,
    ));

    // Get address of memory size global
    let memory_ptr = ok_block
        .append_operation(llvm_mlir::addressof(
            context,
            MEMORY_SIZE_GLOBAL,
            ptr_type,
            location,
        ))
        .result(0)?;

    // Load memory size
    let memory_size = ok_block
        .append_operation(llvm::load(
            context,
            memory_ptr.into(),
            uint32,
            location,
            LoadStoreOptions::default(),
        ))
        .result(0)?
        .into();

    let memory_size_extended = ok_block
        .append_operation(arith::extui(memory_size, uint256, location))
        .result(0)?
        .into();

    stack_push(context, &ok_block, memory_size_extended)?;

    Ok((start_block, ok_block))
}

fn codegen_return<'c>(
    op_ctx: &mut OperationCtx<'c>,
    region: &'c Region<'c>,
) -> Result<(BlockRef<'c, 'c>, BlockRef<'c, 'c>), CodegenError> {
    let context = op_ctx.mlir_context;
    let location = Location::unknown(context);

    let start_block = region.append_block(Block::new(&[]));
    let ok_block = region.append_block(Block::new(&[]));

    let flag = check_stack_has_at_least(context, &start_block, 2)?;

    start_block.append_operation(cf::cond_br(
        context,
        flag,
        &ok_block,
        &op_ctx.revert_block,
        &[],
        &[],
        location,
    ));

    return_result_from_stack(op_ctx, region, &ok_block, ExitStatusCode::Return, location)?;

    let empty_block = region.append_block(Block::new(&[]));

    Ok((start_block, empty_block))
}

// Stop the current context execution, revert the state changes
// (see STATICCALL for a list of state changing opcodes) and
// return the unused gas to the caller. It also reverts the gas refund to i
// ts value before the current context. If the execution is stopped with REVERT,
// the value 0 is put on the stack of the calling context, which continues to execute normally.
// The return data of the calling context is set as the given
// chunk of memory of this context.
fn codegen_revert<'c>(
    op_ctx: &mut OperationCtx<'c>,
    region: &'c Region<'c>,
) -> Result<(BlockRef<'c, 'c>, BlockRef<'c, 'c>), CodegenError> {
    let context = op_ctx.mlir_context;
    let location = Location::unknown(context);

    let start_block = region.append_block(Block::new(&[]));
    let ok_block = region.append_block(Block::new(&[]));

    let flag = check_stack_has_at_least(context, &start_block, 2)?;

    start_block.append_operation(cf::cond_br(
        context,
        flag,
        &ok_block,
        &op_ctx.revert_block,
        &[],
        &[],
        location,
    ));

    return_result_from_stack(op_ctx, region, &ok_block, ExitStatusCode::Revert, location)?;

    let empty_block = region.append_block(Block::new(&[]));

    Ok((start_block, empty_block))
}

fn codegen_stop<'c, 'r>(
    op_ctx: &mut OperationCtx<'c>,
    region: &'r Region<'c>,
) -> Result<(BlockRef<'c, 'r>, BlockRef<'c, 'r>), CodegenError> {
    let start_block = region.append_block(Block::new(&[]));
    let context = &op_ctx.mlir_context;
    let location = Location::unknown(context);

    return_empty_result(op_ctx, &start_block, ExitStatusCode::Stop, location)?;

    let empty_block = region.append_block(Block::new(&[]));

    Ok((start_block, empty_block))
}

fn codegen_signextend<'c, 'r>(
    op_ctx: &mut OperationCtx<'c>,
    region: &'r Region<'c>,
) -> Result<(BlockRef<'c, 'r>, BlockRef<'c, 'r>), CodegenError> {
    let start_block = region.append_block(Block::new(&[]));
    let context = &op_ctx.mlir_context;
    let location = Location::unknown(context);

    // Check there's enough elements in stack
    let stack_size_flag = check_stack_has_at_least(context, &start_block, 2)?;
    let gas_flag = consume_gas(context, &start_block, gas_cost::SIGNEXTEND)?;

    // Check there's enough gas to perform the operation
    let ok_flag = start_block
        .append_operation(arith::andi(stack_size_flag, gas_flag, location))
        .result(0)?
        .into();

    let ok_block = region.append_block(Block::new(&[]));

    start_block.append_operation(cf::cond_br(
        context,
        ok_flag,
        &ok_block,
        &op_ctx.revert_block,
        &[],
        &[],
        location,
    ));

    let byte_size = stack_pop(context, &ok_block)?;
    let value_to_extend = stack_pop(context, &ok_block)?;

    // Constant definition
    let max_byte_size = constant_value_from_i64(context, &ok_block, 31)?;
    let bits_per_byte = constant_value_from_i64(context, &ok_block, 8)?;
    let sign_bit_position_on_byte = constant_value_from_i64(context, &ok_block, 7)?;
    let max_bits = constant_value_from_i64(context, &ok_block, 255)?;

    // byte_size = min(max_byte_size, byte_size)
    let byte_size = ok_block
        .append_operation(arith::minui(byte_size, max_byte_size, location))
        .result(0)?
        .into();

    // bits_to_shift = max_bits - byte_size * bits_per_byte + sign_bit_position_on_byte
    let byte_number_in_bits = ok_block
        .append_operation(arith::muli(byte_size, bits_per_byte, location))
        .result(0)?
        .into();

    let value_size_in_bits = ok_block
        .append_operation(arith::addi(
            byte_number_in_bits,
            sign_bit_position_on_byte,
            location,
        ))
        .result(0)?
        .into();

    let bits_to_shift = ok_block
        .append_operation(arith::subi(max_bits, value_size_in_bits, location))
        .result(0)?
        .into();

    // value_to_extend << bits_to_shift
    let left_shifted_value = ok_block
        .append_operation(ods::llvm::shl(context, value_to_extend, bits_to_shift, location).into())
        .result(0)?
        .into();

    // value_to_extend >> bits_to_shift  (sign extended)
    let result = ok_block
        .append_operation(
            ods::llvm::ashr(context, left_shifted_value, bits_to_shift, location).into(),
        )
        .result(0)?
        .into();

    stack_push(context, &ok_block, result)?;

    Ok((start_block, ok_block))
}

fn codegen_gas<'c, 'r>(
    op_ctx: &mut OperationCtx<'c>,
    region: &'r Region<'c>,
) -> Result<(BlockRef<'c, 'r>, BlockRef<'c, 'r>), CodegenError> {
    let start_block = region.append_block(Block::new(&[]));
    let context = &op_ctx.mlir_context;
    let location = Location::unknown(context);

    // Check there's at least space for one element in the stack
    let stack_size_flag = check_stack_has_space_for(context, &start_block, 1)?;

    // Check there's enough gas to compute the operation
    let gas_flag = consume_gas(context, &start_block, gas_cost::GAS)?;

    let ok_flag = start_block
        .append_operation(arith::andi(stack_size_flag, gas_flag, location))
        .result(0)?
        .into();

    let ok_block = region.append_block(Block::new(&[]));

    start_block.append_operation(cf::cond_br(
        context,
        ok_flag,
        &ok_block,
        &op_ctx.revert_block,
        &[],
        &[],
        location,
    ));

    let gas = get_remaining_gas(context, &ok_block)?;

    let gas_extended = ok_block
        .append_operation(arith::extui(
            gas,
            IntegerType::new(context, 256).into(),
            location,
        ))
        .result(0)?
        .into();

    stack_push(context, &ok_block, gas_extended)?;

    Ok((start_block, ok_block))
}

fn codegen_slt<'c, 'r>(
    op_ctx: &mut OperationCtx<'c>,
    region: &'r Region<'c>,
) -> Result<(BlockRef<'c, 'r>, BlockRef<'c, 'r>), CodegenError> {
    let start_block = region.append_block(Block::new(&[]));
    let context = &op_ctx.mlir_context;
    let location = Location::unknown(context);

    // Check there's enough elements in stack
    let stack_size_flag = check_stack_has_at_least(context, &start_block, 2)?;

    // Check there's enough gas to compute the operation
    let gas_flag = consume_gas(context, &start_block, gas_cost::SLT)?;

    let ok_flag = start_block
        .append_operation(arith::andi(stack_size_flag, gas_flag, location))
        .result(0)?
        .into();

    let ok_block = region.append_block(Block::new(&[]));

    start_block.append_operation(cf::cond_br(
        context,
        ok_flag,
        &ok_block,
        &op_ctx.revert_block,
        &[],
        &[],
        location,
    ));

    let lhs = stack_pop(context, &ok_block)?;
    let rhs = stack_pop(context, &ok_block)?;

    let result = ok_block
        .append_operation(arith::cmpi(
            context,
            arith::CmpiPredicate::Slt,
            lhs,
            rhs,
            location,
        ))
        .result(0)?
        .into();

    //Extend 1 bit result to 256 bit
    let uint256 = IntegerType::new(context, 256);
    let result = ok_block
        .append_operation(arith::extui(result, uint256.into(), location))
        .result(0)?
        .into();

    stack_push(context, &ok_block, result)?;

    Ok((start_block, ok_block))
}

fn codegen_mstore<'c, 'r>(
    op_ctx: &mut OperationCtx<'c>,
    region: &'r Region<'c>,
) -> Result<(BlockRef<'c, 'r>, BlockRef<'c, 'r>), CodegenError> {
    let start_block = region.append_block(Block::new(&[]));
    let context = &op_ctx.mlir_context;
    let location = Location::unknown(context);
    let uint32 = IntegerType::new(context, 32);
    let uint8 = IntegerType::new(context, 8);
    let ptr_type = pointer(context, 0);

    // Check there's enough elements in stack
    let flag = check_stack_has_at_least(context, &start_block, 2)?;

    let ok_block = region.append_block(Block::new(&[]));

    start_block.append_operation(cf::cond_br(
        context,
        flag,
        &ok_block,
        &op_ctx.revert_block,
        &[],
        &[],
        location,
    ));

    let offset = stack_pop(context, &ok_block)?;
    let value = stack_pop(context, &ok_block)?;

    // truncate offset to 32 bits
    let offset = ok_block
        .append_operation(arith::trunci(offset, uint32.into(), location))
        .result(0)
        .unwrap()
        .into();

    let value_width_in_bytes = 32;
    // value_size = 32
    let value_size = ok_block
        .append_operation(arith::constant(
            context,
            IntegerAttribute::new(uint32.into(), value_width_in_bytes).into(),
            location,
        ))
        .result(0)?
        .into();

    // required_size = offset + value_size
    let required_size = ok_block
        .append_operation(arith::addi(offset, value_size, location))
        .result(0)?
        .into();

    let memory_access_block = region.append_block(Block::new(&[]));

    extend_memory(
        op_ctx,
        &ok_block,
        &memory_access_block,
        region,
        required_size,
        gas_cost::MSTORE,
    )?;

    // Memory access
    let memory_ptr_ptr = memory_access_block
        .append_operation(llvm_mlir::addressof(
            context,
            MEMORY_PTR_GLOBAL,
            ptr_type,
            location,
        ))
        .result(0)?;

    let memory_ptr = memory_access_block
        .append_operation(llvm::load(
            context,
            memory_ptr_ptr.into(),
            ptr_type,
            location,
            LoadStoreOptions::default(),
        ))
        .result(0)?
        .into();

    // memory_destination = memory_ptr + offset
    let memory_destination = memory_access_block
        .append_operation(llvm::get_element_ptr_dynamic(
            context,
            memory_ptr,
            &[offset],
            uint8.into(),
            ptr_type,
            location,
        ))
        .result(0)?
        .into();

    let uint256 = IntegerType::new(context, 256);

    // check system endianness before storing the value
    let value = if cfg!(target_endian = "little") {
        // if the system is little endian, we convert the value to big endian
        memory_access_block
            .append_operation(llvm::intr_bswap(value, uint256.into(), location))
            .result(0)?
            .into()
    } else {
        // if the system is big endian, there is no need to convert the value
        value
    };

    // store the value in the memory
    memory_access_block.append_operation(llvm::store(
        context,
        value,
        memory_destination,
        location,
        LoadStoreOptions::new()
            .align(IntegerAttribute::new(IntegerType::new(context, 64).into(), 1).into()),
    ));

    Ok((start_block, memory_access_block))
}

fn codegen_mstore8<'c, 'r>(
    op_ctx: &mut OperationCtx<'c>,
    region: &'r Region<'c>,
) -> Result<(BlockRef<'c, 'r>, BlockRef<'c, 'r>), CodegenError> {
    let start_block = region.append_block(Block::new(&[]));
    let context = &op_ctx.mlir_context;
    let location = Location::unknown(context);
    let uint32 = IntegerType::new(context, 32);
    let uint8 = IntegerType::new(context, 8);
    let ptr_type = pointer(context, 0);

    // Check there's enough elements in stack
    let flag = check_stack_has_at_least(context, &start_block, 2)?;

    let ok_block = region.append_block(Block::new(&[]));

    start_block.append_operation(cf::cond_br(
        context,
        flag,
        &ok_block,
        &op_ctx.revert_block,
        &[],
        &[],
        location,
    ));

    let offset = stack_pop(context, &ok_block)?;
    let value = stack_pop(context, &ok_block)?;

    // truncate value to the least significative byte of the 32-byte value
    let value = ok_block
        .append_operation(arith::trunci(
            value,
            r#IntegerType::new(context, 8).into(),
            location,
        ))
        .result(0)?
        .into();

    // truncate offset to 32 bits
    let offset = ok_block
        .append_operation(arith::trunci(offset, uint32.into(), location))
        .result(0)
        .unwrap()
        .into();

    let value_width_in_bytes = 1;
    // value_size = 1
    let value_size = ok_block
        .append_operation(arith::constant(
            context,
            IntegerAttribute::new(uint32.into(), value_width_in_bytes).into(),
            location,
        ))
        .result(0)?
        .into();

    // required_size = offset + size
    let required_size = ok_block
        .append_operation(arith::addi(offset, value_size, location))
        .result(0)?
        .into();

    let memory_access_block = region.append_block(Block::new(&[]));

    extend_memory(
        op_ctx,
        &ok_block,
        &memory_access_block,
        region,
        required_size,
        gas_cost::MSTORE8,
    )?;

    // Memory access
    let memory_ptr_ptr = memory_access_block
        .append_operation(llvm_mlir::addressof(
            context,
            MEMORY_PTR_GLOBAL,
            ptr_type,
            location,
        ))
        .result(0)?;

    let memory_ptr = memory_access_block
        .append_operation(llvm::load(
            context,
            memory_ptr_ptr.into(),
            ptr_type,
            location,
            LoadStoreOptions::default(),
        ))
        .result(0)?
        .into();

    // memory_destination = memory_ptr + offset
    let memory_destination = memory_access_block
        .append_operation(llvm::get_element_ptr_dynamic(
            context,
            memory_ptr,
            &[offset],
            uint8.into(),
            ptr_type,
            location,
        ))
        .result(0)?
        .into();

    memory_access_block.append_operation(llvm::store(
        context,
        value,
        memory_destination,
        location,
        LoadStoreOptions::new()
            .align(IntegerAttribute::new(IntegerType::new(context, 64).into(), 1).into()),
    ));

    Ok((start_block, memory_access_block))
}

fn codegen_mcopy<'c, 'r>(
    op_ctx: &mut OperationCtx<'c>,
    region: &'r Region<'c>,
) -> Result<(BlockRef<'c, 'r>, BlockRef<'c, 'r>), CodegenError> {
    let start_block = region.append_block(Block::new(&[]));
    let context = &op_ctx.mlir_context;
    let location = Location::unknown(context);
    let uint32 = IntegerType::new(context, 32);
    let uint8 = IntegerType::new(context, 8);
    let ptr_type = pointer(context, 0);

    let flag = check_stack_has_at_least(context, &start_block, 3)?;

    let ok_block = region.append_block(Block::new(&[]));

    start_block.append_operation(cf::cond_br(
        context,
        flag,
        &ok_block,
        &op_ctx.revert_block,
        &[],
        &[],
        location,
    ));

    // where to copy
    let dest_offset = stack_pop(context, &ok_block)?;
    // where to copy from
    let offset = stack_pop(context, &ok_block)?;
    let size = stack_pop(context, &ok_block)?;

    // truncate offset and dest_offset to 32 bits
    let offset = ok_block
        .append_operation(arith::trunci(offset, uint32.into(), location))
        .result(0)?
        .into();

    let dest_offset = ok_block
        .append_operation(arith::trunci(dest_offset, uint32.into(), location))
        .result(0)?
        .into();

    let size = ok_block
        .append_operation(arith::trunci(size, uint32.into(), location))
        .result(0)?
        .into();

    // required_size = offset + size
    let src_required_size = ok_block
        .append_operation(arith::addi(offset, size, location))
        .result(0)?
        .into();

    // dest_required_size = dest_offset + size
    let dest_required_size = ok_block
        .append_operation(arith::addi(dest_offset, size, location))
        .result(0)?
        .into();

    let required_size = ok_block
        .append_operation(arith::maxui(
            src_required_size,
            dest_required_size,
            location,
        ))
        .result(0)?
        .into();

    let memory_access_block = region.append_block(Block::new(&[]));

    extend_memory(
        op_ctx,
        &ok_block,
        &memory_access_block,
        region,
        required_size,
        gas_cost::MCOPY,
    )?;

    // Memory access
    let memory_ptr_ptr = memory_access_block
        .append_operation(llvm_mlir::addressof(
            context,
            MEMORY_PTR_GLOBAL,
            ptr_type,
            location,
        ))
        .result(0)?;

    let memory_ptr = memory_access_block
        .append_operation(llvm::load(
            context,
            memory_ptr_ptr.into(),
            ptr_type,
            location,
            LoadStoreOptions::default(),
        ))
        .result(0)?
        .into();

    let source = memory_access_block
        .append_operation(llvm::get_element_ptr_dynamic(
            context,
            memory_ptr,
            &[offset],
            uint8.into(),
            ptr_type,
            location,
        ))
        .result(0)?
        .into();

    // memory_destination = memory_ptr + dest_offset
    let destination = memory_access_block
        .append_operation(llvm::get_element_ptr_dynamic(
            context,
            memory_ptr,
            &[dest_offset],
            uint8.into(),
            ptr_type,
            location,
        ))
        .result(0)?
        .into();

    memory_access_block.append_operation(
        ods::llvm::intr_memmove(
            context,
            destination,
            source,
            size,
            IntegerAttribute::new(IntegerType::new(context, 1).into(), 0),
            location,
        )
        .into(),
    );

    let dynamic_gas = compute_copy_cost(op_ctx, &memory_access_block, size)?;

    consume_gas_as_value(context, &memory_access_block, dynamic_gas)?;

    Ok((start_block, memory_access_block))
}

fn codegen_calldataload<'c, 'r>(
    op_ctx: &mut OperationCtx<'c>,
    region: &'r Region<'c>,
) -> Result<(BlockRef<'c, 'r>, BlockRef<'c, 'r>), CodegenError> {
    let start_block = region.append_block(Block::new(&[]));
    let context = &op_ctx.mlir_context;
    let location = Location::unknown(context);
    let uint256 = IntegerType::new(context, 256);
    let uint8 = IntegerType::new(context, 8);
    let uint1 = IntegerType::new(context, 1);
    let ptr_type = pointer(context, 0);

    // Check there's enough elements in stack
    let flag = check_stack_has_at_least(context, &start_block, 1)?;
    // Check there's enough gas
    let gas_flag = consume_gas(context, &start_block, gas_cost::CALLDATALOAD)?;

    let condition = start_block
        .append_operation(arith::andi(gas_flag, flag, location))
        .result(0)?
        .into();

    let ok_block = region.append_block(Block::new(&[]));

    start_block.append_operation(cf::cond_br(
        context,
        condition,
        &ok_block,
        &op_ctx.revert_block,
        &[],
        &[],
        location,
    ));

    let offset = stack_pop(context, &ok_block)?;

    // TODO: add a calldata_ptr and size setup

    let calldata_ptr = op_ctx.get_calldata_ptr_syscall(&ok_block, location)?;

    // max_slice_width = 32
    let max_slice_width = ok_block
        .append_operation(arith::constant(
            context,
            integer_constant_from_i64(context, 32).into(),
            location,
        ))
        .result(0)?
        .into();

    let calldata_size_u32 = op_ctx.get_calldata_size_syscall(&ok_block, location)?;
    // convert calldata_size from u32 to u256
    let calldata_size = ok_block
        .append_operation(arith::extui(calldata_size_u32, uint256.into(), location))
        .result(0)?
        .into();

    let zero = ok_block
        .append_operation(arith::constant(
            context,
            IntegerAttribute::new(uint256.into(), 0).into(),
            location,
        ))
        .result(0)?
        .into();

    let offset_ok_block = region.append_block(Block::new(&[]));
    let offset_bad_block = region.append_block(Block::new(&[]));
    let end_block = region.append_block(Block::new(&[]));

    // offset < calldata_size =>  offset_ok
    let offset_ok = ok_block
        .append_operation(arith::cmpi(
            context,
            arith::CmpiPredicate::Ult,
            offset,
            calldata_size,
            location,
        ))
        .result(0)?
        .into();

    // if offset < calldata_size => offset_ok_block
    // else => offset_bad_block
    ok_block.append_operation(cf::cond_br(
        context,
        offset_ok,
        &offset_ok_block,
        &offset_bad_block,
        &[],
        &[],
        location,
    ));

    /******************** offset_bad_block *******************/

    // offset >= calldata_size => push 0
    stack_push(context, &offset_bad_block, zero)?;
    offset_bad_block.append_operation(cf::br(&end_block, &[], location));

    /******************** offset_bad_block *******************/

    /******************** offset_OK_block *******************/

    let stack_ptr = get_stack_pointer(context, &offset_ok_block)?;

    // fill the top of the stack with 0s to remove any garbage bytes it could have
    offset_ok_block.append_operation(llvm::store(
        context,
        zero,
        stack_ptr,
        location,
        LoadStoreOptions::new(),
    ));

    // calldata_ptr_at_offset = calldata_ptr + new_offset
    let calldata_ptr_at_offset = offset_ok_block
        .append_operation(llvm::get_element_ptr_dynamic(
            context,
            calldata_ptr,
            &[offset],
            uint8.into(),
            ptr_type,
            location,
        ))
        .result(0)?
        .into();

    // len is the length of the slice (len is maximum 32 bytes)
    let len = offset_ok_block
        .append_operation(arith::subi(calldata_size, offset, location))
        .result(0)?
        .into();

    // len = min(calldata_size - offset, 32 bytes)
    // this is done to fix the len so that  offset + len <= calldata_size
    let len = offset_ok_block
        .append_operation(arith::minui(len, max_slice_width, location))
        .result(0)?
        .into();

    // copy calldata[offset..offset + len] to the top of the stack
    offset_ok_block.append_operation(
        ods::llvm::intr_memcpy(
            context,
            stack_ptr,
            calldata_ptr_at_offset,
            len,
            IntegerAttribute::new(uint1.into(), 0),
            location,
        )
        .into(),
    );

    // increment the stack pointer so calldata[offset..len] is placed at the top of the stack
    inc_stack_pointer(context, &offset_ok_block)?;

    // if the system is little endian, we have to convert the result to big endian
    // pop calldata_slice, change to big endian and push it again
    if cfg!(target_endian = "little") {
        // pop the slice
        let calldata_slice = stack_pop(context, &offset_ok_block)?;
        // convert it to big endian
        let calldata_slice = offset_ok_block
            .append_operation(llvm::intr_bswap(calldata_slice, uint256.into(), location))
            .result(0)?
            .into();
        // push it back on the stack
        stack_push(context, &offset_ok_block, calldata_slice)?;
    }

    offset_ok_block.append_operation(cf::br(&end_block, &[], location));

    /******************** offset_OK_block *******************/

    Ok((start_block, end_block))
}

fn codegen_log<'c, 'r>(
    op_ctx: &mut OperationCtx<'c>,
    region: &'r Region<'c>,
    nth: u8,
) -> Result<(BlockRef<'c, 'r>, BlockRef<'c, 'r>), CodegenError> {
    debug_assert!(nth <= 4);
    // TODO: check if the current execution context is from a STATICCALL (since Byzantium fork).
    let start_block = region.append_block(Block::new(&[]));
    let context = &op_ctx.mlir_context;
    let location = Location::unknown(context);
    let uint32 = IntegerType::new(context, 32);
    let required_elements = 2 + nth;
    // Check there's enough elements in stack
    let flag = check_stack_has_at_least(context, &start_block, required_elements.into())?;

    let ok_block = region.append_block(Block::new(&[]));

    start_block.append_operation(cf::cond_br(
        context,
        flag,
        &ok_block,
        &op_ctx.revert_block,
        &[],
        &[],
        location,
    ));

    let offset_u256 = stack_pop(context, &ok_block)?;
    let size_u256 = stack_pop(context, &ok_block)?;

    let offset = ok_block
        .append_operation(arith::trunci(offset_u256, uint32.into(), location))
        .result(0)?
        .into();
    let size = ok_block
        .append_operation(arith::trunci(size_u256, uint32.into(), location))
        .result(0)?
        .into();

    // required_size = offset + value_size
    let required_size = ok_block
        .append_operation(arith::addi(offset, size, location))
        .result(0)?
        .into();

    let log_block = region.append_block(Block::new(&[]));
    let dynamic_gas = compute_log_dynamic_gas(op_ctx, &ok_block, nth, size_u256, location)?;
    consume_gas_as_value(context, &ok_block, dynamic_gas)?;
    extend_memory(
        op_ctx,
        &ok_block,
        &log_block,
        region,
        required_size,
        gas_cost::LOG,
    )?;

    let mut topic_pointers = vec![];
    for _i in 0..nth {
        let topic = stack_pop(context, &log_block)?;
        let topic_ptr = allocate_and_store_value(op_ctx, &log_block, topic, location)?;
        topic_pointers.push(topic_ptr);
    }

    match nth {
        0 => {
            op_ctx.append_log_syscall(&log_block, offset, size, location);
        }
        1 => {
            op_ctx.append_log_with_one_topic_syscall(
                &log_block,
                offset,
                size,
                topic_pointers[0],
                location,
            );
        }
        2 => {
            op_ctx.append_log_with_two_topics_syscall(
                &log_block,
                offset,
                size,
                topic_pointers[0],
                topic_pointers[1],
                location,
            );
        }
        3 => {
            op_ctx.append_log_with_three_topics_syscall(
                &log_block,
                offset,
                size,
                topic_pointers[0],
                topic_pointers[1],
                topic_pointers[2],
                location,
            );
        }
        4 => {
            op_ctx.append_log_with_four_topics_syscall(
                &log_block,
                offset,
                size,
                topic_pointers[0],
                topic_pointers[1],
                topic_pointers[2],
                topic_pointers[3],
                location,
            );
        }
        _ => unreachable!("nth should satisfy 0 <= nth <= 4"),
    }

    Ok((start_block, log_block))
}

fn codegen_gasprice<'c, 'r>(
    op_ctx: &mut OperationCtx<'c>,
    region: &'r Region<'c>,
) -> Result<(BlockRef<'c, 'r>, BlockRef<'c, 'r>), CodegenError> {
    let start_block = region.append_block(Block::new(&[]));
    let context = &op_ctx.mlir_context;
    let location = Location::unknown(context);

    // Check there's enough elements in stack
    let stack_size_flag = check_stack_has_space_for(context, &start_block, 1)?;
    let gas_flag = consume_gas(context, &start_block, gas_cost::GASPRICE)?;

    let ok_flag = start_block
        .append_operation(arith::andi(stack_size_flag, gas_flag, location))
        .result(0)?
        .into();

    let ok_block = region.append_block(Block::new(&[]));

    start_block.append_operation(cf::cond_br(
        context,
        ok_flag,
        &ok_block,
        &op_ctx.revert_block,
        &[],
        &[],
        location,
    ));

    let uint256 = IntegerType::new(context, 256);
    let ptr_type = pointer(context, 0);

    let pointer_size = constant_value_from_i64(context, &ok_block, 1_i64)?;

    let gasprice_ptr = ok_block
        .append_operation(llvm::alloca(
            context,
            pointer_size,
            ptr_type,
            location,
            AllocaOptions::new().elem_type(Some(TypeAttribute::new(uint256.into()))),
        ))
        .result(0)?
        .into();

    op_ctx.store_in_gasprice_ptr(&ok_block, location, gasprice_ptr);

    let gasprice = ok_block
        .append_operation(llvm::load(
            context,
            gasprice_ptr,
            uint256.into(),
            location,
            LoadStoreOptions::default(),
        ))
        .result(0)?
        .into();

    stack_push(context, &ok_block, gasprice)?;

    Ok((start_block, ok_block))
}

fn codegen_chaind<'c, 'r>(
    op_ctx: &mut OperationCtx<'c>,
    region: &'r Region<'c>,
) -> Result<(BlockRef<'c, 'r>, BlockRef<'c, 'r>), CodegenError> {
    let start_block = region.append_block(Block::new(&[]));
    let context = &op_ctx.mlir_context;
    let location = Location::unknown(context);
    // Check there's enough elements in stack
    let stack_size_flag = check_stack_has_space_for(context, &start_block, 1)?;
    let gas_flag = consume_gas(context, &start_block, gas_cost::CHAINID)?;
    let ok_flag = start_block
        .append_operation(arith::andi(stack_size_flag, gas_flag, location))
        .result(0)?
        .into();
    let ok_block = region.append_block(Block::new(&[]));
    start_block.append_operation(cf::cond_br(
        context,
        ok_flag,
        &ok_block,
        &op_ctx.revert_block,
        &[],
        &[],
        location,
    ));
    let chainid = op_ctx.get_chainid_syscall(&ok_block, location)?;
    let uint256 = IntegerType::new(context, 256);
    // Convert calldata_size from u32 to u256
    let chainid = ok_block
        .append_operation(arith::extui(chainid, uint256.into(), location))
        .result(0)?
        .into();
    stack_push(context, &ok_block, chainid)?;
    Ok((start_block, ok_block))
}

fn codegen_codecopy<'c, 'r>(
    op_ctx: &mut OperationCtx<'c>,
    region: &'r Region<'c>,
) -> Result<(BlockRef<'c, 'r>, BlockRef<'c, 'r>), CodegenError> {
    let start_block = region.append_block(Block::new(&[]));
    let context = &op_ctx.mlir_context;
    let location = Location::unknown(context);
    let uint32 = IntegerType::new(context, 32);

    let flag = check_stack_has_at_least(context, &start_block, 3)?;

    let ok_block = region.append_block(Block::new(&[]));

    start_block.append_operation(cf::cond_br(
        context,
        flag,
        &ok_block,
        &op_ctx.revert_block,
        &[],
        &[],
        location,
    ));

    // where to copy
    let dest_offset = stack_pop(context, &ok_block)?;
    // where to copy from
    let offset_u256 = stack_pop(context, &ok_block)?;
    let size_u256 = stack_pop(context, &ok_block)?;

    let offset = ok_block
        .append_operation(arith::trunci(offset_u256, uint32.into(), location))
        .result(0)?
        .into();

    let size = ok_block
        .append_operation(arith::trunci(size_u256, uint32.into(), location))
        .result(0)?
        .into();

    let dest_offset = ok_block
        .append_operation(arith::trunci(dest_offset, uint32.into(), location))
        .result(0)?
        .into();

    let required_size = ok_block
        .append_operation(arith::addi(dest_offset, size, location))
        .result(0)?
        .into();

    // consume 3 * (size + 31) / 32 gas
    let dynamic_gas_cost = compute_codecopy_gas_cost(op_ctx, &ok_block, size_u256)?;
    let flag = consume_gas_as_value(context, &ok_block, dynamic_gas_cost)?;

    let memory_extension_block = region.append_block(Block::new(&[]));
    let copy_block = region.append_block(Block::new(&[]));

    ok_block.append_operation(cf::cond_br(
        context,
        flag,
        &memory_extension_block,
        &op_ctx.revert_block,
        &[],
        &[],
        location,
    ));

    extend_memory(
        op_ctx,
        &memory_extension_block,
        &copy_block,
        region,
        required_size,
        gas_cost::CODECOPY,
    )?;

    op_ctx.copy_code_to_memory_syscall(&copy_block, offset, size, dest_offset, location);

    Ok((start_block, copy_block))
}<|MERGE_RESOLUTION|>--- conflicted
+++ resolved
@@ -20,19 +20,11 @@
     syscall::ExitStatusCode,
     utils::{
         allocate_and_store_value, check_if_zero, check_stack_has_at_least,
-<<<<<<< HEAD
         check_stack_has_space_for, compare_values, compute_codecopy_gas_cost, compute_copy_cost,
         compute_log_dynamic_gas, constant_value_from_i64, consume_gas, consume_gas_as_value,
-        extend_memory, get_block_number, get_nth_from_stack, get_remaining_gas, get_stack_pointer,
-        inc_stack_pointer, integer_constant_from_i64, llvm_mlir, return_empty_result,
-        return_result_from_stack, stack_pop, stack_push, swap_stack_elements,
-=======
-        check_stack_has_space_for, compare_values, compute_copy_cost, compute_log_dynamic_gas,
-        constant_value_from_i64, consume_gas, consume_gas_as_value, extend_memory,
-        get_block_number, get_memory_pointer, get_nth_from_stack, get_remaining_gas,
+        extend_memory, get_block_number, get_memory_pointer, get_nth_from_stack, get_remaining_gas,
         get_stack_pointer, inc_stack_pointer, integer_constant_from_i64, llvm_mlir,
         return_empty_result, return_result_from_stack, stack_pop, stack_push, swap_stack_elements,
->>>>>>> b268ffa5
     },
 };
 
