use melior::{
    dialect::{arith, cf},
    ir::{Attribute, Block, BlockRef, Location, Region},
};
use num_bigint::BigUint;

use super::context::OperationCtx;
use crate::{
    errors::CodegenError,
    program::Operation,
    utils::{
        check_stack_has_at_least, check_stack_has_space_for, generate_revert_block, stack_pop,
        stack_push,
    },
};

/// Generates blocks for target [`Operation`].
/// Returns both the starting block, and the unterminated last block of the generated code.
pub fn generate_code_for_op<'c>(
    op_ctx: &mut OperationCtx<'c>,
    region: &'c Region<'c>,
    op: Operation,
) -> Result<(BlockRef<'c, 'c>, BlockRef<'c, 'c>), CodegenError> {
    match op {
<<<<<<< HEAD
        Operation::Push32(x) => codegen_push(context, region, x),
        Operation::Add => codegen_add(context, region),
        Operation::Sub => codegen_sub(context, region),
        Operation::Mul => codegen_mul(context, region),
        Operation::Pop => codegen_pop(context, region),
=======
        Operation::Add => codegen_add(op_ctx, region),
        Operation::Mul => codegen_mul(op_ctx, region),
        Operation::Pop => codegen_pop(op_ctx, region),
        Operation::Jumpdest { pc } => codegen_jumpdest(op_ctx, region, pc),
        Operation::Push(x) => codegen_push(op_ctx, region, x),
>>>>>>> af48fbc4
    }
}

fn codegen_push<'c, 'r>(
    op_ctx: &mut OperationCtx<'c>,
    region: &'r Region<'c>,
    value_to_push: BigUint,
) -> Result<(BlockRef<'c, 'r>, BlockRef<'c, 'r>), CodegenError> {
    let start_block = region.append_block(Block::new(&[]));
    let context = &op_ctx.mlir_context;
    let location = Location::unknown(context);

    // Check there's enough space in stack
    let flag = check_stack_has_space_for(context, &start_block, 1)?;

    // Create REVERT block
    let revert_block = region.append_block(generate_revert_block(context)?);

    let ok_block = region.append_block(Block::new(&[]));

    start_block.append_operation(cf::cond_br(
        context,
        flag,
        &ok_block,
        &revert_block,
        &[],
        &[],
        location,
    ));

    let constant_value = Attribute::parse(context, &format!("{} : i256", value_to_push)).unwrap();
    let constant_value = ok_block
        .append_operation(arith::constant(context, constant_value, location))
        .result(0)?
        .into();

    stack_push(context, &ok_block, constant_value)?;

    Ok((start_block, ok_block))
}

fn codegen_add<'c, 'r>(
    op_ctx: &mut OperationCtx<'c>,
    region: &'r Region<'c>,
) -> Result<(BlockRef<'c, 'r>, BlockRef<'c, 'r>), CodegenError> {
    let start_block = region.append_block(Block::new(&[]));
    let context = &op_ctx.mlir_context;
    let location = Location::unknown(context);

    // Check there's enough elements in stack
    let flag = check_stack_has_at_least(context, &start_block, 2)?;

    // Create REVERT block
    let revert_block = region.append_block(generate_revert_block(context)?);

    let ok_block = region.append_block(Block::new(&[]));

    start_block.append_operation(cf::cond_br(
        context,
        flag,
        &ok_block,
        &revert_block,
        &[],
        &[],
        location,
    ));

    let lhs = stack_pop(context, &ok_block)?;
    let rhs = stack_pop(context, &ok_block)?;

    let result = ok_block
        .append_operation(arith::addi(lhs, rhs, location))
        .result(0)?
        .into();

    stack_push(context, &ok_block, result)?;

    Ok((start_block, ok_block))
}

fn codegen_sub<'c, 'r>(
    codegen_ctx: CodegenCtx<'c>,
    region: &'r Region<'c>,
) -> Result<(BlockRef<'c, 'r>, BlockRef<'c, 'r>), CodegenError> {
    let start_block = region.append_block(Block::new(&[]));
    let context = &codegen_ctx.mlir_context;
    let location = Location::unknown(context);

    // Check there's enough elements in stack
    let flag = check_stack_has_at_least(context, &start_block, 2)?;

    // Create REVERT block
    let revert_block = region.append_block(revert_block(context)?);

    let ok_block = region.append_block(Block::new(&[]));

    start_block.append_operation(cf::cond_br(
        context,
        flag,
        &ok_block,
        &revert_block,
        &[],
        &[],
        location,
    ));

    let lhs = stack_pop(context, &ok_block)?;
    let rhs = stack_pop(context, &ok_block)?;

    let result = ok_block
        .append_operation(arith::subi(lhs, rhs, location))
        .result(0)?
        .into();

    stack_push(context, &ok_block, result)?;

    Ok((start_block, ok_block))
}

fn codegen_mul<'c, 'r>(
    codegen_ctx: &mut OperationCtx<'c>,
    region: &'r Region<'c>,
) -> Result<(BlockRef<'c, 'r>, BlockRef<'c, 'r>), CodegenError> {
    let start_block = region.append_block(Block::new(&[]));
    let context = &codegen_ctx.mlir_context;
    let location = Location::unknown(context);

    // Check there's enough elements in stack
    let flag = check_stack_has_at_least(context, &start_block, 2)?;

    // Create REVERT block
    let revert_block = region.append_block(generate_revert_block(context)?);

    let ok_block = region.append_block(Block::new(&[]));

    start_block.append_operation(cf::cond_br(
        context,
        flag,
        &ok_block,
        &revert_block,
        &[],
        &[],
        location,
    ));

    let lhs = stack_pop(context, &ok_block)?;
    let rhs = stack_pop(context, &ok_block)?;

    let result = ok_block
        .append_operation(arith::muli(lhs, rhs, location))
        .result(0)?
        .into();

    stack_push(context, &ok_block, result)?;

    Ok((start_block, ok_block))
}

fn codegen_pop<'c, 'r>(
    codegen_ctx: &mut OperationCtx<'c>,
    region: &'r Region<'c>,
) -> Result<(BlockRef<'c, 'r>, BlockRef<'c, 'r>), CodegenError> {
    let start_block = region.append_block(Block::new(&[]));
    let context = &codegen_ctx.mlir_context;
    let location = Location::unknown(context);

    // Check there's at least 1 element in stack
    let flag = check_stack_has_at_least(context, &start_block, 1)?;

    // Create REVERT block
    let revert_block = region.append_block(generate_revert_block(context)?);

    let ok_block = region.append_block(Block::new(&[]));

    start_block.append_operation(cf::cond_br(
        context,
        flag,
        &ok_block,
        &revert_block,
        &[],
        &[],
        location,
    ));

    stack_pop(context, &ok_block)?;

    Ok((start_block, ok_block))
}

fn codegen_jumpdest<'c>(
    op_ctx: &mut OperationCtx<'c>,
    region: &'c Region<'c>,
    pc: usize,
) -> Result<(BlockRef<'c, 'c>, BlockRef<'c, 'c>), CodegenError> {
    let landing_block = region.append_block(Block::new(&[]));

    // Register jumpdest block in context
    op_ctx.register_jump_destination(pc, landing_block);

    Ok((landing_block, landing_block))
}<|MERGE_RESOLUTION|>--- conflicted
+++ resolved
@@ -22,22 +22,16 @@
     op: Operation,
 ) -> Result<(BlockRef<'c, 'c>, BlockRef<'c, 'c>), CodegenError> {
     match op {
-<<<<<<< HEAD
-        Operation::Push32(x) => codegen_push(context, region, x),
-        Operation::Add => codegen_add(context, region),
-        Operation::Sub => codegen_sub(context, region),
-        Operation::Mul => codegen_mul(context, region),
-        Operation::Pop => codegen_pop(context, region),
-=======
+        Operation::Push(x) => codegen_push(op_ctx, region, x),
         Operation::Add => codegen_add(op_ctx, region),
+        Operation::Sub => codegen_sub(op_ctx, region),
         Operation::Mul => codegen_mul(op_ctx, region),
         Operation::Pop => codegen_pop(op_ctx, region),
-        Operation::Jumpdest { pc } => codegen_jumpdest(op_ctx, region, pc),
-        Operation::Push(x) => codegen_push(op_ctx, region, x),
->>>>>>> af48fbc4
+        Operation::Jumpdest { pc } => codegen_jumpdest(op_ctx, region, pc)
     }
 }
 
+// TODO: use const generics to generalize for pushN
 fn codegen_push<'c, 'r>(
     op_ctx: &mut OperationCtx<'c>,
     region: &'r Region<'c>,
@@ -116,18 +110,18 @@
 }
 
 fn codegen_sub<'c, 'r>(
-    codegen_ctx: CodegenCtx<'c>,
-    region: &'r Region<'c>,
-) -> Result<(BlockRef<'c, 'r>, BlockRef<'c, 'r>), CodegenError> {
-    let start_block = region.append_block(Block::new(&[]));
-    let context = &codegen_ctx.mlir_context;
+    op_ctx: &mut OperationCtx<'c>,
+    region: &'r Region<'c>,
+) -> Result<(BlockRef<'c, 'r>, BlockRef<'c, 'r>), CodegenError> {
+    let start_block = region.append_block(Block::new(&[]));
+    let context = &op_ctx.mlir_context;
     let location = Location::unknown(context);
 
     // Check there's enough elements in stack
     let flag = check_stack_has_at_least(context, &start_block, 2)?;
 
     // Create REVERT block
-    let revert_block = region.append_block(revert_block(context)?);
+    let revert_block = region.append_block(generate_revert_block(context)?);
 
     let ok_block = region.append_block(Block::new(&[]));
 
@@ -155,11 +149,11 @@
 }
 
 fn codegen_mul<'c, 'r>(
-    codegen_ctx: &mut OperationCtx<'c>,
-    region: &'r Region<'c>,
-) -> Result<(BlockRef<'c, 'r>, BlockRef<'c, 'r>), CodegenError> {
-    let start_block = region.append_block(Block::new(&[]));
-    let context = &codegen_ctx.mlir_context;
+    op_ctx: &mut OperationCtx<'c>,
+    region: &'r Region<'c>,
+) -> Result<(BlockRef<'c, 'r>, BlockRef<'c, 'r>), CodegenError> {
+    let start_block = region.append_block(Block::new(&[]));
+    let context = &op_ctx.mlir_context;
     let location = Location::unknown(context);
 
     // Check there's enough elements in stack
