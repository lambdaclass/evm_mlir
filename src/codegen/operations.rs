use melior::{
    dialect::{
        arith::{self, CmpiPredicate},
        cf,
        llvm::{self, r#type::pointer, LoadStoreOptions},
        ods,
    },
    ir::{
        attribute::IntegerAttribute, r#type::IntegerType, Attribute, Block, BlockRef, Location,
        Region,
    },
};

use super::context::OperationCtx;
use crate::{
    constants::{gas_cost, MEMORY_PTR_GLOBAL, MEMORY_SIZE_GLOBAL},
    errors::CodegenError,
    program::Operation,
    syscall::ExitStatusCode,
    utils::{
        check_if_zero, check_stack_has_at_least, check_stack_has_space_for, compare_values,
        constant_value_from_i64, consume_gas, extend_memory, get_nth_from_stack, get_remaining_gas,
        integer_constant_from_i64, llvm_mlir, return_empty_result, return_result_from_stack,
        stack_pop, stack_push, swap_stack_elements,
    },
};
use num_bigint::BigUint;

/// Generates blocks for target [`Operation`].
/// Returns both the starting block, and the unterminated last block of the generated code.
pub fn generate_code_for_op<'c>(
    op_ctx: &mut OperationCtx<'c>,
    region: &'c Region<'c>,
    op: Operation,
) -> Result<(BlockRef<'c, 'c>, BlockRef<'c, 'c>), CodegenError> {
    match op {
        Operation::Stop => codegen_stop(op_ctx, region),
        Operation::Push0 => codegen_push(op_ctx, region, BigUint::ZERO, true),
        Operation::Push((_, x)) => codegen_push(op_ctx, region, x, false),
        Operation::Add => codegen_add(op_ctx, region),
        Operation::Mul => codegen_mul(op_ctx, region),
        Operation::Sub => codegen_sub(op_ctx, region),
        Operation::Div => codegen_div(op_ctx, region),
        Operation::Sdiv => codegen_sdiv(op_ctx, region),
        Operation::Mod => codegen_mod(op_ctx, region),
        Operation::SMod => codegen_smod(op_ctx, region),
        Operation::Addmod => codegen_addmod(op_ctx, region),
        Operation::Mulmod => codegen_mulmod(op_ctx, region),
        Operation::Exp => codegen_exp(op_ctx, region),
        Operation::SignExtend => codegen_signextend(op_ctx, region),
        Operation::Lt => codegen_lt(op_ctx, region),
        Operation::Gt => codegen_gt(op_ctx, region),
        Operation::Slt => codegen_slt(op_ctx, region),
        Operation::Sgt => codegen_sgt(op_ctx, region),
        Operation::Eq => codegen_eq(op_ctx, region),
        Operation::IsZero => codegen_iszero(op_ctx, region),
        Operation::And => codegen_and(op_ctx, region),
        Operation::Or => codegen_or(op_ctx, region),
        Operation::Xor => codegen_xor(op_ctx, region),
        Operation::Byte => codegen_byte(op_ctx, region),
        Operation::Shr => codegen_shr(op_ctx, region),
        Operation::Shl => codegen_shl(op_ctx, region),
        Operation::Sar => codegen_sar(op_ctx, region),
        Operation::Codesize => codegen_codesize(op_ctx, region),
        Operation::Pop => codegen_pop(op_ctx, region),
        Operation::Mload => codegen_mload(op_ctx, region),
        Operation::Jump => codegen_jump(op_ctx, region),
        Operation::Jumpi => codegen_jumpi(op_ctx, region),
        Operation::PC { pc } => codegen_pc(op_ctx, region, pc),
        Operation::Msize => codegen_msize(op_ctx, region),
        Operation::Gas => codegen_gas(op_ctx, region),
        Operation::Jumpdest { pc } => codegen_jumpdest(op_ctx, region, pc),
        Operation::Mcopy => codegen_mcopy(op_ctx, region),
        Operation::Dup(x) => codegen_dup(op_ctx, region, x),
        Operation::Swap(x) => codegen_swap(op_ctx, region, x),
        Operation::Return => codegen_return(op_ctx, region),
        Operation::Revert => codegen_revert(op_ctx, region),
        Operation::Mstore => codegen_mstore(op_ctx, region),
        Operation::Mstore8 => codegen_mstore8(op_ctx, region),
        Operation::CallDataSize => codegen_calldatasize(op_ctx, region),
    }
}

fn codegen_calldatasize<'c, 'r>(
    op_ctx: &mut OperationCtx<'c>,
    region: &'r Region<'c>,
) -> Result<(BlockRef<'c, 'r>, BlockRef<'c, 'r>), CodegenError> {
    let start_block = region.append_block(Block::new(&[]));
    let context = &op_ctx.mlir_context;
    let location = Location::unknown(context);

    let gas_flag = consume_gas(context, &start_block, gas_cost::CALLDATASIZE)?;

    let ok_block = region.append_block(Block::new(&[]));

    start_block.append_operation(cf::cond_br(
        context,
        gas_flag,
        &ok_block,
        &op_ctx.revert_block,
        &[],
        &[],
        location,
    ));

    // Get the calldata size using a syscall
    let uint256 = IntegerType::new(context, 256).into();
    let calldatasize = op_ctx.get_calldata_size_syscall(&ok_block, location)?;
    let extended_size = ok_block
        .append_operation(arith::extui(calldatasize, uint256, location))
        .result(0)?
        .into();
    stack_push(context, &ok_block, extended_size)?;

    Ok((start_block, ok_block))
}

fn codegen_exp<'c, 'r>(
    op_ctx: &mut OperationCtx<'c>,
    region: &'r Region<'c>,
) -> Result<(BlockRef<'c, 'r>, BlockRef<'c, 'r>), CodegenError> {
    let start_block = region.append_block(Block::new(&[]));
    let context = &op_ctx.mlir_context;
    let location = Location::unknown(context);

    // Check there's enough elements in stack
    let flag = check_stack_has_at_least(context, &start_block, 2)?;
    let gas_flag = consume_gas(context, &start_block, gas_cost::EXP)?;
    let condition = start_block
        .append_operation(arith::andi(gas_flag, flag, location))
        .result(0)?
        .into();
    let ok_block = region.append_block(Block::new(&[]));

    start_block.append_operation(cf::cond_br(
        context,
        condition,
        &ok_block,
        &op_ctx.revert_block,
        &[],
        &[],
        location,
    ));

    let lhs = stack_pop(context, &ok_block)?;
    let rhs = stack_pop(context, &ok_block)?;

    let result = ok_block
        .append_operation(ods::math::ipowi(context, rhs, lhs, location).into())
        .result(0)?
        .into();

    stack_push(context, &ok_block, result)?;

    Ok((start_block, ok_block))
}

fn codegen_iszero<'c, 'r>(
    op_ctx: &mut OperationCtx<'c>,
    region: &'r Region<'c>,
) -> Result<(BlockRef<'c, 'r>, BlockRef<'c, 'r>), CodegenError> {
    let start_block = region.append_block(Block::new(&[]));
    let context = &op_ctx.mlir_context;
    let location = Location::unknown(context);

    // Check there's enough elements in stack
    let flag = check_stack_has_at_least(context, &start_block, 1)?;
    let gas_flag = consume_gas(context, &start_block, gas_cost::ISZERO)?;
    let condition = start_block
        .append_operation(arith::andi(gas_flag, flag, location))
        .result(0)?
        .into();

    let ok_block = region.append_block(Block::new(&[]));

    start_block.append_operation(cf::cond_br(
        context,
        condition,
        &ok_block,
        &op_ctx.revert_block,
        &[],
        &[],
        location,
    ));

    let value = stack_pop(context, &ok_block)?;
    let value_is_zero = check_if_zero(context, &ok_block, &value)?;

    let val_zero_bloq = region.append_block(Block::new(&[]));
    let val_not_zero_bloq = region.append_block(Block::new(&[]));
    let return_block = region.append_block(Block::new(&[]));

    let constant_value = val_zero_bloq
        .append_operation(arith::constant(
            context,
            integer_constant_from_i64(context, 1i64).into(),
            location,
        ))
        .result(0)?
        .into();

    stack_push(context, &val_zero_bloq, constant_value)?;
    val_zero_bloq.append_operation(cf::br(&return_block, &[], location));

    let result = val_not_zero_bloq
        .append_operation(arith::constant(
            context,
            integer_constant_from_i64(context, 0i64).into(),
            location,
        ))
        .result(0)?
        .into();

    stack_push(context, &val_not_zero_bloq, result)?;
    val_not_zero_bloq.append_operation(cf::br(&return_block, &[], location));

    ok_block.append_operation(cf::cond_br(
        context,
        value_is_zero,
        &val_zero_bloq,
        &val_not_zero_bloq,
        &[],
        &[],
        location,
    ));

    Ok((start_block, return_block))
}

fn codegen_and<'c, 'r>(
    op_ctx: &mut OperationCtx<'c>,
    region: &'r Region<'c>,
) -> Result<(BlockRef<'c, 'r>, BlockRef<'c, 'r>), CodegenError> {
    let start_block = region.append_block(Block::new(&[]));
    let context = &op_ctx.mlir_context;
    let location = Location::unknown(context);

    // Check there's enough elements in stack
    let flag = check_stack_has_at_least(context, &start_block, 2)?;
    let gas_flag = consume_gas(context, &start_block, gas_cost::AND)?;
    let condition = start_block
        .append_operation(arith::andi(gas_flag, flag, location))
        .result(0)?
        .into();

    let ok_block = region.append_block(Block::new(&[]));

    start_block.append_operation(cf::cond_br(
        context,
        condition,
        &ok_block,
        &op_ctx.revert_block,
        &[],
        &[],
        location,
    ));

    let lhs = stack_pop(context, &ok_block)?;
    let rhs = stack_pop(context, &ok_block)?;

    let result = ok_block
        .append_operation(arith::andi(lhs, rhs, location))
        .result(0)?
        .into();

    stack_push(context, &ok_block, result)?;

    Ok((start_block, ok_block))
}

fn codegen_gt<'c, 'r>(
    op_ctx: &mut OperationCtx<'c>,
    region: &'r Region<'c>,
) -> Result<(BlockRef<'c, 'r>, BlockRef<'c, 'r>), CodegenError> {
    let start_block = region.append_block(Block::new(&[]));
    let context = &op_ctx.mlir_context;
    let location = Location::unknown(context);

    // Check there's enough elements in stack
    let flag = check_stack_has_at_least(context, &start_block, 2)?;
    let gas_flag = consume_gas(context, &start_block, gas_cost::GT)?;
    let condition = start_block
        .append_operation(arith::andi(gas_flag, flag, location))
        .result(0)?
        .into();
    let ok_block = region.append_block(Block::new(&[]));

    start_block.append_operation(cf::cond_br(
        context,
        condition,
        &ok_block,
        &op_ctx.revert_block,
        &[],
        &[],
        location,
    ));

    let rhs = stack_pop(context, &ok_block)?;
    let lhs = stack_pop(context, &ok_block)?;

    let result = ok_block
        .append_operation(arith::cmpi(
            context,
            arith::CmpiPredicate::Ugt,
            lhs,
            rhs,
            location,
        ))
        .result(0)?
        .into();

    stack_push(context, &ok_block, result)?;

    Ok((start_block, ok_block))
}

fn codegen_or<'c, 'r>(
    op_ctx: &mut OperationCtx<'c>,
    region: &'r Region<'c>,
) -> Result<(BlockRef<'c, 'r>, BlockRef<'c, 'r>), CodegenError> {
    let start_block = region.append_block(Block::new(&[]));
    let context = &op_ctx.mlir_context;
    let location = Location::unknown(context);

    // Check there's enough elements in stack
    let flag = check_stack_has_at_least(context, &start_block, 2)?;
    let gas_flag = consume_gas(context, &start_block, gas_cost::OR)?;
    let condition = start_block
        .append_operation(arith::andi(gas_flag, flag, location))
        .result(0)?
        .into();

    let ok_block = region.append_block(Block::new(&[]));

    start_block.append_operation(cf::cond_br(
        context,
        condition,
        &ok_block,
        &op_ctx.revert_block,
        &[],
        &[],
        location,
    ));

    let lhs = stack_pop(context, &ok_block)?;
    let rhs = stack_pop(context, &ok_block)?;

    let result = ok_block
        .append_operation(arith::ori(lhs, rhs, location))
        .result(0)?
        .into();

    stack_push(context, &ok_block, result)?;

    Ok((start_block, ok_block))
}

fn codegen_lt<'c, 'r>(
    op_ctx: &mut OperationCtx<'c>,
    region: &'r Region<'c>,
) -> Result<(BlockRef<'c, 'r>, BlockRef<'c, 'r>), CodegenError> {
    let start_block = region.append_block(Block::new(&[]));
    let context = &op_ctx.mlir_context;
    let location = Location::unknown(context);

    // Check there's enough elements in stack
    let flag = check_stack_has_at_least(context, &start_block, 2)?;
    let gas_flag = consume_gas(context, &start_block, gas_cost::LT)?;
    let condition = start_block
        .append_operation(arith::andi(gas_flag, flag, location))
        .result(0)?
        .into();

    let ok_block = region.append_block(Block::new(&[]));

    start_block.append_operation(cf::cond_br(
        context,
        condition,
        &ok_block,
        &op_ctx.revert_block,
        &[],
        &[],
        location,
    ));

    let lhs = stack_pop(context, &ok_block)?;
    let rhs = stack_pop(context, &ok_block)?;

    let result = ok_block
        .append_operation(arith::cmpi(
            context,
            arith::CmpiPredicate::Ult,
            lhs,
            rhs,
            location,
        ))
        .result(0)?
        .into();

    stack_push(context, &ok_block, result)?;

    Ok((start_block, ok_block))
}

fn codegen_sgt<'c, 'r>(
    op_ctx: &mut OperationCtx<'c>,
    region: &'r Region<'c>,
) -> Result<(BlockRef<'c, 'r>, BlockRef<'c, 'r>), CodegenError> {
    let start_block = region.append_block(Block::new(&[]));
    let context = &op_ctx.mlir_context;
    let location = Location::unknown(context);

    // Check there's enough elements in stack
    let flag = check_stack_has_at_least(context, &start_block, 2)?;
    let gas_flag = consume_gas(context, &start_block, gas_cost::SGT)?;
    let condition = start_block
        .append_operation(arith::andi(gas_flag, flag, location))
        .result(0)?
        .into();

    let ok_block = region.append_block(Block::new(&[]));

    start_block.append_operation(cf::cond_br(
        context,
        condition,
        &ok_block,
        &op_ctx.revert_block,
        &[],
        &[],
        location,
    ));

    let lhs = stack_pop(context, &ok_block)?;
    let rhs = stack_pop(context, &ok_block)?;

    let result = ok_block
        .append_operation(arith::cmpi(
            context,
            arith::CmpiPredicate::Sgt,
            lhs,
            rhs,
            location,
        ))
        .result(0)?
        .into();

    stack_push(context, &ok_block, result)?;

    Ok((start_block, ok_block))
}

fn codegen_eq<'c, 'r>(
    op_ctx: &mut OperationCtx<'c>,
    region: &'r Region<'c>,
) -> Result<(BlockRef<'c, 'r>, BlockRef<'c, 'r>), CodegenError> {
    let start_block = region.append_block(Block::new(&[]));
    let context = &op_ctx.mlir_context;
    let location = Location::unknown(context);

    // Check there's enough elements in stack
    let flag = check_stack_has_at_least(context, &start_block, 2)?;
    let gas_flag = consume_gas(context, &start_block, gas_cost::EQ)?;
    let condition = start_block
        .append_operation(arith::andi(gas_flag, flag, location))
        .result(0)?
        .into();
    let ok_block = region.append_block(Block::new(&[]));

    start_block.append_operation(cf::cond_br(
        context,
        condition,
        &ok_block,
        &op_ctx.revert_block,
        &[],
        &[],
        location,
    ));

    let lhs = stack_pop(context, &ok_block)?;
    let rhs = stack_pop(context, &ok_block)?;

    let result = ok_block
        .append_operation(arith::cmpi(
            context,
            arith::CmpiPredicate::Eq,
            lhs,
            rhs,
            location,
        ))
        .result(0)?
        .into();

    stack_push(context, &ok_block, result)?;

    Ok((start_block, ok_block))
}

fn codegen_push<'c, 'r>(
    op_ctx: &mut OperationCtx<'c>,
    region: &'r Region<'c>,
    value_to_push: BigUint,
    is_zero: bool,
) -> Result<(BlockRef<'c, 'r>, BlockRef<'c, 'r>), CodegenError> {
    let start_block = region.append_block(Block::new(&[]));
    let context = &op_ctx.mlir_context;
    let location = Location::unknown(context);

    // Check there's enough space in stack
    let flag = check_stack_has_space_for(context, &start_block, 1)?;
    let gas_cost = if is_zero {
        gas_cost::PUSH0
    } else {
        gas_cost::PUSHN
    };
    let gas_flag = consume_gas(context, &start_block, gas_cost)?;
    let condition = start_block
        .append_operation(arith::andi(gas_flag, flag, location))
        .result(0)?
        .into();

    let ok_block = region.append_block(Block::new(&[]));

    start_block.append_operation(cf::cond_br(
        context,
        condition,
        &ok_block,
        &op_ctx.revert_block,
        &[],
        &[],
        location,
    ));

    let constant_value = Attribute::parse(context, &format!("{} : i256", value_to_push)).unwrap();
    let constant_value = ok_block
        .append_operation(arith::constant(context, constant_value, location))
        .result(0)?
        .into();

    stack_push(context, &ok_block, constant_value)?;

    Ok((start_block, ok_block))
}

fn codegen_dup<'c, 'r>(
    op_ctx: &mut OperationCtx<'c>,
    region: &'r Region<'c>,
    nth: u8,
) -> Result<(BlockRef<'c, 'r>, BlockRef<'c, 'r>), CodegenError> {
    debug_assert!(nth > 0 && nth <= 16);
    let start_block = region.append_block(Block::new(&[]));
    let context = &op_ctx.mlir_context;
    let location = Location::unknown(context);

    // Check there's enough elements in stack
    let flag = check_stack_has_at_least(context, &start_block, nth as u32)?;

    let gas_flag = consume_gas(context, &start_block, gas_cost::DUPN)?;

    let condition = start_block
        .append_operation(arith::andi(gas_flag, flag, location))
        .result(0)?
        .into();
    let ok_block = region.append_block(Block::new(&[]));

    start_block.append_operation(cf::cond_br(
        context,
        condition,
        &ok_block,
        &op_ctx.revert_block,
        &[],
        &[],
        location,
    ));

    let (nth_value, _) = get_nth_from_stack(context, &ok_block, nth)?;

    stack_push(context, &ok_block, nth_value)?;

    Ok((start_block, ok_block))
}

fn codegen_swap<'c, 'r>(
    op_ctx: &mut OperationCtx<'c>,
    region: &'r Region<'c>,
    nth: u8,
) -> Result<(BlockRef<'c, 'r>, BlockRef<'c, 'r>), CodegenError> {
    debug_assert!(nth > 0 && nth <= 16);
    let start_block = region.append_block(Block::new(&[]));
    let context = &op_ctx.mlir_context;
    let location = Location::unknown(context);

    // Check there's enough elements in stack
    let flag = check_stack_has_at_least(context, &start_block, (nth + 1) as u32)?;

    let gas_flag = consume_gas(context, &start_block, gas_cost::SWAPN)?;

    let condition = start_block
        .append_operation(arith::andi(gas_flag, flag, location))
        .result(0)?
        .into();

    let ok_block = region.append_block(Block::new(&[]));

    start_block.append_operation(cf::cond_br(
        context,
        condition,
        &ok_block,
        &op_ctx.revert_block,
        &[],
        &[],
        location,
    ));

    swap_stack_elements(context, &ok_block, 1, nth + 1)?;

    Ok((start_block, ok_block))
}

fn codegen_add<'c, 'r>(
    op_ctx: &mut OperationCtx<'c>,
    region: &'r Region<'c>,
) -> Result<(BlockRef<'c, 'r>, BlockRef<'c, 'r>), CodegenError> {
    let start_block = region.append_block(Block::new(&[]));
    let context = &op_ctx.mlir_context;
    let location = Location::unknown(context);

    // Check there's enough elements in stack
    let flag = check_stack_has_at_least(context, &start_block, 2)?;

    let gas_flag = consume_gas(context, &start_block, gas_cost::ADD)?;

    let condition = start_block
        .append_operation(arith::andi(gas_flag, flag, location))
        .result(0)?
        .into();

    let ok_block = region.append_block(Block::new(&[]));

    start_block.append_operation(cf::cond_br(
        context,
        condition,
        &ok_block,
        &op_ctx.revert_block,
        &[],
        &[],
        location,
    ));

    let lhs = stack_pop(context, &ok_block)?;
    let rhs = stack_pop(context, &ok_block)?;

    let result = ok_block
        .append_operation(arith::addi(lhs, rhs, location))
        .result(0)?
        .into();

    stack_push(context, &ok_block, result)?;

    Ok((start_block, ok_block))
}

fn codegen_sub<'c, 'r>(
    op_ctx: &mut OperationCtx<'c>,
    region: &'r Region<'c>,
) -> Result<(BlockRef<'c, 'r>, BlockRef<'c, 'r>), CodegenError> {
    let start_block = region.append_block(Block::new(&[]));
    let context = &op_ctx.mlir_context;
    let location = Location::unknown(context);

    // Check there's enough elements in stack
    let flag = check_stack_has_at_least(context, &start_block, 2)?;

    let gas_flag = consume_gas(context, &start_block, gas_cost::SUB)?;

    let condition = start_block
        .append_operation(arith::andi(gas_flag, flag, location))
        .result(0)?
        .into();

    let ok_block = region.append_block(Block::new(&[]));

    start_block.append_operation(cf::cond_br(
        context,
        condition,
        &ok_block,
        &op_ctx.revert_block,
        &[],
        &[],
        location,
    ));

    let lhs = stack_pop(context, &ok_block)?;
    let rhs = stack_pop(context, &ok_block)?;

    let result = ok_block
        .append_operation(arith::subi(lhs, rhs, location))
        .result(0)?
        .into();

    stack_push(context, &ok_block, result)?;

    Ok((start_block, ok_block))
}

fn codegen_div<'c, 'r>(
    op_ctx: &mut OperationCtx<'c>,
    region: &'r Region<'c>,
) -> Result<(BlockRef<'c, 'r>, BlockRef<'c, 'r>), CodegenError> {
    let start_block = region.append_block(Block::new(&[]));
    let context = &op_ctx.mlir_context;
    let location = Location::unknown(context);

    // Check there's enough elements in stack
    let stack_size_flag = check_stack_has_at_least(context, &start_block, 2)?;

    // Check there's enough gas to compute the operation
    let gas_flag = consume_gas(context, &start_block, gas_cost::DIV)?;

    let ok_flag = start_block
        .append_operation(arith::andi(stack_size_flag, gas_flag, location))
        .result(0)?
        .into();

    let ok_block = region.append_block(Block::new(&[]));

    start_block.append_operation(cf::cond_br(
        context,
        ok_flag,
        &ok_block,
        &op_ctx.revert_block,
        &[],
        &[],
        location,
    ));

    let num = stack_pop(context, &ok_block)?;
    let den = stack_pop(context, &ok_block)?;

    let den_is_zero = check_if_zero(context, &ok_block, &den)?;
    let den_zero_bloq = region.append_block(Block::new(&[]));
    let den_not_zero_bloq = region.append_block(Block::new(&[]));
    let return_block = region.append_block(Block::new(&[]));

    // Denominator is zero path
    let zero_value = constant_value_from_i64(context, &den_zero_bloq, 0i64)?;
    stack_push(context, &den_zero_bloq, zero_value)?;
    den_zero_bloq.append_operation(cf::br(&return_block, &[], location));

    // Denominator is not zero path
    let result = den_not_zero_bloq
        .append_operation(arith::divui(num, den, location))
        .result(0)?
        .into();

    stack_push(context, &den_not_zero_bloq, result)?;
    den_not_zero_bloq.append_operation(cf::br(&return_block, &[], location));

    // Branch to den_zero if den_is_zero == true; else branch to den_not_zero
    ok_block.append_operation(cf::cond_br(
        context,
        den_is_zero,
        &den_zero_bloq,
        &den_not_zero_bloq,
        &[],
        &[],
        location,
    ));

    Ok((start_block, return_block))
}

fn codegen_sdiv<'c, 'r>(
    op_ctx: &mut OperationCtx<'c>,
    region: &'r Region<'c>,
) -> Result<(BlockRef<'c, 'r>, BlockRef<'c, 'r>), CodegenError> {
    let start_block = region.append_block(Block::new(&[]));
    let context = &op_ctx.mlir_context;
    let location = Location::unknown(context);

    // Check there's enough elements in stack
    let stack_size_flag = check_stack_has_at_least(context, &start_block, 2)?;
    let gas_flag = consume_gas(context, &start_block, gas_cost::SDIV)?;

    let ok_flag = start_block
        .append_operation(arith::andi(stack_size_flag, gas_flag, location))
        .result(0)?
        .into();

    let ok_block = region.append_block(Block::new(&[]));

    start_block.append_operation(cf::cond_br(
        context,
        ok_flag,
        &ok_block,
        &op_ctx.revert_block,
        &[],
        &[],
        location,
    ));

    let num = stack_pop(context, &ok_block)?;
    let den = stack_pop(context, &ok_block)?;
    let den_is_zero = check_if_zero(context, &ok_block, &den)?;
    let den_zero_bloq = region.append_block(Block::new(&[]));
    let den_not_zero_bloq = region.append_block(Block::new(&[]));
    let return_block = region.append_block(Block::new(&[]));

    // Denominator is zero path
    let zero_value = constant_value_from_i64(context, &den_zero_bloq, 0i64)?;
    stack_push(context, &den_zero_bloq, zero_value)?;
    den_zero_bloq.append_operation(cf::br(&return_block, &[], location));

    // Denominator is not zero path
    let result = den_not_zero_bloq
        .append_operation(ods::llvm::sdiv(context, num, den, location).into())
        .result(0)?
        .into();

    stack_push(context, &den_not_zero_bloq, result)?;
    den_not_zero_bloq.append_operation(cf::br(&return_block, &[], location));

    // Branch to den_zero if den_is_zero == true; else branch to den_not_zero
    ok_block.append_operation(cf::cond_br(
        context,
        den_is_zero,
        &den_zero_bloq,
        &den_not_zero_bloq,
        &[],
        &[],
        location,
    ));

    Ok((start_block, return_block))
}

fn codegen_mul<'c, 'r>(
    op_ctx: &mut OperationCtx<'c>,
    region: &'r Region<'c>,
) -> Result<(BlockRef<'c, 'r>, BlockRef<'c, 'r>), CodegenError> {
    let start_block = region.append_block(Block::new(&[]));
    let context = &op_ctx.mlir_context;
    let location = Location::unknown(context);

    // Check there's enough elements in stack
    let stack_size_flag = check_stack_has_at_least(context, &start_block, 2)?;
    // Check there's enough gas to compute the operation
    let gas_flag = consume_gas(context, &start_block, gas_cost::MUL)?;

    let ok_flag = start_block
        .append_operation(arith::andi(stack_size_flag, gas_flag, location))
        .result(0)?
        .into();

    let ok_block = region.append_block(Block::new(&[]));

    start_block.append_operation(cf::cond_br(
        context,
        ok_flag,
        &ok_block,
        &op_ctx.revert_block,
        &[],
        &[],
        location,
    ));

    let lhs = stack_pop(context, &ok_block)?;
    let rhs = stack_pop(context, &ok_block)?;

    let result = ok_block
        .append_operation(arith::muli(lhs, rhs, location))
        .result(0)?
        .into();

    stack_push(context, &ok_block, result)?;

    Ok((start_block, ok_block))
}

fn codegen_mod<'c, 'r>(
    op_ctx: &mut OperationCtx<'c>,
    region: &'r Region<'c>,
) -> Result<(BlockRef<'c, 'r>, BlockRef<'c, 'r>), CodegenError> {
    let start_block = region.append_block(Block::new(&[]));
    let context = &op_ctx.mlir_context;
    let location = Location::unknown(context);

    // Check there's enough elements in stack
    let flag = check_stack_has_at_least(context, &start_block, 2)?;
    let gas_flag = consume_gas(context, &start_block, gas_cost::MOD)?;
    let condition = start_block
        .append_operation(arith::andi(gas_flag, flag, location))
        .result(0)?
        .into();

    let ok_block = region.append_block(Block::new(&[]));

    start_block.append_operation(cf::cond_br(
        context,
        condition,
        &ok_block,
        &op_ctx.revert_block,
        &[],
        &[],
        location,
    ));

    let num = stack_pop(context, &ok_block)?;
    let den = stack_pop(context, &ok_block)?;

    let den_is_zero = check_if_zero(context, &ok_block, &den)?;
    let den_zero_bloq = region.append_block(Block::new(&[]));
    let den_not_zero_bloq = region.append_block(Block::new(&[]));
    let return_block = region.append_block(Block::new(&[]));

    let constant_value = den_zero_bloq
        .append_operation(arith::constant(
            context,
            integer_constant_from_i64(context, 0i64).into(),
            location,
        ))
        .result(0)?
        .into();

    stack_push(context, &den_zero_bloq, constant_value)?;

    den_zero_bloq.append_operation(cf::br(&return_block, &[], location));

    let mod_result = den_not_zero_bloq
        .append_operation(arith::remui(num, den, location))
        .result(0)?
        .into();

    stack_push(context, &den_not_zero_bloq, mod_result)?;

    den_not_zero_bloq.append_operation(cf::br(&return_block, &[], location));

    ok_block.append_operation(cf::cond_br(
        context,
        den_is_zero,
        &den_zero_bloq,
        &den_not_zero_bloq,
        &[],
        &[],
        location,
    ));

    Ok((start_block, return_block))
}

fn codegen_smod<'c, 'r>(
    op_ctx: &mut OperationCtx<'c>,
    region: &'r Region<'c>,
) -> Result<(BlockRef<'c, 'r>, BlockRef<'c, 'r>), CodegenError> {
    let start_block = region.append_block(Block::new(&[]));
    let context = &op_ctx.mlir_context;
    let location = Location::unknown(context);

    // Check there's enough elements in stack
    let flag = check_stack_has_at_least(context, &start_block, 2)?;
    let gas_flag = consume_gas(context, &start_block, gas_cost::SMOD)?;
    let condition = start_block
        .append_operation(arith::andi(gas_flag, flag, location))
        .result(0)?
        .into();

    let ok_block = region.append_block(Block::new(&[]));

    start_block.append_operation(cf::cond_br(
        context,
        condition,
        &ok_block,
        &op_ctx.revert_block,
        &[],
        &[],
        location,
    ));

    let num = stack_pop(context, &ok_block)?;
    let den = stack_pop(context, &ok_block)?;

    let den_is_zero = check_if_zero(context, &ok_block, &den)?;
    let den_zero_bloq = region.append_block(Block::new(&[]));
    let den_not_zero_bloq = region.append_block(Block::new(&[]));
    let return_block = region.append_block(Block::new(&[]));

    let constant_value = den_zero_bloq
        .append_operation(arith::constant(
            context,
            integer_constant_from_i64(context, 0i64).into(),
            location,
        ))
        .result(0)?
        .into();

    stack_push(context, &den_zero_bloq, constant_value)?;

    den_zero_bloq.append_operation(cf::br(&return_block, &[], location));

    let mod_result = den_not_zero_bloq
        .append_operation(ods::llvm::srem(context, num, den, location).into())
        .result(0)?
        .into();

    stack_push(context, &den_not_zero_bloq, mod_result)?;

    den_not_zero_bloq.append_operation(cf::br(&return_block, &[], location));

    ok_block.append_operation(cf::cond_br(
        context,
        den_is_zero,
        &den_zero_bloq,
        &den_not_zero_bloq,
        &[],
        &[],
        location,
    ));

    Ok((start_block, return_block))
}

fn codegen_addmod<'c, 'r>(
    op_ctx: &mut OperationCtx<'c>,
    region: &'r Region<'c>,
) -> Result<(BlockRef<'c, 'r>, BlockRef<'c, 'r>), CodegenError> {
    let start_block = region.append_block(Block::new(&[]));
    let context = &op_ctx.mlir_context;
    let location = Location::unknown(context);

    // Check there's enough elements in stack
    let flag = check_stack_has_at_least(context, &start_block, 3)?;
    let gas_flag = consume_gas(context, &start_block, gas_cost::ADDMOD)?;
    let condition = start_block
        .append_operation(arith::andi(gas_flag, flag, location))
        .result(0)?
        .into();

    let ok_block = region.append_block(Block::new(&[]));

    start_block.append_operation(cf::cond_br(
        context,
        condition,
        &ok_block,
        &op_ctx.revert_block,
        &[],
        &[],
        location,
    ));

    let a = stack_pop(context, &ok_block)?;
    let b = stack_pop(context, &ok_block)?;
    let den = stack_pop(context, &ok_block)?;

    let den_is_zero = check_if_zero(context, &ok_block, &den)?;
    let den_zero_bloq = region.append_block(Block::new(&[]));
    let den_not_zero_bloq = region.append_block(Block::new(&[]));
    let return_block = region.append_block(Block::new(&[]));

    let constant_value = den_zero_bloq
        .append_operation(arith::constant(
            context,
            integer_constant_from_i64(context, 0i64).into(),
            location,
        ))
        .result(0)?
        .into();

    stack_push(context, &den_zero_bloq, constant_value)?;

    den_zero_bloq.append_operation(cf::br(&return_block, &[], location));
    let uint256 = IntegerType::new(context, 256).into();
    let uint257 = IntegerType::new(context, 257).into();

    // extend the operands to 257 bits before the addition
    let extended_a = den_not_zero_bloq
        .append_operation(arith::extui(a, uint257, location))
        .result(0)?
        .into();
    let extended_b = den_not_zero_bloq
        .append_operation(arith::extui(b, uint257, location))
        .result(0)?
        .into();
    let extended_den = den_not_zero_bloq
        .append_operation(arith::extui(den, uint257, location))
        .result(0)?
        .into();
    let add_result = den_not_zero_bloq
        .append_operation(arith::addi(extended_a, extended_b, location))
        .result(0)?
        .into();
    let mod_result = den_not_zero_bloq
        .append_operation(arith::remui(add_result, extended_den, location))
        .result(0)?
        .into();
    let truncated_result = den_not_zero_bloq
        .append_operation(arith::trunci(mod_result, uint256, location))
        .result(0)?
        .into();

    stack_push(context, &den_not_zero_bloq, truncated_result)?;

    den_not_zero_bloq.append_operation(cf::br(&return_block, &[], location));

    ok_block.append_operation(cf::cond_br(
        context,
        den_is_zero,
        &den_zero_bloq,
        &den_not_zero_bloq,
        &[],
        &[],
        location,
    ));

    Ok((start_block, return_block))
}

fn codegen_mulmod<'c, 'r>(
    op_ctx: &mut OperationCtx<'c>,
    region: &'r Region<'c>,
) -> Result<(BlockRef<'c, 'r>, BlockRef<'c, 'r>), CodegenError> {
    let start_block = region.append_block(Block::new(&[]));
    let context = &op_ctx.mlir_context;
    let location = Location::unknown(context);

    // Check there's enough elements in stack
    let flag = check_stack_has_at_least(context, &start_block, 3)?;
    let gas_flag = consume_gas(context, &start_block, gas_cost::MULMOD)?;
    let condition = start_block
        .append_operation(arith::andi(gas_flag, flag, location))
        .result(0)?
        .into();

    let ok_block = region.append_block(Block::new(&[]));

    start_block.append_operation(cf::cond_br(
        context,
        condition,
        &ok_block,
        &op_ctx.revert_block,
        &[],
        &[],
        location,
    ));

    let a = stack_pop(context, &ok_block)?;
    let b = stack_pop(context, &ok_block)?;
    let den = stack_pop(context, &ok_block)?;

    let den_is_zero = check_if_zero(context, &ok_block, &den)?;
    let den_zero_bloq = region.append_block(Block::new(&[]));
    let den_not_zero_bloq = region.append_block(Block::new(&[]));
    let return_block = region.append_block(Block::new(&[]));

    let constant_value = den_zero_bloq
        .append_operation(arith::constant(
            context,
            integer_constant_from_i64(context, 0i64).into(),
            location,
        ))
        .result(0)?
        .into();

    stack_push(context, &den_zero_bloq, constant_value)?;

    den_zero_bloq.append_operation(cf::br(&return_block, &[], location));

    let uint256 = IntegerType::new(context, 256).into();
    let uint512 = IntegerType::new(context, 512).into();

    // extend the operands to 512 bits before the multiplication
    let extended_a = den_not_zero_bloq
        .append_operation(arith::extui(a, uint512, location))
        .result(0)?
        .into();
    let extended_b = den_not_zero_bloq
        .append_operation(arith::extui(b, uint512, location))
        .result(0)?
        .into();
    let extended_den = den_not_zero_bloq
        .append_operation(arith::extui(den, uint512, location))
        .result(0)?
        .into();

    let mul_result = den_not_zero_bloq
        .append_operation(arith::muli(extended_a, extended_b, location))
        .result(0)?
        .into();
    let mod_result = den_not_zero_bloq
        .append_operation(arith::remui(mul_result, extended_den, location))
        .result(0)?
        .into();
    let truncated_result = den_not_zero_bloq
        .append_operation(arith::trunci(mod_result, uint256, location))
        .result(0)?
        .into();

    stack_push(context, &den_not_zero_bloq, truncated_result)?;
    den_not_zero_bloq.append_operation(cf::br(&return_block, &[], location));
    ok_block.append_operation(cf::cond_br(
        context,
        den_is_zero,
        &den_zero_bloq,
        &den_not_zero_bloq,
        &[],
        &[],
        location,
    ));
    Ok((start_block, return_block))
}

fn codegen_xor<'c, 'r>(
    op_ctx: &mut OperationCtx<'c>,
    region: &'r Region<'c>,
) -> Result<(BlockRef<'c, 'r>, BlockRef<'c, 'r>), CodegenError> {
    let start_block = region.append_block(Block::new(&[]));
    let context = &op_ctx.mlir_context;
    let location = Location::unknown(context);

    // Check there's enough elements in stack
    let flag = check_stack_has_at_least(context, &start_block, 2)?;

    let gas_flag = consume_gas(context, &start_block, gas_cost::XOR)?;

    let condition = start_block
        .append_operation(arith::andi(gas_flag, flag, location))
        .result(0)?
        .into();

    let ok_block = region.append_block(Block::new(&[]));

    start_block.append_operation(cf::cond_br(
        context,
        condition,
        &ok_block,
        &op_ctx.revert_block,
        &[],
        &[],
        location,
    ));

    let lhs = stack_pop(context, &ok_block)?;
    let rhs = stack_pop(context, &ok_block)?;

    let result = ok_block
        .append_operation(arith::xori(lhs, rhs, location))
        .result(0)?
        .into();

    stack_push(context, &ok_block, result)?;

    Ok((start_block, ok_block))
}

fn codegen_shr<'c, 'r>(
    op_ctx: &mut OperationCtx<'c>,
    region: &'r Region<'c>,
) -> Result<(BlockRef<'c, 'r>, BlockRef<'c, 'r>), CodegenError> {
    let start_block = region.append_block(Block::new(&[]));
    let context = &op_ctx.mlir_context;
    let location = Location::unknown(context);
    let uint256 = IntegerType::new(context, 256);

    // Check there's enough elements in stack
    let mut flag = check_stack_has_at_least(context, &start_block, 2)?;

    let gas_flag = consume_gas(context, &start_block, 3)?;

    let condition = start_block
        .append_operation(arith::andi(gas_flag, flag, location))
        .result(0)?
        .into();

    let ok_block = region.append_block(Block::new(&[]));

    start_block.append_operation(cf::cond_br(
        context,
        condition,
        &ok_block,
        &op_ctx.revert_block,
        &[],
        &[],
        location,
    ));

    let shift = stack_pop(context, &ok_block)?;
    let value = stack_pop(context, &ok_block)?;

    let value_255 = ok_block
        .append_operation(arith::constant(
            context,
            IntegerAttribute::new(uint256.into(), 255_i64).into(),
            location,
        ))
        .result(0)?
        .into();

    flag = compare_values(context, &ok_block, CmpiPredicate::Ult, shift, value_255)?;

    let ok_ok_block = region.append_block(Block::new(&[]));
    let altv_block = region.append_block(Block::new(&[]));
    // to unify the blocks after the branching
    let empty_block = region.append_block(Block::new(&[]));

    ok_block.append_operation(cf::cond_br(
        context,
        flag,
        &ok_ok_block,
        &altv_block,
        &[],
        &[],
        location,
    ));

    // if shift is less than 255
    let result = ok_ok_block
        .append_operation(arith::shrui(value, shift, location))
        .result(0)?
        .into();

    stack_push(context, &ok_ok_block, result)?;

    ok_ok_block.append_operation(cf::br(&empty_block, &[], location));

    // if shift is greater than 255
    let result = altv_block
        .append_operation(arith::constant(
            context,
            IntegerAttribute::new(uint256.into(), 0_i64).into(),
            location,
        ))
        .result(0)?
        .into();

    stack_push(context, &altv_block, result)?;

    altv_block.append_operation(cf::br(&empty_block, &[], location));

    Ok((start_block, empty_block))
}

fn codegen_shl<'c, 'r>(
    op_ctx: &mut OperationCtx<'c>,
    region: &'r Region<'c>,
) -> Result<(BlockRef<'c, 'r>, BlockRef<'c, 'r>), CodegenError> {
    let start_block = region.append_block(Block::new(&[]));
    let context = &op_ctx.mlir_context;
    let location = Location::unknown(context);
    let uint256 = IntegerType::new(context, 256);

    // Check there's enough elements in stack
    let mut flag = check_stack_has_at_least(context, &start_block, 2)?;

    let gas_flag = consume_gas(context, &start_block, gas_cost::SHL)?;

    let condition = start_block
        .append_operation(arith::andi(gas_flag, flag, location))
        .result(0)?
        .into();

    let ok_block = region.append_block(Block::new(&[]));

    start_block.append_operation(cf::cond_br(
        context,
        condition,
        &ok_block,
        &op_ctx.revert_block,
        &[],
        &[],
        location,
    ));

    let shift = stack_pop(context, &ok_block)?;
    let value = stack_pop(context, &ok_block)?;

    let value_255 = ok_block
        .append_operation(arith::constant(
            context,
            IntegerAttribute::new(uint256.into(), 255_i64).into(),
            location,
        ))
        .result(0)?
        .into();

    flag = compare_values(context, &ok_block, CmpiPredicate::Ult, shift, value_255)?;

    let ok_ok_block = region.append_block(Block::new(&[]));
    let altv_block = region.append_block(Block::new(&[]));
    // to unify the blocks after the branching
    let empty_block = region.append_block(Block::new(&[]));

    ok_block.append_operation(cf::cond_br(
        context,
        flag,
        &ok_ok_block,
        &altv_block,
        &[],
        &[],
        location,
    ));

    // if shift is less than 255
    let result = ok_ok_block
        .append_operation(arith::shli(value, shift, location))
        .result(0)?
        .into();

    stack_push(context, &ok_ok_block, result)?;

    ok_ok_block.append_operation(cf::br(&empty_block, &[], location));

    // if shift is greater than 255
    let result = altv_block
        .append_operation(arith::constant(
            context,
            IntegerAttribute::new(uint256.into(), 0_i64).into(),
            location,
        ))
        .result(0)?
        .into();

    stack_push(context, &altv_block, result)?;

    altv_block.append_operation(cf::br(&empty_block, &[], location));

    Ok((start_block, empty_block))
}

fn codegen_pop<'c, 'r>(
    op_ctx: &mut OperationCtx<'c>,
    region: &'r Region<'c>,
) -> Result<(BlockRef<'c, 'r>, BlockRef<'c, 'r>), CodegenError> {
    let start_block = region.append_block(Block::new(&[]));
    let context = &op_ctx.mlir_context;
    let location = Location::unknown(context);

    // Check there's at least 1 element in stack
    let flag = check_stack_has_at_least(context, &start_block, 1)?;

    let gas_flag = consume_gas(context, &start_block, gas_cost::POP)?;

    let condition = start_block
        .append_operation(arith::andi(gas_flag, flag, location))
        .result(0)?
        .into();

    let ok_block = region.append_block(Block::new(&[]));

    start_block.append_operation(cf::cond_br(
        context,
        condition,
        &ok_block,
        &op_ctx.revert_block,
        &[],
        &[],
        location,
    ));

    stack_pop(context, &ok_block)?;

    Ok((start_block, ok_block))
}

fn codegen_mload<'c, 'r>(
    op_ctx: &mut OperationCtx<'c>,
    region: &'r Region<'c>,
) -> Result<(BlockRef<'c, 'r>, BlockRef<'c, 'r>), CodegenError> {
    let start_block = region.append_block(Block::new(&[]));
    let context = &op_ctx.mlir_context;
    let location = Location::unknown(context);
    let uint256 = IntegerType::new(context, 256);
    let uint32 = IntegerType::new(context, 32);
    let uint8 = IntegerType::new(context, 8);
    let ptr_type = pointer(context, 0);

    let stack_flag = check_stack_has_at_least(context, &start_block, 1)?;
    let ok_block = region.append_block(Block::new(&[]));

    start_block.append_operation(cf::cond_br(
        context,
        stack_flag,
        &ok_block,
        &op_ctx.revert_block,
        &[],
        &[],
        location,
    ));

    let offset = stack_pop(context, &ok_block)?;

    // Compute required memory size
    let offset = ok_block
        .append_operation(arith::trunci(offset, uint32.into(), location))
        .result(0)
        .unwrap()
        .into();
    let value_size = ok_block
        .append_operation(arith::constant(
            context,
            IntegerAttribute::new(uint32.into(), 32).into(),
            location,
        ))
        .result(0)?
        .into();
    let required_size = ok_block
        .append_operation(arith::addi(offset, value_size, location))
        .result(0)?
        .into();

    let memory_access_block = region.append_block(Block::new(&[]));

    extend_memory(
        op_ctx,
        &ok_block,
        &memory_access_block,
        region,
        required_size,
        gas_cost::MLOAD,
    )?;

    // Memory access
    let memory_ptr_ptr = memory_access_block
        .append_operation(llvm_mlir::addressof(
            context,
            MEMORY_PTR_GLOBAL,
            ptr_type,
            location,
        ))
        .result(0)?;

    let memory_ptr = memory_access_block
        .append_operation(llvm::load(
            context,
            memory_ptr_ptr.into(),
            ptr_type,
            location,
            LoadStoreOptions::default(),
        ))
        .result(0)?
        .into();

    let memory_destination = memory_access_block
        .append_operation(llvm::get_element_ptr_dynamic(
            context,
            memory_ptr,
            &[offset],
            uint8.into(),
            ptr_type,
            location,
        ))
        .result(0)?
        .into();

    let read_value = memory_access_block
        .append_operation(llvm::load(
            context,
            memory_destination,
            uint256.into(),
            location,
            LoadStoreOptions::new()
                .align(IntegerAttribute::new(IntegerType::new(context, 64).into(), 1).into()),
        ))
        .result(0)?
        .into();

    // check system endianness before pushing the value
    let read_value = if cfg!(target_endian = "little") {
        // if the system is little endian, we convert the value to big endian
        memory_access_block
            .append_operation(llvm::intr_bswap(read_value, uint256.into(), location))
            .result(0)?
            .into()
    } else {
        // if the system is big endian, there is no need to convert the value
        read_value
    };

    stack_push(context, &memory_access_block, read_value)?;

    Ok((start_block, memory_access_block))
}

fn codegen_codesize<'c, 'r>(
    op_ctx: &mut OperationCtx<'c>,
    region: &'r Region<'c>,
) -> Result<(BlockRef<'c, 'r>, BlockRef<'c, 'r>), CodegenError> {
    let start_block = region.append_block(Block::new(&[]));
    let context = &op_ctx.mlir_context;
    let location = Location::unknown(context);
    let uint256 = IntegerType::new(context, 256);

    // Check there's stack overflow
    let stack_flag = check_stack_has_space_for(context, &start_block, 1)?;
    // Check there's enough gas
    let gas_flag = consume_gas(context, &start_block, gas_cost::CODESIZE)?;

    let condition = start_block
        .append_operation(arith::andi(gas_flag, stack_flag, location))
        .result(0)?
        .into();

    let ok_block = region.append_block(Block::new(&[]));

    start_block.append_operation(cf::cond_br(
        context,
        condition,
        &ok_block,
        &op_ctx.revert_block,
        &[],
        &[],
        location,
    ));

    let codesize = ok_block
        .append_operation(arith::constant(
            context,
            IntegerAttribute::new(uint256.into(), op_ctx.program.code_size as i64).into(),
            location,
        ))
        .result(0)?
        .into();

    stack_push(context, &ok_block, codesize)?;

    Ok((start_block, ok_block))
}

fn codegen_sar<'c, 'r>(
    op_ctx: &mut OperationCtx<'c>,
    region: &'r Region<'c>,
) -> Result<(BlockRef<'c, 'r>, BlockRef<'c, 'r>), CodegenError> {
    let start_block = region.append_block(Block::new(&[]));
    let context = &op_ctx.mlir_context;
    let location = Location::unknown(context);

    // Check there's enough elements in stack
    let flag = check_stack_has_at_least(context, &start_block, 2)?;
    // Check there's enough gas
    let gas_flag = consume_gas(context, &start_block, gas_cost::SAR)?;

    let condition = start_block
        .append_operation(arith::andi(gas_flag, flag, location))
        .result(0)?
        .into();

    let ok_block = region.append_block(Block::new(&[]));

    start_block.append_operation(cf::cond_br(
        context,
        condition,
        &ok_block,
        &op_ctx.revert_block,
        &[],
        &[],
        location,
    ));

    let shift = stack_pop(context, &ok_block)?;
    let value = stack_pop(context, &ok_block)?;

    // max_shift = 255
    let max_shift = ok_block
        .append_operation(arith::constant(
            context,
            integer_constant_from_i64(context, 255).into(),
            location,
        ))
        .result(0)?
        .into();

    // if shift > 255  then after applying the `shrsi` operation the result will be poisoned
    // to avoid the poisoning we set shift = min(shift, 255)
    let shift = ok_block
        .append_operation(arith::minui(shift, max_shift, location))
        .result(0)?
        .into();

    let result = ok_block
        .append_operation(arith::shrsi(value, shift, location))
        .result(0)?
        .into();

    stack_push(context, &ok_block, result)?;

    Ok((start_block, ok_block))
}

fn codegen_byte<'c, 'r>(
    op_ctx: &mut OperationCtx<'c>,
    region: &'r Region<'c>,
) -> Result<(BlockRef<'c, 'r>, BlockRef<'c, 'r>), CodegenError> {
    let start_block = region.append_block(Block::new(&[]));
    let context = &op_ctx.mlir_context;
    let location = Location::unknown(context);

    // Check there's enough elements in stack
    let flag = check_stack_has_at_least(context, &start_block, 2)?;
    // Check there's enough gas
    let gas_flag = consume_gas(context, &start_block, gas_cost::BYTE)?;

    let condition = start_block
        .append_operation(arith::andi(gas_flag, flag, location))
        .result(0)?
        .into();

    let ok_block = region.append_block(Block::new(&[]));

    // in out_of_bounds_block a 0 is pushed to the stack
    let out_of_bounds_block = region.append_block(Block::new(&[]));

    // in offset_ok_block the byte operation is performed
    let offset_ok_block = region.append_block(Block::new(&[]));

    let end_block = region.append_block(Block::new(&[]));

    start_block.append_operation(cf::cond_br(
        context,
        condition,
        &ok_block,
        &op_ctx.revert_block,
        &[],
        &[],
        location,
    ));

    let offset = stack_pop(context, &ok_block)?;
    let value = stack_pop(context, &ok_block)?;

    const BITS_PER_BYTE: u8 = 8;
    const MAX_SHIFT: u8 = 31;

    let constant_bits_per_byte = constant_value_from_i64(context, &ok_block, BITS_PER_BYTE as i64)?;
    let constant_max_shift_in_bits =
        constant_value_from_i64(context, &ok_block, (MAX_SHIFT * BITS_PER_BYTE) as i64)?;

    let offset_in_bits = ok_block
        .append_operation(arith::muli(offset, constant_bits_per_byte, location))
        .result(0)?
        .into();

    // compare  offset > max_shift?
    let is_offset_out_of_bounds = ok_block
        .append_operation(arith::cmpi(
            context,
            arith::CmpiPredicate::Ugt,
            offset_in_bits,
            constant_max_shift_in_bits,
            location,
        ))
        .result(0)?
        .into();

    // if offset > max_shift => branch to out_of_bounds_block
    // else => branch to offset_ok_block
    ok_block.append_operation(cf::cond_br(
        context,
        is_offset_out_of_bounds,
        &out_of_bounds_block,
        &offset_ok_block,
        &[],
        &[],
        location,
    ));

    let zero_constant_value = constant_value_from_i64(context, &out_of_bounds_block, 0_i64)?;

    // push zero to the stack
    stack_push(context, &out_of_bounds_block, zero_constant_value)?;

    out_of_bounds_block.append_operation(cf::br(&end_block, &[], location));

    // the idea is to use a right shift to place the byte in the right-most side
    // and then apply a bitwise AND with a 0xFF mask
    //
    // for example, if we want to extract the 0xFF byte in the following value
    // (for simplicity the value has fewer bytes than it has in reality)
    //
    // value = 0xAABBCCDDFFAABBCC
    //                   ^^
    //              desired byte
    //
    // we can shift the value to the right
    //
    // value = 0xAABBCCDDFFAABBCC -> 0x000000AABBCCDDFF
    //                   ^^                          ^^
    // and then apply the bitwise AND it to the right to remove the right-side bytes
    //
    //  value = 0x000000AABBCCDDFF
    //          AND
    //  mask  = 0x00000000000000FF
    //------------------------------
    // result = 0x00000000000000FF

    // compute how many bits the value has to be shifted
    // shift_right_in_bits = max_shift - offset
    let shift_right_in_bits = offset_ok_block
        .append_operation(arith::subi(
            constant_max_shift_in_bits,
            offset_in_bits,
            location,
        ))
        .result(0)?
        .into();

    // shift the value to the right
    let shifted_right_value = offset_ok_block
        .append_operation(arith::shrui(value, shift_right_in_bits, location))
        .result(0)?
        .into();

    let mask = offset_ok_block
        .append_operation(arith::constant(
            context,
            integer_constant_from_i64(context, 0xff).into(),
            location,
        ))
        .result(0)?
        .into();

    // compute (value AND mask)
    let result = offset_ok_block
        .append_operation(arith::andi(shifted_right_value, mask, location))
        .result(0)?
        .into();

    stack_push(context, &offset_ok_block, result)?;

    offset_ok_block.append_operation(cf::br(&end_block, &[], location));

    Ok((start_block, end_block))
}

fn codegen_jumpdest<'c>(
    op_ctx: &mut OperationCtx<'c>,
    region: &'c Region<'c>,
    pc: usize,
) -> Result<(BlockRef<'c, 'c>, BlockRef<'c, 'c>), CodegenError> {
    let landing_block = region.append_block(Block::new(&[]));
    let context = &op_ctx.mlir_context;
    let location = Location::unknown(context);

    // Check there's enough gas to compute the operation
    let gas_flag = consume_gas(context, &landing_block, gas_cost::JUMPDEST)?;

    let ok_block = region.append_block(Block::new(&[]));

    landing_block.append_operation(cf::cond_br(
        context,
        gas_flag,
        &ok_block,
        &op_ctx.revert_block,
        &[],
        &[],
        location,
    ));

    // Register jumpdest block in context
    op_ctx.register_jump_destination(pc, landing_block);

    Ok((landing_block, ok_block))
}

fn codegen_jumpi<'c, 'r: 'c>(
    op_ctx: &mut OperationCtx<'c>,
    region: &'r Region<'c>,
) -> Result<(BlockRef<'c, 'r>, BlockRef<'c, 'r>), CodegenError> {
    let start_block = region.append_block(Block::new(&[]));
    let context = &op_ctx.mlir_context;
    let location = Location::unknown(context);

    // Check there's enough elements in stack
    let flag = check_stack_has_at_least(context, &start_block, 2)?;
    // Check there's enough gas
    let gas_flag = consume_gas(context, &start_block, gas_cost::JUMPI)?;

    let ok_block = region.append_block(Block::new(&[]));

    let condition = start_block
        .append_operation(arith::andi(gas_flag, flag, location))
        .result(0)?
        .into();

    start_block.append_operation(cf::cond_br(
        context,
        condition,
        &ok_block,
        &op_ctx.revert_block,
        &[],
        &[],
        location,
    ));

    let pc = stack_pop(context, &ok_block)?;
    let condition = stack_pop(context, &ok_block)?;

    let false_block = region.append_block(Block::new(&[]));

    let zero = ok_block
        .append_operation(arith::constant(
            context,
            integer_constant_from_i64(context, 0i64).into(),
            location,
        ))
        .result(0)?
        .into();

    // compare  condition != 0  to convert condition from u256 to 1-bit signless integer
    let condition = ok_block
        .append_operation(arith::cmpi(
            context,
            arith::CmpiPredicate::Ne,
            condition,
            zero,
            location,
        ))
        .result(0)?;

    ok_block.append_operation(cf::cond_br(
        context,
        condition.into(),
        &op_ctx.jumptable_block,
        &false_block,
        &[pc],
        &[],
        location,
    ));

    Ok((start_block, false_block))
}

fn codegen_jump<'c, 'r: 'c>(
    op_ctx: &mut OperationCtx<'c>,
    region: &'r Region<'c>,
) -> Result<(BlockRef<'c, 'r>, BlockRef<'c, 'r>), CodegenError> {
    // it reverts if Counter offset is not a JUMPDEST.
    // The error is generated even if the JUMP would not have been done

    let start_block = region.append_block(Block::new(&[]));
    let context = &op_ctx.mlir_context;
    let location = Location::unknown(context);

    // Check there's enough elements in stack
    let flag = check_stack_has_at_least(context, &start_block, 1)?;
    // Check there's enough gas
    let gas_flag = consume_gas(context, &start_block, gas_cost::JUMP)?;

    let ok_block = region.append_block(Block::new(&[]));

    let condition = start_block
        .append_operation(arith::andi(gas_flag, flag, location))
        .result(0)?
        .into();

    start_block.append_operation(cf::cond_br(
        context,
        condition,
        &ok_block,
        &op_ctx.revert_block,
        &[],
        &[],
        location,
    ));

    let pc = stack_pop(context, &ok_block)?;

    // appends operation to ok_block to jump to the `jump table block``
    // in the jump table block the pc is checked and if its ok
    // then it jumps to the block associated with that pc
    op_ctx.add_jump_op(ok_block, pc, location);

    // TODO: we are creating an empty block that won't ever be reached
    // probably there's a better way to do this
    let empty_block = region.append_block(Block::new(&[]));
    Ok((start_block, empty_block))
}

fn codegen_pc<'c>(
    op_ctx: &mut OperationCtx<'c>,
    region: &'c Region<'c>,
    pc: usize,
) -> Result<(BlockRef<'c, 'c>, BlockRef<'c, 'c>), CodegenError> {
    let start_block = region.append_block(Block::new(&[]));
    let context = &op_ctx.mlir_context;
    let location = Location::unknown(context);

    let stack_size_flag = check_stack_has_space_for(context, &start_block, 1)?;
    let gas_flag = consume_gas(context, &start_block, gas_cost::PC)?;

    let ok_flag = start_block
        .append_operation(arith::andi(stack_size_flag, gas_flag, location))
        .result(0)?
        .into();

    let ok_block = region.append_block(Block::new(&[]));

    start_block.append_operation(cf::cond_br(
        context,
        ok_flag,
        &ok_block,
        &op_ctx.revert_block,
        &[],
        &[],
        location,
    ));

    let pc_value = ok_block
        .append_operation(arith::constant(
            context,
            integer_constant_from_i64(context, pc as i64).into(),
            location,
        ))
        .result(0)?
        .into();

    stack_push(context, &ok_block, pc_value)?;

    Ok((start_block, ok_block))
}

fn codegen_msize<'c>(
    op_ctx: &mut OperationCtx<'c>,
    region: &'c Region<'c>,
) -> Result<(BlockRef<'c, 'c>, BlockRef<'c, 'c>), CodegenError> {
    let start_block = region.append_block(Block::new(&[]));
    let context = op_ctx.mlir_context;
    let location = Location::unknown(context);

    let ptr_type = pointer(context, 0);
    let uint32 = IntegerType::new(context, 32).into();
    let uint256 = IntegerType::new(context, 256).into();

    let stack_flag = check_stack_has_space_for(context, &start_block, 1)?;
    let gas_flag = consume_gas(context, &start_block, gas_cost::MSIZE)?;

    let condition = start_block
        .append_operation(arith::andi(gas_flag, stack_flag, location))
        .result(0)?
        .into();

    let ok_block = region.append_block(Block::new(&[]));

    start_block.append_operation(cf::cond_br(
        context,
        condition,
        &ok_block,
        &op_ctx.revert_block,
        &[],
        &[],
        location,
    ));

    // Get address of memory size global
    let memory_ptr = ok_block
        .append_operation(llvm_mlir::addressof(
            context,
            MEMORY_SIZE_GLOBAL,
            ptr_type,
            location,
        ))
        .result(0)?;

    // Load memory size
    let memory_size = ok_block
        .append_operation(llvm::load(
            context,
            memory_ptr.into(),
            uint32,
            location,
            LoadStoreOptions::default(),
        ))
        .result(0)?
        .into();

    let memory_size_extended = ok_block
        .append_operation(arith::extui(memory_size, uint256, location))
        .result(0)?
        .into();

    stack_push(context, &ok_block, memory_size_extended)?;

    Ok((start_block, ok_block))
}

fn codegen_return<'c>(
    op_ctx: &mut OperationCtx<'c>,
    region: &'c Region<'c>,
) -> Result<(BlockRef<'c, 'c>, BlockRef<'c, 'c>), CodegenError> {
    let context = op_ctx.mlir_context;
    let location = Location::unknown(context);

    let start_block = region.append_block(Block::new(&[]));
    let ok_block = region.append_block(Block::new(&[]));

    let flag = check_stack_has_at_least(context, &start_block, 2)?;

    start_block.append_operation(cf::cond_br(
        context,
        flag,
        &ok_block,
        &op_ctx.revert_block,
        &[],
        &[],
        location,
    ));

    return_result_from_stack(op_ctx, region, &ok_block, ExitStatusCode::Return, location)?;

    let empty_block = region.append_block(Block::new(&[]));

    Ok((start_block, empty_block))
}

// Stop the current context execution, revert the state changes
// (see STATICCALL for a list of state changing opcodes) and
// return the unused gas to the caller. It also reverts the gas refund to i
// ts value before the current context. If the execution is stopped with REVERT,
// the value 0 is put on the stack of the calling context, which continues to execute normally.
// The return data of the calling context is set as the given
// chunk of memory of this context.
fn codegen_revert<'c>(
    op_ctx: &mut OperationCtx<'c>,
    region: &'c Region<'c>,
) -> Result<(BlockRef<'c, 'c>, BlockRef<'c, 'c>), CodegenError> {
    let context = op_ctx.mlir_context;
    let location = Location::unknown(context);

    let start_block = region.append_block(Block::new(&[]));
    let ok_block = region.append_block(Block::new(&[]));

    let flag = check_stack_has_at_least(context, &start_block, 2)?;

    start_block.append_operation(cf::cond_br(
        context,
        flag,
        &ok_block,
        &op_ctx.revert_block,
        &[],
        &[],
        location,
    ));

    return_result_from_stack(op_ctx, region, &ok_block, ExitStatusCode::Revert, location)?;

    let empty_block = region.append_block(Block::new(&[]));

    Ok((start_block, empty_block))
}

fn codegen_stop<'c, 'r>(
    op_ctx: &mut OperationCtx<'c>,
    region: &'r Region<'c>,
) -> Result<(BlockRef<'c, 'r>, BlockRef<'c, 'r>), CodegenError> {
    let start_block = region.append_block(Block::new(&[]));
    let context = &op_ctx.mlir_context;
    let location = Location::unknown(context);

    return_empty_result(op_ctx, &start_block, ExitStatusCode::Stop, location)?;

    let empty_block = region.append_block(Block::new(&[]));

    Ok((start_block, empty_block))
}

fn codegen_signextend<'c, 'r>(
    op_ctx: &mut OperationCtx<'c>,
    region: &'r Region<'c>,
) -> Result<(BlockRef<'c, 'r>, BlockRef<'c, 'r>), CodegenError> {
    let start_block = region.append_block(Block::new(&[]));
    let context = &op_ctx.mlir_context;
    let location = Location::unknown(context);

    // Check there's enough elements in stack
    let stack_size_flag = check_stack_has_at_least(context, &start_block, 2)?;
    let gas_flag = consume_gas(context, &start_block, gas_cost::SIGNEXTEND)?;

    // Check there's enough gas to perform the operation
    let ok_flag = start_block
        .append_operation(arith::andi(stack_size_flag, gas_flag, location))
        .result(0)?
        .into();

    let ok_block = region.append_block(Block::new(&[]));

    start_block.append_operation(cf::cond_br(
        context,
        ok_flag,
        &ok_block,
        &op_ctx.revert_block,
        &[],
        &[],
        location,
    ));

    let byte_size = stack_pop(context, &ok_block)?;
    let value_to_extend = stack_pop(context, &ok_block)?;

    // Constant definition
    let max_byte_size = constant_value_from_i64(context, &ok_block, 31)?;
    let bits_per_byte = constant_value_from_i64(context, &ok_block, 8)?;
    let sign_bit_position_on_byte = constant_value_from_i64(context, &ok_block, 7)?;
    let max_bits = constant_value_from_i64(context, &ok_block, 255)?;

    // byte_size = min(max_byte_size, byte_size)
    let byte_size = ok_block
        .append_operation(arith::minui(byte_size, max_byte_size, location))
        .result(0)?
        .into();

    // bits_to_shift = max_bits - byte_size * bits_per_byte + sign_bit_position_on_byte
    let byte_number_in_bits = ok_block
        .append_operation(arith::muli(byte_size, bits_per_byte, location))
        .result(0)?
        .into();

    let value_size_in_bits = ok_block
        .append_operation(arith::addi(
            byte_number_in_bits,
            sign_bit_position_on_byte,
            location,
        ))
        .result(0)?
        .into();

    let bits_to_shift = ok_block
        .append_operation(arith::subi(max_bits, value_size_in_bits, location))
        .result(0)?
        .into();

    // value_to_extend << bits_to_shift
    let left_shifted_value = ok_block
        .append_operation(ods::llvm::shl(context, value_to_extend, bits_to_shift, location).into())
        .result(0)?
        .into();

    // value_to_extend >> bits_to_shift  (sign extended)
    let result = ok_block
        .append_operation(
            ods::llvm::ashr(context, left_shifted_value, bits_to_shift, location).into(),
        )
        .result(0)?
        .into();

    stack_push(context, &ok_block, result)?;

    Ok((start_block, ok_block))
}

fn codegen_gas<'c, 'r>(
    op_ctx: &mut OperationCtx<'c>,
    region: &'r Region<'c>,
) -> Result<(BlockRef<'c, 'r>, BlockRef<'c, 'r>), CodegenError> {
    let start_block = region.append_block(Block::new(&[]));
    let context = &op_ctx.mlir_context;
    let location = Location::unknown(context);

    // Check there's at least space for one element in the stack
    let stack_size_flag = check_stack_has_space_for(context, &start_block, 1)?;

    // Check there's enough gas to compute the operation
    let gas_flag = consume_gas(context, &start_block, gas_cost::GAS)?;

    let ok_flag = start_block
        .append_operation(arith::andi(stack_size_flag, gas_flag, location))
        .result(0)?
        .into();

    let ok_block = region.append_block(Block::new(&[]));

    start_block.append_operation(cf::cond_br(
        context,
        ok_flag,
        &ok_block,
        &op_ctx.revert_block,
        &[],
        &[],
        location,
    ));

    let gas = get_remaining_gas(context, &ok_block)?;

    let gas_extended = ok_block
        .append_operation(arith::extui(
            gas,
            IntegerType::new(context, 256).into(),
            location,
        ))
        .result(0)?
        .into();

    stack_push(context, &ok_block, gas_extended)?;

    Ok((start_block, ok_block))
}

fn codegen_slt<'c, 'r>(
    op_ctx: &mut OperationCtx<'c>,
    region: &'r Region<'c>,
) -> Result<(BlockRef<'c, 'r>, BlockRef<'c, 'r>), CodegenError> {
    let start_block = region.append_block(Block::new(&[]));
    let context = &op_ctx.mlir_context;
    let location = Location::unknown(context);

    // Check there's enough elements in stack
    let stack_size_flag = check_stack_has_at_least(context, &start_block, 2)?;

    // Check there's enough gas to compute the operation
    let gas_flag = consume_gas(context, &start_block, gas_cost::SLT)?;

    let ok_flag = start_block
        .append_operation(arith::andi(stack_size_flag, gas_flag, location))
        .result(0)?
        .into();

    let ok_block = region.append_block(Block::new(&[]));

    start_block.append_operation(cf::cond_br(
        context,
        ok_flag,
        &ok_block,
        &op_ctx.revert_block,
        &[],
        &[],
        location,
    ));

    let lhs = stack_pop(context, &ok_block)?;
    let rhs = stack_pop(context, &ok_block)?;

    let result = ok_block
        .append_operation(arith::cmpi(
            context,
            arith::CmpiPredicate::Slt,
            lhs,
            rhs,
            location,
        ))
        .result(0)?
        .into();

    stack_push(context, &ok_block, result)?;

    Ok((start_block, ok_block))
}

fn codegen_mstore<'c, 'r>(
    op_ctx: &mut OperationCtx<'c>,
    region: &'r Region<'c>,
) -> Result<(BlockRef<'c, 'r>, BlockRef<'c, 'r>), CodegenError> {
    let start_block = region.append_block(Block::new(&[]));
    let context = &op_ctx.mlir_context;
    let location = Location::unknown(context);
    let uint32 = IntegerType::new(context, 32);
    let uint8 = IntegerType::new(context, 8);
    let ptr_type = pointer(context, 0);

    // Check there's enough elements in stack
    let flag = check_stack_has_at_least(context, &start_block, 2)?;

    let ok_block = region.append_block(Block::new(&[]));

    start_block.append_operation(cf::cond_br(
        context,
        flag,
        &ok_block,
        &op_ctx.revert_block,
        &[],
        &[],
        location,
    ));

    let offset = stack_pop(context, &ok_block)?;
    let value = stack_pop(context, &ok_block)?;

    // truncate offset to 32 bits
    let offset = ok_block
        .append_operation(arith::trunci(offset, uint32.into(), location))
        .result(0)
        .unwrap()
        .into();

    let value_width_in_bytes = 32;
    // value_size = 32
    let value_size = ok_block
        .append_operation(arith::constant(
            context,
            IntegerAttribute::new(uint32.into(), value_width_in_bytes).into(),
            location,
        ))
        .result(0)?
        .into();

    // required_size = offset + value_size
    let required_size = ok_block
        .append_operation(arith::addi(offset, value_size, location))
        .result(0)?
        .into();

    let memory_access_block = region.append_block(Block::new(&[]));

    extend_memory(
        op_ctx,
        &ok_block,
        &memory_access_block,
        region,
        required_size,
        gas_cost::MSTORE,
    )?;

    // Memory access
    let memory_ptr_ptr = memory_access_block
        .append_operation(llvm_mlir::addressof(
            context,
            MEMORY_PTR_GLOBAL,
            ptr_type,
            location,
        ))
        .result(0)?;

    let memory_ptr = memory_access_block
        .append_operation(llvm::load(
            context,
            memory_ptr_ptr.into(),
            ptr_type,
            location,
            LoadStoreOptions::default(),
        ))
        .result(0)?
        .into();

    // memory_destination = memory_ptr + offset
    let memory_destination = memory_access_block
        .append_operation(llvm::get_element_ptr_dynamic(
            context,
            memory_ptr,
            &[offset],
            uint8.into(),
            ptr_type,
            location,
        ))
        .result(0)?
        .into();

    let uint256 = IntegerType::new(context, 256);

    // check system endianness before storing the value
    let value = if cfg!(target_endian = "little") {
        // if the system is little endian, we convert the value to big endian
        memory_access_block
            .append_operation(llvm::intr_bswap(value, uint256.into(), location))
            .result(0)?
            .into()
    } else {
        // if the system is big endian, there is no need to convert the value
        value
    };

    // store the value in the memory
    memory_access_block.append_operation(llvm::store(
        context,
        value,
        memory_destination,
        location,
        LoadStoreOptions::new()
            .align(IntegerAttribute::new(IntegerType::new(context, 64).into(), 1).into()),
    ));

    Ok((start_block, memory_access_block))
}

fn codegen_mstore8<'c, 'r>(
    op_ctx: &mut OperationCtx<'c>,
    region: &'r Region<'c>,
) -> Result<(BlockRef<'c, 'r>, BlockRef<'c, 'r>), CodegenError> {
    let start_block = region.append_block(Block::new(&[]));
    let context = &op_ctx.mlir_context;
    let location = Location::unknown(context);
    let uint32 = IntegerType::new(context, 32);
    let uint8 = IntegerType::new(context, 8);
    let ptr_type = pointer(context, 0);

    // Check there's enough elements in stack
    let flag = check_stack_has_at_least(context, &start_block, 2)?;

    let ok_block = region.append_block(Block::new(&[]));

    start_block.append_operation(cf::cond_br(
        context,
        flag,
        &ok_block,
        &op_ctx.revert_block,
        &[],
        &[],
        location,
    ));

    let offset = stack_pop(context, &ok_block)?;
    let value = stack_pop(context, &ok_block)?;

    // truncate value to the least significative byte of the 32-byte value
    let value = ok_block
        .append_operation(arith::trunci(
            value,
            r#IntegerType::new(context, 8).into(),
            location,
        ))
        .result(0)?
        .into();

    // truncate offset to 32 bits
    let offset = ok_block
        .append_operation(arith::trunci(offset, uint32.into(), location))
        .result(0)
        .unwrap()
        .into();

    let value_width_in_bytes = 1;
    // value_size = 1
    let value_size = ok_block
        .append_operation(arith::constant(
            context,
            IntegerAttribute::new(uint32.into(), value_width_in_bytes).into(),
            location,
        ))
        .result(0)?
        .into();

    // required_size = offset + size
    let required_size = ok_block
        .append_operation(arith::addi(offset, value_size, location))
        .result(0)?
        .into();

    let memory_access_block = region.append_block(Block::new(&[]));

    extend_memory(
        op_ctx,
        &ok_block,
        &memory_access_block,
        region,
        required_size,
        gas_cost::MSTORE8,
    )?;

    // Memory access
    let memory_ptr_ptr = memory_access_block
        .append_operation(llvm_mlir::addressof(
            context,
            MEMORY_PTR_GLOBAL,
            ptr_type,
            location,
        ))
        .result(0)?;

    let memory_ptr = memory_access_block
        .append_operation(llvm::load(
            context,
            memory_ptr_ptr.into(),
            ptr_type,
            location,
            LoadStoreOptions::default(),
        ))
        .result(0)?
        .into();

    // memory_destination = memory_ptr + offset
    let memory_destination = memory_access_block
        .append_operation(llvm::get_element_ptr_dynamic(
            context,
            memory_ptr,
            &[offset],
            uint8.into(),
            ptr_type,
            location,
        ))
        .result(0)?
        .into();

    memory_access_block.append_operation(llvm::store(
        context,
        value,
        memory_destination,
        location,
        LoadStoreOptions::new()
            .align(IntegerAttribute::new(IntegerType::new(context, 64).into(), 1).into()),
    ));

<<<<<<< HEAD
    Ok((start_block, ok_block))
}

fn codegen_mcopy<'c, 'r>(
    op_ctx: &mut OperationCtx<'c>,
    region: &'r Region<'c>,
) -> Result<(BlockRef<'c, 'r>, BlockRef<'c, 'r>), CodegenError> {
    let start_block = region.append_block(Block::new(&[]));
    let context = &op_ctx.mlir_context;
    let location = Location::unknown(context);
    let uint32 = IntegerType::new(context, 32);
    let uint8 = IntegerType::new(context, 8);
    let ptr_type = pointer(context, 0);

    let flag = check_stack_has_at_least(context, &start_block, 3)?;
    let gas_flag = consume_gas(context, &start_block, gas_cost::MCOPY)?;

    let condition = start_block
        .append_operation(arith::andi(gas_flag, flag, location))
        .result(0)?
        .into();

    let ok_block = region.append_block(Block::new(&[]));

    start_block.append_operation(cf::cond_br(
        context,
        condition,
        &ok_block,
        &op_ctx.revert_block,
        &[],
        &[],
        location,
    ));

    // where to copy
    let dest_offset = stack_pop(context, &ok_block)?;
    // where to copy from
    let offset = stack_pop(context, &ok_block)?;
    let size = stack_pop(context, &ok_block)?;

    // truncate offset and dest_offset to 32 bits
    let offset = ok_block
        .append_operation(arith::trunci(offset, uint32.into(), location))
        .result(0)?
        .into();

    let dest_offset = ok_block
        .append_operation(arith::trunci(dest_offset, uint32.into(), location))
        .result(0)?
        .into();

    let size = ok_block
        .append_operation(arith::trunci(size, uint32.into(), location))
        .result(0)?
        .into();

    // required_size = offset + size
    let src_required_size = ok_block
        .append_operation(arith::addi(offset, size, location))
        .result(0)?
        .into();

    // dest_required_size = dest_offset + size
    let dest_required_size = ok_block
        .append_operation(arith::addi(dest_offset, size, location))
        .result(0)?
        .into();

    let required_size = ok_block
        .append_operation(arith::maxui(
            src_required_size,
            dest_required_size,
            location,
        ))
        .result(0)?
        .into();

    let memory_ptr = extend_memory(op_ctx, &ok_block, required_size)?;

    let source = ok_block
        .append_operation(llvm::get_element_ptr_dynamic(
            context,
            memory_ptr,
            &[offset],
            uint8.into(),
            ptr_type,
            location,
        ))
        .result(0)?
        .into();

    // memory_destination = memory_ptr + dest_offset
    let destination = ok_block
        .append_operation(llvm::get_element_ptr_dynamic(
            context,
            memory_ptr,
            &[dest_offset],
            uint8.into(),
            ptr_type,
            location,
        ))
        .result(0)?
        .into();

    ok_block.append_operation(
        ods::llvm::intr_memmove(
            context,
            destination,
            source,
            size,
            IntegerAttribute::new(IntegerType::new(context, 1).into(), 0),
            location,
        )
        .into(),
    );

    Ok((start_block, ok_block))
=======
    Ok((start_block, memory_access_block))
>>>>>>> 86ac2eaf
}<|MERGE_RESOLUTION|>--- conflicted
+++ resolved
@@ -2582,8 +2582,7 @@
             .align(IntegerAttribute::new(IntegerType::new(context, 64).into(), 1).into()),
     ));
 
-<<<<<<< HEAD
-    Ok((start_block, ok_block))
+    Ok((start_block, memory_access_block))
 }
 
 fn codegen_mcopy<'c, 'r>(
@@ -2700,7 +2699,4 @@
     );
 
     Ok((start_block, ok_block))
-=======
-    Ok((start_block, memory_access_block))
->>>>>>> 86ac2eaf
 }