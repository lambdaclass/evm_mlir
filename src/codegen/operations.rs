use melior::{
    dialect::{arith, cf},
    ir::{Attribute, Block, BlockRef, Location, Region},
    Context as MeliorContext,
};

use super::context::OperationCtx;
use crate::{
    errors::CodegenError,
    program::Operation,
    utils::{
<<<<<<< HEAD
        check_stack_has_at_least, check_stack_has_space_for, generate_revert_block,
        get_nth_from_stack, stack_pop, stack_push,
=======
        check_denominator_is_zero, check_stack_has_at_least, check_stack_has_space_for,
        integer_constant_from_i64, stack_pop, stack_push,
>>>>>>> 00afb820
    },
};
use num_bigint::BigUint;

/// Generates blocks for target [`Operation`].
/// Returns both the starting block, and the unterminated last block of the generated code.
pub fn generate_code_for_op<'c>(
    op_ctx: &mut OperationCtx<'c>,
    region: &'c Region<'c>,
    op: Operation,
) -> Result<(BlockRef<'c, 'c>, BlockRef<'c, 'c>), CodegenError> {
    match op {
        Operation::Dup(x) => codegen_dup(op_ctx, region, x),
        Operation::Add => codegen_add(op_ctx, region),
        Operation::Mul => codegen_mul(op_ctx, region),
        Operation::Div => codegen_div(op_ctx, region),
        Operation::Pop => codegen_pop(op_ctx, region),
        Operation::Jumpdest { pc } => codegen_jumpdest(op_ctx, region, pc),
        Operation::Push(x) => codegen_push(op_ctx, region, x),
        Operation::Byte => codegen_byte(op_ctx, region),
    }
}

fn codegen_push<'c, 'r>(
    op_ctx: &mut OperationCtx<'c>,
    region: &'r Region<'c>,
    value_to_push: BigUint,
) -> Result<(BlockRef<'c, 'r>, BlockRef<'c, 'r>), CodegenError> {
    let start_block = region.append_block(Block::new(&[]));
    let context = &op_ctx.mlir_context;
    let location = Location::unknown(context);

    // Check there's enough space in stack
    let flag = check_stack_has_space_for(context, &start_block, 1)?;

    let ok_block = region.append_block(Block::new(&[]));

    start_block.append_operation(cf::cond_br(
        context,
        flag,
        &ok_block,
        &op_ctx.revert_block,
        &[],
        &[],
        location,
    ));

    let constant_value = Attribute::parse(context, &format!("{} : i256", value_to_push)).unwrap();
    let constant_value = ok_block
        .append_operation(arith::constant(context, constant_value, location))
        .result(0)?
        .into();

    stack_push(context, &ok_block, constant_value)?;

    Ok((start_block, ok_block))
}

fn codegen_dup<'c, 'r>(
    op_ctx: &mut OperationCtx<'c>,
    region: &'r Region<'c>,
    nth: u32,
) -> Result<(BlockRef<'c, 'r>, BlockRef<'c, 'r>), CodegenError> {
    let start_block = region.append_block(Block::new(&[]));
    let context = &op_ctx.mlir_context;
    let location = Location::unknown(context);

    //TODO check nth is not 0≈
    // Check there's enough elements in stack
    let flag = check_stack_has_at_least(context, &start_block, nth)?;

    // Create REVERT block
    let revert_block = region.append_block(generate_revert_block(context)?);

    let ok_block = region.append_block(Block::new(&[]));

    start_block.append_operation(cf::cond_br(
        context,
        flag,
        &ok_block,
        &revert_block,
        &[],
        &[],
        location,
    ));

    let nth_value = get_nth_from_stack(context, &ok_block, nth)?;

    stack_push(context, &ok_block, nth_value)?;

    Ok((start_block, ok_block))
}

fn codegen_add<'c, 'r>(
    op_ctx: &mut OperationCtx<'c>,
    region: &'r Region<'c>,
) -> Result<(BlockRef<'c, 'r>, BlockRef<'c, 'r>), CodegenError> {
    let start_block = region.append_block(Block::new(&[]));
    let context = &op_ctx.mlir_context;
    let location = Location::unknown(context);

    // Check there's enough elements in stack
    let flag = check_stack_has_at_least(context, &start_block, 2)?;

    let ok_block = region.append_block(Block::new(&[]));

    start_block.append_operation(cf::cond_br(
        context,
        flag,
        &ok_block,
        &op_ctx.revert_block,
        &[],
        &[],
        location,
    ));

    let lhs = stack_pop(context, &ok_block)?;
    let rhs = stack_pop(context, &ok_block)?;

    let result = ok_block
        .append_operation(arith::addi(lhs, rhs, location))
        .result(0)?
        .into();

    stack_push(context, &ok_block, result)?;

    Ok((start_block, ok_block))
}

fn codegen_div<'c, 'r>(
    op_ctx: &mut OperationCtx<'c>,
    region: &'r Region<'c>,
) -> Result<(BlockRef<'c, 'r>, BlockRef<'c, 'r>), CodegenError> {
    let start_block = region.append_block(Block::new(&[]));
    let context = &op_ctx.mlir_context;
    let location = Location::unknown(context);

    // Check there's enough elements in stack
    let flag = check_stack_has_at_least(context, &start_block, 2)?;

    let ok_block = region.append_block(Block::new(&[]));

    start_block.append_operation(cf::cond_br(
        context,
        flag,
        &ok_block,
        &op_ctx.revert_block,
        &[],
        &[],
        location,
    ));

    let num = stack_pop(context, &ok_block)?;
    let den = stack_pop(context, &ok_block)?;

    let den_is_zero = check_denominator_is_zero(context, &ok_block, &den)?;
    let den_zero_bloq = region.append_block(Block::new(&[]));
    let den_not_zero_bloq = region.append_block(Block::new(&[]));
    let return_block = region.append_block(Block::new(&[]));

    let constant_value = den_zero_bloq
        .append_operation(arith::constant(
            context,
            integer_constant_from_i64(context, 0i64).into(),
            location,
        ))
        .result(0)?
        .into();

    stack_push(context, &den_zero_bloq, constant_value)?;

    den_zero_bloq.append_operation(cf::br(&return_block, &[], location));

    // Denominator is not zero path
    let result = den_not_zero_bloq
        .append_operation(arith::divui(num, den, location))
        .result(0)?
        .into();

    stack_push(context, &den_not_zero_bloq, result)?;

    den_not_zero_bloq.append_operation(cf::br(&return_block, &[], location));

    ok_block.append_operation(cf::cond_br(
        context,
        den_is_zero,
        &den_zero_bloq,
        &den_not_zero_bloq,
        &[],
        &[],
        location,
    ));

    Ok((start_block, return_block))
}

fn codegen_mul<'c, 'r>(
    op_ctx: &mut OperationCtx<'c>,
    region: &'r Region<'c>,
) -> Result<(BlockRef<'c, 'r>, BlockRef<'c, 'r>), CodegenError> {
    let start_block = region.append_block(Block::new(&[]));
    let context = &op_ctx.mlir_context;
    let location = Location::unknown(context);

    // Check there's enough elements in stack
    let flag = check_stack_has_at_least(context, &start_block, 2)?;

    let ok_block = region.append_block(Block::new(&[]));

    start_block.append_operation(cf::cond_br(
        context,
        flag,
        &ok_block,
        &op_ctx.revert_block,
        &[],
        &[],
        location,
    ));

    let lhs = stack_pop(context, &ok_block)?;
    let rhs = stack_pop(context, &ok_block)?;

    let result = ok_block
        .append_operation(arith::muli(lhs, rhs, location))
        .result(0)?
        .into();

    stack_push(context, &ok_block, result)?;

    Ok((start_block, ok_block))
}

fn codegen_pop<'c, 'r>(
    op_ctx: &mut OperationCtx<'c>,
    region: &'r Region<'c>,
) -> Result<(BlockRef<'c, 'r>, BlockRef<'c, 'r>), CodegenError> {
    let start_block = region.append_block(Block::new(&[]));
    let context = &op_ctx.mlir_context;
    let location = Location::unknown(context);

    // Check there's at least 1 element in stack
    let flag = check_stack_has_at_least(context, &start_block, 1)?;

    let ok_block = region.append_block(Block::new(&[]));

    start_block.append_operation(cf::cond_br(
        context,
        flag,
        &ok_block,
        &op_ctx.revert_block,
        &[],
        &[],
        location,
    ));

    stack_pop(context, &ok_block)?;

    Ok((start_block, ok_block))
}

fn codegen_byte<'c, 'r>(
    op_ctx: &mut OperationCtx<'c>,
    region: &'r Region<'c>,
) -> Result<(BlockRef<'c, 'r>, BlockRef<'c, 'r>), CodegenError> {
    let start_block = region.append_block(Block::new(&[]));
    let context = &op_ctx.mlir_context;
    let location = Location::unknown(context);

    // Check there's enough elements in stack
    let flag = check_stack_has_at_least(context, &start_block, 2)?;

    let ok_block = region.append_block(Block::new(&[]));

    // in out_of_bounds_block a 0 is pushed to the stack
    let out_of_bounds_block = region.append_block(Block::new(&[]));

    // in offset_ok_block the byte operation is performed
    let offset_ok_block = region.append_block(Block::new(&[]));

    let end_block = region.append_block(Block::new(&[]));

    start_block.append_operation(cf::cond_br(
        context,
        flag,
        &ok_block,
        &op_ctx.revert_block,
        &[],
        &[],
        location,
    ));

    let offset = stack_pop(context, &ok_block)?;
    let value = stack_pop(context, &ok_block)?;

    const BITS_PER_BYTE: u8 = 8;
    const MAX_SHIFT: u8 = 31;
    let mut bits_per_byte: [u8; 32] = [0; 32];
    bits_per_byte[31] = BITS_PER_BYTE;

    let mut max_shift_in_bits: [u8; 32] = [0; 32];
    max_shift_in_bits[31] = MAX_SHIFT * BITS_PER_BYTE;

    let constant_bits_per_byte = ok_block
        .append_operation(arith::constant(
            context,
            integer_constant(context, bits_per_byte),
            location,
        ))
        .result(0)?
        .into();

    let constant_max_shift_in_bits = ok_block
        .append_operation(arith::constant(
            context,
            integer_constant(context, max_shift_in_bits),
            location,
        ))
        .result(0)?
        .into();

    let offset_in_bits = ok_block
        .append_operation(arith::muli(offset, constant_bits_per_byte, location))
        .result(0)?
        .into();

    // compare  offset > max_shift?
    let is_offset_out_of_bounds = ok_block
        .append_operation(arith::cmpi(
            context,
            arith::CmpiPredicate::Ugt,
            offset_in_bits,
            constant_max_shift_in_bits,
            location,
        ))
        .result(0)?
        .into();

    // if offset > max_shift => branch to out_of_bounds_block
    // else => branch to offset_ok_block
    ok_block.append_operation(cf::cond_br(
        context,
        is_offset_out_of_bounds,
        &out_of_bounds_block,
        &offset_ok_block,
        &[],
        &[],
        location,
    ));

    let zero = out_of_bounds_block
        .append_operation(arith::constant(
            context,
            integer_constant(context, [0; 32]),
            location,
        ))
        .result(0)?
        .into();

    // push zero to the stack
    stack_push(context, &out_of_bounds_block, zero)?;

    out_of_bounds_block.append_operation(cf::br(&end_block, &[], location));

    // the idea is to use a right shift to place the byte in the right-most side
    // and then apply a bitwise AND with a 0xFF mask
    //
    // for example, if we want to extract the 0xFF byte in the following value
    // (for simplicity the value has fewer bytes than it has in reality)
    //
    // value = 0xAABBCCDDFFAABBCC
    //                   ^^
    //              desired byte
    //
    // we can shift the value to the right
    //
    // value = 0xAABBCCDDFFAABBCC -> 0x000000AABBCCDDFF
    //                   ^^                          ^^
    // and then apply the bitwise AND it to the right to remove the right-side bytes
    //
    //  value = 0x000000AABBCCDDFF
    //          AND
    //  mask  = 0x00000000000000FF
    //------------------------------
    // result = 0x00000000000000FF

    // compute how many bits the value has to be shifted
    // shift_right_in_bits = max_shift - offset
    let shift_right_in_bits = offset_ok_block
        .append_operation(arith::subi(
            constant_max_shift_in_bits,
            offset_in_bits,
            location,
        ))
        .result(0)?
        .into();

    // shift the value to the right
    let shifted_right_value = offset_ok_block
        .append_operation(arith::shrui(value, shift_right_in_bits, location))
        .result(0)?
        .into();

    let mut mask: [u8; 32] = [0; 32];
    mask[31] = 0xff;

    let mask = offset_ok_block
        .append_operation(arith::constant(
            context,
            integer_constant(context, mask),
            location,
        ))
        .result(0)?
        .into();

    // compute (value AND mask)
    let result = offset_ok_block
        .append_operation(arith::andi(shifted_right_value, mask, location))
        .result(0)?
        .into();

    stack_push(context, &offset_ok_block, result)?;

    offset_ok_block.append_operation(cf::br(&end_block, &[], location));

    Ok((start_block, end_block))
}

fn integer_constant(context: &MeliorContext, value: [u8; 32]) -> Attribute {
    let str_value = BigUint::from_bytes_be(&value).to_string();
    // TODO: should we handle this error?
    Attribute::parse(context, &format!("{str_value} : i256")).unwrap()
}

fn codegen_jumpdest<'c>(
    op_ctx: &mut OperationCtx<'c>,
    region: &'c Region<'c>,
    pc: usize,
) -> Result<(BlockRef<'c, 'c>, BlockRef<'c, 'c>), CodegenError> {
    let landing_block = region.append_block(Block::new(&[]));

    // Register jumpdest block in context
    op_ctx.register_jump_destination(pc, landing_block);

    Ok((landing_block, landing_block))
}<|MERGE_RESOLUTION|>--- conflicted
+++ resolved
@@ -9,13 +9,8 @@
     errors::CodegenError,
     program::Operation,
     utils::{
-<<<<<<< HEAD
         check_stack_has_at_least, check_stack_has_space_for, generate_revert_block,
-        get_nth_from_stack, stack_pop, stack_push,
-=======
-        check_denominator_is_zero, check_stack_has_at_least, check_stack_has_space_for,
-        integer_constant_from_i64, stack_pop, stack_push,
->>>>>>> 00afb820
+        get_nth_from_stack, stack_pop, stack_push, check_denominator_is_zero, integer_constant_from_i64
     },
 };
 use num_bigint::BigUint;
