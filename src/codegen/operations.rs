use melior::{
    dialect::{arith, cf},
    ir::{Attribute, Block, BlockRef, Location, Region},
    Context as MeliorContext,
};

use super::context::OperationCtx;
use crate::{
    errors::CodegenError,
    program::Operation,
    utils::{
        check_if_zero, check_stack_has_at_least, check_stack_has_space_for,
        integer_constant_from_i64, stack_pop, stack_push,
    },
};
use num_bigint::BigUint;

/// Generates blocks for target [`Operation`].
/// Returns both the starting block, and the unterminated last block of the generated code.
pub fn generate_code_for_op<'c>(
    op_ctx: &mut OperationCtx<'c>,
    region: &'c Region<'c>,
    op: Operation,
) -> Result<(BlockRef<'c, 'c>, BlockRef<'c, 'c>), CodegenError> {
    match op {
        Operation::Sgt => codegen_sgt(op_ctx, region),
        Operation::Add => codegen_add(op_ctx, region),
        Operation::Sub => codegen_sub(op_ctx, region),
        Operation::Mul => codegen_mul(op_ctx, region),
        Operation::Xor => codegen_xor(op_ctx, region),
        Operation::Div => codegen_div(op_ctx, region),
        Operation::Mod => codegen_mod(op_ctx, region),
        Operation::Addmod => codegen_addmod(op_ctx, region),
        Operation::Pop => codegen_pop(op_ctx, region),
        Operation::PC { pc } => codegen_pc(op_ctx, region, pc),
        Operation::Lt => codegen_lt(op_ctx, region),
        Operation::Jumpdest { pc } => codegen_jumpdest(op_ctx, region, pc),
        Operation::Push(x) => codegen_push(op_ctx, region, x),
        Operation::Byte => codegen_byte(op_ctx, region),
<<<<<<< HEAD
        Operation::IsZero => codegen_iszero(op_ctx, region),
    }
}

fn codegen_iszero<'c, 'r>(
=======
        Operation::Jump => codegen_jump(op_ctx, region),
        Operation::And => codegen_and(op_ctx, region),
    }
}

fn codegen_and<'c, 'r>(
>>>>>>> 7d93f67c
    op_ctx: &mut OperationCtx<'c>,
    region: &'r Region<'c>,
) -> Result<(BlockRef<'c, 'r>, BlockRef<'c, 'r>), CodegenError> {
    let start_block = region.append_block(Block::new(&[]));
    let context = &op_ctx.mlir_context;
    let location = Location::unknown(context);

    // Check there's enough elements in stack
<<<<<<< HEAD
    let flag = check_stack_has_at_least(context, &start_block, 1)?;
=======
    let flag = check_stack_has_at_least(context, &start_block, 2)?;
>>>>>>> 7d93f67c

    let ok_block = region.append_block(Block::new(&[]));

    start_block.append_operation(cf::cond_br(
        context,
        flag,
        &ok_block,
        &op_ctx.revert_block,
        &[],
        &[],
        location,
    ));

<<<<<<< HEAD
    let value = stack_pop(context, &ok_block)?;
    let value_is_zero = check_denominator_is_zero(context, &ok_block, &value)?;

    let val_zero_bloq = region.append_block(Block::new(&[]));
    let val_not_zero_bloq = region.append_block(Block::new(&[]));
    let return_block = region.append_block(Block::new(&[]));

    let constant_value = val_zero_bloq
        .append_operation(arith::constant(
            context,
            integer_constant_from_i64(context, 1i64).into(),
            location,
        ))
        .result(0)?
        .into();

    stack_push(context, &val_zero_bloq, constant_value)?;
    val_zero_bloq.append_operation(cf::br(&return_block, &[], location));

    let result = val_not_zero_bloq
        .append_operation(arith::constant(
            context,
            integer_constant_from_i64(context, 0i64).into(),
=======
    let lhs = stack_pop(context, &ok_block)?;
    let rhs = stack_pop(context, &ok_block)?;

    let result = ok_block
        .append_operation(arith::andi(lhs, rhs, location))
        .result(0)?
        .into();

    stack_push(context, &ok_block, result)?;

    Ok((start_block, ok_block))
}

fn codegen_lt<'c, 'r>(
    op_ctx: &mut OperationCtx<'c>,
    region: &'r Region<'c>,
) -> Result<(BlockRef<'c, 'r>, BlockRef<'c, 'r>), CodegenError> {
    let start_block = region.append_block(Block::new(&[]));
    let context = &op_ctx.mlir_context;
    let location = Location::unknown(context);

    // Check there's enough elements in stack
    let flag = check_stack_has_at_least(context, &start_block, 2)?;

    let ok_block = region.append_block(Block::new(&[]));

    start_block.append_operation(cf::cond_br(
        context,
        flag,
        &ok_block,
        &op_ctx.revert_block,
        &[],
        &[],
        location,
    ));

    let lhs = stack_pop(context, &ok_block)?;
    let rhs = stack_pop(context, &ok_block)?;

    let result = ok_block
        .append_operation(arith::cmpi(
            context,
            arith::CmpiPredicate::Ult,
            lhs,
            rhs,
>>>>>>> 7d93f67c
            location,
        ))
        .result(0)?
        .into();

<<<<<<< HEAD
    stack_push(context, &val_not_zero_bloq, result)?;
    val_not_zero_bloq.append_operation(cf::br(&return_block, &[], location));

    ok_block.append_operation(cf::cond_br(
        context,
        value_is_zero,
        &val_zero_bloq,
        &val_not_zero_bloq,
=======
    stack_push(context, &ok_block, result)?;

    Ok((start_block, ok_block))
}

fn codegen_sgt<'c, 'r>(
    op_ctx: &mut OperationCtx<'c>,
    region: &'r Region<'c>,
) -> Result<(BlockRef<'c, 'r>, BlockRef<'c, 'r>), CodegenError> {
    let start_block = region.append_block(Block::new(&[]));
    let context = &op_ctx.mlir_context;
    let location = Location::unknown(context);

    // Check there's enough elements in stack
    let flag = check_stack_has_at_least(context, &start_block, 2)?;

    let ok_block = region.append_block(Block::new(&[]));

    start_block.append_operation(cf::cond_br(
        context,
        flag,
        &ok_block,
        &op_ctx.revert_block,
>>>>>>> 7d93f67c
        &[],
        &[],
        location,
    ));

<<<<<<< HEAD
    Ok((start_block, return_block))
=======
    let lhs = stack_pop(context, &ok_block)?;
    let rhs = stack_pop(context, &ok_block)?;

    let result = ok_block
        .append_operation(arith::cmpi(
            context,
            arith::CmpiPredicate::Sgt,
            lhs,
            rhs,
            location,
        ))
        .result(0)?
        .into();

    stack_push(context, &ok_block, result)?;

    Ok((start_block, ok_block))
>>>>>>> 7d93f67c
}

fn codegen_push<'c, 'r>(
    op_ctx: &mut OperationCtx<'c>,
    region: &'r Region<'c>,
    value_to_push: BigUint,
) -> Result<(BlockRef<'c, 'r>, BlockRef<'c, 'r>), CodegenError> {
    let start_block = region.append_block(Block::new(&[]));
    let context = &op_ctx.mlir_context;
    let location = Location::unknown(context);

    // Check there's enough space in stack
    let flag = check_stack_has_space_for(context, &start_block, 1)?;

    let ok_block = region.append_block(Block::new(&[]));

    start_block.append_operation(cf::cond_br(
        context,
        flag,
        &ok_block,
        &op_ctx.revert_block,
        &[],
        &[],
        location,
    ));

    let constant_value = Attribute::parse(context, &format!("{} : i256", value_to_push)).unwrap();
    let constant_value = ok_block
        .append_operation(arith::constant(context, constant_value, location))
        .result(0)?
        .into();

    stack_push(context, &ok_block, constant_value)?;

    Ok((start_block, ok_block))
}

fn codegen_add<'c, 'r>(
    op_ctx: &mut OperationCtx<'c>,
    region: &'r Region<'c>,
) -> Result<(BlockRef<'c, 'r>, BlockRef<'c, 'r>), CodegenError> {
    let start_block = region.append_block(Block::new(&[]));
    let context = &op_ctx.mlir_context;
    let location = Location::unknown(context);

    // Check there's enough elements in stack
    let flag = check_stack_has_at_least(context, &start_block, 2)?;

    let ok_block = region.append_block(Block::new(&[]));

    start_block.append_operation(cf::cond_br(
        context,
        flag,
        &ok_block,
        &op_ctx.revert_block,
        &[],
        &[],
        location,
    ));

    let lhs = stack_pop(context, &ok_block)?;
    let rhs = stack_pop(context, &ok_block)?;

    let result = ok_block
        .append_operation(arith::addi(lhs, rhs, location))
        .result(0)?
        .into();

    stack_push(context, &ok_block, result)?;

    Ok((start_block, ok_block))
}

fn codegen_sub<'c, 'r>(
    op_ctx: &mut OperationCtx<'c>,
    region: &'r Region<'c>,
) -> Result<(BlockRef<'c, 'r>, BlockRef<'c, 'r>), CodegenError> {
    let start_block = region.append_block(Block::new(&[]));
    let context = &op_ctx.mlir_context;
    let location = Location::unknown(context);

    // Check there's enough elements in stack
    let flag = check_stack_has_at_least(context, &start_block, 2)?;

    let ok_block = region.append_block(Block::new(&[]));

    start_block.append_operation(cf::cond_br(
        context,
        flag,
        &ok_block,
        &op_ctx.revert_block,
        &[],
        &[],
        location,
    ));

    let lhs = stack_pop(context, &ok_block)?;
    let rhs = stack_pop(context, &ok_block)?;

    let result = ok_block
        .append_operation(arith::subi(lhs, rhs, location))
        .result(0)?
        .into();

    stack_push(context, &ok_block, result)?;

    Ok((start_block, ok_block))
}

fn codegen_div<'c, 'r>(
    op_ctx: &mut OperationCtx<'c>,
    region: &'r Region<'c>,
) -> Result<(BlockRef<'c, 'r>, BlockRef<'c, 'r>), CodegenError> {
    let start_block = region.append_block(Block::new(&[]));
    let context = &op_ctx.mlir_context;
    let location = Location::unknown(context);

    // Check there's enough elements in stack
    let flag = check_stack_has_at_least(context, &start_block, 2)?;

    let ok_block = region.append_block(Block::new(&[]));

    start_block.append_operation(cf::cond_br(
        context,
        flag,
        &ok_block,
        &op_ctx.revert_block,
        &[],
        &[],
        location,
    ));

    let num = stack_pop(context, &ok_block)?;
    let den = stack_pop(context, &ok_block)?;

    let den_is_zero = check_if_zero(context, &ok_block, &den)?;
    let den_zero_bloq = region.append_block(Block::new(&[]));
    let den_not_zero_bloq = region.append_block(Block::new(&[]));
    let return_block = region.append_block(Block::new(&[]));

    let constant_value = den_zero_bloq
        .append_operation(arith::constant(
            context,
            integer_constant_from_i64(context, 0i64).into(),
            location,
        ))
        .result(0)?
        .into();

    stack_push(context, &den_zero_bloq, constant_value)?;

    den_zero_bloq.append_operation(cf::br(&return_block, &[], location));

    // Denominator is not zero path
    let result = den_not_zero_bloq
        .append_operation(arith::divui(num, den, location))
        .result(0)?
        .into();

    stack_push(context, &den_not_zero_bloq, result)?;

    den_not_zero_bloq.append_operation(cf::br(&return_block, &[], location));

    ok_block.append_operation(cf::cond_br(
        context,
        den_is_zero,
        &den_zero_bloq,
        &den_not_zero_bloq,
        &[],
        &[],
        location,
    ));

    Ok((start_block, return_block))
}

fn codegen_mul<'c, 'r>(
    op_ctx: &mut OperationCtx<'c>,
    region: &'r Region<'c>,
) -> Result<(BlockRef<'c, 'r>, BlockRef<'c, 'r>), CodegenError> {
    let start_block = region.append_block(Block::new(&[]));
    let context = &op_ctx.mlir_context;
    let location = Location::unknown(context);

    // Check there's enough elements in stack
    let flag = check_stack_has_at_least(context, &start_block, 2)?;

    let ok_block = region.append_block(Block::new(&[]));

    start_block.append_operation(cf::cond_br(
        context,
        flag,
        &ok_block,
        &op_ctx.revert_block,
        &[],
        &[],
        location,
    ));

    let lhs = stack_pop(context, &ok_block)?;
    let rhs = stack_pop(context, &ok_block)?;

    let result = ok_block
        .append_operation(arith::muli(lhs, rhs, location))
        .result(0)?
        .into();

    stack_push(context, &ok_block, result)?;

    Ok((start_block, ok_block))
}

fn codegen_mod<'c, 'r>(
    op_ctx: &mut OperationCtx<'c>,
    region: &'r Region<'c>,
) -> Result<(BlockRef<'c, 'r>, BlockRef<'c, 'r>), CodegenError> {
    let start_block = region.append_block(Block::new(&[]));
    let context = &op_ctx.mlir_context;
    let location = Location::unknown(context);

    // Check there's enough elements in stack
    let flag = check_stack_has_at_least(context, &start_block, 2)?;

    let ok_block = region.append_block(Block::new(&[]));

    start_block.append_operation(cf::cond_br(
        context,
        flag,
        &ok_block,
        &op_ctx.revert_block,
        &[],
        &[],
        location,
    ));

    let num = stack_pop(context, &ok_block)?;
    let den = stack_pop(context, &ok_block)?;

    let den_is_zero = check_if_zero(context, &ok_block, &den)?;
    let den_zero_bloq = region.append_block(Block::new(&[]));
    let den_not_zero_bloq = region.append_block(Block::new(&[]));
    let return_block = region.append_block(Block::new(&[]));

    let constant_value = den_zero_bloq
        .append_operation(arith::constant(
            context,
            integer_constant_from_i64(context, 0i64).into(),
            location,
        ))
        .result(0)?
        .into();

    stack_push(context, &den_zero_bloq, constant_value)?;

    den_zero_bloq.append_operation(cf::br(&return_block, &[], location));

    let mod_result = den_not_zero_bloq
        .append_operation(arith::remui(num, den, location))
        .result(0)?
        .into();

    stack_push(context, &den_not_zero_bloq, mod_result)?;

    den_not_zero_bloq.append_operation(cf::br(&return_block, &[], location));

    ok_block.append_operation(cf::cond_br(
        context,
        den_is_zero,
        &den_zero_bloq,
        &den_not_zero_bloq,
        &[],
        &[],
        location,
    ));

    Ok((start_block, return_block))
}

fn codegen_addmod<'c, 'r>(
    op_ctx: &mut OperationCtx<'c>,
    region: &'r Region<'c>,
) -> Result<(BlockRef<'c, 'r>, BlockRef<'c, 'r>), CodegenError> {
    let start_block = region.append_block(Block::new(&[]));
    let context = &op_ctx.mlir_context;
    let location = Location::unknown(context);

    // Check there's enough elements in stack
    let flag = check_stack_has_at_least(context, &start_block, 3)?;

    let ok_block = region.append_block(Block::new(&[]));

    start_block.append_operation(cf::cond_br(
        context,
        flag,
        &ok_block,
        &op_ctx.revert_block,
        &[],
        &[],
        location,
    ));

    let a = stack_pop(context, &ok_block)?;
    let b = stack_pop(context, &ok_block)?;
    let den = stack_pop(context, &ok_block)?;

    let den_is_zero = check_if_zero(context, &ok_block, &den)?;
    let den_zero_bloq = region.append_block(Block::new(&[]));
    let den_not_zero_bloq = region.append_block(Block::new(&[]));
    let return_block = region.append_block(Block::new(&[]));

    let constant_value = den_zero_bloq
        .append_operation(arith::constant(
            context,
            integer_constant_from_i64(context, 0i64).into(),
            location,
        ))
        .result(0)?
        .into();

    stack_push(context, &den_zero_bloq, constant_value)?;

    den_zero_bloq.append_operation(cf::br(&return_block, &[], location));

    let add_result = den_not_zero_bloq
        .append_operation(arith::addi(a, b, location))
        .result(0)?
        .into();
    let mod_result = den_not_zero_bloq
        .append_operation(arith::remui(add_result, den, location))
        .result(0)?
        .into();

    stack_push(context, &den_not_zero_bloq, mod_result)?;

    den_not_zero_bloq.append_operation(cf::br(&return_block, &[], location));

    ok_block.append_operation(cf::cond_br(
        context,
        den_is_zero,
        &den_zero_bloq,
        &den_not_zero_bloq,
        &[],
        &[],
        location,
    ));

    Ok((start_block, return_block))
}

fn codegen_xor<'c, 'r>(
    op_ctx: &mut OperationCtx<'c>,
    region: &'r Region<'c>,
) -> Result<(BlockRef<'c, 'r>, BlockRef<'c, 'r>), CodegenError> {
    let start_block = region.append_block(Block::new(&[]));
    let context = &op_ctx.mlir_context;
    let location = Location::unknown(context);

    // Check there's enough elements in stack
    let flag = check_stack_has_at_least(context, &start_block, 2)?;

    let ok_block = region.append_block(Block::new(&[]));

    start_block.append_operation(cf::cond_br(
        context,
        flag,
        &ok_block,
        &op_ctx.revert_block,
        &[],
        &[],
        location,
    ));

    let lhs = stack_pop(context, &ok_block)?;
    let rhs = stack_pop(context, &ok_block)?;

    let result = ok_block
        .append_operation(arith::xori(lhs, rhs, location))
        .result(0)?
        .into();

    stack_push(context, &ok_block, result)?;

    Ok((start_block, ok_block))
}

fn codegen_pop<'c, 'r>(
    op_ctx: &mut OperationCtx<'c>,
    region: &'r Region<'c>,
) -> Result<(BlockRef<'c, 'r>, BlockRef<'c, 'r>), CodegenError> {
    let start_block = region.append_block(Block::new(&[]));
    let context = &op_ctx.mlir_context;
    let location = Location::unknown(context);

    // Check there's at least 1 element in stack
    let flag = check_stack_has_at_least(context, &start_block, 1)?;

    let ok_block = region.append_block(Block::new(&[]));

    start_block.append_operation(cf::cond_br(
        context,
        flag,
        &ok_block,
        &op_ctx.revert_block,
        &[],
        &[],
        location,
    ));

    stack_pop(context, &ok_block)?;

    Ok((start_block, ok_block))
}

fn codegen_byte<'c, 'r>(
    op_ctx: &mut OperationCtx<'c>,
    region: &'r Region<'c>,
) -> Result<(BlockRef<'c, 'r>, BlockRef<'c, 'r>), CodegenError> {
    let start_block = region.append_block(Block::new(&[]));
    let context = &op_ctx.mlir_context;
    let location = Location::unknown(context);

    // Check there's enough elements in stack
    let flag = check_stack_has_at_least(context, &start_block, 2)?;

    let ok_block = region.append_block(Block::new(&[]));

    // in out_of_bounds_block a 0 is pushed to the stack
    let out_of_bounds_block = region.append_block(Block::new(&[]));

    // in offset_ok_block the byte operation is performed
    let offset_ok_block = region.append_block(Block::new(&[]));

    let end_block = region.append_block(Block::new(&[]));

    start_block.append_operation(cf::cond_br(
        context,
        flag,
        &ok_block,
        &op_ctx.revert_block,
        &[],
        &[],
        location,
    ));

    let offset = stack_pop(context, &ok_block)?;
    let value = stack_pop(context, &ok_block)?;

    const BITS_PER_BYTE: u8 = 8;
    const MAX_SHIFT: u8 = 31;
    let mut bits_per_byte: [u8; 32] = [0; 32];
    bits_per_byte[31] = BITS_PER_BYTE;

    let mut max_shift_in_bits: [u8; 32] = [0; 32];
    max_shift_in_bits[31] = MAX_SHIFT * BITS_PER_BYTE;

    let constant_bits_per_byte = ok_block
        .append_operation(arith::constant(
            context,
            integer_constant(context, bits_per_byte),
            location,
        ))
        .result(0)?
        .into();

    let constant_max_shift_in_bits = ok_block
        .append_operation(arith::constant(
            context,
            integer_constant(context, max_shift_in_bits),
            location,
        ))
        .result(0)?
        .into();

    let offset_in_bits = ok_block
        .append_operation(arith::muli(offset, constant_bits_per_byte, location))
        .result(0)?
        .into();

    // compare  offset > max_shift?
    let is_offset_out_of_bounds = ok_block
        .append_operation(arith::cmpi(
            context,
            arith::CmpiPredicate::Ugt,
            offset_in_bits,
            constant_max_shift_in_bits,
            location,
        ))
        .result(0)?
        .into();

    // if offset > max_shift => branch to out_of_bounds_block
    // else => branch to offset_ok_block
    ok_block.append_operation(cf::cond_br(
        context,
        is_offset_out_of_bounds,
        &out_of_bounds_block,
        &offset_ok_block,
        &[],
        &[],
        location,
    ));

    let zero = out_of_bounds_block
        .append_operation(arith::constant(
            context,
            integer_constant(context, [0; 32]),
            location,
        ))
        .result(0)?
        .into();

    // push zero to the stack
    stack_push(context, &out_of_bounds_block, zero)?;

    out_of_bounds_block.append_operation(cf::br(&end_block, &[], location));

    // the idea is to use a right shift to place the byte in the right-most side
    // and then apply a bitwise AND with a 0xFF mask
    //
    // for example, if we want to extract the 0xFF byte in the following value
    // (for simplicity the value has fewer bytes than it has in reality)
    //
    // value = 0xAABBCCDDFFAABBCC
    //                   ^^
    //              desired byte
    //
    // we can shift the value to the right
    //
    // value = 0xAABBCCDDFFAABBCC -> 0x000000AABBCCDDFF
    //                   ^^                          ^^
    // and then apply the bitwise AND it to the right to remove the right-side bytes
    //
    //  value = 0x000000AABBCCDDFF
    //          AND
    //  mask  = 0x00000000000000FF
    //------------------------------
    // result = 0x00000000000000FF

    // compute how many bits the value has to be shifted
    // shift_right_in_bits = max_shift - offset
    let shift_right_in_bits = offset_ok_block
        .append_operation(arith::subi(
            constant_max_shift_in_bits,
            offset_in_bits,
            location,
        ))
        .result(0)?
        .into();

    // shift the value to the right
    let shifted_right_value = offset_ok_block
        .append_operation(arith::shrui(value, shift_right_in_bits, location))
        .result(0)?
        .into();

    let mut mask: [u8; 32] = [0; 32];
    mask[31] = 0xff;

    let mask = offset_ok_block
        .append_operation(arith::constant(
            context,
            integer_constant(context, mask),
            location,
        ))
        .result(0)?
        .into();

    // compute (value AND mask)
    let result = offset_ok_block
        .append_operation(arith::andi(shifted_right_value, mask, location))
        .result(0)?
        .into();

    stack_push(context, &offset_ok_block, result)?;

    offset_ok_block.append_operation(cf::br(&end_block, &[], location));

    Ok((start_block, end_block))
}

fn integer_constant(context: &MeliorContext, value: [u8; 32]) -> Attribute {
    let str_value = BigUint::from_bytes_be(&value).to_string();
    // TODO: should we handle this error?
    Attribute::parse(context, &format!("{str_value} : i256")).unwrap()
}

fn codegen_jumpdest<'c>(
    op_ctx: &mut OperationCtx<'c>,
    region: &'c Region<'c>,
    pc: usize,
) -> Result<(BlockRef<'c, 'c>, BlockRef<'c, 'c>), CodegenError> {
    let landing_block = region.append_block(Block::new(&[]));

    // Register jumpdest block in context
    op_ctx.register_jump_destination(pc, landing_block);

    Ok((landing_block, landing_block))
}

fn codegen_jump<'c, 'r: 'c>(
    op_ctx: &mut OperationCtx<'c>,
    region: &'r Region<'c>,
) -> Result<(BlockRef<'c, 'r>, BlockRef<'c, 'r>), CodegenError> {
    // it reverts if Counter offset is not a JUMPDEST.
    // The error is generated even if the JUMP would not have been done

    let start_block = region.append_block(Block::new(&[]));
    let context = &op_ctx.mlir_context;
    let location = Location::unknown(context);

    // Check there's enough elements in stack
    let flag = check_stack_has_at_least(context, &start_block, 1)?;

    let ok_block = region.append_block(Block::new(&[]));

    start_block.append_operation(cf::cond_br(
        context,
        flag,
        &ok_block,
        &op_ctx.revert_block,
        &[],
        &[],
        location,
    ));

    let pc = stack_pop(context, &ok_block)?;

    // appends operation to ok_block to jump to the `jump table block``
    // in the jump table block the pc is checked and if its ok
    // then it jumps to the block associated with that pc
    op_ctx.add_jump_op(ok_block, pc, location);

    // TODO: we are creating an empty block that won't ever be reached
    // probably there's a better way to do this
    let empty_block = region.append_block(Block::new(&[]));
    Ok((start_block, empty_block))
}

fn codegen_pc<'c>(
    op_ctx: &mut OperationCtx<'c>,
    region: &'c Region<'c>,
    pc: usize,
) -> Result<(BlockRef<'c, 'c>, BlockRef<'c, 'c>), CodegenError> {
    let start_block = region.append_block(Block::new(&[]));
    let context = &op_ctx.mlir_context;
    let location = Location::unknown(context);

    let flag = check_stack_has_space_for(context, &start_block, 1)?;

    let ok_block = region.append_block(Block::new(&[]));

    start_block.append_operation(cf::cond_br(
        context,
        flag,
        &ok_block,
        &op_ctx.revert_block,
        &[],
        &[],
        location,
    ));

    let pc_value = ok_block
        .append_operation(arith::constant(
            context,
            integer_constant_from_i64(context, pc as i64).into(),
            location,
        ))
        .result(0)?
        .into();

    stack_push(context, &ok_block, pc_value)?;

    Ok((start_block, ok_block))
}<|MERGE_RESOLUTION|>--- conflicted
+++ resolved
@@ -37,71 +37,103 @@
         Operation::Jumpdest { pc } => codegen_jumpdest(op_ctx, region, pc),
         Operation::Push(x) => codegen_push(op_ctx, region, x),
         Operation::Byte => codegen_byte(op_ctx, region),
-<<<<<<< HEAD
         Operation::IsZero => codegen_iszero(op_ctx, region),
     }
 }
 
 fn codegen_iszero<'c, 'r>(
-=======
+    op_ctx: &mut OperationCtx<'c>,
+    region: &'r Region<'c>,
+) -> Result<(BlockRef<'c, 'r>, BlockRef<'c, 'r>), CodegenError> {
+    let start_block = region.append_block(Block::new(&[]));
+    let context = &op_ctx.mlir_context;
+    let location = Location::unknown(context);
+
+    // Check there's enough elements in stack
+    let flag = check_stack_has_at_least(context, &start_block, 1)?;
+
+    let ok_block = region.append_block(Block::new(&[]));
+
+    start_block.append_operation(cf::cond_br(
+        context,
+        flag,
+        &ok_block,
+        &op_ctx.revert_block,
+        &[],
+        &[],
+        location,
+    ));
+
+    let value = stack_pop(context, &ok_block)?;
+    let value_is_zero = check_denominator_is_zero(context, &ok_block, &value)?;
+
+    let val_zero_bloq = region.append_block(Block::new(&[]));
+    let val_not_zero_bloq = region.append_block(Block::new(&[]));
+    let return_block = region.append_block(Block::new(&[]));
+
+    let constant_value = val_zero_bloq
+        .append_operation(arith::constant(
+            context,
+            integer_constant_from_i64(context, 1i64).into(),
+            location,
+        ))
+        .result(0)?
+        .into();
+
+    stack_push(context, &val_zero_bloq, constant_value)?;
+    val_zero_bloq.append_operation(cf::br(&return_block, &[], location));
+
+    let result = val_not_zero_bloq
+        .append_operation(arith::constant(
+            context,
+            integer_constant_from_i64(context, 0i64).into(),
+            location,
+        ))
+        .result(0)?
+        .into();
+
+    stack_push(context, &val_not_zero_bloq, result)?;
+    val_not_zero_bloq.append_operation(cf::br(&return_block, &[], location));
+
+    ok_block.append_operation(cf::cond_br(
+        context,
+        value_is_zero,
+        &val_zero_bloq,
+        &val_not_zero_bloq,
+        &[],
+        &[],
+        location,
+    ));
+
+    Ok((start_block, return_block))
         Operation::Jump => codegen_jump(op_ctx, region),
         Operation::And => codegen_and(op_ctx, region),
     }
 }
 
 fn codegen_and<'c, 'r>(
->>>>>>> 7d93f67c
-    op_ctx: &mut OperationCtx<'c>,
-    region: &'r Region<'c>,
-) -> Result<(BlockRef<'c, 'r>, BlockRef<'c, 'r>), CodegenError> {
-    let start_block = region.append_block(Block::new(&[]));
-    let context = &op_ctx.mlir_context;
-    let location = Location::unknown(context);
-
-    // Check there's enough elements in stack
-<<<<<<< HEAD
-    let flag = check_stack_has_at_least(context, &start_block, 1)?;
-=======
+    op_ctx: &mut OperationCtx<'c>,
+    region: &'r Region<'c>,
+) -> Result<(BlockRef<'c, 'r>, BlockRef<'c, 'r>), CodegenError> {
+    let start_block = region.append_block(Block::new(&[]));
+    let context = &op_ctx.mlir_context;
+    let location = Location::unknown(context);
+
+    // Check there's enough elements in stack
     let flag = check_stack_has_at_least(context, &start_block, 2)?;
->>>>>>> 7d93f67c
-
-    let ok_block = region.append_block(Block::new(&[]));
-
-    start_block.append_operation(cf::cond_br(
-        context,
-        flag,
-        &ok_block,
-        &op_ctx.revert_block,
-        &[],
-        &[],
-        location,
-    ));
-
-<<<<<<< HEAD
-    let value = stack_pop(context, &ok_block)?;
-    let value_is_zero = check_denominator_is_zero(context, &ok_block, &value)?;
-
-    let val_zero_bloq = region.append_block(Block::new(&[]));
-    let val_not_zero_bloq = region.append_block(Block::new(&[]));
-    let return_block = region.append_block(Block::new(&[]));
-
-    let constant_value = val_zero_bloq
-        .append_operation(arith::constant(
-            context,
-            integer_constant_from_i64(context, 1i64).into(),
-            location,
-        ))
-        .result(0)?
-        .into();
-
-    stack_push(context, &val_zero_bloq, constant_value)?;
-    val_zero_bloq.append_operation(cf::br(&return_block, &[], location));
-
-    let result = val_not_zero_bloq
-        .append_operation(arith::constant(
-            context,
-            integer_constant_from_i64(context, 0i64).into(),
-=======
+
+    let ok_block = region.append_block(Block::new(&[]));
+
+    start_block.append_operation(cf::cond_br(
+        context,
+        flag,
+        &ok_block,
+        &op_ctx.revert_block,
+        &[],
+        &[],
+        location,
+    ));
+
     let lhs = stack_pop(context, &ok_block)?;
     let rhs = stack_pop(context, &ok_block)?;
 
@@ -147,22 +179,11 @@
             arith::CmpiPredicate::Ult,
             lhs,
             rhs,
->>>>>>> 7d93f67c
-            location,
-        ))
-        .result(0)?
-        .into();
-
-<<<<<<< HEAD
-    stack_push(context, &val_not_zero_bloq, result)?;
-    val_not_zero_bloq.append_operation(cf::br(&return_block, &[], location));
-
-    ok_block.append_operation(cf::cond_br(
-        context,
-        value_is_zero,
-        &val_zero_bloq,
-        &val_not_zero_bloq,
-=======
+            location,
+        ))
+        .result(0)?
+        .into();
+
     stack_push(context, &ok_block, result)?;
 
     Ok((start_block, ok_block))
@@ -186,15 +207,11 @@
         flag,
         &ok_block,
         &op_ctx.revert_block,
->>>>>>> 7d93f67c
-        &[],
-        &[],
-        location,
-    ));
-
-<<<<<<< HEAD
-    Ok((start_block, return_block))
-=======
+        &[],
+        &[],
+        location,
+    ));
+
     let lhs = stack_pop(context, &ok_block)?;
     let rhs = stack_pop(context, &ok_block)?;
 
@@ -212,7 +229,6 @@
     stack_push(context, &ok_block, result)?;
 
     Ok((start_block, ok_block))
->>>>>>> 7d93f67c
 }
 
 fn codegen_push<'c, 'r>(
