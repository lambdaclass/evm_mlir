use melior::{
    dialect::{
        arith::{self, CmpiPredicate},
        cf, llvm,
        llvm::r#type::pointer,
        llvm::{AllocaOptions, LoadStoreOptions},
        ods,
    },
    ir::{
        attribute::{IntegerAttribute, TypeAttribute},
        r#type::IntegerType,
        Attribute, Block, BlockRef, Location, Region,
    },
};

use super::context::OperationCtx;
use crate::{
    constants::{gas_cost, GAS_COUNTER_GLOBAL, MEMORY_PTR_GLOBAL, MEMORY_SIZE_GLOBAL},
    errors::CodegenError,
    program::Operation,
    syscall::ExitStatusCode,
    utils::{
        allocate_and_store_value, check_context_is_not_static, check_if_zero,
        check_stack_has_at_least, check_stack_has_space_for, compare_values, compute_copy_cost,
        compute_log_dynamic_gas, constant_value_from_i64, consume_gas, consume_gas_as_value,
        context_is_static, extend_memory, get_basefee, get_blob_hash_at_index, get_block_number,
        get_calldata_ptr, get_calldata_size, get_memory_pointer, get_nth_from_stack,
        get_prevrandao, get_remaining_gas, get_stack_pointer, inc_stack_pointer,
        integer_constant_from_i64, llvm_mlir, return_empty_result, return_result_from_stack,
        stack_pop, stack_push, swap_stack_elements,
    },
};

use num_bigint::BigUint;

/// Generates blocks for target [`Operation`].
/// Returns both the starting block, and the unterminated last block of the generated code.
pub fn generate_code_for_op<'c>(
    op_ctx: &mut OperationCtx<'c>,
    region: &'c Region<'c>,
    op: Operation,
) -> Result<(BlockRef<'c, 'c>, BlockRef<'c, 'c>), CodegenError> {
    match op {
        Operation::Stop => codegen_stop(op_ctx, region),
        Operation::Add => codegen_add(op_ctx, region),
        Operation::Mul => codegen_mul(op_ctx, region),
        Operation::Sub => codegen_sub(op_ctx, region),
        Operation::Div => codegen_div(op_ctx, region),
        Operation::Sdiv => codegen_sdiv(op_ctx, region),
        Operation::Mod => codegen_mod(op_ctx, region),
        Operation::SMod => codegen_smod(op_ctx, region),
        Operation::Addmod => codegen_addmod(op_ctx, region),
        Operation::Mulmod => codegen_mulmod(op_ctx, region),
        Operation::Exp => codegen_exp(op_ctx, region),
        Operation::SignExtend => codegen_signextend(op_ctx, region),
        Operation::Lt => codegen_lt(op_ctx, region),
        Operation::Gt => codegen_gt(op_ctx, region),
        Operation::Slt => codegen_slt(op_ctx, region),
        Operation::Sgt => codegen_sgt(op_ctx, region),
        Operation::Eq => codegen_eq(op_ctx, region),
        Operation::IsZero => codegen_iszero(op_ctx, region),
        Operation::And => codegen_and(op_ctx, region),
        Operation::Or => codegen_or(op_ctx, region),
        Operation::Xor => codegen_xor(op_ctx, region),
        Operation::Not => codegen_not(op_ctx, region),
        Operation::Byte => codegen_byte(op_ctx, region),
        Operation::Shl => codegen_shl(op_ctx, region),
        Operation::Shr => codegen_shr(op_ctx, region),
        Operation::Sar => codegen_sar(op_ctx, region),
        Operation::Keccak256 => codegen_keccak256(op_ctx, region),
        Operation::Address => codegen_address(op_ctx, region),
        Operation::Balance => codegen_balance(op_ctx, region),
        Operation::Origin => codegen_origin(op_ctx, region),
        Operation::Caller => codegen_caller(op_ctx, region),
        Operation::Callvalue => codegen_callvalue(op_ctx, region),
        Operation::CalldataLoad => codegen_calldataload(op_ctx, region),
        Operation::CallDataSize => codegen_calldatasize(op_ctx, region),
        Operation::CallDataCopy => codegen_calldatacopy(op_ctx, region),
        Operation::Codesize => codegen_codesize(op_ctx, region),
        Operation::Codecopy => codegen_codecopy(op_ctx, region),
        Operation::Gasprice => codegen_gasprice(op_ctx, region),
        Operation::ExtcodeSize => codegen_extcodesize(op_ctx, region),
        Operation::ExtcodeCopy => codegen_extcodecopy(op_ctx, region),
        Operation::ReturnDataSize => codegen_returndatasize(op_ctx, region),
        Operation::ReturnDataCopy => codegen_returndatacopy(op_ctx, region),
        Operation::Coinbase => codegen_coinbase(op_ctx, region),
        Operation::Timestamp => codegen_timestamp(op_ctx, region),
        Operation::Number => codegen_number(op_ctx, region),
        Operation::Prevrandao => codegen_prevrandao(op_ctx, region),
        Operation::Gaslimit => codegen_gaslimit(op_ctx, region),
        Operation::Chainid => codegen_chaind(op_ctx, region),
        Operation::SelfBalance => codegen_selfbalance(op_ctx, region),
        Operation::Basefee => codegen_basefee(op_ctx, region),
        Operation::BlobHash => codegen_blobhash(op_ctx, region),
        Operation::BlobBaseFee => codegen_blobbasefee(op_ctx, region),
        Operation::Pop => codegen_pop(op_ctx, region),
        Operation::Mload => codegen_mload(op_ctx, region),
        Operation::Mstore => codegen_mstore(op_ctx, region),
        Operation::Mstore8 => codegen_mstore8(op_ctx, region),
        Operation::Sload => codegen_sload(op_ctx, region),
        Operation::Sstore => codegen_sstore(op_ctx, region),
        Operation::Jump => codegen_jump(op_ctx, region),
        Operation::Jumpi => codegen_jumpi(op_ctx, region),
        Operation::PC { pc } => codegen_pc(op_ctx, region, pc),
        Operation::Msize => codegen_msize(op_ctx, region),
        Operation::Gas => codegen_gas(op_ctx, region),
        Operation::Jumpdest { pc } => codegen_jumpdest(op_ctx, region, pc),
        Operation::Tload => codegen_tload(op_ctx, region),
        Operation::Tstore => codegen_tstore(op_ctx, region),
        Operation::Mcopy => codegen_mcopy(op_ctx, region),
        Operation::Push0 => codegen_push(op_ctx, region, BigUint::ZERO, true),
        Operation::Push((_, x)) => codegen_push(op_ctx, region, x, false),
        Operation::Dup(x) => codegen_dup(op_ctx, region, x),
        Operation::Swap(x) => codegen_swap(op_ctx, region, x),
        Operation::Log(x) => codegen_log(op_ctx, region, x),
        Operation::Call => codegen_call(op_ctx, region),
        Operation::Return => codegen_return(op_ctx, region),
        Operation::StaticCall => codegen_staticcall(op_ctx, region),
        Operation::Revert => codegen_revert(op_ctx, region),
        Operation::Invalid => codegen_invalid(op_ctx, region),
        Operation::BlockHash => codegen_blockhash(op_ctx, region),
        Operation::ExtcodeHash => codegen_extcodehash(op_ctx, region),
        Operation::Create => codegen_create(op_ctx, region, false),
        Operation::Create2 => codegen_create(op_ctx, region, true),
        Operation::SelfDestruct => codegen_selfdestruct(op_ctx, region),
    }
}

fn codegen_blockhash<'c, 'r>(
    op_ctx: &mut OperationCtx<'c>,
    region: &'r Region<'c>,
) -> Result<(BlockRef<'c, 'r>, BlockRef<'c, 'r>), CodegenError> {
    let start_block = region.append_block(Block::new(&[]));
    let context = &op_ctx.mlir_context;
    let location = Location::unknown(context);

    let gas_flag = consume_gas(context, &start_block, gas_cost::BLOCKHASH)?;
    let flag = check_stack_has_at_least(context, &start_block, 1)?;

    let condition = start_block
        .append_operation(arith::andi(gas_flag, flag, location))
        .result(0)?
        .into();

    let ok_block = region.append_block(Block::new(&[]));

    start_block.append_operation(cf::cond_br(
        context,
        condition,
        &ok_block,
        &op_ctx.revert_block,
        &[],
        &[],
        location,
    ));

    let uint256 = IntegerType::new(context, 256);

    let block_number = stack_pop(context, &ok_block)?;
    let block_number_ptr = allocate_and_store_value(op_ctx, &ok_block, block_number, location)?;

    // Syscall loads the hash into the block_number pointer
    op_ctx.get_block_hash_syscall(&ok_block, block_number_ptr, location);

    let block_hash_value = ok_block
        .append_operation(llvm::load(
            context,
            block_number_ptr,
            uint256.into(),
            location,
            LoadStoreOptions::default(),
        ))
        .result(0)?
        .into();

    stack_push(context, &ok_block, block_hash_value)?;

    Ok((start_block, ok_block))
}

fn codegen_origin<'c, 'r>(
    op_ctx: &mut OperationCtx<'c>,
    region: &'r Region<'c>,
) -> Result<(BlockRef<'c, 'r>, BlockRef<'c, 'r>), CodegenError> {
    let start_block = region.append_block(Block::new(&[]));
    let context = &op_ctx.mlir_context;
    let location = Location::unknown(context);

    //Check if there is stack overflow and if there is enough gas
    let gas_flag = consume_gas(context, &start_block, gas_cost::ORIGIN)?;
    let stack_size_flag = check_stack_has_space_for(context, &start_block, 1)?;

    let condition = start_block
        .append_operation(arith::andi(gas_flag, stack_size_flag, location))
        .result(0)?
        .into();

    let ok_block = region.append_block(Block::new(&[]));
    start_block.append_operation(cf::cond_br(
        context,
        condition,
        &ok_block,
        &op_ctx.revert_block,
        &[],
        &[],
        location,
    ));

    let uint256 = IntegerType::new(context, 256);
    let ptr_type = pointer(context, 0);

    //This may be refactored to use constant_value_from_i64 util function
    let pointer_size = ok_block
        .append_operation(arith::constant(
            context,
            IntegerAttribute::new(uint256.into(), 1_i64).into(),
            location,
        ))
        .result(0)?
        .into();

    let address_ptr = ok_block
        .append_operation(llvm::alloca(
            context,
            pointer_size,
            ptr_type,
            location,
            AllocaOptions::new().elem_type(Some(TypeAttribute::new(uint256.into()))),
        ))
        .result(0)?
        .into();

    //Get the 20-byte address of the sender of the transaction
    op_ctx.get_origin_syscall(&ok_block, address_ptr, location);

    let address_value = ok_block
        .append_operation(llvm::load(
            context,
            address_ptr,
            uint256.into(),
            location,
            LoadStoreOptions::default(),
        ))
        .result(0)?
        .into();

    stack_push(context, &ok_block, address_value)?;

    Ok((start_block, ok_block))
}

fn codegen_callvalue<'c, 'r>(
    op_ctx: &mut OperationCtx<'c>,
    region: &'r Region<'c>,
) -> Result<(BlockRef<'c, 'r>, BlockRef<'c, 'r>), CodegenError> {
    let start_block = region.append_block(Block::new(&[]));
    let context = &op_ctx.mlir_context;
    let location = Location::unknown(context);

    // Check there's enough elements in stack
    let stack_size_flag = check_stack_has_space_for(context, &start_block, 1)?;
    let gas_flag = consume_gas(context, &start_block, gas_cost::CALLVALUE)?;

    let ok_flag = start_block
        .append_operation(arith::andi(stack_size_flag, gas_flag, location))
        .result(0)?
        .into();

    let ok_block = region.append_block(Block::new(&[]));

    start_block.append_operation(cf::cond_br(
        context,
        ok_flag,
        &ok_block,
        &op_ctx.revert_block,
        &[],
        &[],
        location,
    ));

    let uint256 = IntegerType::new(context, 256);
    let ptr_type = pointer(context, 0);

    let pointer_size = constant_value_from_i64(context, &ok_block, 1_i64)?;

    let callvalue_ptr = ok_block
        .append_operation(llvm::alloca(
            context,
            pointer_size,
            ptr_type,
            location,
            AllocaOptions::new().elem_type(Some(TypeAttribute::new(uint256.into()))),
        ))
        .result(0)?
        .into();

    op_ctx.store_in_callvalue_ptr(&ok_block, location, callvalue_ptr);

    let callvalue = ok_block
        .append_operation(llvm::load(
            context,
            callvalue_ptr,
            uint256.into(),
            location,
            LoadStoreOptions::default(),
        ))
        .result(0)?
        .into();

    stack_push(context, &ok_block, callvalue)?;

    Ok((start_block, ok_block))
}

fn codegen_keccak256<'c, 'r>(
    op_ctx: &mut OperationCtx<'c>,
    region: &'r Region<'c>,
) -> Result<(BlockRef<'c, 'r>, BlockRef<'c, 'r>), CodegenError> {
    let start_block = region.append_block(Block::new(&[]));
    let context = &op_ctx.mlir_context;
    let location = Location::unknown(context);
    let uint32 = IntegerType::new(context, 32);
    let uint64 = IntegerType::new(context, 64);
    let flag = check_stack_has_at_least(context, &start_block, 2)?;

    let ok_block = region.append_block(Block::new(&[]));

    start_block.append_operation(cf::cond_br(
        context,
        flag,
        &ok_block,
        &op_ctx.revert_block,
        &[],
        &[],
        location,
    ));

    let offset = stack_pop(context, &ok_block)?;
    let size = stack_pop(context, &ok_block)?;

    //Truncate offset to 32 bits
    let offset = ok_block
        .append_operation(arith::trunci(offset, uint32.into(), location))
        .result(0)?
        .into();

    //Truncate size to 32 bits
    let size = ok_block
        .append_operation(arith::trunci(size, uint32.into(), location))
        .result(0)?
        .into();

    let required_size = ok_block
        .append_operation(arith::addi(offset, size, location))
        .result(0)?
        .into();

    let memory_access_block = region.append_block(Block::new(&[]));

    // dynamic_gas_cost = 3 * (size + 31) / 32 gas
    // but the documentation says it must consume 6 * (size + 31) / 32 gas so we multiply it by 2
    let dynamic_gas_cost = compute_copy_cost(op_ctx, &ok_block, size)?;

    let constant_2 = ok_block
        .append_operation(arith::constant(
            context,
            IntegerAttribute::new(uint64.into(), 2).into(),
            location,
        ))
        .result(0)?
        .into();

    let dynamic_gas_cost = ok_block
        .append_operation(arith::muli(dynamic_gas_cost, constant_2, location))
        .result(0)?
        .into();

    let gas_flag = consume_gas_as_value(context, &ok_block, dynamic_gas_cost)?;
    let memory_extension_block = region.append_block(Block::new(&[]));

    ok_block.append_operation(cf::cond_br(
        context,
        gas_flag,
        &memory_extension_block,
        &op_ctx.revert_block,
        &[],
        &[],
        location,
    ));

    extend_memory(
        op_ctx,
        &memory_extension_block,
        &memory_access_block,
        region,
        required_size,
        gas_cost::KECCAK256,
    )?;

    let uint256 = IntegerType::new(context, 256);
    let ptr_type = pointer(context, 0);
    let pointer_size = memory_access_block
        .append_operation(arith::constant(
            context,
            IntegerAttribute::new(uint256.into(), 1_i64).into(),
            location,
        ))
        .result(0)?
        .into();

    let hash_ptr = memory_access_block
        .append_operation(llvm::alloca(
            context,
            pointer_size,
            ptr_type,
            location,
            AllocaOptions::new().elem_type(Some(TypeAttribute::new(uint256.into()))),
        ))
        .result(0)?
        .into();

    op_ctx.keccak256_syscall(&memory_access_block, offset, size, hash_ptr, location);

    let read_value = memory_access_block
        .append_operation(llvm::load(
            context,
            hash_ptr,
            IntegerType::new(context, 256).into(),
            location,
            LoadStoreOptions::default(),
        ))
        .result(0)?
        .into();

    stack_push(context, &memory_access_block, read_value)?;

    Ok((start_block, memory_access_block))
}

fn codegen_calldatacopy<'c, 'r>(
    op_ctx: &mut OperationCtx<'c>,
    region: &'r Region<'c>,
) -> Result<(BlockRef<'c, 'r>, BlockRef<'c, 'r>), CodegenError> {
    let start_block = region.append_block(Block::new(&[]));
    let context = &op_ctx.mlir_context;
    let location = Location::unknown(context);

    let gas_flag = consume_gas(context, &start_block, gas_cost::CALLDATACOPY)?;

    let flag = check_stack_has_at_least(context, &start_block, 3)?;

    let condition = start_block
        .append_operation(arith::andi(gas_flag, flag, location))
        .result(0)?
        .into();

    let ok_block = region.append_block(Block::new(&[]));

    start_block.append_operation(cf::cond_br(
        context,
        condition,
        &ok_block,
        &op_ctx.revert_block,
        &[],
        &[],
        location,
    ));

    let uint32 = IntegerType::new(context, 32);
    let uint8 = IntegerType::new(context, 8);
    let ptr_type = pointer(context, 0);

    // byte offset in the memory where the result will be copied
    let dest_offset = stack_pop(context, &ok_block)?;
    // byte offset in the calldata to copy from
    let call_data_offset = stack_pop(context, &ok_block)?;
    // byte size to copy
    let size = stack_pop(context, &ok_block)?;

    // truncate offsets and size to 32 bits
    let call_data_offset = ok_block
        .append_operation(arith::trunci(call_data_offset, uint32.into(), location))
        .result(0)
        .unwrap()
        .into();

    let dest_offset = ok_block
        .append_operation(arith::trunci(dest_offset, uint32.into(), location))
        .result(0)
        .unwrap()
        .into();

    let size = ok_block
        .append_operation(arith::trunci(size, uint32.into(), location))
        .result(0)
        .unwrap()
        .into();

    //required size = des_offset + size
    let required_memory_size = ok_block
        .append_operation(arith::addi(dest_offset, size, location))
        .result(0)?
        .into();

    let continue_memory_block = region.append_block(Block::new(&[]));
    extend_memory(
        op_ctx,
        &ok_block,
        &continue_memory_block,
        region,
        required_memory_size,
        gas_cost::CALLDATACOPY,
    )?;
    let memory_ptr = get_memory_pointer(op_ctx, &continue_memory_block, location)?;
    let memory_dest = continue_memory_block
        .append_operation(llvm::get_element_ptr_dynamic(
            context,
            memory_ptr,
            &[dest_offset],
            uint8.into(),
            ptr_type,
            location,
        ))
        .result(0)?
        .into();

    let zero_value = continue_memory_block
        .append_operation(arith::constant(
            context,
            IntegerAttribute::new(IntegerType::new(context, 8).into(), 0).into(),
            location,
        ))
        .result(0)?
        .into();

    continue_memory_block.append_operation(
        ods::llvm::intr_memset(
            context,
            memory_dest,
            zero_value,
            size,
            IntegerAttribute::new(IntegerType::new(context, 1).into(), 0),
            location,
        )
        .into(),
    );

    let calldatasize = op_ctx.get_calldata_size_syscall(&continue_memory_block, location)?;
    let offset_bigger_than_size_flag = continue_memory_block
        .append_operation(arith::cmpi(
            context,
            CmpiPredicate::Ugt,
            call_data_offset,
            calldatasize,
            location,
        ))
        .result(0)?
        .into();

    let invalid_offset_block = region.append_block(Block::new(&[]));
    let valid_offset_block = region.append_block(Block::new(&[]));
    let return_block = region.append_block(Block::new(&[]));

    continue_memory_block.append_operation(cf::cond_br(
        context,
        offset_bigger_than_size_flag,
        &invalid_offset_block,
        &valid_offset_block,
        &[],
        &[],
        location,
    ));

    invalid_offset_block.append_operation(cf::br(&return_block, &[], location));

    let remaining_calldata_size = valid_offset_block
        .append_operation(arith::subi(calldatasize, call_data_offset, location))
        .result(0)?
        .into();

    let memcpy_len = valid_offset_block
        .append_operation(arith::minui(remaining_calldata_size, size, location))
        .result(0)?
        .into();

    let calldata_ptr = op_ctx.get_calldata_ptr_syscall(&valid_offset_block, location)?;
    let calldata_src = valid_offset_block
        .append_operation(llvm::get_element_ptr_dynamic(
            context,
            calldata_ptr,
            &[call_data_offset],
            uint8.into(),
            ptr_type,
            location,
        ))
        .result(0)?
        .into();

    valid_offset_block.append_operation(
        ods::llvm::intr_memcpy(
            context,
            memory_dest,
            calldata_src,
            memcpy_len,
            IntegerAttribute::new(IntegerType::new(context, 1).into(), 0),
            location,
        )
        .into(),
    );

    valid_offset_block.append_operation(cf::br(&return_block, &[], location));

    Ok((start_block, return_block))
}

fn codegen_calldatasize<'c, 'r>(
    op_ctx: &mut OperationCtx<'c>,
    region: &'r Region<'c>,
) -> Result<(BlockRef<'c, 'r>, BlockRef<'c, 'r>), CodegenError> {
    let start_block = region.append_block(Block::new(&[]));
    let context = &op_ctx.mlir_context;
    let location = Location::unknown(context);

    let gas_flag = consume_gas(context, &start_block, gas_cost::CALLDATASIZE)?;

    let ok_block = region.append_block(Block::new(&[]));

    start_block.append_operation(cf::cond_br(
        context,
        gas_flag,
        &ok_block,
        &op_ctx.revert_block,
        &[],
        &[],
        location,
    ));

    // Get the calldata size using a syscall
    let uint256 = IntegerType::new(context, 256).into();
    let calldatasize = op_ctx.get_calldata_size_syscall(&ok_block, location)?;
    let extended_size = ok_block
        .append_operation(arith::extui(calldatasize, uint256, location))
        .result(0)?
        .into();
    stack_push(context, &ok_block, extended_size)?;

    Ok((start_block, ok_block))
}

fn codegen_exp<'c, 'r>(
    op_ctx: &mut OperationCtx<'c>,
    region: &'r Region<'c>,
) -> Result<(BlockRef<'c, 'r>, BlockRef<'c, 'r>), CodegenError> {
    let start_block = region.append_block(Block::new(&[]));
    let context = &op_ctx.mlir_context;
    let location = Location::unknown(context);

    // Check there's enough elements in stack
    let flag = check_stack_has_at_least(context, &start_block, 2)?;
    let ok_block = region.append_block(Block::new(&[]));

    start_block.append_operation(cf::cond_br(
        context,
        flag,
        &ok_block,
        &op_ctx.revert_block,
        &[],
        &[],
        location,
    ));

    let base = stack_pop(context, &ok_block)?;
    let exponent = stack_pop(context, &ok_block)?;

    let result = ok_block
        .append_operation(ods::math::ipowi(context, base, exponent, location).into())
        .result(0)?
        .into();

    let result_type = IntegerType::new(context, 256);
    let leading_zeros = ok_block
        .append_operation(llvm::intr_ctlz(
            context,
            exponent,
            false,
            result_type.into(),
            location,
        ))
        .result(0)?
        .into();

    let number_of_bits = ok_block
        .append_operation(arith::subi(
            constant_value_from_i64(context, &ok_block, 256)?,
            leading_zeros,
            location,
        ))
        .result(0)?
        .into();

    let bits_with_offset = ok_block
        .append_operation(arith::addi(
            number_of_bits,
            constant_value_from_i64(context, &ok_block, 7)?,
            location,
        ))
        .result(0)?
        .into();

    let number_of_bytes = ok_block
        .append_operation(arith::divui(
            bits_with_offset,
            constant_value_from_i64(context, &ok_block, 8)?,
            location,
        ))
        .result(0)?
        .into();

    let dynamic_gas_cost = ok_block
        .append_operation(arith::muli(
            number_of_bytes,
            constant_value_from_i64(context, &ok_block, 50)?,
            location,
        ))
        .result(0)?
        .into();

    let total_gas_cost = ok_block
        .append_operation(arith::addi(
            constant_value_from_i64(context, &ok_block, gas_cost::EXP)?,
            dynamic_gas_cost,
            location,
        ))
        .result(0)?
        .into();

    let uint64 = IntegerType::new(context, 64);
    let total_gas_cost = ok_block
        .append_operation(arith::trunci(total_gas_cost, uint64.into(), location))
        .result(0)?
        .into();

    let gas_flag = consume_gas_as_value(context, &ok_block, total_gas_cost)?;
    let enough_gas_block = region.append_block(Block::new(&[]));

    ok_block.append_operation(cf::cond_br(
        context,
        gas_flag,
        &enough_gas_block,
        &op_ctx.revert_block,
        &[],
        &[],
        location,
    ));

    stack_push(context, &enough_gas_block, result)?;

    Ok((start_block, enough_gas_block))
}

fn codegen_iszero<'c, 'r>(
    op_ctx: &mut OperationCtx<'c>,
    region: &'r Region<'c>,
) -> Result<(BlockRef<'c, 'r>, BlockRef<'c, 'r>), CodegenError> {
    let start_block = region.append_block(Block::new(&[]));
    let context = &op_ctx.mlir_context;
    let location = Location::unknown(context);

    // Check there's enough elements in stack
    let flag = check_stack_has_at_least(context, &start_block, 1)?;
    let gas_flag = consume_gas(context, &start_block, gas_cost::ISZERO)?;
    let condition = start_block
        .append_operation(arith::andi(gas_flag, flag, location))
        .result(0)?
        .into();

    let ok_block = region.append_block(Block::new(&[]));

    start_block.append_operation(cf::cond_br(
        context,
        condition,
        &ok_block,
        &op_ctx.revert_block,
        &[],
        &[],
        location,
    ));

    let value = stack_pop(context, &ok_block)?;
    let zero_constant = constant_value_from_i64(context, &ok_block, 0)?;

    let result = ok_block
        .append_operation(arith::cmpi(
            context,
            arith::CmpiPredicate::Eq,
            value,
            zero_constant,
            location,
        ))
        .result(0)?
        .into();

    //Extend the 1 bit result to 256 bits.
    let uint256 = IntegerType::new(context, 256);
    let result = ok_block
        .append_operation(arith::extui(result, uint256.into(), location))
        .result(0)?
        .into();

    stack_push(context, &ok_block, result)?;

    Ok((start_block, ok_block))
}

fn codegen_and<'c, 'r>(
    op_ctx: &mut OperationCtx<'c>,
    region: &'r Region<'c>,
) -> Result<(BlockRef<'c, 'r>, BlockRef<'c, 'r>), CodegenError> {
    let start_block = region.append_block(Block::new(&[]));
    let context = &op_ctx.mlir_context;
    let location = Location::unknown(context);

    // Check there's enough elements in stack
    let flag = check_stack_has_at_least(context, &start_block, 2)?;
    let gas_flag = consume_gas(context, &start_block, gas_cost::AND)?;
    let condition = start_block
        .append_operation(arith::andi(gas_flag, flag, location))
        .result(0)?
        .into();

    let ok_block = region.append_block(Block::new(&[]));

    start_block.append_operation(cf::cond_br(
        context,
        condition,
        &ok_block,
        &op_ctx.revert_block,
        &[],
        &[],
        location,
    ));

    let lhs = stack_pop(context, &ok_block)?;
    let rhs = stack_pop(context, &ok_block)?;

    let result = ok_block
        .append_operation(arith::andi(lhs, rhs, location))
        .result(0)?
        .into();

    stack_push(context, &ok_block, result)?;

    Ok((start_block, ok_block))
}

fn codegen_gt<'c, 'r>(
    op_ctx: &mut OperationCtx<'c>,
    region: &'r Region<'c>,
) -> Result<(BlockRef<'c, 'r>, BlockRef<'c, 'r>), CodegenError> {
    let start_block = region.append_block(Block::new(&[]));
    let context = &op_ctx.mlir_context;
    let location = Location::unknown(context);

    // Check there's enough elements in stack
    let flag = check_stack_has_at_least(context, &start_block, 2)?;
    let gas_flag = consume_gas(context, &start_block, gas_cost::GT)?;
    let condition = start_block
        .append_operation(arith::andi(gas_flag, flag, location))
        .result(0)?
        .into();
    let ok_block = region.append_block(Block::new(&[]));

    start_block.append_operation(cf::cond_br(
        context,
        condition,
        &ok_block,
        &op_ctx.revert_block,
        &[],
        &[],
        location,
    ));

    let lhs = stack_pop(context, &ok_block)?;
    let rhs = stack_pop(context, &ok_block)?;

    let result = ok_block
        .append_operation(arith::cmpi(
            context,
            arith::CmpiPredicate::Ugt,
            lhs,
            rhs,
            location,
        ))
        .result(0)?
        .into();

    //Extend 1 bit result to 256 bit
    let uint256 = IntegerType::new(context, 256);
    let result = ok_block
        .append_operation(arith::extui(result, uint256.into(), location))
        .result(0)?
        .into();

    stack_push(context, &ok_block, result)?;

    Ok((start_block, ok_block))
}

fn codegen_or<'c, 'r>(
    op_ctx: &mut OperationCtx<'c>,
    region: &'r Region<'c>,
) -> Result<(BlockRef<'c, 'r>, BlockRef<'c, 'r>), CodegenError> {
    let start_block = region.append_block(Block::new(&[]));
    let context = &op_ctx.mlir_context;
    let location = Location::unknown(context);

    // Check there's enough elements in stack
    let flag = check_stack_has_at_least(context, &start_block, 2)?;
    let gas_flag = consume_gas(context, &start_block, gas_cost::OR)?;
    let condition = start_block
        .append_operation(arith::andi(gas_flag, flag, location))
        .result(0)?
        .into();

    let ok_block = region.append_block(Block::new(&[]));

    start_block.append_operation(cf::cond_br(
        context,
        condition,
        &ok_block,
        &op_ctx.revert_block,
        &[],
        &[],
        location,
    ));

    let lhs = stack_pop(context, &ok_block)?;
    let rhs = stack_pop(context, &ok_block)?;

    let result = ok_block
        .append_operation(arith::ori(lhs, rhs, location))
        .result(0)?
        .into();

    stack_push(context, &ok_block, result)?;

    Ok((start_block, ok_block))
}

fn codegen_lt<'c, 'r>(
    op_ctx: &mut OperationCtx<'c>,
    region: &'r Region<'c>,
) -> Result<(BlockRef<'c, 'r>, BlockRef<'c, 'r>), CodegenError> {
    let start_block = region.append_block(Block::new(&[]));
    let context = &op_ctx.mlir_context;
    let location = Location::unknown(context);

    // Check there's enough elements in stack
    let flag = check_stack_has_at_least(context, &start_block, 2)?;
    let gas_flag = consume_gas(context, &start_block, gas_cost::LT)?;
    let condition = start_block
        .append_operation(arith::andi(gas_flag, flag, location))
        .result(0)?
        .into();

    let ok_block = region.append_block(Block::new(&[]));

    start_block.append_operation(cf::cond_br(
        context,
        condition,
        &ok_block,
        &op_ctx.revert_block,
        &[],
        &[],
        location,
    ));

    let lhs = stack_pop(context, &ok_block)?;
    let rhs = stack_pop(context, &ok_block)?;

    let result = ok_block
        .append_operation(arith::cmpi(
            context,
            arith::CmpiPredicate::Ult,
            lhs,
            rhs,
            location,
        ))
        .result(0)?
        .into();

    //Extend 1 bit result to 256 bit
    let uint256 = IntegerType::new(context, 256);
    let result = ok_block
        .append_operation(arith::extui(result, uint256.into(), location))
        .result(0)?
        .into();

    stack_push(context, &ok_block, result)?;

    Ok((start_block, ok_block))
}

fn codegen_sgt<'c, 'r>(
    op_ctx: &mut OperationCtx<'c>,
    region: &'r Region<'c>,
) -> Result<(BlockRef<'c, 'r>, BlockRef<'c, 'r>), CodegenError> {
    let start_block = region.append_block(Block::new(&[]));
    let context = &op_ctx.mlir_context;
    let location = Location::unknown(context);

    // Check there's enough elements in stack
    let flag = check_stack_has_at_least(context, &start_block, 2)?;
    let gas_flag = consume_gas(context, &start_block, gas_cost::SGT)?;
    let condition = start_block
        .append_operation(arith::andi(gas_flag, flag, location))
        .result(0)?
        .into();

    let ok_block = region.append_block(Block::new(&[]));

    start_block.append_operation(cf::cond_br(
        context,
        condition,
        &ok_block,
        &op_ctx.revert_block,
        &[],
        &[],
        location,
    ));

    let lhs = stack_pop(context, &ok_block)?;
    let rhs = stack_pop(context, &ok_block)?;

    let result = ok_block
        .append_operation(arith::cmpi(
            context,
            arith::CmpiPredicate::Sgt,
            lhs,
            rhs,
            location,
        ))
        .result(0)?
        .into();

    //Extend 1 bit result to 256 bit
    let uint256 = IntegerType::new(context, 256);
    let result = ok_block
        .append_operation(arith::extui(result, uint256.into(), location))
        .result(0)?
        .into();

    stack_push(context, &ok_block, result)?;

    Ok((start_block, ok_block))
}

fn codegen_eq<'c, 'r>(
    op_ctx: &mut OperationCtx<'c>,
    region: &'r Region<'c>,
) -> Result<(BlockRef<'c, 'r>, BlockRef<'c, 'r>), CodegenError> {
    let start_block = region.append_block(Block::new(&[]));
    let context = &op_ctx.mlir_context;
    let location = Location::unknown(context);

    // Check there's enough elements in stack
    let flag = check_stack_has_at_least(context, &start_block, 2)?;
    let gas_flag = consume_gas(context, &start_block, gas_cost::EQ)?;
    let condition = start_block
        .append_operation(arith::andi(gas_flag, flag, location))
        .result(0)?
        .into();
    let ok_block = region.append_block(Block::new(&[]));

    start_block.append_operation(cf::cond_br(
        context,
        condition,
        &ok_block,
        &op_ctx.revert_block,
        &[],
        &[],
        location,
    ));

    let lhs = stack_pop(context, &ok_block)?;
    let rhs = stack_pop(context, &ok_block)?;

    let result = ok_block
        .append_operation(arith::cmpi(
            context,
            arith::CmpiPredicate::Eq,
            lhs,
            rhs,
            location,
        ))
        .result(0)?
        .into();

    //Extend 1 bit result to 256 bit
    let uint256 = IntegerType::new(context, 256);
    let result = ok_block
        .append_operation(arith::extui(result, uint256.into(), location))
        .result(0)?
        .into();

    stack_push(context, &ok_block, result)?;

    Ok((start_block, ok_block))
}

fn codegen_push<'c, 'r>(
    op_ctx: &mut OperationCtx<'c>,
    region: &'r Region<'c>,
    value_to_push: BigUint,
    is_zero: bool,
) -> Result<(BlockRef<'c, 'r>, BlockRef<'c, 'r>), CodegenError> {
    let start_block = region.append_block(Block::new(&[]));
    let context = &op_ctx.mlir_context;
    let location = Location::unknown(context);

    // Check there's enough space in stack
    let flag = check_stack_has_space_for(context, &start_block, 1)?;
    let gas_cost = if is_zero {
        gas_cost::PUSH0
    } else {
        gas_cost::PUSHN
    };
    let gas_flag = consume_gas(context, &start_block, gas_cost)?;
    let condition = start_block
        .append_operation(arith::andi(gas_flag, flag, location))
        .result(0)?
        .into();

    let ok_block = region.append_block(Block::new(&[]));

    start_block.append_operation(cf::cond_br(
        context,
        condition,
        &ok_block,
        &op_ctx.revert_block,
        &[],
        &[],
        location,
    ));

    let constant_value = Attribute::parse(context, &format!("{} : i256", value_to_push)).unwrap();
    let constant_value = ok_block
        .append_operation(arith::constant(context, constant_value, location))
        .result(0)?
        .into();

    stack_push(context, &ok_block, constant_value)?;

    Ok((start_block, ok_block))
}

fn codegen_dup<'c, 'r>(
    op_ctx: &mut OperationCtx<'c>,
    region: &'r Region<'c>,
    nth: u8,
) -> Result<(BlockRef<'c, 'r>, BlockRef<'c, 'r>), CodegenError> {
    debug_assert!(nth > 0 && nth <= 16);
    let start_block = region.append_block(Block::new(&[]));
    let context = &op_ctx.mlir_context;
    let location = Location::unknown(context);

    // Check there's enough elements in stack
    let flag = check_stack_has_at_least(context, &start_block, nth as u32)?;

    let gas_flag = consume_gas(context, &start_block, gas_cost::DUPN)?;

    let condition = start_block
        .append_operation(arith::andi(gas_flag, flag, location))
        .result(0)?
        .into();
    let ok_block = region.append_block(Block::new(&[]));

    start_block.append_operation(cf::cond_br(
        context,
        condition,
        &ok_block,
        &op_ctx.revert_block,
        &[],
        &[],
        location,
    ));

    let (nth_value, _) = get_nth_from_stack(context, &ok_block, nth)?;

    stack_push(context, &ok_block, nth_value)?;

    Ok((start_block, ok_block))
}

fn codegen_swap<'c, 'r>(
    op_ctx: &mut OperationCtx<'c>,
    region: &'r Region<'c>,
    nth: u8,
) -> Result<(BlockRef<'c, 'r>, BlockRef<'c, 'r>), CodegenError> {
    debug_assert!(nth > 0 && nth <= 16);
    let start_block = region.append_block(Block::new(&[]));
    let context = &op_ctx.mlir_context;
    let location = Location::unknown(context);

    // Check there's enough elements in stack
    let flag = check_stack_has_at_least(context, &start_block, (nth + 1) as u32)?;

    let gas_flag = consume_gas(context, &start_block, gas_cost::SWAPN)?;

    let condition = start_block
        .append_operation(arith::andi(gas_flag, flag, location))
        .result(0)?
        .into();

    let ok_block = region.append_block(Block::new(&[]));

    start_block.append_operation(cf::cond_br(
        context,
        condition,
        &ok_block,
        &op_ctx.revert_block,
        &[],
        &[],
        location,
    ));

    swap_stack_elements(context, &ok_block, 1, nth + 1)?;

    Ok((start_block, ok_block))
}

fn codegen_add<'c, 'r>(
    op_ctx: &mut OperationCtx<'c>,
    region: &'r Region<'c>,
) -> Result<(BlockRef<'c, 'r>, BlockRef<'c, 'r>), CodegenError> {
    let start_block = region.append_block(Block::new(&[]));
    let context = &op_ctx.mlir_context;
    let location = Location::unknown(context);

    // Check there's enough elements in stack
    let flag = check_stack_has_at_least(context, &start_block, 2)?;

    let gas_flag = consume_gas(context, &start_block, gas_cost::ADD)?;

    let condition = start_block
        .append_operation(arith::andi(gas_flag, flag, location))
        .result(0)?
        .into();

    let ok_block = region.append_block(Block::new(&[]));

    start_block.append_operation(cf::cond_br(
        context,
        condition,
        &ok_block,
        &op_ctx.revert_block,
        &[],
        &[],
        location,
    ));

    let lhs = stack_pop(context, &ok_block)?;
    let rhs = stack_pop(context, &ok_block)?;

    let result = ok_block
        .append_operation(arith::addi(lhs, rhs, location))
        .result(0)?
        .into();

    stack_push(context, &ok_block, result)?;

    Ok((start_block, ok_block))
}

fn codegen_sub<'c, 'r>(
    op_ctx: &mut OperationCtx<'c>,
    region: &'r Region<'c>,
) -> Result<(BlockRef<'c, 'r>, BlockRef<'c, 'r>), CodegenError> {
    let start_block = region.append_block(Block::new(&[]));
    let context = &op_ctx.mlir_context;
    let location = Location::unknown(context);

    // Check there's enough elements in stack
    let flag = check_stack_has_at_least(context, &start_block, 2)?;

    let gas_flag = consume_gas(context, &start_block, gas_cost::SUB)?;

    let condition = start_block
        .append_operation(arith::andi(gas_flag, flag, location))
        .result(0)?
        .into();

    let ok_block = region.append_block(Block::new(&[]));

    start_block.append_operation(cf::cond_br(
        context,
        condition,
        &ok_block,
        &op_ctx.revert_block,
        &[],
        &[],
        location,
    ));

    let lhs = stack_pop(context, &ok_block)?;
    let rhs = stack_pop(context, &ok_block)?;

    let result = ok_block
        .append_operation(arith::subi(lhs, rhs, location))
        .result(0)?
        .into();

    stack_push(context, &ok_block, result)?;

    Ok((start_block, ok_block))
}

fn codegen_div<'c, 'r>(
    op_ctx: &mut OperationCtx<'c>,
    region: &'r Region<'c>,
) -> Result<(BlockRef<'c, 'r>, BlockRef<'c, 'r>), CodegenError> {
    let start_block = region.append_block(Block::new(&[]));
    let context = &op_ctx.mlir_context;
    let location = Location::unknown(context);

    // Check there's enough elements in stack
    let stack_size_flag = check_stack_has_at_least(context, &start_block, 2)?;

    // Check there's enough gas to compute the operation
    let gas_flag = consume_gas(context, &start_block, gas_cost::DIV)?;

    let ok_flag = start_block
        .append_operation(arith::andi(stack_size_flag, gas_flag, location))
        .result(0)?
        .into();

    let ok_block = region.append_block(Block::new(&[]));

    start_block.append_operation(cf::cond_br(
        context,
        ok_flag,
        &ok_block,
        &op_ctx.revert_block,
        &[],
        &[],
        location,
    ));

    let num = stack_pop(context, &ok_block)?;
    let den = stack_pop(context, &ok_block)?;

    let den_is_zero = check_if_zero(context, &ok_block, &den)?;
    let den_zero_bloq = region.append_block(Block::new(&[]));
    let den_not_zero_bloq = region.append_block(Block::new(&[]));
    let return_block = region.append_block(Block::new(&[]));

    // Denominator is zero path
    let zero_value = constant_value_from_i64(context, &den_zero_bloq, 0i64)?;
    stack_push(context, &den_zero_bloq, zero_value)?;
    den_zero_bloq.append_operation(cf::br(&return_block, &[], location));

    // Denominator is not zero path
    let result = den_not_zero_bloq
        .append_operation(arith::divui(num, den, location))
        .result(0)?
        .into();

    stack_push(context, &den_not_zero_bloq, result)?;
    den_not_zero_bloq.append_operation(cf::br(&return_block, &[], location));

    // Branch to den_zero if den_is_zero == true; else branch to den_not_zero
    ok_block.append_operation(cf::cond_br(
        context,
        den_is_zero,
        &den_zero_bloq,
        &den_not_zero_bloq,
        &[],
        &[],
        location,
    ));

    Ok((start_block, return_block))
}

fn codegen_sdiv<'c, 'r>(
    op_ctx: &mut OperationCtx<'c>,
    region: &'r Region<'c>,
) -> Result<(BlockRef<'c, 'r>, BlockRef<'c, 'r>), CodegenError> {
    let start_block = region.append_block(Block::new(&[]));
    let context = &op_ctx.mlir_context;
    let location = Location::unknown(context);

    // Check there's enough elements in stack
    let stack_size_flag = check_stack_has_at_least(context, &start_block, 2)?;
    let gas_flag = consume_gas(context, &start_block, gas_cost::SDIV)?;

    let ok_flag = start_block
        .append_operation(arith::andi(stack_size_flag, gas_flag, location))
        .result(0)?
        .into();

    let ok_block = region.append_block(Block::new(&[]));

    start_block.append_operation(cf::cond_br(
        context,
        ok_flag,
        &ok_block,
        &op_ctx.revert_block,
        &[],
        &[],
        location,
    ));

    let num = stack_pop(context, &ok_block)?;
    let den = stack_pop(context, &ok_block)?;
    let den_is_zero = check_if_zero(context, &ok_block, &den)?;
    let den_zero_bloq = region.append_block(Block::new(&[]));
    let den_not_zero_bloq = region.append_block(Block::new(&[]));
    let return_block = region.append_block(Block::new(&[]));

    // Denominator is zero path
    let zero_value = constant_value_from_i64(context, &den_zero_bloq, 0i64)?;
    stack_push(context, &den_zero_bloq, zero_value)?;
    den_zero_bloq.append_operation(cf::br(&return_block, &[], location));

    // Denominator is not zero path
    let result = den_not_zero_bloq
        .append_operation(ods::llvm::sdiv(context, num, den, location).into())
        .result(0)?
        .into();

    stack_push(context, &den_not_zero_bloq, result)?;
    den_not_zero_bloq.append_operation(cf::br(&return_block, &[], location));

    // Branch to den_zero if den_is_zero == true; else branch to den_not_zero
    ok_block.append_operation(cf::cond_br(
        context,
        den_is_zero,
        &den_zero_bloq,
        &den_not_zero_bloq,
        &[],
        &[],
        location,
    ));

    Ok((start_block, return_block))
}

fn codegen_mul<'c, 'r>(
    op_ctx: &mut OperationCtx<'c>,
    region: &'r Region<'c>,
) -> Result<(BlockRef<'c, 'r>, BlockRef<'c, 'r>), CodegenError> {
    let start_block = region.append_block(Block::new(&[]));
    let context = &op_ctx.mlir_context;
    let location = Location::unknown(context);

    // Check there's enough elements in stack
    let stack_size_flag = check_stack_has_at_least(context, &start_block, 2)?;
    // Check there's enough gas to compute the operation
    let gas_flag = consume_gas(context, &start_block, gas_cost::MUL)?;

    let ok_flag = start_block
        .append_operation(arith::andi(stack_size_flag, gas_flag, location))
        .result(0)?
        .into();

    let ok_block = region.append_block(Block::new(&[]));

    start_block.append_operation(cf::cond_br(
        context,
        ok_flag,
        &ok_block,
        &op_ctx.revert_block,
        &[],
        &[],
        location,
    ));

    let lhs = stack_pop(context, &ok_block)?;
    let rhs = stack_pop(context, &ok_block)?;

    let result = ok_block
        .append_operation(arith::muli(lhs, rhs, location))
        .result(0)?
        .into();

    stack_push(context, &ok_block, result)?;

    Ok((start_block, ok_block))
}

fn codegen_mod<'c, 'r>(
    op_ctx: &mut OperationCtx<'c>,
    region: &'r Region<'c>,
) -> Result<(BlockRef<'c, 'r>, BlockRef<'c, 'r>), CodegenError> {
    let start_block = region.append_block(Block::new(&[]));
    let context = &op_ctx.mlir_context;
    let location = Location::unknown(context);

    // Check there's enough elements in stack
    let flag = check_stack_has_at_least(context, &start_block, 2)?;
    let gas_flag = consume_gas(context, &start_block, gas_cost::MOD)?;
    let condition = start_block
        .append_operation(arith::andi(gas_flag, flag, location))
        .result(0)?
        .into();

    let ok_block = region.append_block(Block::new(&[]));

    start_block.append_operation(cf::cond_br(
        context,
        condition,
        &ok_block,
        &op_ctx.revert_block,
        &[],
        &[],
        location,
    ));

    let num = stack_pop(context, &ok_block)?;
    let den = stack_pop(context, &ok_block)?;

    let den_is_zero = check_if_zero(context, &ok_block, &den)?;
    let den_zero_bloq = region.append_block(Block::new(&[]));
    let den_not_zero_bloq = region.append_block(Block::new(&[]));
    let return_block = region.append_block(Block::new(&[]));

    let constant_value = den_zero_bloq
        .append_operation(arith::constant(
            context,
            integer_constant_from_i64(context, 0i64).into(),
            location,
        ))
        .result(0)?
        .into();

    stack_push(context, &den_zero_bloq, constant_value)?;

    den_zero_bloq.append_operation(cf::br(&return_block, &[], location));

    let mod_result = den_not_zero_bloq
        .append_operation(arith::remui(num, den, location))
        .result(0)?
        .into();

    stack_push(context, &den_not_zero_bloq, mod_result)?;

    den_not_zero_bloq.append_operation(cf::br(&return_block, &[], location));

    ok_block.append_operation(cf::cond_br(
        context,
        den_is_zero,
        &den_zero_bloq,
        &den_not_zero_bloq,
        &[],
        &[],
        location,
    ));

    Ok((start_block, return_block))
}

fn codegen_smod<'c, 'r>(
    op_ctx: &mut OperationCtx<'c>,
    region: &'r Region<'c>,
) -> Result<(BlockRef<'c, 'r>, BlockRef<'c, 'r>), CodegenError> {
    let start_block = region.append_block(Block::new(&[]));
    let context = &op_ctx.mlir_context;
    let location = Location::unknown(context);

    // Check there's enough elements in stack
    let flag = check_stack_has_at_least(context, &start_block, 2)?;
    let gas_flag = consume_gas(context, &start_block, gas_cost::SMOD)?;
    let condition = start_block
        .append_operation(arith::andi(gas_flag, flag, location))
        .result(0)?
        .into();

    let ok_block = region.append_block(Block::new(&[]));

    start_block.append_operation(cf::cond_br(
        context,
        condition,
        &ok_block,
        &op_ctx.revert_block,
        &[],
        &[],
        location,
    ));

    let num = stack_pop(context, &ok_block)?;
    let den = stack_pop(context, &ok_block)?;

    let den_is_zero = check_if_zero(context, &ok_block, &den)?;
    let den_zero_bloq = region.append_block(Block::new(&[]));
    let den_not_zero_bloq = region.append_block(Block::new(&[]));
    let return_block = region.append_block(Block::new(&[]));

    let constant_value = den_zero_bloq
        .append_operation(arith::constant(
            context,
            integer_constant_from_i64(context, 0i64).into(),
            location,
        ))
        .result(0)?
        .into();

    stack_push(context, &den_zero_bloq, constant_value)?;

    den_zero_bloq.append_operation(cf::br(&return_block, &[], location));

    let mod_result = den_not_zero_bloq
        .append_operation(ods::llvm::srem(context, num, den, location).into())
        .result(0)?
        .into();

    stack_push(context, &den_not_zero_bloq, mod_result)?;

    den_not_zero_bloq.append_operation(cf::br(&return_block, &[], location));

    ok_block.append_operation(cf::cond_br(
        context,
        den_is_zero,
        &den_zero_bloq,
        &den_not_zero_bloq,
        &[],
        &[],
        location,
    ));

    Ok((start_block, return_block))
}

fn codegen_addmod<'c, 'r>(
    op_ctx: &mut OperationCtx<'c>,
    region: &'r Region<'c>,
) -> Result<(BlockRef<'c, 'r>, BlockRef<'c, 'r>), CodegenError> {
    let start_block = region.append_block(Block::new(&[]));
    let context = &op_ctx.mlir_context;
    let location = Location::unknown(context);

    // Check there's enough elements in stack
    let flag = check_stack_has_at_least(context, &start_block, 3)?;
    let gas_flag = consume_gas(context, &start_block, gas_cost::ADDMOD)?;
    let condition = start_block
        .append_operation(arith::andi(gas_flag, flag, location))
        .result(0)?
        .into();

    let ok_block = region.append_block(Block::new(&[]));

    start_block.append_operation(cf::cond_br(
        context,
        condition,
        &ok_block,
        &op_ctx.revert_block,
        &[],
        &[],
        location,
    ));

    let a = stack_pop(context, &ok_block)?;
    let b = stack_pop(context, &ok_block)?;
    let den = stack_pop(context, &ok_block)?;

    let den_is_zero = check_if_zero(context, &ok_block, &den)?;
    let den_zero_bloq = region.append_block(Block::new(&[]));
    let den_not_zero_bloq = region.append_block(Block::new(&[]));
    let return_block = region.append_block(Block::new(&[]));

    let constant_value = den_zero_bloq
        .append_operation(arith::constant(
            context,
            integer_constant_from_i64(context, 0i64).into(),
            location,
        ))
        .result(0)?
        .into();

    stack_push(context, &den_zero_bloq, constant_value)?;

    den_zero_bloq.append_operation(cf::br(&return_block, &[], location));
    let uint256 = IntegerType::new(context, 256).into();
    let uint257 = IntegerType::new(context, 257).into();

    // extend the operands to 257 bits before the addition
    let extended_a = den_not_zero_bloq
        .append_operation(arith::extui(a, uint257, location))
        .result(0)?
        .into();
    let extended_b = den_not_zero_bloq
        .append_operation(arith::extui(b, uint257, location))
        .result(0)?
        .into();
    let extended_den = den_not_zero_bloq
        .append_operation(arith::extui(den, uint257, location))
        .result(0)?
        .into();
    let add_result = den_not_zero_bloq
        .append_operation(arith::addi(extended_a, extended_b, location))
        .result(0)?
        .into();
    let mod_result = den_not_zero_bloq
        .append_operation(arith::remui(add_result, extended_den, location))
        .result(0)?
        .into();
    let truncated_result = den_not_zero_bloq
        .append_operation(arith::trunci(mod_result, uint256, location))
        .result(0)?
        .into();

    stack_push(context, &den_not_zero_bloq, truncated_result)?;

    den_not_zero_bloq.append_operation(cf::br(&return_block, &[], location));

    ok_block.append_operation(cf::cond_br(
        context,
        den_is_zero,
        &den_zero_bloq,
        &den_not_zero_bloq,
        &[],
        &[],
        location,
    ));

    Ok((start_block, return_block))
}

fn codegen_mulmod<'c, 'r>(
    op_ctx: &mut OperationCtx<'c>,
    region: &'r Region<'c>,
) -> Result<(BlockRef<'c, 'r>, BlockRef<'c, 'r>), CodegenError> {
    let start_block = region.append_block(Block::new(&[]));
    let context = &op_ctx.mlir_context;
    let location = Location::unknown(context);

    // Check there's enough elements in stack
    let flag = check_stack_has_at_least(context, &start_block, 3)?;
    let gas_flag = consume_gas(context, &start_block, gas_cost::MULMOD)?;
    let condition = start_block
        .append_operation(arith::andi(gas_flag, flag, location))
        .result(0)?
        .into();

    let ok_block = region.append_block(Block::new(&[]));

    start_block.append_operation(cf::cond_br(
        context,
        condition,
        &ok_block,
        &op_ctx.revert_block,
        &[],
        &[],
        location,
    ));

    let a = stack_pop(context, &ok_block)?;
    let b = stack_pop(context, &ok_block)?;
    let den = stack_pop(context, &ok_block)?;

    let den_is_zero = check_if_zero(context, &ok_block, &den)?;
    let den_zero_bloq = region.append_block(Block::new(&[]));
    let den_not_zero_bloq = region.append_block(Block::new(&[]));
    let return_block = region.append_block(Block::new(&[]));

    let constant_value = den_zero_bloq
        .append_operation(arith::constant(
            context,
            integer_constant_from_i64(context, 0i64).into(),
            location,
        ))
        .result(0)?
        .into();

    stack_push(context, &den_zero_bloq, constant_value)?;

    den_zero_bloq.append_operation(cf::br(&return_block, &[], location));

    let uint256 = IntegerType::new(context, 256).into();
    let uint512 = IntegerType::new(context, 512).into();

    // extend the operands to 512 bits before the multiplication
    let extended_a = den_not_zero_bloq
        .append_operation(arith::extui(a, uint512, location))
        .result(0)?
        .into();
    let extended_b = den_not_zero_bloq
        .append_operation(arith::extui(b, uint512, location))
        .result(0)?
        .into();
    let extended_den = den_not_zero_bloq
        .append_operation(arith::extui(den, uint512, location))
        .result(0)?
        .into();

    let mul_result = den_not_zero_bloq
        .append_operation(arith::muli(extended_a, extended_b, location))
        .result(0)?
        .into();
    let mod_result = den_not_zero_bloq
        .append_operation(arith::remui(mul_result, extended_den, location))
        .result(0)?
        .into();
    let truncated_result = den_not_zero_bloq
        .append_operation(arith::trunci(mod_result, uint256, location))
        .result(0)?
        .into();

    stack_push(context, &den_not_zero_bloq, truncated_result)?;
    den_not_zero_bloq.append_operation(cf::br(&return_block, &[], location));
    ok_block.append_operation(cf::cond_br(
        context,
        den_is_zero,
        &den_zero_bloq,
        &den_not_zero_bloq,
        &[],
        &[],
        location,
    ));
    Ok((start_block, return_block))
}

fn codegen_xor<'c, 'r>(
    op_ctx: &mut OperationCtx<'c>,
    region: &'r Region<'c>,
) -> Result<(BlockRef<'c, 'r>, BlockRef<'c, 'r>), CodegenError> {
    let start_block = region.append_block(Block::new(&[]));
    let context = &op_ctx.mlir_context;
    let location = Location::unknown(context);

    // Check there's enough elements in stack
    let flag = check_stack_has_at_least(context, &start_block, 2)?;

    let gas_flag = consume_gas(context, &start_block, gas_cost::XOR)?;

    let condition = start_block
        .append_operation(arith::andi(gas_flag, flag, location))
        .result(0)?
        .into();

    let ok_block = region.append_block(Block::new(&[]));

    start_block.append_operation(cf::cond_br(
        context,
        condition,
        &ok_block,
        &op_ctx.revert_block,
        &[],
        &[],
        location,
    ));

    let lhs = stack_pop(context, &ok_block)?;
    let rhs = stack_pop(context, &ok_block)?;

    let result = ok_block
        .append_operation(arith::xori(lhs, rhs, location))
        .result(0)?
        .into();

    stack_push(context, &ok_block, result)?;

    Ok((start_block, ok_block))
}

fn codegen_shr<'c, 'r>(
    op_ctx: &mut OperationCtx<'c>,
    region: &'r Region<'c>,
) -> Result<(BlockRef<'c, 'r>, BlockRef<'c, 'r>), CodegenError> {
    let start_block = region.append_block(Block::new(&[]));
    let context = &op_ctx.mlir_context;
    let location = Location::unknown(context);
    let uint256 = IntegerType::new(context, 256);

    // Check there's enough elements in stack
    let mut flag = check_stack_has_at_least(context, &start_block, 2)?;

    let gas_flag = consume_gas(context, &start_block, 3)?;

    let condition = start_block
        .append_operation(arith::andi(gas_flag, flag, location))
        .result(0)?
        .into();

    let ok_block = region.append_block(Block::new(&[]));

    start_block.append_operation(cf::cond_br(
        context,
        condition,
        &ok_block,
        &op_ctx.revert_block,
        &[],
        &[],
        location,
    ));

    let shift = stack_pop(context, &ok_block)?;
    let value = stack_pop(context, &ok_block)?;

    let value_255 = ok_block
        .append_operation(arith::constant(
            context,
            IntegerAttribute::new(uint256.into(), 255_i64).into(),
            location,
        ))
        .result(0)?
        .into();

    flag = compare_values(context, &ok_block, CmpiPredicate::Ult, shift, value_255)?;

    let ok_ok_block = region.append_block(Block::new(&[]));
    let altv_block = region.append_block(Block::new(&[]));
    // to unify the blocks after the branching
    let empty_block = region.append_block(Block::new(&[]));

    ok_block.append_operation(cf::cond_br(
        context,
        flag,
        &ok_ok_block,
        &altv_block,
        &[],
        &[],
        location,
    ));

    // if shift is less than 255
    let result = ok_ok_block
        .append_operation(arith::shrui(value, shift, location))
        .result(0)?
        .into();

    stack_push(context, &ok_ok_block, result)?;

    ok_ok_block.append_operation(cf::br(&empty_block, &[], location));

    // if shift is greater than 255
    let result = altv_block
        .append_operation(arith::constant(
            context,
            IntegerAttribute::new(uint256.into(), 0_i64).into(),
            location,
        ))
        .result(0)?
        .into();

    stack_push(context, &altv_block, result)?;

    altv_block.append_operation(cf::br(&empty_block, &[], location));

    Ok((start_block, empty_block))
}

fn codegen_shl<'c, 'r>(
    op_ctx: &mut OperationCtx<'c>,
    region: &'r Region<'c>,
) -> Result<(BlockRef<'c, 'r>, BlockRef<'c, 'r>), CodegenError> {
    let start_block = region.append_block(Block::new(&[]));
    let context = &op_ctx.mlir_context;
    let location = Location::unknown(context);
    let uint256 = IntegerType::new(context, 256);

    // Check there's enough elements in stack
    let mut flag = check_stack_has_at_least(context, &start_block, 2)?;

    let gas_flag = consume_gas(context, &start_block, gas_cost::SHL)?;

    let condition = start_block
        .append_operation(arith::andi(gas_flag, flag, location))
        .result(0)?
        .into();

    let ok_block = region.append_block(Block::new(&[]));

    start_block.append_operation(cf::cond_br(
        context,
        condition,
        &ok_block,
        &op_ctx.revert_block,
        &[],
        &[],
        location,
    ));

    let shift = stack_pop(context, &ok_block)?;
    let value = stack_pop(context, &ok_block)?;

    let value_255 = ok_block
        .append_operation(arith::constant(
            context,
            IntegerAttribute::new(uint256.into(), 255_i64).into(),
            location,
        ))
        .result(0)?
        .into();

    flag = compare_values(context, &ok_block, CmpiPredicate::Ult, shift, value_255)?;

    let ok_ok_block = region.append_block(Block::new(&[]));
    let altv_block = region.append_block(Block::new(&[]));
    // to unify the blocks after the branching
    let empty_block = region.append_block(Block::new(&[]));

    ok_block.append_operation(cf::cond_br(
        context,
        flag,
        &ok_ok_block,
        &altv_block,
        &[],
        &[],
        location,
    ));

    // if shift is less than 255
    let result = ok_ok_block
        .append_operation(arith::shli(value, shift, location))
        .result(0)?
        .into();

    stack_push(context, &ok_ok_block, result)?;

    ok_ok_block.append_operation(cf::br(&empty_block, &[], location));

    // if shift is greater than 255
    let result = altv_block
        .append_operation(arith::constant(
            context,
            IntegerAttribute::new(uint256.into(), 0_i64).into(),
            location,
        ))
        .result(0)?
        .into();

    stack_push(context, &altv_block, result)?;

    altv_block.append_operation(cf::br(&empty_block, &[], location));

    Ok((start_block, empty_block))
}

fn codegen_number<'c, 'r>(
    op_ctx: &mut OperationCtx<'c>,
    region: &'r Region<'c>,
) -> Result<(BlockRef<'c, 'r>, BlockRef<'c, 'r>), CodegenError> {
    let start_block = region.append_block(Block::new(&[]));
    let context = &op_ctx.mlir_context;
    let location = Location::unknown(context);

    // Check there's enough space for 1 element in stack
    let stack_flag = check_stack_has_space_for(context, &start_block, 1)?;

    let gas_flag = consume_gas(context, &start_block, gas_cost::NUMBER)?;

    let condition = start_block
        .append_operation(arith::andi(gas_flag, stack_flag, location))
        .result(0)?
        .into();

    let ok_block = region.append_block(Block::new(&[]));

    start_block.append_operation(cf::cond_br(
        context,
        condition,
        &ok_block,
        &op_ctx.revert_block,
        &[],
        &[],
        location,
    ));

    let block_number = get_block_number(op_ctx, &ok_block)?;

    stack_push(context, &ok_block, block_number)?;

    Ok((start_block, ok_block))
}

fn codegen_pop<'c, 'r>(
    op_ctx: &mut OperationCtx<'c>,
    region: &'r Region<'c>,
) -> Result<(BlockRef<'c, 'r>, BlockRef<'c, 'r>), CodegenError> {
    let start_block = region.append_block(Block::new(&[]));
    let context = &op_ctx.mlir_context;
    let location = Location::unknown(context);

    // Check there's at least 1 element in stack
    let flag = check_stack_has_at_least(context, &start_block, 1)?;

    let gas_flag = consume_gas(context, &start_block, gas_cost::POP)?;

    let condition = start_block
        .append_operation(arith::andi(gas_flag, flag, location))
        .result(0)?
        .into();

    let ok_block = region.append_block(Block::new(&[]));

    start_block.append_operation(cf::cond_br(
        context,
        condition,
        &ok_block,
        &op_ctx.revert_block,
        &[],
        &[],
        location,
    ));

    stack_pop(context, &ok_block)?;

    Ok((start_block, ok_block))
}

fn codegen_mload<'c, 'r>(
    op_ctx: &mut OperationCtx<'c>,
    region: &'r Region<'c>,
) -> Result<(BlockRef<'c, 'r>, BlockRef<'c, 'r>), CodegenError> {
    let start_block = region.append_block(Block::new(&[]));
    let context = &op_ctx.mlir_context;
    let location = Location::unknown(context);
    let uint256 = IntegerType::new(context, 256);
    let uint32 = IntegerType::new(context, 32);
    let uint8 = IntegerType::new(context, 8);
    let ptr_type = pointer(context, 0);

    let stack_flag = check_stack_has_at_least(context, &start_block, 1)?;
    let ok_block = region.append_block(Block::new(&[]));

    start_block.append_operation(cf::cond_br(
        context,
        stack_flag,
        &ok_block,
        &op_ctx.revert_block,
        &[],
        &[],
        location,
    ));

    let offset = stack_pop(context, &ok_block)?;

    // Compute required memory size
    let offset = ok_block
        .append_operation(arith::trunci(offset, uint32.into(), location))
        .result(0)
        .unwrap()
        .into();
    let value_size = ok_block
        .append_operation(arith::constant(
            context,
            IntegerAttribute::new(uint32.into(), 32).into(),
            location,
        ))
        .result(0)?
        .into();
    let required_size = ok_block
        .append_operation(arith::addi(offset, value_size, location))
        .result(0)?
        .into();

    let memory_access_block = region.append_block(Block::new(&[]));

    extend_memory(
        op_ctx,
        &ok_block,
        &memory_access_block,
        region,
        required_size,
        gas_cost::MLOAD,
    )?;

    // Memory access
    let memory_ptr_ptr = memory_access_block
        .append_operation(llvm_mlir::addressof(
            context,
            MEMORY_PTR_GLOBAL,
            ptr_type,
            location,
        ))
        .result(0)?;

    let memory_ptr = memory_access_block
        .append_operation(llvm::load(
            context,
            memory_ptr_ptr.into(),
            ptr_type,
            location,
            LoadStoreOptions::default(),
        ))
        .result(0)?
        .into();

    let memory_destination = memory_access_block
        .append_operation(llvm::get_element_ptr_dynamic(
            context,
            memory_ptr,
            &[offset],
            uint8.into(),
            ptr_type,
            location,
        ))
        .result(0)?
        .into();

    let read_value = memory_access_block
        .append_operation(llvm::load(
            context,
            memory_destination,
            uint256.into(),
            location,
            LoadStoreOptions::new()
                .align(IntegerAttribute::new(IntegerType::new(context, 64).into(), 1).into()),
        ))
        .result(0)?
        .into();

    // check system endianness before pushing the value
    let read_value = if cfg!(target_endian = "little") {
        // if the system is little endian, we convert the value to big endian
        memory_access_block
            .append_operation(llvm::intr_bswap(read_value, uint256.into(), location))
            .result(0)?
            .into()
    } else {
        // if the system is big endian, there is no need to convert the value
        read_value
    };

    stack_push(context, &memory_access_block, read_value)?;

    Ok((start_block, memory_access_block))
}

fn codegen_sload<'c, 'r>(
    op_ctx: &mut OperationCtx<'c>,
    region: &'r Region<'c>,
) -> Result<(BlockRef<'c, 'r>, BlockRef<'c, 'r>), CodegenError> {
    let start_block = region.append_block(Block::new(&[]));
    let context = &op_ctx.mlir_context;
    let location = Location::unknown(context);
    let uint256 = IntegerType::new(context, 256);
    let ptr_type = pointer(context, 0);
    let pointer_size = start_block
        .append_operation(arith::constant(
            context,
            IntegerAttribute::new(uint256.into(), 1_i64).into(),
            location,
        ))
        .result(0)?
        .into();

    // Check there's enough elements in the stack
    let flag = check_stack_has_at_least(context, &start_block, 1)?;
    // Check there's enough gas
    let gas_flag = consume_gas(context, &start_block, gas_cost::SLOAD)?;

    let condition = start_block
        .append_operation(arith::andi(gas_flag, flag, location))
        .result(0)?
        .into();

    let ok_block = region.append_block(Block::new(&[]));

    start_block.append_operation(cf::cond_br(
        context,
        condition,
        &ok_block,
        &op_ctx.revert_block,
        &[],
        &[],
        location,
    ));

    let key = stack_pop(context, &ok_block)?;

    // get the address of the key parameter
    let key_ptr = ok_block
        .append_operation(llvm::alloca(
            context,
            pointer_size,
            ptr_type,
            location,
            AllocaOptions::new().elem_type(Some(TypeAttribute::new(uint256.into()))),
        ))
        .result(0)?
        .into();

    let res = ok_block.append_operation(llvm::store(
        context,
        key,
        key_ptr,
        location,
        LoadStoreOptions::default(),
    ));
    assert!(res.verify());

    // get the address of the key parameter
    let read_value_ptr = ok_block
        .append_operation(llvm::alloca(
            context,
            pointer_size,
            ptr_type,
            location,
            AllocaOptions::new().elem_type(Some(TypeAttribute::new(uint256.into()))),
        ))
        .result(0)?
        .into();

    // storage_read_syscall returns a pointer to the value
    op_ctx.storage_read_syscall(&ok_block, key_ptr, read_value_ptr, location);

    // get the value from the pointer
    let read_value = ok_block
        .append_operation(llvm::load(
            context,
            read_value_ptr,
            IntegerType::new(context, 256).into(),
            location,
            LoadStoreOptions::default(),
        ))
        .result(0)?
        .into();

    stack_push(context, &ok_block, read_value)?;

    Ok((start_block, ok_block))
}

fn codegen_sstore<'c, 'r>(
    op_ctx: &mut OperationCtx<'c>,
    region: &'r Region<'c>,
) -> Result<(BlockRef<'c, 'r>, BlockRef<'c, 'r>), CodegenError> {
    let start_block = region.append_block(Block::new(&[]));
    let context = &op_ctx.mlir_context;
    let location = Location::unknown(context);
    let uint64 = IntegerType::new(context, 64).into();
    let ptr_type = pointer(context, 0);
    //Check current context is not static
    let ok_context_flag = check_context_is_not_static(op_ctx, &start_block)?;
    //Check there are enough arguments in stack
    let ok_stack_flag = check_stack_has_at_least(context, &start_block, 2)?;
    let ok_block = region.append_block(Block::new(&[]));
    let ok_flag = start_block
        .append_operation(arith::andi(ok_context_flag, ok_stack_flag, location))
        .result(0)?
        .into();
    start_block.append_operation(cf::cond_br(
        context,
        ok_flag,
        &ok_block,
        &op_ctx.revert_block,
        &[],
        &[],
        location,
    ));

    let key = stack_pop(context, &ok_block)?;
    let value = stack_pop(context, &ok_block)?;

    let key_ptr = allocate_and_store_value(op_ctx, &ok_block, key, location)?;
    let value_ptr = allocate_and_store_value(op_ctx, &ok_block, value, location)?;

    // Write storage and get the gas cost
    let gas_cost = op_ctx.storage_write_syscall(&ok_block, key_ptr, value_ptr, location)?;

    let min_remaining_gas = ok_block
        .append_operation(arith::constant(
            context,
            IntegerAttribute::new(uint64, gas_cost::SSTORE_MIN_REMAINING_GAS).into(),
            location,
        ))
        .result(0)?
        .into();

    // Get address of gas counter global
    let gas_counter_ptr = ok_block
        .append_operation(llvm_mlir::addressof(
            context,
            GAS_COUNTER_GLOBAL,
            ptr_type,
            location,
        ))
        .result(0)?;

    // Load gas counter
    let gas_counter = ok_block
        .append_operation(llvm::load(
            context,
            gas_counter_ptr.into(),
            uint64,
            location,
            LoadStoreOptions::default(),
        ))
        .result(0)?
        .into();

    // Substract from gas counter
    let remaining_gas = ok_block
        .append_operation(arith::subi(gas_counter, gas_cost, location))
        .result(0)?
        .into();

    // Check that (gas_counter - needed_gas) >= SSTORE_MIN_REMAINING_GAS
    let flag = ok_block
        .append_operation(arith::cmpi(
            context,
            arith::CmpiPredicate::Sge,
            remaining_gas,
            min_remaining_gas,
            location,
        ))
        .result(0)?
        .into();

    let end_block = region.append_block(Block::new(&[]));

    ok_block.append_operation(cf::cond_br(
        context,
        flag,
        &end_block,
        &op_ctx.revert_block,
        &[],
        &[],
        location,
    ));

    // Store new gas counter
    end_block.append_operation(llvm::store(
        context,
        remaining_gas,
        gas_counter_ptr.into(),
        location,
        LoadStoreOptions::default(),
    ));

    Ok((start_block, end_block))
}

fn codegen_codesize<'c, 'r>(
    op_ctx: &mut OperationCtx<'c>,
    region: &'r Region<'c>,
) -> Result<(BlockRef<'c, 'r>, BlockRef<'c, 'r>), CodegenError> {
    let start_block = region.append_block(Block::new(&[]));
    let context = &op_ctx.mlir_context;
    let location = Location::unknown(context);
    let uint256 = IntegerType::new(context, 256);

    // Check there's stack overflow
    let stack_flag = check_stack_has_space_for(context, &start_block, 1)?;
    // Check there's enough gas
    let gas_flag = consume_gas(context, &start_block, gas_cost::CODESIZE)?;

    let condition = start_block
        .append_operation(arith::andi(gas_flag, stack_flag, location))
        .result(0)?
        .into();

    let ok_block = region.append_block(Block::new(&[]));

    start_block.append_operation(cf::cond_br(
        context,
        condition,
        &ok_block,
        &op_ctx.revert_block,
        &[],
        &[],
        location,
    ));

    let codesize = ok_block
        .append_operation(arith::constant(
            context,
            IntegerAttribute::new(uint256.into(), op_ctx.program.code_size as i64).into(),
            location,
        ))
        .result(0)?
        .into();

    stack_push(context, &ok_block, codesize)?;

    Ok((start_block, ok_block))
}

fn codegen_sar<'c, 'r>(
    op_ctx: &mut OperationCtx<'c>,
    region: &'r Region<'c>,
) -> Result<(BlockRef<'c, 'r>, BlockRef<'c, 'r>), CodegenError> {
    let start_block = region.append_block(Block::new(&[]));
    let context = &op_ctx.mlir_context;
    let location = Location::unknown(context);

    // Check there's enough elements in stack
    let flag = check_stack_has_at_least(context, &start_block, 2)?;
    // Check there's enough gas
    let gas_flag = consume_gas(context, &start_block, gas_cost::SAR)?;

    let condition = start_block
        .append_operation(arith::andi(gas_flag, flag, location))
        .result(0)?
        .into();

    let ok_block = region.append_block(Block::new(&[]));

    start_block.append_operation(cf::cond_br(
        context,
        condition,
        &ok_block,
        &op_ctx.revert_block,
        &[],
        &[],
        location,
    ));

    let shift = stack_pop(context, &ok_block)?;
    let value = stack_pop(context, &ok_block)?;

    // max_shift = 255
    let max_shift = ok_block
        .append_operation(arith::constant(
            context,
            integer_constant_from_i64(context, 255).into(),
            location,
        ))
        .result(0)?
        .into();

    // if shift > 255  then after applying the `shrsi` operation the result will be poisoned
    // to avoid the poisoning we set shift = min(shift, 255)
    let shift = ok_block
        .append_operation(arith::minui(shift, max_shift, location))
        .result(0)?
        .into();

    let result = ok_block
        .append_operation(arith::shrsi(value, shift, location))
        .result(0)?
        .into();

    stack_push(context, &ok_block, result)?;

    Ok((start_block, ok_block))
}

fn codegen_balance<'c, 'r>(
    op_ctx: &mut OperationCtx<'c>,
    region: &'r Region<'c>,
) -> Result<(BlockRef<'c, 'r>, BlockRef<'c, 'r>), CodegenError> {
    let start_block = region.append_block(Block::new(&[]));
    let context = &op_ctx.mlir_context;
    let location = Location::unknown(context);
    let ptr_type = pointer(context, 0);
    let pointer_size = constant_value_from_i64(context, &start_block, 1_i64)?;
    let uint256 = IntegerType::new(context, 256);

    // Check there's enough elements in stack
    let flag = check_stack_has_at_least(context, &start_block, 1)?;

    // Check there's enough gas
    let gas_flag = consume_gas(context, &start_block, gas_cost::BALANCE)?;

    let condition = start_block
        .append_operation(arith::andi(gas_flag, flag, location))
        .result(0)?
        .into();

    let ok_block = region.append_block(Block::new(&[]));

    start_block.append_operation(cf::cond_br(
        context,
        condition,
        &ok_block,
        &op_ctx.revert_block,
        &[],
        &[],
        location,
    ));

    let address = stack_pop(context, &ok_block)?;

    let address_ptr = ok_block
        .append_operation(llvm::alloca(
            context,
            pointer_size,
            ptr_type,
            location,
            AllocaOptions::new().elem_type(Some(TypeAttribute::new(uint256.into()))),
        ))
        .result(0)?
        .into();

    let res = ok_block.append_operation(llvm::store(
        context,
        address,
        address_ptr,
        location,
        LoadStoreOptions::default(),
    ));
    assert!(res.verify());

    let balance_ptr = ok_block
        .append_operation(llvm::alloca(
            context,
            pointer_size,
            ptr_type,
            location,
            AllocaOptions::new().elem_type(Some(TypeAttribute::new(uint256.into()))),
        ))
        .result(0)?
        .into();

    op_ctx.store_in_balance_syscall(&ok_block, address_ptr, balance_ptr, location);

    // get the value from the pointer
    let balance = ok_block
        .append_operation(llvm::load(
            context,
            balance_ptr,
            IntegerType::new(context, 256).into(),
            location,
            LoadStoreOptions::default(),
        ))
        .result(0)?
        .into();

    stack_push(context, &ok_block, balance)?;

    Ok((start_block, ok_block))
}

fn codegen_byte<'c, 'r>(
    op_ctx: &mut OperationCtx<'c>,
    region: &'r Region<'c>,
) -> Result<(BlockRef<'c, 'r>, BlockRef<'c, 'r>), CodegenError> {
    let start_block = region.append_block(Block::new(&[]));
    let context = &op_ctx.mlir_context;
    let location = Location::unknown(context);

    // Check there's enough elements in stack
    let flag = check_stack_has_at_least(context, &start_block, 2)?;
    // Check there's enough gas
    let gas_flag = consume_gas(context, &start_block, gas_cost::BYTE)?;

    let condition = start_block
        .append_operation(arith::andi(gas_flag, flag, location))
        .result(0)?
        .into();

    let ok_block = region.append_block(Block::new(&[]));

    // in out_of_bounds_block a 0 is pushed to the stack
    let out_of_bounds_block = region.append_block(Block::new(&[]));

    // in offset_ok_block the byte operation is performed
    let offset_ok_block = region.append_block(Block::new(&[]));

    let end_block = region.append_block(Block::new(&[]));

    start_block.append_operation(cf::cond_br(
        context,
        condition,
        &ok_block,
        &op_ctx.revert_block,
        &[],
        &[],
        location,
    ));

    let offset = stack_pop(context, &ok_block)?;
    let value = stack_pop(context, &ok_block)?;

    const BITS_PER_BYTE: u8 = 8;
    const MAX_SHIFT: u8 = 31;

    let constant_bits_per_byte = constant_value_from_i64(context, &ok_block, BITS_PER_BYTE as i64)?;
    let constant_max_shift_in_bits =
        constant_value_from_i64(context, &ok_block, (MAX_SHIFT * BITS_PER_BYTE) as i64)?;

    let offset_in_bits = ok_block
        .append_operation(arith::muli(offset, constant_bits_per_byte, location))
        .result(0)?
        .into();

    // compare  offset > max_shift?
    let is_offset_out_of_bounds = ok_block
        .append_operation(arith::cmpi(
            context,
            arith::CmpiPredicate::Ugt,
            offset_in_bits,
            constant_max_shift_in_bits,
            location,
        ))
        .result(0)?
        .into();

    // if offset > max_shift => branch to out_of_bounds_block
    // else => branch to offset_ok_block
    ok_block.append_operation(cf::cond_br(
        context,
        is_offset_out_of_bounds,
        &out_of_bounds_block,
        &offset_ok_block,
        &[],
        &[],
        location,
    ));

    let zero_constant_value = constant_value_from_i64(context, &out_of_bounds_block, 0_i64)?;

    // push zero to the stack
    stack_push(context, &out_of_bounds_block, zero_constant_value)?;

    out_of_bounds_block.append_operation(cf::br(&end_block, &[], location));

    // the idea is to use a right shift to place the byte in the right-most side
    // and then apply a bitwise AND with a 0xFF mask
    //
    // for example, if we want to extract the 0xFF byte in the following value
    // (for simplicity the value has fewer bytes than it has in reality)
    //
    // value = 0xAABBCCDDFFAABBCC
    //                   ^^
    //              desired byte
    //
    // we can shift the value to the right
    //
    // value = 0xAABBCCDDFFAABBCC -> 0x000000AABBCCDDFF
    //                   ^^                          ^^
    // and then apply the bitwise AND it to the right to remove the right-side bytes
    //
    //  value = 0x000000AABBCCDDFF
    //          AND
    //  mask  = 0x00000000000000FF
    //------------------------------
    // result = 0x00000000000000FF

    // compute how many bits the value has to be shifted
    // shift_right_in_bits = max_shift - offset
    let shift_right_in_bits = offset_ok_block
        .append_operation(arith::subi(
            constant_max_shift_in_bits,
            offset_in_bits,
            location,
        ))
        .result(0)?
        .into();

    // shift the value to the right
    let shifted_right_value = offset_ok_block
        .append_operation(arith::shrui(value, shift_right_in_bits, location))
        .result(0)?
        .into();

    let mask = offset_ok_block
        .append_operation(arith::constant(
            context,
            integer_constant_from_i64(context, 0xff).into(),
            location,
        ))
        .result(0)?
        .into();

    // compute (value AND mask)
    let result = offset_ok_block
        .append_operation(arith::andi(shifted_right_value, mask, location))
        .result(0)?
        .into();

    stack_push(context, &offset_ok_block, result)?;

    offset_ok_block.append_operation(cf::br(&end_block, &[], location));

    Ok((start_block, end_block))
}

fn codegen_jumpdest<'c>(
    op_ctx: &mut OperationCtx<'c>,
    region: &'c Region<'c>,
    pc: usize,
) -> Result<(BlockRef<'c, 'c>, BlockRef<'c, 'c>), CodegenError> {
    let landing_block = region.append_block(Block::new(&[]));
    let context = &op_ctx.mlir_context;
    let location = Location::unknown(context);

    // Check there's enough gas to compute the operation
    let gas_flag = consume_gas(context, &landing_block, gas_cost::JUMPDEST)?;

    let ok_block = region.append_block(Block::new(&[]));

    landing_block.append_operation(cf::cond_br(
        context,
        gas_flag,
        &ok_block,
        &op_ctx.revert_block,
        &[],
        &[],
        location,
    ));

    // Register jumpdest block in context
    op_ctx.register_jump_destination(pc, landing_block);

    Ok((landing_block, ok_block))
}

fn codegen_jumpi<'c, 'r: 'c>(
    op_ctx: &mut OperationCtx<'c>,
    region: &'r Region<'c>,
) -> Result<(BlockRef<'c, 'r>, BlockRef<'c, 'r>), CodegenError> {
    let start_block = region.append_block(Block::new(&[]));
    let context = &op_ctx.mlir_context;
    let location = Location::unknown(context);

    // Check there's enough elements in stack
    let flag = check_stack_has_at_least(context, &start_block, 2)?;
    // Check there's enough gas
    let gas_flag = consume_gas(context, &start_block, gas_cost::JUMPI)?;

    let ok_block = region.append_block(Block::new(&[]));

    let condition = start_block
        .append_operation(arith::andi(gas_flag, flag, location))
        .result(0)?
        .into();

    start_block.append_operation(cf::cond_br(
        context,
        condition,
        &ok_block,
        &op_ctx.revert_block,
        &[],
        &[],
        location,
    ));

    let pc = stack_pop(context, &ok_block)?;
    let condition = stack_pop(context, &ok_block)?;

    let false_block = region.append_block(Block::new(&[]));

    let zero = ok_block
        .append_operation(arith::constant(
            context,
            integer_constant_from_i64(context, 0i64).into(),
            location,
        ))
        .result(0)?
        .into();

    // compare  condition != 0  to convert condition from u256 to 1-bit signless integer
    let condition = ok_block
        .append_operation(arith::cmpi(
            context,
            arith::CmpiPredicate::Ne,
            condition,
            zero,
            location,
        ))
        .result(0)?;

    ok_block.append_operation(cf::cond_br(
        context,
        condition.into(),
        &op_ctx.jumptable_block,
        &false_block,
        &[pc],
        &[],
        location,
    ));

    Ok((start_block, false_block))
}

fn codegen_jump<'c, 'r: 'c>(
    op_ctx: &mut OperationCtx<'c>,
    region: &'r Region<'c>,
) -> Result<(BlockRef<'c, 'r>, BlockRef<'c, 'r>), CodegenError> {
    // it reverts if Counter offset is not a JUMPDEST.
    // The error is generated even if the JUMP would not have been done

    let start_block = region.append_block(Block::new(&[]));
    let context = &op_ctx.mlir_context;
    let location = Location::unknown(context);

    // Check there's enough elements in stack
    let flag = check_stack_has_at_least(context, &start_block, 1)?;
    // Check there's enough gas
    let gas_flag = consume_gas(context, &start_block, gas_cost::JUMP)?;

    let ok_block = region.append_block(Block::new(&[]));

    let condition = start_block
        .append_operation(arith::andi(gas_flag, flag, location))
        .result(0)?
        .into();

    start_block.append_operation(cf::cond_br(
        context,
        condition,
        &ok_block,
        &op_ctx.revert_block,
        &[],
        &[],
        location,
    ));

    let pc = stack_pop(context, &ok_block)?;

    // appends operation to ok_block to jump to the `jump table block``
    // in the jump table block the pc is checked and if its ok
    // then it jumps to the block associated with that pc
    op_ctx.add_jump_op(ok_block, pc, location);

    // TODO: we are creating an empty block that won't ever be reached
    // probably there's a better way to do this
    let empty_block = region.append_block(Block::new(&[]));
    Ok((start_block, empty_block))
}

fn codegen_pc<'c>(
    op_ctx: &mut OperationCtx<'c>,
    region: &'c Region<'c>,
    pc: usize,
) -> Result<(BlockRef<'c, 'c>, BlockRef<'c, 'c>), CodegenError> {
    let start_block = region.append_block(Block::new(&[]));
    let context = &op_ctx.mlir_context;
    let location = Location::unknown(context);

    let stack_size_flag = check_stack_has_space_for(context, &start_block, 1)?;
    let gas_flag = consume_gas(context, &start_block, gas_cost::PC)?;

    let ok_flag = start_block
        .append_operation(arith::andi(stack_size_flag, gas_flag, location))
        .result(0)?
        .into();

    let ok_block = region.append_block(Block::new(&[]));

    start_block.append_operation(cf::cond_br(
        context,
        ok_flag,
        &ok_block,
        &op_ctx.revert_block,
        &[],
        &[],
        location,
    ));

    let pc_value = ok_block
        .append_operation(arith::constant(
            context,
            integer_constant_from_i64(context, pc as i64).into(),
            location,
        ))
        .result(0)?
        .into();

    stack_push(context, &ok_block, pc_value)?;

    Ok((start_block, ok_block))
}

fn codegen_msize<'c>(
    op_ctx: &mut OperationCtx<'c>,
    region: &'c Region<'c>,
) -> Result<(BlockRef<'c, 'c>, BlockRef<'c, 'c>), CodegenError> {
    let start_block = region.append_block(Block::new(&[]));
    let context = op_ctx.mlir_context;
    let location = Location::unknown(context);

    let ptr_type = pointer(context, 0);
    let uint32 = IntegerType::new(context, 32).into();
    let uint256 = IntegerType::new(context, 256).into();

    let stack_flag = check_stack_has_space_for(context, &start_block, 1)?;
    let gas_flag = consume_gas(context, &start_block, gas_cost::MSIZE)?;

    let condition = start_block
        .append_operation(arith::andi(gas_flag, stack_flag, location))
        .result(0)?
        .into();

    let ok_block = region.append_block(Block::new(&[]));

    start_block.append_operation(cf::cond_br(
        context,
        condition,
        &ok_block,
        &op_ctx.revert_block,
        &[],
        &[],
        location,
    ));

    // Get address of memory size global
    let memory_ptr = ok_block
        .append_operation(llvm_mlir::addressof(
            context,
            MEMORY_SIZE_GLOBAL,
            ptr_type,
            location,
        ))
        .result(0)?;

    // Load memory size
    let memory_size = ok_block
        .append_operation(llvm::load(
            context,
            memory_ptr.into(),
            uint32,
            location,
            LoadStoreOptions::default(),
        ))
        .result(0)?
        .into();

    let memory_size_extended = ok_block
        .append_operation(arith::extui(memory_size, uint256, location))
        .result(0)?
        .into();

    stack_push(context, &ok_block, memory_size_extended)?;

    Ok((start_block, ok_block))
}

fn codegen_return<'c>(
    op_ctx: &mut OperationCtx<'c>,
    region: &'c Region<'c>,
) -> Result<(BlockRef<'c, 'c>, BlockRef<'c, 'c>), CodegenError> {
    let context = op_ctx.mlir_context;
    let location = Location::unknown(context);

    let start_block = region.append_block(Block::new(&[]));
    let ok_block = region.append_block(Block::new(&[]));

    let flag = check_stack_has_at_least(context, &start_block, 2)?;

    start_block.append_operation(cf::cond_br(
        context,
        flag,
        &ok_block,
        &op_ctx.revert_block,
        &[],
        &[],
        location,
    ));

    return_result_from_stack(op_ctx, region, &ok_block, ExitStatusCode::Return, location)?;

    let empty_block = region.append_block(Block::new(&[]));

    Ok((start_block, empty_block))
}

// Stop the current context execution, revert the state changes
// (see STATICCALL for a list of state changing opcodes) and
// return the unused gas to the caller. It also reverts the gas refund to i
// ts value before the current context. If the execution is stopped with REVERT,
// the value 0 is put on the stack of the calling context, which continues to execute normally.
// The return data of the calling context is set as the given
// chunk of memory of this context.
fn codegen_revert<'c>(
    op_ctx: &mut OperationCtx<'c>,
    region: &'c Region<'c>,
) -> Result<(BlockRef<'c, 'c>, BlockRef<'c, 'c>), CodegenError> {
    let context = op_ctx.mlir_context;
    let location = Location::unknown(context);

    let start_block = region.append_block(Block::new(&[]));
    let ok_block = region.append_block(Block::new(&[]));

    let flag = check_stack_has_at_least(context, &start_block, 2)?;

    start_block.append_operation(cf::cond_br(
        context,
        flag,
        &ok_block,
        &op_ctx.revert_block,
        &[],
        &[],
        location,
    ));

    return_result_from_stack(op_ctx, region, &ok_block, ExitStatusCode::Revert, location)?;

    let empty_block = region.append_block(Block::new(&[]));

    Ok((start_block, empty_block))
}

fn codegen_stop<'c, 'r>(
    op_ctx: &mut OperationCtx<'c>,
    region: &'r Region<'c>,
) -> Result<(BlockRef<'c, 'r>, BlockRef<'c, 'r>), CodegenError> {
    let start_block = region.append_block(Block::new(&[]));
    let context = &op_ctx.mlir_context;
    let location = Location::unknown(context);

    return_empty_result(op_ctx, &start_block, ExitStatusCode::Stop, location)?;

    let empty_block = region.append_block(Block::new(&[]));

    Ok((start_block, empty_block))
}

fn codegen_signextend<'c, 'r>(
    op_ctx: &mut OperationCtx<'c>,
    region: &'r Region<'c>,
) -> Result<(BlockRef<'c, 'r>, BlockRef<'c, 'r>), CodegenError> {
    let start_block = region.append_block(Block::new(&[]));
    let context = &op_ctx.mlir_context;
    let location = Location::unknown(context);

    // Check there's enough elements in stack
    let stack_size_flag = check_stack_has_at_least(context, &start_block, 2)?;
    let gas_flag = consume_gas(context, &start_block, gas_cost::SIGNEXTEND)?;

    // Check there's enough gas to perform the operation
    let ok_flag = start_block
        .append_operation(arith::andi(stack_size_flag, gas_flag, location))
        .result(0)?
        .into();

    let ok_block = region.append_block(Block::new(&[]));

    start_block.append_operation(cf::cond_br(
        context,
        ok_flag,
        &ok_block,
        &op_ctx.revert_block,
        &[],
        &[],
        location,
    ));

    let byte_size = stack_pop(context, &ok_block)?;
    let value_to_extend = stack_pop(context, &ok_block)?;

    // Constant definition
    let max_byte_size = constant_value_from_i64(context, &ok_block, 31)?;
    let bits_per_byte = constant_value_from_i64(context, &ok_block, 8)?;
    let sign_bit_position_on_byte = constant_value_from_i64(context, &ok_block, 7)?;
    let max_bits = constant_value_from_i64(context, &ok_block, 255)?;

    // byte_size = min(max_byte_size, byte_size)
    let byte_size = ok_block
        .append_operation(arith::minui(byte_size, max_byte_size, location))
        .result(0)?
        .into();

    // bits_to_shift = max_bits - byte_size * bits_per_byte + sign_bit_position_on_byte
    let byte_number_in_bits = ok_block
        .append_operation(arith::muli(byte_size, bits_per_byte, location))
        .result(0)?
        .into();

    let value_size_in_bits = ok_block
        .append_operation(arith::addi(
            byte_number_in_bits,
            sign_bit_position_on_byte,
            location,
        ))
        .result(0)?
        .into();

    let bits_to_shift = ok_block
        .append_operation(arith::subi(max_bits, value_size_in_bits, location))
        .result(0)?
        .into();

    // value_to_extend << bits_to_shift
    let left_shifted_value = ok_block
        .append_operation(ods::llvm::shl(context, value_to_extend, bits_to_shift, location).into())
        .result(0)?
        .into();

    // value_to_extend >> bits_to_shift  (sign extended)
    let result = ok_block
        .append_operation(
            ods::llvm::ashr(context, left_shifted_value, bits_to_shift, location).into(),
        )
        .result(0)?
        .into();

    stack_push(context, &ok_block, result)?;

    Ok((start_block, ok_block))
}

fn codegen_gas<'c, 'r>(
    op_ctx: &mut OperationCtx<'c>,
    region: &'r Region<'c>,
) -> Result<(BlockRef<'c, 'r>, BlockRef<'c, 'r>), CodegenError> {
    let start_block = region.append_block(Block::new(&[]));
    let context = &op_ctx.mlir_context;
    let location = Location::unknown(context);

    // Check there's at least space for one element in the stack
    let stack_size_flag = check_stack_has_space_for(context, &start_block, 1)?;

    // Check there's enough gas to compute the operation
    let gas_flag = consume_gas(context, &start_block, gas_cost::GAS)?;

    let ok_flag = start_block
        .append_operation(arith::andi(stack_size_flag, gas_flag, location))
        .result(0)?
        .into();

    let ok_block = region.append_block(Block::new(&[]));

    start_block.append_operation(cf::cond_br(
        context,
        ok_flag,
        &ok_block,
        &op_ctx.revert_block,
        &[],
        &[],
        location,
    ));

    let gas = get_remaining_gas(context, &ok_block)?;

    let gas_extended = ok_block
        .append_operation(arith::extui(
            gas,
            IntegerType::new(context, 256).into(),
            location,
        ))
        .result(0)?
        .into();

    stack_push(context, &ok_block, gas_extended)?;

    Ok((start_block, ok_block))
}

fn codegen_slt<'c, 'r>(
    op_ctx: &mut OperationCtx<'c>,
    region: &'r Region<'c>,
) -> Result<(BlockRef<'c, 'r>, BlockRef<'c, 'r>), CodegenError> {
    let start_block = region.append_block(Block::new(&[]));
    let context = &op_ctx.mlir_context;
    let location = Location::unknown(context);

    // Check there's enough elements in stack
    let stack_size_flag = check_stack_has_at_least(context, &start_block, 2)?;

    // Check there's enough gas to compute the operation
    let gas_flag = consume_gas(context, &start_block, gas_cost::SLT)?;

    let ok_flag = start_block
        .append_operation(arith::andi(stack_size_flag, gas_flag, location))
        .result(0)?
        .into();

    let ok_block = region.append_block(Block::new(&[]));

    start_block.append_operation(cf::cond_br(
        context,
        ok_flag,
        &ok_block,
        &op_ctx.revert_block,
        &[],
        &[],
        location,
    ));

    let lhs = stack_pop(context, &ok_block)?;
    let rhs = stack_pop(context, &ok_block)?;

    let result = ok_block
        .append_operation(arith::cmpi(
            context,
            arith::CmpiPredicate::Slt,
            lhs,
            rhs,
            location,
        ))
        .result(0)?
        .into();

    //Extend 1 bit result to 256 bit
    let uint256 = IntegerType::new(context, 256);
    let result = ok_block
        .append_operation(arith::extui(result, uint256.into(), location))
        .result(0)?
        .into();

    stack_push(context, &ok_block, result)?;

    Ok((start_block, ok_block))
}

fn codegen_mstore<'c, 'r>(
    op_ctx: &mut OperationCtx<'c>,
    region: &'r Region<'c>,
) -> Result<(BlockRef<'c, 'r>, BlockRef<'c, 'r>), CodegenError> {
    let start_block = region.append_block(Block::new(&[]));
    let context = &op_ctx.mlir_context;
    let location = Location::unknown(context);
    let uint32 = IntegerType::new(context, 32);
    let uint8 = IntegerType::new(context, 8);
    let ptr_type = pointer(context, 0);

    // Check there's enough elements in stack
    let flag = check_stack_has_at_least(context, &start_block, 2)?;

    let ok_block = region.append_block(Block::new(&[]));

    start_block.append_operation(cf::cond_br(
        context,
        flag,
        &ok_block,
        &op_ctx.revert_block,
        &[],
        &[],
        location,
    ));

    let offset = stack_pop(context, &ok_block)?;
    let value = stack_pop(context, &ok_block)?;

    // truncate offset to 32 bits
    let offset = ok_block
        .append_operation(arith::trunci(offset, uint32.into(), location))
        .result(0)
        .unwrap()
        .into();

    let value_width_in_bytes = 32;
    // value_size = 32
    let value_size = ok_block
        .append_operation(arith::constant(
            context,
            IntegerAttribute::new(uint32.into(), value_width_in_bytes).into(),
            location,
        ))
        .result(0)?
        .into();

    // required_size = offset + value_size
    let required_size = ok_block
        .append_operation(arith::addi(offset, value_size, location))
        .result(0)?
        .into();

    let memory_access_block = region.append_block(Block::new(&[]));

    extend_memory(
        op_ctx,
        &ok_block,
        &memory_access_block,
        region,
        required_size,
        gas_cost::MSTORE,
    )?;

    // Memory access
    let memory_ptr_ptr = memory_access_block
        .append_operation(llvm_mlir::addressof(
            context,
            MEMORY_PTR_GLOBAL,
            ptr_type,
            location,
        ))
        .result(0)?;

    let memory_ptr = memory_access_block
        .append_operation(llvm::load(
            context,
            memory_ptr_ptr.into(),
            ptr_type,
            location,
            LoadStoreOptions::default(),
        ))
        .result(0)?
        .into();

    // memory_destination = memory_ptr + offset
    let memory_destination = memory_access_block
        .append_operation(llvm::get_element_ptr_dynamic(
            context,
            memory_ptr,
            &[offset],
            uint8.into(),
            ptr_type,
            location,
        ))
        .result(0)?
        .into();

    let uint256 = IntegerType::new(context, 256);

    // check system endianness before storing the value
    let value = if cfg!(target_endian = "little") {
        // if the system is little endian, we convert the value to big endian
        memory_access_block
            .append_operation(llvm::intr_bswap(value, uint256.into(), location))
            .result(0)?
            .into()
    } else {
        // if the system is big endian, there is no need to convert the value
        value
    };

    // store the value in the memory
    memory_access_block.append_operation(llvm::store(
        context,
        value,
        memory_destination,
        location,
        LoadStoreOptions::new()
            .align(IntegerAttribute::new(IntegerType::new(context, 64).into(), 1).into()),
    ));

    Ok((start_block, memory_access_block))
}

fn codegen_mstore8<'c, 'r>(
    op_ctx: &mut OperationCtx<'c>,
    region: &'r Region<'c>,
) -> Result<(BlockRef<'c, 'r>, BlockRef<'c, 'r>), CodegenError> {
    let start_block = region.append_block(Block::new(&[]));
    let context = &op_ctx.mlir_context;
    let location = Location::unknown(context);
    let uint32 = IntegerType::new(context, 32);
    let uint8 = IntegerType::new(context, 8);
    let ptr_type = pointer(context, 0);

    // Check there's enough elements in stack
    let flag = check_stack_has_at_least(context, &start_block, 2)?;

    let ok_block = region.append_block(Block::new(&[]));

    start_block.append_operation(cf::cond_br(
        context,
        flag,
        &ok_block,
        &op_ctx.revert_block,
        &[],
        &[],
        location,
    ));

    let offset = stack_pop(context, &ok_block)?;
    let value = stack_pop(context, &ok_block)?;

    // truncate value to the least significative byte of the 32-byte value
    let value = ok_block
        .append_operation(arith::trunci(
            value,
            r#IntegerType::new(context, 8).into(),
            location,
        ))
        .result(0)?
        .into();

    // truncate offset to 32 bits
    let offset = ok_block
        .append_operation(arith::trunci(offset, uint32.into(), location))
        .result(0)
        .unwrap()
        .into();

    let value_width_in_bytes = 1;
    // value_size = 1
    let value_size = ok_block
        .append_operation(arith::constant(
            context,
            IntegerAttribute::new(uint32.into(), value_width_in_bytes).into(),
            location,
        ))
        .result(0)?
        .into();

    // required_size = offset + size
    let required_size = ok_block
        .append_operation(arith::addi(offset, value_size, location))
        .result(0)?
        .into();

    let memory_access_block = region.append_block(Block::new(&[]));

    extend_memory(
        op_ctx,
        &ok_block,
        &memory_access_block,
        region,
        required_size,
        gas_cost::MSTORE8,
    )?;

    // Memory access
    let memory_ptr_ptr = memory_access_block
        .append_operation(llvm_mlir::addressof(
            context,
            MEMORY_PTR_GLOBAL,
            ptr_type,
            location,
        ))
        .result(0)?;

    let memory_ptr = memory_access_block
        .append_operation(llvm::load(
            context,
            memory_ptr_ptr.into(),
            ptr_type,
            location,
            LoadStoreOptions::default(),
        ))
        .result(0)?
        .into();

    // memory_destination = memory_ptr + offset
    let memory_destination = memory_access_block
        .append_operation(llvm::get_element_ptr_dynamic(
            context,
            memory_ptr,
            &[offset],
            uint8.into(),
            ptr_type,
            location,
        ))
        .result(0)?
        .into();

    memory_access_block.append_operation(llvm::store(
        context,
        value,
        memory_destination,
        location,
        LoadStoreOptions::new()
            .align(IntegerAttribute::new(IntegerType::new(context, 64).into(), 1).into()),
    ));

    Ok((start_block, memory_access_block))
}

fn codegen_mcopy<'c, 'r>(
    op_ctx: &mut OperationCtx<'c>,
    region: &'r Region<'c>,
) -> Result<(BlockRef<'c, 'r>, BlockRef<'c, 'r>), CodegenError> {
    let start_block = region.append_block(Block::new(&[]));
    let context = &op_ctx.mlir_context;
    let location = Location::unknown(context);
    let uint32 = IntegerType::new(context, 32);
    let uint8 = IntegerType::new(context, 8);
    let ptr_type = pointer(context, 0);

    let flag = check_stack_has_at_least(context, &start_block, 3)?;

    let ok_block = region.append_block(Block::new(&[]));

    start_block.append_operation(cf::cond_br(
        context,
        flag,
        &ok_block,
        &op_ctx.revert_block,
        &[],
        &[],
        location,
    ));

    // where to copy
    let dest_offset = stack_pop(context, &ok_block)?;
    // where to copy from
    let offset = stack_pop(context, &ok_block)?;
    let size = stack_pop(context, &ok_block)?;

    // truncate offset and dest_offset to 32 bits
    let offset = ok_block
        .append_operation(arith::trunci(offset, uint32.into(), location))
        .result(0)?
        .into();

    let dest_offset = ok_block
        .append_operation(arith::trunci(dest_offset, uint32.into(), location))
        .result(0)?
        .into();

    let size = ok_block
        .append_operation(arith::trunci(size, uint32.into(), location))
        .result(0)?
        .into();

    // required_size = offset + size
    let src_required_size = ok_block
        .append_operation(arith::addi(offset, size, location))
        .result(0)?
        .into();

    // dest_required_size = dest_offset + size
    let dest_required_size = ok_block
        .append_operation(arith::addi(dest_offset, size, location))
        .result(0)?
        .into();

    let required_size = ok_block
        .append_operation(arith::maxui(
            src_required_size,
            dest_required_size,
            location,
        ))
        .result(0)?
        .into();

    let memory_access_block = region.append_block(Block::new(&[]));

    extend_memory(
        op_ctx,
        &ok_block,
        &memory_access_block,
        region,
        required_size,
        gas_cost::MCOPY,
    )?;

    // Memory access
    let memory_ptr_ptr = memory_access_block
        .append_operation(llvm_mlir::addressof(
            context,
            MEMORY_PTR_GLOBAL,
            ptr_type,
            location,
        ))
        .result(0)?;

    let memory_ptr = memory_access_block
        .append_operation(llvm::load(
            context,
            memory_ptr_ptr.into(),
            ptr_type,
            location,
            LoadStoreOptions::default(),
        ))
        .result(0)?
        .into();

    let source = memory_access_block
        .append_operation(llvm::get_element_ptr_dynamic(
            context,
            memory_ptr,
            &[offset],
            uint8.into(),
            ptr_type,
            location,
        ))
        .result(0)?
        .into();

    // memory_destination = memory_ptr + dest_offset
    let destination = memory_access_block
        .append_operation(llvm::get_element_ptr_dynamic(
            context,
            memory_ptr,
            &[dest_offset],
            uint8.into(),
            ptr_type,
            location,
        ))
        .result(0)?
        .into();

    memory_access_block.append_operation(
        ods::llvm::intr_memmove(
            context,
            destination,
            source,
            size,
            IntegerAttribute::new(IntegerType::new(context, 1).into(), 0),
            location,
        )
        .into(),
    );

    let dynamic_gas = compute_copy_cost(op_ctx, &memory_access_block, size)?;

    consume_gas_as_value(context, &memory_access_block, dynamic_gas)?;

    Ok((start_block, memory_access_block))
}

fn codegen_calldataload<'c, 'r>(
    op_ctx: &mut OperationCtx<'c>,
    region: &'r Region<'c>,
) -> Result<(BlockRef<'c, 'r>, BlockRef<'c, 'r>), CodegenError> {
    let start_block = region.append_block(Block::new(&[]));
    let context = &op_ctx.mlir_context;
    let location = Location::unknown(context);
    let uint256 = IntegerType::new(context, 256);
    let uint8 = IntegerType::new(context, 8);
    let uint1 = IntegerType::new(context, 1);
    let ptr_type = pointer(context, 0);

    // Check there's enough elements in stack
    let flag = check_stack_has_at_least(context, &start_block, 1)?;
    // Check there's enough gas
    let gas_flag = consume_gas(context, &start_block, gas_cost::CALLDATALOAD)?;

    let condition = start_block
        .append_operation(arith::andi(gas_flag, flag, location))
        .result(0)?
        .into();

    let ok_block = region.append_block(Block::new(&[]));

    start_block.append_operation(cf::cond_br(
        context,
        condition,
        &ok_block,
        &op_ctx.revert_block,
        &[],
        &[],
        location,
    ));

    let offset = stack_pop(context, &ok_block)?;

    let calldata_ptr = get_calldata_ptr(op_ctx, &ok_block, location)?;

    // max_slice_width = 32
    let max_slice_width = ok_block
        .append_operation(arith::constant(
            context,
            integer_constant_from_i64(context, 32).into(),
            location,
        ))
        .result(0)?
        .into();

    let calldata_size_u32 = get_calldata_size(op_ctx, &ok_block, location)?;

    // convert calldata_size from u32 to u256
    let calldata_size = ok_block
        .append_operation(arith::extui(calldata_size_u32, uint256.into(), location))
        .result(0)?
        .into();

    let zero = ok_block
        .append_operation(arith::constant(
            context,
            IntegerAttribute::new(uint256.into(), 0).into(),
            location,
        ))
        .result(0)?
        .into();

    let offset_ok_block = region.append_block(Block::new(&[]));
    let offset_bad_block = region.append_block(Block::new(&[]));
    let end_block = region.append_block(Block::new(&[]));

    // offset < calldata_size =>  offset_ok
    let offset_ok = ok_block
        .append_operation(arith::cmpi(
            context,
            arith::CmpiPredicate::Ult,
            offset,
            calldata_size,
            location,
        ))
        .result(0)?
        .into();

    // if offset < calldata_size => offset_ok_block
    // else => offset_bad_block
    ok_block.append_operation(cf::cond_br(
        context,
        offset_ok,
        &offset_ok_block,
        &offset_bad_block,
        &[],
        &[],
        location,
    ));

    /******************** offset_bad_block *******************/

    // offset >= calldata_size => push 0
    stack_push(context, &offset_bad_block, zero)?;
    offset_bad_block.append_operation(cf::br(&end_block, &[], location));

    /******************** offset_bad_block *******************/

    /******************** offset_OK_block *******************/

    let stack_ptr = get_stack_pointer(context, &offset_ok_block)?;

    // fill the top of the stack with 0s to remove any garbage bytes it could have
    offset_ok_block.append_operation(llvm::store(
        context,
        zero,
        stack_ptr,
        location,
        LoadStoreOptions::new(),
    ));

    // calldata_ptr_at_offset = calldata_ptr + new_offset
    let calldata_ptr_at_offset = offset_ok_block
        .append_operation(llvm::get_element_ptr_dynamic(
            context,
            calldata_ptr,
            &[offset],
            uint8.into(),
            ptr_type,
            location,
        ))
        .result(0)?
        .into();

    // len is the length of the slice (len is maximum 32 bytes)
    let len = offset_ok_block
        .append_operation(arith::subi(calldata_size, offset, location))
        .result(0)?
        .into();

    // len = min(calldata_size - offset, 32 bytes)
    // this is done to fix the len so that  offset + len <= calldata_size
    let len = offset_ok_block
        .append_operation(arith::minui(len, max_slice_width, location))
        .result(0)?
        .into();

    // copy calldata[offset..offset + len] to the top of the stack
    offset_ok_block.append_operation(
        ods::llvm::intr_memcpy(
            context,
            stack_ptr,
            calldata_ptr_at_offset,
            len,
            IntegerAttribute::new(uint1.into(), 0),
            location,
        )
        .into(),
    );

    // increment the stack pointer so calldata[offset..len] is placed at the top of the stack
    inc_stack_pointer(context, &offset_ok_block)?;

    // if the system is little endian, we have to convert the result to big endian
    // pop calldata_slice, change to big endian and push it again
    if cfg!(target_endian = "little") {
        // pop the slice
        let calldata_slice = stack_pop(context, &offset_ok_block)?;
        // convert it to big endian
        let calldata_slice = offset_ok_block
            .append_operation(llvm::intr_bswap(calldata_slice, uint256.into(), location))
            .result(0)?
            .into();
        // push it back on the stack
        stack_push(context, &offset_ok_block, calldata_slice)?;
    }

    offset_ok_block.append_operation(cf::br(&end_block, &[], location));

    /******************** offset_OK_block *******************/

    Ok((start_block, end_block))
}

fn codegen_log<'c, 'r>(
    op_ctx: &mut OperationCtx<'c>,
    region: &'r Region<'c>,
    nth: u8,
) -> Result<(BlockRef<'c, 'r>, BlockRef<'c, 'r>), CodegenError> {
    debug_assert!(nth <= 4);
    // TODO: check if the current execution context is from a STATICCALL (since Byzantium fork).
    let start_block = region.append_block(Block::new(&[]));
    let context = &op_ctx.mlir_context;
    let location = Location::unknown(context);
    let uint32 = IntegerType::new(context, 32);
    let required_elements = 2 + nth;
    // Check there's enough elements in stack
    let stack_flag = check_stack_has_at_least(context, &start_block, required_elements.into())?;
    // Check current context is not static
    let context_flag = check_context_is_not_static(op_ctx, &start_block)?;
    let ok_flag = start_block
        .append_operation(arith::andi(context_flag, stack_flag, location))
        .result(0)?
        .into();

    let ok_block = region.append_block(Block::new(&[]));

    start_block.append_operation(cf::cond_br(
        context,
        ok_flag,
        &ok_block,
        &op_ctx.revert_block,
        &[],
        &[],
        location,
    ));

    let offset_u256 = stack_pop(context, &ok_block)?;
    let size_u256 = stack_pop(context, &ok_block)?;

    let offset = ok_block
        .append_operation(arith::trunci(offset_u256, uint32.into(), location))
        .result(0)?
        .into();
    let size = ok_block
        .append_operation(arith::trunci(size_u256, uint32.into(), location))
        .result(0)?
        .into();

    // required_size = offset + value_size
    let required_size = ok_block
        .append_operation(arith::addi(offset, size, location))
        .result(0)?
        .into();

    let log_block = region.append_block(Block::new(&[]));
    let dynamic_gas = compute_log_dynamic_gas(op_ctx, &ok_block, nth, size_u256, location)?;
    consume_gas_as_value(context, &ok_block, dynamic_gas)?;
    extend_memory(
        op_ctx,
        &ok_block,
        &log_block,
        region,
        required_size,
        gas_cost::LOG,
    )?;

    let mut topic_pointers = vec![];
    for _i in 0..nth {
        let topic = stack_pop(context, &log_block)?;
        let topic_ptr = allocate_and_store_value(op_ctx, &log_block, topic, location)?;
        topic_pointers.push(topic_ptr);
    }

    match nth {
        0 => {
            op_ctx.append_log_syscall(&log_block, offset, size, location);
        }
        1 => {
            op_ctx.append_log_with_one_topic_syscall(
                &log_block,
                offset,
                size,
                topic_pointers[0],
                location,
            );
        }
        2 => {
            op_ctx.append_log_with_two_topics_syscall(
                &log_block,
                offset,
                size,
                topic_pointers[0],
                topic_pointers[1],
                location,
            );
        }
        3 => {
            op_ctx.append_log_with_three_topics_syscall(
                &log_block,
                offset,
                size,
                topic_pointers[0],
                topic_pointers[1],
                topic_pointers[2],
                location,
            );
        }
        4 => {
            op_ctx.append_log_with_four_topics_syscall(
                &log_block,
                offset,
                size,
                topic_pointers[0],
                topic_pointers[1],
                topic_pointers[2],
                topic_pointers[3],
                location,
            );
        }
        _ => unreachable!("nth should satisfy 0 <= nth <= 4"),
    }

    Ok((start_block, log_block))
}

fn codegen_coinbase<'c, 'r>(
    op_ctx: &mut OperationCtx<'c>,
    region: &'r Region<'c>,
) -> Result<(BlockRef<'c, 'r>, BlockRef<'c, 'r>), CodegenError> {
    let start_block = region.append_block(Block::new(&[]));
    let context = &op_ctx.mlir_context;
    let location = Location::unknown(context);
    let uint160 = IntegerType::new(context, 160);
    let uint256 = IntegerType::new(context, 256);

    let flag = check_stack_has_space_for(context, &start_block, 1)?;
    let gas_flag = consume_gas(context, &start_block, gas_cost::COINBASE)?;

    let condition = start_block
        .append_operation(arith::andi(gas_flag, flag, location))
        .result(0)?
        .into();

    let ok_block = region.append_block(Block::new(&[]));

    start_block.append_operation(cf::cond_br(
        context,
        condition,
        &ok_block,
        &op_ctx.revert_block,
        &[],
        &[],
        location,
    ));

    let coinbase_ptr = op_ctx.get_coinbase_ptr_syscall(&ok_block, location)?;

    let coinbase = ok_block
        .append_operation(llvm::load(
            context,
            coinbase_ptr,
            uint160.into(),
            location,
            LoadStoreOptions::new()
                .align(IntegerAttribute::new(IntegerType::new(context, 64).into(), 1).into()),
        ))
        .result(0)?
        .into();

    let coinbase = if cfg!(target_endian = "little") {
        ok_block
            .append_operation(llvm::intr_bswap(coinbase, uint160.into(), location))
            .result(0)?
            .into()
    } else {
        coinbase
    };

    // coinbase is 160-bits long so we extend it to 256 bits before pushing it to the stack
    let coinbase = ok_block
        .append_operation(arith::extui(coinbase, uint256.into(), location))
        .result(0)?
        .into();

    stack_push(context, &ok_block, coinbase)?;

    Ok((start_block, ok_block))
}

fn codegen_timestamp<'c, 'r>(
    op_ctx: &mut OperationCtx<'c>,
    region: &'r Region<'c>,
) -> Result<(BlockRef<'c, 'r>, BlockRef<'c, 'r>), CodegenError> {
    let start_block = region.append_block(Block::new(&[]));
    let context = &op_ctx.mlir_context;
    let location = Location::unknown(context);

    // Check there's enough elements in stack
    let stack_size_flag = check_stack_has_space_for(context, &start_block, 1)?;
    let gas_flag = consume_gas(context, &start_block, gas_cost::TIMESTAMP)?;

    let ok_flag = start_block
        .append_operation(arith::andi(stack_size_flag, gas_flag, location))
        .result(0)?
        .into();

    let ok_block = region.append_block(Block::new(&[]));

    start_block.append_operation(cf::cond_br(
        context,
        ok_flag,
        &ok_block,
        &op_ctx.revert_block,
        &[],
        &[],
        location,
    ));

    let uint256 = IntegerType::new(context, 256);
    let ptr_type = pointer(context, 0);

    let pointer_size = constant_value_from_i64(context, &ok_block, 1_i64)?;

    let timestamp_ptr = ok_block
        .append_operation(llvm::alloca(
            context,
            pointer_size,
            ptr_type,
            location,
            AllocaOptions::new().elem_type(Some(TypeAttribute::new(uint256.into()))),
        ))
        .result(0)?
        .into();

    op_ctx.store_in_timestamp_ptr(&ok_block, location, timestamp_ptr);

    let timestamp = ok_block
        .append_operation(llvm::load(
            context,
            timestamp_ptr,
            uint256.into(),
            location,
            LoadStoreOptions::default(),
        ))
        .result(0)?
        .into();

    stack_push(context, &ok_block, timestamp)?;

    Ok((start_block, ok_block))
}

fn codegen_gasprice<'c, 'r>(
    op_ctx: &mut OperationCtx<'c>,
    region: &'r Region<'c>,
) -> Result<(BlockRef<'c, 'r>, BlockRef<'c, 'r>), CodegenError> {
    let start_block = region.append_block(Block::new(&[]));
    let context = &op_ctx.mlir_context;
    let location = Location::unknown(context);

    // Check there's enough elements in stack
    let stack_size_flag = check_stack_has_space_for(context, &start_block, 1)?;
    let gas_flag = consume_gas(context, &start_block, gas_cost::GASPRICE)?;

    let ok_flag = start_block
        .append_operation(arith::andi(stack_size_flag, gas_flag, location))
        .result(0)?
        .into();

    let ok_block = region.append_block(Block::new(&[]));

    start_block.append_operation(cf::cond_br(
        context,
        ok_flag,
        &ok_block,
        &op_ctx.revert_block,
        &[],
        &[],
        location,
    ));

    let uint256 = IntegerType::new(context, 256);
    let ptr_type = pointer(context, 0);

    let pointer_size = constant_value_from_i64(context, &ok_block, 1_i64)?;

    let gasprice_ptr = ok_block
        .append_operation(llvm::alloca(
            context,
            pointer_size,
            ptr_type,
            location,
            AllocaOptions::new().elem_type(Some(TypeAttribute::new(uint256.into()))),
        ))
        .result(0)?
        .into();

    op_ctx.store_in_gasprice_ptr(&ok_block, location, gasprice_ptr);

    let gasprice = ok_block
        .append_operation(llvm::load(
            context,
            gasprice_ptr,
            uint256.into(),
            location,
            LoadStoreOptions::default(),
        ))
        .result(0)?
        .into();

    stack_push(context, &ok_block, gasprice)?;

    Ok((start_block, ok_block))
}

fn codegen_extcodesize<'c, 'r>(
    op_ctx: &mut OperationCtx<'c>,
    region: &'r Region<'c>,
) -> Result<(BlockRef<'c, 'r>, BlockRef<'c, 'r>), CodegenError> {
    let start_block = region.append_block(Block::new(&[]));
    let context = &op_ctx.mlir_context;
    let location = Location::unknown(context);
    let uint256 = IntegerType::new(context, 256).into();
    let flag = check_stack_has_at_least(context, &start_block, 1)?;
    // TODO: handle cold and warm accesses for dynamic gas computation
    let gas_flag = consume_gas(context, &start_block, gas_cost::EXTCODESIZE_WARM)?;

    let condition = start_block
        .append_operation(arith::andi(gas_flag, flag, location))
        .result(0)?
        .into();
    let ok_block = region.append_block(Block::new(&[]));

    start_block.append_operation(cf::cond_br(
        context,
        condition,
        &ok_block,
        &op_ctx.revert_block,
        &[],
        &[],
        location,
    ));

    let address = stack_pop(context, &ok_block)?;
    let address_ptr = allocate_and_store_value(op_ctx, &ok_block, address, location)?;

    let codesize = op_ctx.get_codesize_from_address_syscall(&ok_block, address_ptr, location)?;
    let codesize = ok_block
        .append_operation(arith::extui(codesize, uint256, location))
        .result(0)?
        .into();

    stack_push(context, &ok_block, codesize)?;

    Ok((start_block, ok_block))
}

fn codegen_chaind<'c, 'r>(
    op_ctx: &mut OperationCtx<'c>,
    region: &'r Region<'c>,
) -> Result<(BlockRef<'c, 'r>, BlockRef<'c, 'r>), CodegenError> {
    let start_block = region.append_block(Block::new(&[]));
    let context = &op_ctx.mlir_context;
    let location = Location::unknown(context);
    // Check there's enough elements in stack
    let stack_size_flag = check_stack_has_space_for(context, &start_block, 1)?;
    let gas_flag = consume_gas(context, &start_block, gas_cost::CHAINID)?;
    let ok_flag = start_block
        .append_operation(arith::andi(stack_size_flag, gas_flag, location))
        .result(0)?
        .into();
    let ok_block = region.append_block(Block::new(&[]));
    start_block.append_operation(cf::cond_br(
        context,
        ok_flag,
        &ok_block,
        &op_ctx.revert_block,
        &[],
        &[],
        location,
    ));
    let chainid = op_ctx.get_chainid_syscall(&ok_block, location)?;
    let uint256 = IntegerType::new(context, 256);
    // Convert calldata_size from u32 to u256
    let chainid = ok_block
        .append_operation(arith::extui(chainid, uint256.into(), location))
        .result(0)?
        .into();
    stack_push(context, &ok_block, chainid)?;
    Ok((start_block, ok_block))
}

fn codegen_caller<'c, 'r>(
    op_ctx: &mut OperationCtx<'c>,
    region: &'r Region<'c>,
) -> Result<(BlockRef<'c, 'r>, BlockRef<'c, 'r>), CodegenError> {
    let start_block = region.append_block(Block::new(&[]));
    let context = &op_ctx.mlir_context;
    let location = Location::unknown(context);

    // Check there's enough elements in stack
    let stack_size_flag = check_stack_has_space_for(context, &start_block, 1)?;
    let gas_flag = consume_gas(context, &start_block, gas_cost::CALLER)?;

    let ok_flag = start_block
        .append_operation(arith::andi(stack_size_flag, gas_flag, location))
        .result(0)?
        .into();

    let ok_block = region.append_block(Block::new(&[]));

    start_block.append_operation(cf::cond_br(
        context,
        ok_flag,
        &ok_block,
        &op_ctx.revert_block,
        &[],
        &[],
        location,
    ));

    let uint256 = IntegerType::new(context, 256);
    let ptr_type = pointer(context, 0);

    //This may be refactored to use constant_value_from_i64 util function
    let pointer_size = ok_block
        .append_operation(arith::constant(
            context,
            IntegerAttribute::new(uint256.into(), 1_i64).into(),
            location,
        ))
        .result(0)?
        .into();

    let caller_ptr = ok_block
        .append_operation(llvm::alloca(
            context,
            pointer_size,
            ptr_type,
            location,
            AllocaOptions::new().elem_type(Some(TypeAttribute::new(uint256.into()))),
        ))
        .result(0)?
        .into();

    op_ctx.store_in_caller_ptr(&ok_block, location, caller_ptr);

    let caller = ok_block
        .append_operation(llvm::load(
            context,
            caller_ptr,
            uint256.into(),
            location,
            LoadStoreOptions::default(),
        ))
        .result(0)?
        .into();

    stack_push(context, &ok_block, caller)?;

    Ok((start_block, ok_block))
}

fn codegen_basefee<'c, 'r>(
    op_ctx: &mut OperationCtx<'c>,
    region: &'r Region<'c>,
) -> Result<(BlockRef<'c, 'r>, BlockRef<'c, 'r>), CodegenError> {
    let start_block = region.append_block(Block::new(&[]));
    let context = &op_ctx.mlir_context;
    let location = Location::unknown(context);

    // Check there's enough space in stack
    let stack_size_flag = check_stack_has_space_for(context, &start_block, 1)?;
    let gas_flag = consume_gas(context, &start_block, gas_cost::BASEFEE)?;

    let condition = start_block
        .append_operation(arith::andi(stack_size_flag, gas_flag, location))
        .result(0)?
        .into();

    let ok_block = region.append_block(Block::new(&[]));

    start_block.append_operation(cf::cond_br(
        context,
        condition,
        &ok_block,
        &op_ctx.revert_block,
        &[],
        &[],
        location,
    ));

    let basefee = get_basefee(op_ctx, &ok_block)?;
    stack_push(context, &ok_block, basefee)?;

    Ok((start_block, ok_block))
}

// from the understanding of the not operator , A xor 1 == Not A
fn codegen_not<'c, 'r>(
    op_ctx: &mut OperationCtx<'c>,
    region: &'r Region<'c>,
) -> Result<(BlockRef<'c, 'r>, BlockRef<'c, 'r>), CodegenError> {
    let start_block = region.append_block(Block::new(&[]));
    let context = &op_ctx.mlir_context;
    let location = Location::unknown(context);

    // Check there's enough elements in stack
    let flag = check_stack_has_at_least(context, &start_block, 1)?;
    let gas_flag = consume_gas(context, &start_block, gas_cost::NOT)?;

    let ok_flag = start_block
        .append_operation(arith::andi(flag, gas_flag, location))
        .result(0)?
        .into();

    let ok_block = region.append_block(Block::new(&[]));

    start_block.append_operation(cf::cond_br(
        context,
        ok_flag,
        &ok_block,
        &op_ctx.revert_block,
        &[],
        &[],
        location,
    ));

    let lhs = stack_pop(context, &ok_block)?;
    let mask = ok_block
        .append_operation(arith::constant(
            context,
            Attribute::parse(
                context,
                &format!("{} : i256", BigUint::from_bytes_be(&[0xff; 32])),
            )
            .unwrap(),
            location,
        ))
        .result(0)?
        .into();
    let result = ok_block
        .append_operation(arith::xori(lhs, mask, location))
        .result(0)?
        .into();

    stack_push(context, &ok_block, result)?;

    Ok((start_block, ok_block))
}

fn codegen_address<'c, 'r>(
    op_ctx: &mut OperationCtx<'c>,
    region: &'r Region<'c>,
) -> Result<(BlockRef<'c, 'r>, BlockRef<'c, 'r>), CodegenError> {
    let start_block = region.append_block(Block::new(&[]));
    let context = &op_ctx.mlir_context;
    let location = Location::unknown(context);
    let uint160 = IntegerType::new(context, 160);
    let uint256 = IntegerType::new(context, 256);

    let flag = check_stack_has_space_for(context, &start_block, 1)?;
    let gas_flag = consume_gas(context, &start_block, gas_cost::ADDRESS)?;

    let condition = start_block
        .append_operation(arith::andi(gas_flag, flag, location))
        .result(0)?
        .into();

    let ok_block = region.append_block(Block::new(&[]));

    start_block.append_operation(cf::cond_br(
        context,
        condition,
        &ok_block,
        &op_ctx.revert_block,
        &[],
        &[],
        location,
    ));

    let address_ptr = op_ctx.get_address_ptr_syscall(&ok_block, location)?;

    let address = ok_block
        .append_operation(llvm::load(
            context,
            address_ptr,
            uint160.into(),
            location,
            LoadStoreOptions::new()
                .align(IntegerAttribute::new(IntegerType::new(context, 64).into(), 1).into()),
        ))
        .result(0)?
        .into();

    let address = if cfg!(target_endian = "little") {
        ok_block
            .append_operation(llvm::intr_bswap(address, uint160.into(), location))
            .result(0)?
            .into()
    } else {
        address
    };

    // address is 160-bits long so we extend it to 256 bits before pushing it to the stack
    let address = ok_block
        .append_operation(arith::extui(address, uint256.into(), location))
        .result(0)?
        .into();

    stack_push(context, &ok_block, address)?;

    Ok((start_block, ok_block))
}

fn codegen_codecopy<'c, 'r>(
    op_ctx: &mut OperationCtx<'c>,
    region: &'r Region<'c>,
) -> Result<(BlockRef<'c, 'r>, BlockRef<'c, 'r>), CodegenError> {
    let start_block = region.append_block(Block::new(&[]));
    let context = &op_ctx.mlir_context;
    let location = Location::unknown(context);
    let uint32 = IntegerType::new(context, 32);

    let flag = check_stack_has_at_least(context, &start_block, 3)?;

    let ok_block = region.append_block(Block::new(&[]));

    start_block.append_operation(cf::cond_br(
        context,
        flag,
        &ok_block,
        &op_ctx.revert_block,
        &[],
        &[],
        location,
    ));

    // where to copy
    let dest_offset = stack_pop(context, &ok_block)?;
    // where to copy from
    let offset_u256 = stack_pop(context, &ok_block)?;
    let size_u256 = stack_pop(context, &ok_block)?;

    let offset = ok_block
        .append_operation(arith::trunci(offset_u256, uint32.into(), location))
        .result(0)?
        .into();

    let size = ok_block
        .append_operation(arith::trunci(size_u256, uint32.into(), location))
        .result(0)?
        .into();

    let dest_offset = ok_block
        .append_operation(arith::trunci(dest_offset, uint32.into(), location))
        .result(0)?
        .into();

    let required_size = ok_block
        .append_operation(arith::addi(dest_offset, size, location))
        .result(0)?
        .into();

    // consume 3 * (size + 31) / 32 gas
    let dynamic_gas_cost = compute_copy_cost(op_ctx, &ok_block, size)?;
    let flag = consume_gas_as_value(context, &ok_block, dynamic_gas_cost)?;

    let memory_extension_block = region.append_block(Block::new(&[]));
    let copy_block = region.append_block(Block::new(&[]));

    ok_block.append_operation(cf::cond_br(
        context,
        flag,
        &memory_extension_block,
        &op_ctx.revert_block,
        &[],
        &[],
        location,
    ));

    extend_memory(
        op_ctx,
        &memory_extension_block,
        &copy_block,
        region,
        required_size,
        gas_cost::CODECOPY,
    )?;

    op_ctx.copy_code_to_memory_syscall(&copy_block, offset, size, dest_offset, location);

    Ok((start_block, copy_block))
}

fn codegen_invalid<'c, 'r>(
    op_ctx: &mut OperationCtx<'c>,
    region: &'r Region<'c>,
) -> Result<(BlockRef<'c, 'r>, BlockRef<'c, 'r>), CodegenError> {
    let context = op_ctx.mlir_context;
    let location = Location::unknown(context);
    let start_block = region.append_block(Block::new(&[]));
    let empty_block = region.append_block(Block::new(&[]));

    start_block.append_operation(cf::br(&op_ctx.revert_block, &[], location));

    Ok((start_block, empty_block))
}

fn codegen_selfbalance<'c, 'r>(
    op_ctx: &mut OperationCtx<'c>,
    region: &'r Region<'c>,
) -> Result<(BlockRef<'c, 'r>, BlockRef<'c, 'r>), CodegenError> {
    let start_block = region.append_block(Block::new(&[]));
    let context = &op_ctx.mlir_context;
    let location = Location::unknown(context);

    // Check there's enough elements in stack
    let stack_size_flag = check_stack_has_space_for(context, &start_block, 1)?;
    let gas_flag = consume_gas(context, &start_block, gas_cost::SELFBALANCE)?;

    let ok_flag = start_block
        .append_operation(arith::andi(stack_size_flag, gas_flag, location))
        .result(0)?
        .into();

    let ok_block = region.append_block(Block::new(&[]));

    start_block.append_operation(cf::cond_br(
        context,
        ok_flag,
        &ok_block,
        &op_ctx.revert_block,
        &[],
        &[],
        location,
    ));

    let uint256 = IntegerType::new(context, 256);
    let ptr_type = pointer(context, 0);

    let pointer_size = constant_value_from_i64(context, &ok_block, 1_i64)?;

    let selfbalance_ptr = ok_block
        .append_operation(llvm::alloca(
            context,
            pointer_size,
            ptr_type,
            location,
            AllocaOptions::new().elem_type(Some(TypeAttribute::new(uint256.into()))),
        ))
        .result(0)?
        .into();

    op_ctx.store_in_selfbalance_ptr(&ok_block, location, selfbalance_ptr);

    let selfbalance = ok_block
        .append_operation(llvm::load(
            context,
            selfbalance_ptr,
            uint256.into(),
            location,
            LoadStoreOptions::default(),
        ))
        .result(0)?
        .into();

    stack_push(context, &ok_block, selfbalance)?;

    Ok((start_block, ok_block))
}

fn codegen_blobbasefee<'c, 'r>(
    op_ctx: &mut OperationCtx<'c>,
    region: &'r Region<'c>,
) -> Result<(BlockRef<'c, 'r>, BlockRef<'c, 'r>), CodegenError> {
    let start_block = region.append_block(Block::new(&[]));
    let context = &op_ctx.mlir_context;
    let location = Location::unknown(context);

    // Check there's enough elements in stack
    let stack_size_flag = check_stack_has_space_for(context, &start_block, 1)?;
    let gas_flag = consume_gas(context, &start_block, gas_cost::BLOBBASEFEE)?;

    let ok_flag = start_block
        .append_operation(arith::andi(stack_size_flag, gas_flag, location))
        .result(0)?
        .into();

    let ok_block = region.append_block(Block::new(&[]));

    start_block.append_operation(cf::cond_br(
        context,
        ok_flag,
        &ok_block,
        &op_ctx.revert_block,
        &[],
        &[],
        location,
    ));

    let uint256 = IntegerType::new(context, 256);
    let uint128 = IntegerType::new(context, 128);
    let ptr_type = pointer(context, 0);

    //This may be refactored to use constant_value_from_i64 util function
    let pointer_size = ok_block
        .append_operation(arith::constant(
            context,
            IntegerAttribute::new(uint256.into(), 1_i64).into(),
            location,
        ))
        .result(0)?
        .into();

    let blob_base_fee_ptr = ok_block
        .append_operation(llvm::alloca(
            context,
            pointer_size,
            ptr_type,
            location,
            AllocaOptions::new().elem_type(Some(TypeAttribute::new(uint256.into()))),
        ))
        .result(0)?
        .into();

    op_ctx.store_in_blobbasefee_ptr(&ok_block, location, blob_base_fee_ptr);

    let blob_base_fee = ok_block
        .append_operation(llvm::load(
            context,
            blob_base_fee_ptr,
            uint128.into(),
            location,
            LoadStoreOptions::default(),
        ))
        .result(0)?
        .into();

    let blob_base_fee_extended = ok_block
        .append_operation(arith::extui(blob_base_fee, uint256.into(), location))
        .result(0)?
        .into();

    stack_push(context, &ok_block, blob_base_fee_extended)?;

    Ok((start_block, ok_block))
}

fn codegen_gaslimit<'c, 'r>(
    op_ctx: &mut OperationCtx<'c>,
    region: &'r Region<'c>,
) -> Result<(BlockRef<'c, 'r>, BlockRef<'c, 'r>), CodegenError> {
    let start_block = region.append_block(Block::new(&[]));
    let context = &op_ctx.mlir_context;
    let location = Location::unknown(context);

    // Check there's enough elements in stack
    let stack_size_flag = check_stack_has_space_for(context, &start_block, 1)?;
    let gas_flag = consume_gas(context, &start_block, gas_cost::GASLIMIT)?;

    let ok_flag = start_block
        .append_operation(arith::andi(stack_size_flag, gas_flag, location))
        .result(0)?
        .into();

    let ok_block = region.append_block(Block::new(&[]));

    start_block.append_operation(cf::cond_br(
        context,
        ok_flag,
        &ok_block,
        &op_ctx.revert_block,
        &[],
        &[],
        location,
    ));

    let gaslimit = op_ctx.get_gaslimit(&ok_block, location)?;

    let uint256 = IntegerType::new(context, 256);
    let result = ok_block
        .append_operation(arith::extui(gaslimit, uint256.into(), location))
        .result(0)?
        .into();

    stack_push(context, &ok_block, result)?;

    Ok((start_block, ok_block))
}

fn codegen_extcodecopy<'c, 'r>(
    op_ctx: &mut OperationCtx<'c>,
    region: &'r Region<'c>,
) -> Result<(BlockRef<'c, 'r>, BlockRef<'c, 'r>), CodegenError> {
    let start_block = region.append_block(Block::new(&[]));
    let context = &op_ctx.mlir_context;
    let location = Location::unknown(context);
    let uint32 = IntegerType::new(context, 32);

    let flag = check_stack_has_at_least(context, &start_block, 4)?;

    let ok_block = region.append_block(Block::new(&[]));

    start_block.append_operation(cf::cond_br(
        context,
        flag,
        &ok_block,
        &op_ctx.revert_block,
        &[],
        &[],
        location,
    ));
    let address = stack_pop(context, &ok_block)?;
    // where to copy
    let dest_offset = stack_pop(context, &ok_block)?;
    // where to copy from
    let offset_u256 = stack_pop(context, &ok_block)?;
    let size_u256 = stack_pop(context, &ok_block)?;

    let offset = ok_block
        .append_operation(arith::trunci(offset_u256, uint32.into(), location))
        .result(0)?
        .into();

    let size = ok_block
        .append_operation(arith::trunci(size_u256, uint32.into(), location))
        .result(0)?
        .into();

    let dest_offset = ok_block
        .append_operation(arith::trunci(dest_offset, uint32.into(), location))
        .result(0)?
        .into();

    let required_size = ok_block
        .append_operation(arith::addi(dest_offset, size, location))
        .result(0)?
        .into();

    // TODO: compute address access cost (cold and warm accesses)

    // consume 3 * (size + 31) / 32 gas
    let dynamic_gas_cost = compute_copy_cost(op_ctx, &ok_block, size)?;
    let flag = consume_gas_as_value(context, &ok_block, dynamic_gas_cost)?;

    let memory_extension_block = region.append_block(Block::new(&[]));

    ok_block.append_operation(cf::cond_br(
        context,
        flag,
        &memory_extension_block,
        &op_ctx.revert_block,
        &[],
        &[],
        location,
    ));

    let end_block = region.append_block(Block::new(&[]));

    extend_memory(
        op_ctx,
        &memory_extension_block,
        &end_block,
        region,
        required_size,
        gas_cost::EXTCODECOPY_WARM,
    )?;

    let address_ptr = allocate_and_store_value(op_ctx, &end_block, address, location)?;
    op_ctx.copy_ext_code_to_memory_syscall(
        &end_block,
        address_ptr,
        offset,
        size,
        dest_offset,
        location,
    );

    Ok((start_block, end_block))
}

fn codegen_prevrandao<'c, 'r>(
    op_ctx: &mut OperationCtx<'c>,
    region: &'r Region<'c>,
) -> Result<(BlockRef<'c, 'r>, BlockRef<'c, 'r>), CodegenError> {
    let start_block = region.append_block(Block::new(&[]));
    let context = &op_ctx.mlir_context;
    let location = Location::unknown(context);

    // Check there's enough space for 1 element in stack
    let stack_flag = check_stack_has_space_for(context, &start_block, 1)?;

    let gas_flag = consume_gas(context, &start_block, gas_cost::PREVRANDAO)?;

    let condition = start_block
        .append_operation(arith::andi(gas_flag, stack_flag, location))
        .result(0)?
        .into();

    let ok_block = region.append_block(Block::new(&[]));

    start_block.append_operation(cf::cond_br(
        context,
        condition,
        &ok_block,
        &op_ctx.revert_block,
        &[],
        &[],
        location,
    ));

    let prevrandao = get_prevrandao(op_ctx, &ok_block)?;

    stack_push(context, &ok_block, prevrandao)?;

    Ok((start_block, ok_block))
}

fn codegen_blobhash<'c, 'r>(
    op_ctx: &mut OperationCtx<'c>,
    region: &'r Region<'c>,
) -> Result<(BlockRef<'c, 'r>, BlockRef<'c, 'r>), CodegenError> {
    let start_block = region.append_block(Block::new(&[]));
    let context = &op_ctx.mlir_context;
    let location = Location::unknown(context);

    // Check there's enough elements in stack
    let stack_flag = check_stack_has_at_least(context, &start_block, 1)?;
    let gas_flag = consume_gas(context, &start_block, gas_cost::BLOBHASH)?;
    let condition = start_block
        .append_operation(arith::andi(gas_flag, stack_flag, location))
        .result(0)?
        .into();
    let ok_block = region.append_block(Block::new(&[]));

    start_block.append_operation(cf::cond_br(
        context,
        condition,
        &ok_block,
        &op_ctx.revert_block,
        &[],
        &[],
        location,
    ));

    let index = stack_pop(context, &ok_block)?;
    let index_ptr = allocate_and_store_value(op_ctx, &ok_block, index, location)?;
    let blobhash = get_blob_hash_at_index(op_ctx, &ok_block, index_ptr)?;
    stack_push(context, &ok_block, blobhash)?;

    Ok((start_block, ok_block))
}

fn codegen_call<'c, 'r>(
    op_ctx: &mut OperationCtx<'c>,
    region: &'r Region<'c>,
) -> Result<(BlockRef<'c, 'r>, BlockRef<'c, 'r>), CodegenError> {
    let start_block = region.append_block(Block::new(&[]));
    let context = &op_ctx.mlir_context;
    let location = Location::unknown(context);
    let uint64 = IntegerType::new(context, 64);
    let uint32 = IntegerType::new(context, 32);

    let flag = check_stack_has_at_least(context, &start_block, 7)?;
    let stack_ok_block = region.append_block(Block::new(&[]));

    start_block.append_operation(cf::cond_br(
        context,
        flag,
        &stack_ok_block,
        &op_ctx.revert_block,
        &[],
        &[],
        location,
    ));

    let gas = stack_pop(context, &stack_ok_block)?;
    let address = stack_pop(context, &stack_ok_block)?;
    let value = stack_pop(context, &stack_ok_block)?;
    let args_offset = stack_pop(context, &stack_ok_block)?;
    let args_size = stack_pop(context, &stack_ok_block)?;
    let ret_offset = stack_pop(context, &stack_ok_block)?;
    let ret_size = stack_pop(context, &stack_ok_block)?;

    // If the current context is static, value must be zero
    let ok_block = region.append_block(Block::new(&[]));
    let ctx_is_static = context_is_static(op_ctx, &stack_ok_block)?;
    let zero_value = constant_value_from_i64(context, &stack_ok_block, 0)?;
    let value_is_not_zero = stack_ok_block
        .append_operation(arith::cmpi(
            context,
            CmpiPredicate::Ne,
            value,
            zero_value,
            location,
        ))
        .result(0)?
        .into();
    let revert_flag = stack_ok_block
        .append_operation(arith::andi(ctx_is_static, value_is_not_zero, location))
        .result(0)?
        .into();
    stack_ok_block.append_operation(cf::cond_br(
        context,
        revert_flag,
        &op_ctx.revert_block,
        &ok_block,
        &[],
        &[],
        location,
    ));

    // Truncate arguments to their corresponding sizes
    let gas = ok_block
        .append_operation(arith::trunci(gas, uint64.into(), location))
        .result(0)?
        .into();
    let args_offset = ok_block
        .append_operation(arith::trunci(args_offset, uint32.into(), location))
        .result(0)?
        .into();
    let args_size = ok_block
        .append_operation(arith::trunci(args_size, uint32.into(), location))
        .result(0)?
        .into();
    let ret_offset = ok_block
        .append_operation(arith::trunci(ret_offset, uint32.into(), location))
        .result(0)?
        .into();
    let ret_size = ok_block
        .append_operation(arith::trunci(ret_size, uint32.into(), location))
        .result(0)?
        .into();

    // Alloc required memory size for both arguments and return value
    let mem_ext_block = region.append_block(Block::new(&[]));
    let req_arg_mem_size = ok_block
        .append_operation(arith::addi(args_offset, args_size, location))
        .result(0)?
        .into();
    let req_ret_mem_size = ok_block
        .append_operation(arith::addi(ret_offset, ret_size, location))
        .result(0)?
        .into();
    let req_mem_size = ok_block
        .append_operation(arith::maxui(req_arg_mem_size, req_ret_mem_size, location))
        .result(0)?
        .into();
    extend_memory(
        op_ctx,
        &ok_block,
        &mem_ext_block,
        region,
        req_mem_size,
        gas_cost::CALL,
    )?;

    // Invoke call syscall
    let finish_block = region.append_block(Block::new(&[]));
    let call_result = op_ctx.call_syscall(
        &mem_ext_block,
        &finish_block,
        location,
        gas,
        address,
        value,
        args_offset,
        args_size,
        ret_offset,
        ret_size,
        ctx_is_static,
    )?;

    // Push return value into stack
    stack_push(context, &finish_block, call_result)?;

    Ok((start_block, finish_block))
}

fn codegen_extcodehash<'c, 'r>(
    op_ctx: &mut OperationCtx<'c>,
    region: &'r Region<'c>,
) -> Result<(BlockRef<'c, 'r>, BlockRef<'c, 'r>), CodegenError> {
    let start_block = region.append_block(Block::new(&[]));
    let context = &op_ctx.mlir_context;
    let location = Location::unknown(context);
    let uint256 = IntegerType::new(context, 256);

    let flag = check_stack_has_at_least(context, &start_block, 1)?;
    let ok_block = region.append_block(Block::new(&[]));

    start_block.append_operation(cf::cond_br(
        context,
        flag,
        &ok_block,
        &op_ctx.revert_block,
        &[],
        &[],
        location,
    ));

    let address = stack_pop(context, &ok_block)?;
    let address_ptr = allocate_and_store_value(op_ctx, &ok_block, address, location)?;

    op_ctx.get_code_hash_syscall(&ok_block, address_ptr, location);

    let code_hash_value = ok_block
        .append_operation(llvm::load(
            context,
            address_ptr,
            uint256.into(),
            location,
            LoadStoreOptions::default(),
        ))
        .result(0)?
        .into();

    // TODO: add gas consumption (once access lists are implemented)

    stack_push(context, &ok_block, code_hash_value)?;

    Ok((start_block, ok_block))
}

fn codegen_returndatasize<'c, 'r>(
    op_ctx: &mut OperationCtx<'c>,
    region: &'r Region<'c>,
) -> Result<(BlockRef<'c, 'r>, BlockRef<'c, 'r>), CodegenError> {
    let start_block = region.append_block(Block::new(&[]));
    let context = &op_ctx.mlir_context;
    let location = Location::unknown(context);

    // Check there's stack overflow
    let stack_flag = check_stack_has_space_for(context, &start_block, 1)?;
    // Check there's enough gas
    let gas_flag = consume_gas(context, &start_block, gas_cost::RETURNDATASIZE)?;

    let condition = start_block
        .append_operation(arith::andi(gas_flag, stack_flag, location))
        .result(0)?
        .into();

    let ok_block = region.append_block(Block::new(&[]));

    start_block.append_operation(cf::cond_br(
        context,
        condition,
        &ok_block,
        &op_ctx.revert_block,
        &[],
        &[],
        location,
    ));

    let data_size = op_ctx.get_return_data_size(&ok_block, location)?;

    // Extend the 32 bits result to 256 bits
    let uint256 = IntegerType::new(context, 256);
    let data_size = ok_block
        .append_operation(arith::extui(data_size, uint256.into(), location))
        .result(0)?
        .into();

    stack_push(context, &ok_block, data_size)?;

    Ok((start_block, ok_block))
}

fn codegen_returndatacopy<'c, 'r>(
    op_ctx: &mut OperationCtx<'c>,
    region: &'r Region<'c>,
) -> Result<(BlockRef<'c, 'r>, BlockRef<'c, 'r>), CodegenError> {
    let start_block = region.append_block(Block::new(&[]));
    let context = &op_ctx.mlir_context;
    let location = Location::unknown(context);
    let uint32 = IntegerType::new(context, 32);

    let flag = check_stack_has_at_least(context, &start_block, 3)?;
    let ok_block = region.append_block(Block::new(&[]));

    start_block.append_operation(cf::cond_br(
        context,
        flag,
        &ok_block,
        &op_ctx.revert_block,
        &[],
        &[],
        location,
    ));
    // where to copy
    let dest_offset = stack_pop(context, &ok_block)?;
    // where to copy from
    let offset = stack_pop(context, &ok_block)?;
    let size = stack_pop(context, &ok_block)?;

    // Truncate values to u32
    let dest_offset = ok_block
        .append_operation(arith::trunci(dest_offset, uint32.into(), location))
        .result(0)?
        .into();
    let offset = ok_block
        .append_operation(arith::trunci(offset, uint32.into(), location))
        .result(0)?
        .into();
    let size = ok_block
        .append_operation(arith::trunci(size, uint32.into(), location))
        .result(0)?
        .into();

    //gas_cost = copy_gas_cost + memory_expansion_cost + static_gas_cost
    let copy_gas_cost = compute_copy_cost(op_ctx, &ok_block, size)?;
    let copy_gas_cost_flag = consume_gas_as_value(context, &ok_block, copy_gas_cost)?;
    let gas_ok_block = region.append_block(Block::new(&[]));

    ok_block.append_operation(cf::cond_br(
        context,
        copy_gas_cost_flag,
        &gas_ok_block,
        &op_ctx.revert_block,
        &[],
        &[],
        location,
    ));

    // Extend memory to required size
    let req_mem_size = gas_ok_block
        .append_operation(arith::addi(dest_offset, size, location))
        .result(0)?
        .into();
    // Calculate required return_data_size based on provided arguments
    let req_return_data_size = gas_ok_block
        .append_operation(arith::addi(offset, size, location))
        .result(0)?
        .into();

    let ext_mem_block = region.append_block(Block::new(&[]));
    extend_memory(
        op_ctx,
        &gas_ok_block,
        &ext_mem_block,
        region,
        req_mem_size,
        gas_cost::RETURNDATACOPY,
    )?;

    //Check that offset + size < return_data_size
    let end_block = region.append_block(Block::new(&[]));
    let return_data_size = op_ctx.get_return_data_size(&ext_mem_block, location)?;
    let req_mem_size_ok = ext_mem_block
        .append_operation(arith::cmpi(
            context,
            arith::CmpiPredicate::Ule,
            req_return_data_size,
            return_data_size,
            location,
        ))
        .result(0)?
        .into();

    ext_mem_block.append_operation(cf::cond_br(
        context,
        req_mem_size_ok,
        &end_block,
        &op_ctx.revert_block,
        &[],
        &[],
        location,
    ));

    op_ctx.copy_return_data_into_memory(&end_block, dest_offset, offset, size, location);

    Ok((start_block, end_block))
}

fn codegen_create<'c, 'r>(
    op_ctx: &mut OperationCtx<'c>,
    region: &'r Region<'c>,
    is_create2: bool,
) -> Result<(BlockRef<'c, 'r>, BlockRef<'c, 'r>), CodegenError> {
    let start_block = region.append_block(Block::new(&[]));
    let context = &op_ctx.mlir_context;
    let location = Location::unknown(context);
    let uint8 = IntegerType::new(context, 8);
    let uint32 = IntegerType::new(context, 32);
    let uint64 = IntegerType::new(context, 64);
    let uint256 = IntegerType::new(context, 256);
    let ptr_type = pointer(context, 0);

    // Check there's enough elements in stack
    let stack_size = if is_create2 { 4 } else { 3 };
    let stack_flag = check_stack_has_at_least(context, &start_block, stack_size)?;
    // Check current context is not static
    let context_flag = check_context_is_not_static(op_ctx, &start_block)?;
    let ok_flag = start_block
        .append_operation(arith::andi(context_flag, stack_flag, location))
        .result(0)?
        .into();
    let ok_block = region.append_block(Block::new(&[]));
    start_block.append_operation(cf::cond_br(
        context,
        ok_flag,
        &ok_block,
        &op_ctx.revert_block,
        &[],
        &[],
        location,
    ));

    let value = stack_pop(context, &ok_block)?;
    let offset = stack_pop(context, &ok_block)?;
    let size = stack_pop(context, &ok_block)?;

    let offset_as_u32 = ok_block
        .append_operation(arith::trunci(offset, uint32.into(), location))
        .result(0)?
        .into();

    let size_as_u32 = ok_block
        .append_operation(arith::trunci(size, uint32.into(), location))
        .result(0)?
        .into();

    let req_mem_size = ok_block
        .append_operation(arith::addi(offset_as_u32, size_as_u32, location))
        .result(0)?
        .into();

    let create_block = region.append_block(Block::new(&[]));

    extend_memory(
        op_ctx,
        &ok_block,
        &create_block,
        region,
        req_mem_size,
        gas_cost::CREATE,
    )?;

    let value_ptr = allocate_and_store_value(op_ctx, &create_block, value, location)?;

    // Load the gas counter and copy the value into a new pointer
    let gas_counter_ptr = create_block
        .append_operation(llvm_mlir::addressof(
            context,
            GAS_COUNTER_GLOBAL,
            ptr_type,
            location,
        ))
        .result(0)?
        .into();
    let gas_counter = create_block
        .append_operation(llvm::load(
            context,
            gas_counter_ptr,
            uint64.into(),
            location,
            LoadStoreOptions::default(),
        ))
        .result(0)?
        .into();
    let number_of_elements = create_block
        .append_operation(arith::constant(
            context,
            IntegerAttribute::new(uint32.into(), 1).into(),
            location,
        ))
        .result(0)?
        .into();
    let gas_ptr = create_block
        .append_operation(llvm::alloca(
            context,
            number_of_elements,
            ptr_type,
            location,
            AllocaOptions::new().elem_type(TypeAttribute::new(uint64.into()).into()),
        ))
        .result(0)?
        .into();
    create_block.append_operation(llvm::store(
        context,
        gas_counter,
        gas_ptr,
        location,
        LoadStoreOptions::default().align(IntegerAttribute::new(uint64.into(), 1).into()),
    ));

    let result = if is_create2 {
        let salt = stack_pop(context, &create_block)?;
        let salt_ptr = allocate_and_store_value(op_ctx, &create_block, salt, location)?;
        op_ctx.create2_syscall(
            &create_block,
            size_as_u32,
            offset_as_u32,
            value_ptr,
            gas_ptr,
            salt_ptr,
            location,
        )?
    } else {
        op_ctx.create_syscall(
            &create_block,
            size_as_u32,
            offset_as_u32,
            value_ptr,
            gas_ptr,
            location,
        )?
    };

    // Check if the return code is error
    let zero_constant_value = create_block
        .append_operation(arith::constant(
            context,
            IntegerAttribute::new(uint8.into(), 0).into(),
            location,
        ))
        .result(0)?
        .into();
    let flag = create_block
        .append_operation(arith::cmpi(
            context,
            CmpiPredicate::Eq,
            zero_constant_value,
            result,
            location,
        ))
        .result(0)?
        .into();

    // Consume gas after creation
    let gas_cost = create_block
        .append_operation(llvm::load(
            context,
            gas_ptr,
            uint64.into(),
            location,
            LoadStoreOptions::default(),
        ))
        .result(0)?
        .into();
    let gas_flag = consume_gas_as_value(context, &create_block, gas_cost)?;

    let condition = create_block
        .append_operation(arith::andi(gas_flag, flag, location))
        .result(0)?
        .into();

    let end_block = region.append_block(Block::new(&[]));
    create_block.append_operation(cf::cond_br(
        context,
        condition,
        &end_block,
        &op_ctx.revert_block,
        &[],
        &[],
        location,
    ));

    let code_address = end_block
        .append_operation(llvm::load(
            context,
            value_ptr,
            uint256.into(),
            location,
            LoadStoreOptions::default(),
        ))
        .result(0)?
        .into();

    stack_push(context, &end_block, code_address)?;

    Ok((start_block, end_block))
}

fn codegen_staticcall<'c, 'r>(
    op_ctx: &mut OperationCtx<'c>,
    region: &'r Region<'c>,
) -> Result<(BlockRef<'c, 'r>, BlockRef<'c, 'r>), CodegenError> {
    let start_block = region.append_block(Block::new(&[]));
    let context = &op_ctx.mlir_context;
    let location = Location::unknown(context);
    let uint64 = IntegerType::new(context, 64);
    let uint32 = IntegerType::new(context, 32);

    let flag = check_stack_has_at_least(context, &start_block, 6)?;
    let ok_block = region.append_block(Block::new(&[]));

    start_block.append_operation(cf::cond_br(
        context,
        flag,
        &ok_block,
        &op_ctx.revert_block,
        &[],
        &[],
        location,
    ));

    let gas = stack_pop(context, &ok_block)?;
    let address = stack_pop(context, &ok_block)?;
    let args_offset = stack_pop(context, &ok_block)?;
    let args_size = stack_pop(context, &ok_block)?;
    let ret_offset = stack_pop(context, &ok_block)?;
    let ret_size = stack_pop(context, &ok_block)?;

    // Truncate arguments to their corresponding sizes
    let gas = ok_block
        .append_operation(arith::trunci(gas, uint64.into(), location))
        .result(0)?
        .into();
    let args_offset = ok_block
        .append_operation(arith::trunci(args_offset, uint32.into(), location))
        .result(0)?
        .into();
    let args_size = ok_block
        .append_operation(arith::trunci(args_size, uint32.into(), location))
        .result(0)?
        .into();
    let ret_offset = ok_block
        .append_operation(arith::trunci(ret_offset, uint32.into(), location))
        .result(0)?
        .into();
    let ret_size = ok_block
        .append_operation(arith::trunci(ret_size, uint32.into(), location))
        .result(0)?
        .into();

    // Alloc required memory size for both arguments and return value
    let mem_ext_block = region.append_block(Block::new(&[]));
    let req_arg_mem_size = ok_block
        .append_operation(arith::addi(args_offset, args_size, location))
        .result(0)?
        .into();
    let req_ret_mem_size = ok_block
        .append_operation(arith::addi(ret_offset, ret_size, location))
        .result(0)?
        .into();
    let req_mem_size = ok_block
        .append_operation(arith::maxui(req_arg_mem_size, req_ret_mem_size, location))
        .result(0)?
        .into();
    extend_memory(
        op_ctx,
        &ok_block,
        &mem_ext_block,
        region,
        req_mem_size,
        gas_cost::CALL,
    )?;

    // Invoke staticcall syscall
    let finish_block = region.append_block(Block::new(&[]));
    let call_result = op_ctx.staticcall_syscall(
        &mem_ext_block,
        &finish_block,
        location,
        gas,
        address,
        args_offset,
        args_size,
        ret_offset,
        ret_size,
    )?;

    // Push return value into stack
    stack_push(context, &finish_block, call_result)?;

    Ok((start_block, finish_block))
}

<<<<<<< HEAD
fn codegen_tload<'c, 'r>(
=======
fn codegen_selfdestruct<'c, 'r>(
>>>>>>> 47a63de3
    op_ctx: &mut OperationCtx<'c>,
    region: &'r Region<'c>,
) -> Result<(BlockRef<'c, 'r>, BlockRef<'c, 'r>), CodegenError> {
    let start_block = region.append_block(Block::new(&[]));
    let context = &op_ctx.mlir_context;
    let location = Location::unknown(context);
<<<<<<< HEAD
    let uint256 = IntegerType::new(context, 256);
    let ptr_type = pointer(context, 0);
    let pointer_size = start_block
        .append_operation(arith::constant(
            context,
            IntegerAttribute::new(uint256.into(), 1_i64).into(),
            location,
        ))
        .result(0)?
        .into();

    let flag = check_stack_has_at_least(context, &start_block, 1)?;
    let gas_flag = consume_gas(context, &start_block, gas_cost::TLOAD)?;

    let condition = start_block
        .append_operation(arith::andi(gas_flag, flag, location))
=======

    let gas_flag = consume_gas(context, &start_block, gas_cost::SELFDESTRUCT)?;
    let stack_flag = check_stack_has_at_least(context, &start_block, 1)?;
    let gas_stack_flag = start_block
        .append_operation(arith::andi(gas_flag, stack_flag, location))
        .result(0)?
        .into();
    let context_flag = check_context_is_not_static(op_ctx, &start_block)?;
    let condition = start_block
        .append_operation(arith::andi(gas_stack_flag, context_flag, location))
>>>>>>> 47a63de3
        .result(0)?
        .into();

    let ok_block = region.append_block(Block::new(&[]));
<<<<<<< HEAD

=======
>>>>>>> 47a63de3
    start_block.append_operation(cf::cond_br(
        context,
        condition,
        &ok_block,
        &op_ctx.revert_block,
        &[],
        &[],
        location,
    ));

<<<<<<< HEAD
    let key = stack_pop(context, &ok_block)?;

    // Allocate a pointer for the key
    let key_ptr = ok_block
        .append_operation(llvm::alloca(
            context,
            pointer_size,
            ptr_type,
            location,
            AllocaOptions::new().elem_type(Some(TypeAttribute::new(uint256.into()))),
        ))
        .result(0)?
        .into();

    let res = ok_block.append_operation(llvm::store(
        context,
        key,
        key_ptr,
        location,
        LoadStoreOptions::default(),
    ));
    assert!(res.verify());

    // Allocate a pointer for the value
    let read_value_ptr = ok_block
        .append_operation(llvm::alloca(
            context,
            pointer_size,
            ptr_type,
            location,
            AllocaOptions::new().elem_type(Some(TypeAttribute::new(uint256.into()))),
        ))
        .result(0)?
        .into();

    op_ctx.transient_storage_read_syscall(&ok_block, key_ptr, read_value_ptr, location);

    // Load the value pointer
    let read_value = ok_block
        .append_operation(llvm::load(
            context,
            read_value_ptr,
            IntegerType::new(context, 256).into(),
            location,
            LoadStoreOptions::default(),
        ))
        .result(0)?
        .into();

    stack_push(context, &ok_block, read_value)?;

    Ok((start_block, ok_block))
}

fn codegen_tstore<'c, 'r>(
    op_ctx: &mut OperationCtx<'c>,
    region: &'r Region<'c>,
) -> Result<(BlockRef<'c, 'r>, BlockRef<'c, 'r>), CodegenError> {
    let start_block = region.append_block(Block::new(&[]));
    let context = &op_ctx.mlir_context;
    let location = Location::unknown(context);
    let uint256 = IntegerType::new(context, 256);
    let ptr_type = pointer(context, 0);
    let pointer_size = start_block
        .append_operation(arith::constant(
            context,
            IntegerAttribute::new(uint256.into(), 1_i64).into(),
            location,
        ))
        .result(0)?
        .into();

    let flag = check_stack_has_at_least(context, &start_block, 2)?;
    let gas_flag = consume_gas(context, &start_block, gas_cost::TSTORE)?;

    let condition = start_block
        .append_operation(arith::andi(gas_flag, flag, location))
        .result(0)?
        .into();

    let ok_block = region.append_block(Block::new(&[]));

    start_block.append_operation(cf::cond_br(
        context,
        condition,
        &ok_block,
=======
    let address = stack_pop(context, &ok_block)?;
    let address_ptr = allocate_and_store_value(op_ctx, &ok_block, address, location)?;

    let gas_cost = op_ctx.selfdestruct_syscall(&ok_block, address_ptr, location)?;
    let gas_flag = consume_gas_as_value(context, &ok_block, gas_cost)?;

    let end_block = region.append_block(Block::new(&[]));
    ok_block.append_operation(cf::cond_br(
        context,
        gas_flag,
        &end_block,
>>>>>>> 47a63de3
        &op_ctx.revert_block,
        &[],
        &[],
        location,
    ));

<<<<<<< HEAD
    let key = stack_pop(context, &ok_block)?;
    let value = stack_pop(context, &ok_block)?;

    // Allocate a pointer for the key
    let key_ptr = ok_block
        .append_operation(llvm::alloca(
            context,
            pointer_size,
            ptr_type,
            location,
            AllocaOptions::new().elem_type(Some(TypeAttribute::new(uint256.into()))),
        ))
        .result(0)?
        .into();
    let res = ok_block.append_operation(llvm::store(
        context,
        key,
        key_ptr,
        location,
        LoadStoreOptions::default(),
    ));
    assert!(res.verify());

    // Allocate a pointer for the value
    let value_ptr = ok_block
        .append_operation(llvm::alloca(
            context,
            pointer_size,
            ptr_type,
            location,
            AllocaOptions::new().elem_type(Some(TypeAttribute::new(uint256.into()))),
        ))
        .result(0)?
        .into();
    let res = ok_block.append_operation(llvm::store(
        context,
        value,
        value_ptr,
        location,
        LoadStoreOptions::default(),
    ));
    assert!(res.verify());

    op_ctx.transient_storage_write_syscall(&ok_block, key_ptr, value_ptr, location);

    Ok((start_block, ok_block))
=======
    Ok((start_block, end_block))
>>>>>>> 47a63de3
}<|MERGE_RESOLUTION|>--- conflicted
+++ resolved
@@ -5521,18 +5521,64 @@
     Ok((start_block, finish_block))
 }
 
-<<<<<<< HEAD
+fn codegen_selfdestruct<'c, 'r>(
+    op_ctx: &mut OperationCtx<'c>,
+    region: &'r Region<'c>,
+) -> Result<(BlockRef<'c, 'r>, BlockRef<'c, 'r>), CodegenError> {
+    let start_block = region.append_block(Block::new(&[]));
+    let context = &op_ctx.mlir_context;
+    let location = Location::unknown(context);
+
+    let gas_flag = consume_gas(context, &start_block, gas_cost::SELFDESTRUCT)?;
+    let stack_flag = check_stack_has_at_least(context, &start_block, 1)?;
+    let gas_stack_flag = start_block
+        .append_operation(arith::andi(gas_flag, stack_flag, location))
+        .result(0)?
+        .into();
+    let context_flag = check_context_is_not_static(op_ctx, &start_block)?;
+    let condition = start_block
+        .append_operation(arith::andi(gas_stack_flag, context_flag, location))
+        .result(0)?
+        .into();
+
+    let ok_block = region.append_block(Block::new(&[]));
+    start_block.append_operation(cf::cond_br(
+        context,
+        condition,
+        &ok_block,
+        &op_ctx.revert_block,
+        &[],
+        &[],
+        location,
+    ));
+
+    let address = stack_pop(context, &ok_block)?;
+    let address_ptr = allocate_and_store_value(op_ctx, &ok_block, address, location)?;
+
+    let gas_cost = op_ctx.selfdestruct_syscall(&ok_block, address_ptr, location)?;
+    let gas_flag = consume_gas_as_value(context, &ok_block, gas_cost)?;
+
+    let end_block = region.append_block(Block::new(&[]));
+    ok_block.append_operation(cf::cond_br(
+        context,
+        gas_flag,
+        &end_block,
+        &op_ctx.revert_block,
+        &[],
+        &[],
+        location,
+    ));
+
+    Ok((start_block, end_block))
+}
+
 fn codegen_tload<'c, 'r>(
-=======
-fn codegen_selfdestruct<'c, 'r>(
->>>>>>> 47a63de3
-    op_ctx: &mut OperationCtx<'c>,
-    region: &'r Region<'c>,
-) -> Result<(BlockRef<'c, 'r>, BlockRef<'c, 'r>), CodegenError> {
-    let start_block = region.append_block(Block::new(&[]));
-    let context = &op_ctx.mlir_context;
-    let location = Location::unknown(context);
-<<<<<<< HEAD
+    op_ctx: &mut OperationCtx<'c>,
+    region: &'r Region<'c>,
+) -> Result<(BlockRef<'c, 'r>, BlockRef<'c, 'r>), CodegenError> {
+    let start_block = region.append_block(Block::new(&[]));
+    let context = &op_ctx.mlir_context;
+    let location = Location::unknown(context);
     let uint256 = IntegerType::new(context, 256);
     let ptr_type = pointer(context, 0);
     let pointer_size = start_block
@@ -5549,26 +5595,11 @@
 
     let condition = start_block
         .append_operation(arith::andi(gas_flag, flag, location))
-=======
-
-    let gas_flag = consume_gas(context, &start_block, gas_cost::SELFDESTRUCT)?;
-    let stack_flag = check_stack_has_at_least(context, &start_block, 1)?;
-    let gas_stack_flag = start_block
-        .append_operation(arith::andi(gas_flag, stack_flag, location))
-        .result(0)?
-        .into();
-    let context_flag = check_context_is_not_static(op_ctx, &start_block)?;
-    let condition = start_block
-        .append_operation(arith::andi(gas_stack_flag, context_flag, location))
->>>>>>> 47a63de3
-        .result(0)?
-        .into();
-
-    let ok_block = region.append_block(Block::new(&[]));
-<<<<<<< HEAD
-
-=======
->>>>>>> 47a63de3
+        .result(0)?
+        .into();
+
+    let ok_block = region.append_block(Block::new(&[]));
+
     start_block.append_operation(cf::cond_br(
         context,
         condition,
@@ -5579,7 +5610,6 @@
         location,
     ));
 
-<<<<<<< HEAD
     let key = stack_pop(context, &ok_block)?;
 
     // Allocate a pointer for the key
@@ -5666,26 +5696,12 @@
         context,
         condition,
         &ok_block,
-=======
-    let address = stack_pop(context, &ok_block)?;
-    let address_ptr = allocate_and_store_value(op_ctx, &ok_block, address, location)?;
-
-    let gas_cost = op_ctx.selfdestruct_syscall(&ok_block, address_ptr, location)?;
-    let gas_flag = consume_gas_as_value(context, &ok_block, gas_cost)?;
-
-    let end_block = region.append_block(Block::new(&[]));
-    ok_block.append_operation(cf::cond_br(
-        context,
-        gas_flag,
-        &end_block,
->>>>>>> 47a63de3
-        &op_ctx.revert_block,
-        &[],
-        &[],
-        location,
-    ));
-
-<<<<<<< HEAD
+        &op_ctx.revert_block,
+        &[],
+        &[],
+        location,
+    ));
+
     let key = stack_pop(context, &ok_block)?;
     let value = stack_pop(context, &ok_block)?;
 
@@ -5732,7 +5748,4 @@
     op_ctx.transient_storage_write_syscall(&ok_block, key_ptr, value_ptr, location);
 
     Ok((start_block, ok_block))
-=======
-    Ok((start_block, end_block))
->>>>>>> 47a63de3
 }