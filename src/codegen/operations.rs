--- conflicted
+++ resolved
@@ -89,11 +89,8 @@
         Operation::CalldataLoad => codegen_calldataload(op_ctx, region),
         Operation::CallDataSize => codegen_calldatasize(op_ctx, region),
         Operation::Callvalue => codegen_callvalue(op_ctx, region),
-<<<<<<< HEAD
         Operation::ExtcodeSize => codegen_extcodesize(op_ctx, region),
-=======
         Operation::Origin => codegen_origin(op_ctx, region),
->>>>>>> b268ffa5
     }
 }
 
@@ -3403,18 +3400,76 @@
     Ok((start_block, log_block))
 }
 
-<<<<<<< HEAD
+fn codegen_gasprice<'c, 'r>(
+    op_ctx: &mut OperationCtx<'c>,
+    region: &'r Region<'c>,
+) -> Result<(BlockRef<'c, 'r>, BlockRef<'c, 'r>), CodegenError> {
+    let start_block = region.append_block(Block::new(&[]));
+    let context = &op_ctx.mlir_context;
+    let location = Location::unknown(context);
+
+    // Check there's enough elements in stack
+    let stack_size_flag = check_stack_has_space_for(context, &start_block, 1)?;
+    let gas_flag = consume_gas(context, &start_block, gas_cost::GASPRICE)?;
+
+    let ok_flag = start_block
+        .append_operation(arith::andi(stack_size_flag, gas_flag, location))
+        .result(0)?
+        .into();
+
+    let ok_block = region.append_block(Block::new(&[]));
+
+    start_block.append_operation(cf::cond_br(
+        context,
+        ok_flag,
+        &ok_block,
+        &op_ctx.revert_block,
+        &[],
+        &[],
+        location,
+    ));
+
+    let uint256 = IntegerType::new(context, 256);
+    let ptr_type = pointer(context, 0);
+
+    let pointer_size = constant_value_from_i64(context, &ok_block, 1_i64)?;
+
+    let gasprice_ptr = ok_block
+        .append_operation(llvm::alloca(
+            context,
+            pointer_size,
+            ptr_type,
+            location,
+            AllocaOptions::new().elem_type(Some(TypeAttribute::new(uint256.into()))),
+        ))
+        .result(0)?
+        .into();
+
+    op_ctx.store_in_gasprice_ptr(&ok_block, location, gasprice_ptr);
+
+    let gasprice = ok_block
+        .append_operation(llvm::load(
+            context,
+            gasprice_ptr,
+            uint256.into(),
+            location,
+            LoadStoreOptions::default(),
+        ))
+        .result(0)?
+        .into();
+
+    stack_push(context, &ok_block, gasprice)?;
+
+    Ok((start_block, ok_block))
+}
+
 fn codegen_extcodesize<'c, 'r>(
-=======
-fn codegen_gasprice<'c, 'r>(
->>>>>>> b268ffa5
-    op_ctx: &mut OperationCtx<'c>,
-    region: &'r Region<'c>,
-) -> Result<(BlockRef<'c, 'r>, BlockRef<'c, 'r>), CodegenError> {
-    let start_block = region.append_block(Block::new(&[]));
-    let context = &op_ctx.mlir_context;
-    let location = Location::unknown(context);
-<<<<<<< HEAD
+    op_ctx: &mut OperationCtx<'c>,
+    region: &'r Region<'c>,
+) -> Result<(BlockRef<'c, 'r>, BlockRef<'c, 'r>), CodegenError> {
+    let start_block = region.append_block(Block::new(&[]));
+    let context = &op_ctx.mlir_context;
+    let location = Location::unknown(context);
     let uint256 = IntegerType::new(context, 256).into();
     let flag = check_stack_has_at_least(context, &start_block, 1)?;
     // TODO: handle cold and warm accesses for dynamic gas computation
@@ -3428,35 +3483,18 @@
         .append_operation(arith::andi(gas_flag, flag, location))
         .result(0)?
         .into();
-=======
-
-    // Check there's enough elements in stack
-    let stack_size_flag = check_stack_has_space_for(context, &start_block, 1)?;
-    let gas_flag = consume_gas(context, &start_block, gas_cost::GASPRICE)?;
-
-    let ok_flag = start_block
-        .append_operation(arith::andi(stack_size_flag, gas_flag, location))
-        .result(0)?
-        .into();
-
->>>>>>> b268ffa5
-    let ok_block = region.append_block(Block::new(&[]));
-
-    start_block.append_operation(cf::cond_br(
-        context,
-<<<<<<< HEAD
+    let ok_block = region.append_block(Block::new(&[]));
+
+    start_block.append_operation(cf::cond_br(
+        context,
         condition,
-=======
-        ok_flag,
->>>>>>> b268ffa5
-        &ok_block,
-        &op_ctx.revert_block,
-        &[],
-        &[],
-        location,
-    ));
-
-<<<<<<< HEAD
+        &ok_block,
+        &op_ctx.revert_block,
+        &[],
+        &[],
+        location,
+    ));
+
     let address = stack_pop(context, &ok_block)?;
     let address_ptr = allocate_and_store_value(op_ctx, &ok_block, address, location)?;
 
@@ -3467,39 +3505,6 @@
         .into();
 
     stack_push(context, &ok_block, codesize)?;
-
-    Ok((start_block, ok_block))
-=======
-    let uint256 = IntegerType::new(context, 256);
-    let ptr_type = pointer(context, 0);
-
-    let pointer_size = constant_value_from_i64(context, &ok_block, 1_i64)?;
-
-    let gasprice_ptr = ok_block
-        .append_operation(llvm::alloca(
-            context,
-            pointer_size,
-            ptr_type,
-            location,
-            AllocaOptions::new().elem_type(Some(TypeAttribute::new(uint256.into()))),
-        ))
-        .result(0)?
-        .into();
-
-    op_ctx.store_in_gasprice_ptr(&ok_block, location, gasprice_ptr);
-
-    let gasprice = ok_block
-        .append_operation(llvm::load(
-            context,
-            gasprice_ptr,
-            uint256.into(),
-            location,
-            LoadStoreOptions::default(),
-        ))
-        .result(0)?
-        .into();
-
-    stack_push(context, &ok_block, gasprice)?;
 
     Ok((start_block, ok_block))
 }
@@ -3537,5 +3542,4 @@
         .into();
     stack_push(context, &ok_block, chainid)?;
     Ok((start_block, ok_block))
->>>>>>> b268ffa5
 }