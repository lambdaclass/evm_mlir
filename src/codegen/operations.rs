use melior::{
    dialect::{
        arith::{self, CmpiPredicate},
        cf,
        llvm::{self, r#type::pointer, AllocaOptions, LoadStoreOptions},
        ods,
    },
    ir::{
        attribute::{IntegerAttribute, TypeAttribute},
        r#type::IntegerType,
        Attribute, Block, BlockRef, Location, Region,
    },
};

use super::context::OperationCtx;
use crate::{
    constants::{gas_cost, MEMORY_PTR_GLOBAL, MEMORY_SIZE_GLOBAL},
    errors::CodegenError,
    program::Operation,
    syscall::ExitStatusCode,
    utils::{
        allocate_and_store_value, check_if_zero, check_stack_has_at_least,
        check_stack_has_space_for, compare_values, compute_copy_cost, compute_log_dynamic_gas,
        constant_value_from_i64, consume_gas, consume_gas_as_value, extend_memory,
        get_block_number, get_memory_pointer, get_nth_from_stack, get_remaining_gas,
        get_stack_pointer, inc_stack_pointer, integer_constant_from_i64, llvm_mlir,
        return_empty_result, return_result_from_stack, stack_pop, stack_push, swap_stack_elements,
    },
};

use num_bigint::BigUint;

/// Generates blocks for target [`Operation`].
/// Returns both the starting block, and the unterminated last block of the generated code.
pub fn generate_code_for_op<'c>(
    op_ctx: &mut OperationCtx<'c>,
    region: &'c Region<'c>,
    op: Operation,
) -> Result<(BlockRef<'c, 'c>, BlockRef<'c, 'c>), CodegenError> {
    match op {
        Operation::Stop => codegen_stop(op_ctx, region),
        Operation::Push0 => codegen_push(op_ctx, region, BigUint::ZERO, true),
        Operation::Push((_, x)) => codegen_push(op_ctx, region, x, false),
        Operation::Add => codegen_add(op_ctx, region),
        Operation::Mul => codegen_mul(op_ctx, region),
        Operation::Sub => codegen_sub(op_ctx, region),
        Operation::Div => codegen_div(op_ctx, region),
        Operation::Sdiv => codegen_sdiv(op_ctx, region),
        Operation::Mod => codegen_mod(op_ctx, region),
        Operation::SMod => codegen_smod(op_ctx, region),
        Operation::Addmod => codegen_addmod(op_ctx, region),
        Operation::Mulmod => codegen_mulmod(op_ctx, region),
        Operation::Exp => codegen_exp(op_ctx, region),
        Operation::SignExtend => codegen_signextend(op_ctx, region),
        Operation::Lt => codegen_lt(op_ctx, region),
        Operation::Gt => codegen_gt(op_ctx, region),
        Operation::Slt => codegen_slt(op_ctx, region),
        Operation::Sgt => codegen_sgt(op_ctx, region),
        Operation::Eq => codegen_eq(op_ctx, region),
        Operation::IsZero => codegen_iszero(op_ctx, region),
        Operation::And => codegen_and(op_ctx, region),
        Operation::Or => codegen_or(op_ctx, region),
        Operation::Xor => codegen_xor(op_ctx, region),
        Operation::Byte => codegen_byte(op_ctx, region),
        Operation::Shr => codegen_shr(op_ctx, region),
        Operation::Shl => codegen_shl(op_ctx, region),
        Operation::Sar => codegen_sar(op_ctx, region),
        Operation::Codesize => codegen_codesize(op_ctx, region),
        Operation::Gasprice => codegen_gasprice(op_ctx, region),
        Operation::Number => codegen_number(op_ctx, region),
        Operation::Chainid => codegen_chaind(op_ctx, region),
        Operation::Pop => codegen_pop(op_ctx, region),
        Operation::Mload => codegen_mload(op_ctx, region),
        Operation::Jump => codegen_jump(op_ctx, region),
        Operation::Jumpi => codegen_jumpi(op_ctx, region),
        Operation::PC { pc } => codegen_pc(op_ctx, region, pc),
        Operation::Msize => codegen_msize(op_ctx, region),
        Operation::Gas => codegen_gas(op_ctx, region),
        Operation::Jumpdest { pc } => codegen_jumpdest(op_ctx, region, pc),
        Operation::Mcopy => codegen_mcopy(op_ctx, region),
        Operation::Dup(x) => codegen_dup(op_ctx, region, x),
        Operation::Swap(x) => codegen_swap(op_ctx, region, x),
        Operation::Return => codegen_return(op_ctx, region),
        Operation::Revert => codegen_revert(op_ctx, region),
        Operation::Mstore => codegen_mstore(op_ctx, region),
        Operation::Mstore8 => codegen_mstore8(op_ctx, region),
        Operation::CallDataCopy => codegen_calldatacopy(op_ctx, region),
        Operation::Log(x) => codegen_log(op_ctx, region, x),
        Operation::CalldataLoad => codegen_calldataload(op_ctx, region),
        Operation::CallDataSize => codegen_calldatasize(op_ctx, region),
        Operation::Callvalue => codegen_callvalue(op_ctx, region),
<<<<<<< HEAD
        Operation::Caller => codegen_caller(op_ctx, region),
=======
        Operation::Origin => codegen_origin(op_ctx, region),
>>>>>>> 9d6de0e1
    }
}

fn codegen_origin<'c, 'r>(
    op_ctx: &mut OperationCtx<'c>,
    region: &'r Region<'c>,
) -> Result<(BlockRef<'c, 'r>, BlockRef<'c, 'r>), CodegenError> {
    let start_block = region.append_block(Block::new(&[]));
    let context = &op_ctx.mlir_context;
    let location = Location::unknown(context);

    //Check if there is stack overflow and if there is enough gas
    let gas_flag = consume_gas(context, &start_block, gas_cost::ORIGIN)?;
    let stack_size_flag = check_stack_has_space_for(context, &start_block, 1)?;

    let condition = start_block
        .append_operation(arith::andi(gas_flag, stack_size_flag, location))
        .result(0)?
        .into();

    let ok_block = region.append_block(Block::new(&[]));
    start_block.append_operation(cf::cond_br(
        context,
        condition,
        &ok_block,
        &op_ctx.revert_block,
        &[],
        &[],
        location,
    ));

    let uint256 = IntegerType::new(context, 256);
    let ptr_type = pointer(context, 0);

    //This may be refactored to use constant_value_from_i64 util function
    let pointer_size = ok_block
        .append_operation(arith::constant(
            context,
            IntegerAttribute::new(uint256.into(), 1_i64).into(),
            location,
        ))
        .result(0)?
        .into();

    let address_ptr = ok_block
        .append_operation(llvm::alloca(
            context,
            pointer_size,
            ptr_type,
            location,
            AllocaOptions::new().elem_type(Some(TypeAttribute::new(uint256.into()))),
        ))
        .result(0)?
        .into();

    //Get the 20-byte address of the sender of the transaction
    op_ctx.get_origin_syscall(&ok_block, address_ptr, location);

    let address_value = ok_block
        .append_operation(llvm::load(
            context,
            address_ptr,
            uint256.into(),
            location,
            LoadStoreOptions::default(),
        ))
        .result(0)?
        .into();

    stack_push(context, &ok_block, address_value)?;

    Ok((start_block, ok_block))
}

fn codegen_callvalue<'c, 'r>(
    op_ctx: &mut OperationCtx<'c>,
    region: &'r Region<'c>,
) -> Result<(BlockRef<'c, 'r>, BlockRef<'c, 'r>), CodegenError> {
    let start_block = region.append_block(Block::new(&[]));
    let context = &op_ctx.mlir_context;
    let location = Location::unknown(context);

    // Check there's enough elements in stack
    let stack_size_flag = check_stack_has_space_for(context, &start_block, 1)?;
    let gas_flag = consume_gas(context, &start_block, gas_cost::CALLVALUE)?;

    let ok_flag = start_block
        .append_operation(arith::andi(stack_size_flag, gas_flag, location))
        .result(0)?
        .into();

    let ok_block = region.append_block(Block::new(&[]));

    start_block.append_operation(cf::cond_br(
        context,
        ok_flag,
        &ok_block,
        &op_ctx.revert_block,
        &[],
        &[],
        location,
    ));

    let uint256 = IntegerType::new(context, 256);
    let ptr_type = pointer(context, 0);

    let pointer_size = constant_value_from_i64(context, &ok_block, 1_i64)?;

    let callvalue_ptr = ok_block
        .append_operation(llvm::alloca(
            context,
            pointer_size,
            ptr_type,
            location,
            AllocaOptions::new().elem_type(Some(TypeAttribute::new(uint256.into()))),
        ))
        .result(0)?
        .into();

    op_ctx.store_in_callvalue_ptr(&ok_block, location, callvalue_ptr);

    let callvalue = ok_block
        .append_operation(llvm::load(
            context,
            callvalue_ptr,
            uint256.into(),
            location,
            LoadStoreOptions::default(),
        ))
        .result(0)?
        .into();

    stack_push(context, &ok_block, callvalue)?;

    Ok((start_block, ok_block))
}

fn codegen_calldatacopy<'c, 'r>(
    op_ctx: &mut OperationCtx<'c>,
    region: &'r Region<'c>,
) -> Result<(BlockRef<'c, 'r>, BlockRef<'c, 'r>), CodegenError> {
    let start_block = region.append_block(Block::new(&[]));
    let context = &op_ctx.mlir_context;
    let location = Location::unknown(context);

    let gas_flag = consume_gas(context, &start_block, gas_cost::CALLDATACOPY)?;

    let flag = check_stack_has_at_least(context, &start_block, 3)?;

    let condition = start_block
        .append_operation(arith::andi(gas_flag, flag, location))
        .result(0)?
        .into();

    let ok_block = region.append_block(Block::new(&[]));

    start_block.append_operation(cf::cond_br(
        context,
        condition,
        &ok_block,
        &op_ctx.revert_block,
        &[],
        &[],
        location,
    ));

    let uint32 = IntegerType::new(context, 32);
    let uint8 = IntegerType::new(context, 8);
    let ptr_type = pointer(context, 0);

    // byte offset in the memory where the result will be copied
    let dest_offset = stack_pop(context, &ok_block)?;
    // byte offset in the calldata to copy from
    let call_data_offset = stack_pop(context, &ok_block)?;
    // byte size to copy
    let size = stack_pop(context, &ok_block)?;

    // truncate offsets and size to 32 bits
    let call_data_offset = ok_block
        .append_operation(arith::trunci(call_data_offset, uint32.into(), location))
        .result(0)
        .unwrap()
        .into();

    let dest_offset = ok_block
        .append_operation(arith::trunci(dest_offset, uint32.into(), location))
        .result(0)
        .unwrap()
        .into();

    let size = ok_block
        .append_operation(arith::trunci(size, uint32.into(), location))
        .result(0)
        .unwrap()
        .into();

    //required size = des_offset + size
    let required_memory_size = ok_block
        .append_operation(arith::addi(dest_offset, size, location))
        .result(0)?
        .into();

    let continue_memory_block = region.append_block(Block::new(&[]));
    extend_memory(
        op_ctx,
        &ok_block,
        &continue_memory_block,
        region,
        required_memory_size,
        gas_cost::CALLDATACOPY,
    )?;
    let memory_ptr = get_memory_pointer(op_ctx, &continue_memory_block, location)?;
    let memory_dest = continue_memory_block
        .append_operation(llvm::get_element_ptr_dynamic(
            context,
            memory_ptr,
            &[dest_offset],
            uint8.into(),
            ptr_type,
            location,
        ))
        .result(0)?
        .into();

    let zero_value = continue_memory_block
        .append_operation(arith::constant(
            context,
            IntegerAttribute::new(IntegerType::new(context, 8).into(), 0).into(),
            location,
        ))
        .result(0)?
        .into();

    continue_memory_block.append_operation(
        ods::llvm::intr_memset(
            context,
            memory_dest,
            zero_value,
            size,
            IntegerAttribute::new(IntegerType::new(context, 1).into(), 0),
            location,
        )
        .into(),
    );

    let calldatasize = op_ctx.get_calldata_size_syscall(&continue_memory_block, location)?;
    let offset_bigger_than_size_flag = continue_memory_block
        .append_operation(arith::cmpi(
            context,
            CmpiPredicate::Ugt,
            call_data_offset,
            calldatasize,
            location,
        ))
        .result(0)?
        .into();

    let invalid_offset_block = region.append_block(Block::new(&[]));
    let valid_offset_block = region.append_block(Block::new(&[]));
    let return_block = region.append_block(Block::new(&[]));

    continue_memory_block.append_operation(cf::cond_br(
        context,
        offset_bigger_than_size_flag,
        &invalid_offset_block,
        &valid_offset_block,
        &[],
        &[],
        location,
    ));

    invalid_offset_block.append_operation(cf::br(&return_block, &[], location));

    let remaining_calldata_size = valid_offset_block
        .append_operation(arith::subi(calldatasize, call_data_offset, location))
        .result(0)?
        .into();

    let memcpy_len = valid_offset_block
        .append_operation(arith::minui(remaining_calldata_size, size, location))
        .result(0)?
        .into();

    let calldata_ptr = op_ctx.get_calldata_ptr_syscall(&valid_offset_block, location)?;
    let calldata_src = valid_offset_block
        .append_operation(llvm::get_element_ptr_dynamic(
            context,
            calldata_ptr,
            &[call_data_offset],
            uint8.into(),
            ptr_type,
            location,
        ))
        .result(0)?
        .into();

    valid_offset_block.append_operation(
        ods::llvm::intr_memcpy(
            context,
            memory_dest,
            calldata_src,
            memcpy_len,
            IntegerAttribute::new(IntegerType::new(context, 1).into(), 0),
            location,
        )
        .into(),
    );

    valid_offset_block.append_operation(cf::br(&return_block, &[], location));

    Ok((start_block, return_block))
}

fn codegen_calldatasize<'c, 'r>(
    op_ctx: &mut OperationCtx<'c>,
    region: &'r Region<'c>,
) -> Result<(BlockRef<'c, 'r>, BlockRef<'c, 'r>), CodegenError> {
    let start_block = region.append_block(Block::new(&[]));
    let context = &op_ctx.mlir_context;
    let location = Location::unknown(context);

    let gas_flag = consume_gas(context, &start_block, gas_cost::CALLDATASIZE)?;

    let ok_block = region.append_block(Block::new(&[]));

    start_block.append_operation(cf::cond_br(
        context,
        gas_flag,
        &ok_block,
        &op_ctx.revert_block,
        &[],
        &[],
        location,
    ));

    // Get the calldata size using a syscall
    let uint256 = IntegerType::new(context, 256).into();
    let calldatasize = op_ctx.get_calldata_size_syscall(&ok_block, location)?;
    let extended_size = ok_block
        .append_operation(arith::extui(calldatasize, uint256, location))
        .result(0)?
        .into();
    stack_push(context, &ok_block, extended_size)?;

    Ok((start_block, ok_block))
}

fn codegen_exp<'c, 'r>(
    op_ctx: &mut OperationCtx<'c>,
    region: &'r Region<'c>,
) -> Result<(BlockRef<'c, 'r>, BlockRef<'c, 'r>), CodegenError> {
    let start_block = region.append_block(Block::new(&[]));
    let context = &op_ctx.mlir_context;
    let location = Location::unknown(context);

    // Check there's enough elements in stack
    let flag = check_stack_has_at_least(context, &start_block, 2)?;
    let gas_flag = consume_gas(context, &start_block, gas_cost::EXP)?;
    let condition = start_block
        .append_operation(arith::andi(gas_flag, flag, location))
        .result(0)?
        .into();
    let ok_block = region.append_block(Block::new(&[]));

    start_block.append_operation(cf::cond_br(
        context,
        condition,
        &ok_block,
        &op_ctx.revert_block,
        &[],
        &[],
        location,
    ));

    let lhs = stack_pop(context, &ok_block)?;
    let rhs = stack_pop(context, &ok_block)?;

    let result = ok_block
        .append_operation(ods::math::ipowi(context, lhs, rhs, location).into())
        .result(0)?
        .into();

    stack_push(context, &ok_block, result)?;

    Ok((start_block, ok_block))
}

fn codegen_iszero<'c, 'r>(
    op_ctx: &mut OperationCtx<'c>,
    region: &'r Region<'c>,
) -> Result<(BlockRef<'c, 'r>, BlockRef<'c, 'r>), CodegenError> {
    let start_block = region.append_block(Block::new(&[]));
    let context = &op_ctx.mlir_context;
    let location = Location::unknown(context);

    // Check there's enough elements in stack
    let flag = check_stack_has_at_least(context, &start_block, 1)?;
    let gas_flag = consume_gas(context, &start_block, gas_cost::ISZERO)?;
    let condition = start_block
        .append_operation(arith::andi(gas_flag, flag, location))
        .result(0)?
        .into();

    let ok_block = region.append_block(Block::new(&[]));

    start_block.append_operation(cf::cond_br(
        context,
        condition,
        &ok_block,
        &op_ctx.revert_block,
        &[],
        &[],
        location,
    ));

    let value = stack_pop(context, &ok_block)?;
    let zero_constant = constant_value_from_i64(context, &ok_block, 0)?;

    let result = ok_block
        .append_operation(arith::cmpi(
            context,
            arith::CmpiPredicate::Eq,
            value,
            zero_constant,
            location,
        ))
        .result(0)?
        .into();

    //Extend the 1 bit result to 256 bits.
    let uint256 = IntegerType::new(context, 256);
    let result = ok_block
        .append_operation(arith::extui(result, uint256.into(), location))
        .result(0)?
        .into();

    stack_push(context, &ok_block, result)?;

    Ok((start_block, ok_block))
}

fn codegen_and<'c, 'r>(
    op_ctx: &mut OperationCtx<'c>,
    region: &'r Region<'c>,
) -> Result<(BlockRef<'c, 'r>, BlockRef<'c, 'r>), CodegenError> {
    let start_block = region.append_block(Block::new(&[]));
    let context = &op_ctx.mlir_context;
    let location = Location::unknown(context);

    // Check there's enough elements in stack
    let flag = check_stack_has_at_least(context, &start_block, 2)?;
    let gas_flag = consume_gas(context, &start_block, gas_cost::AND)?;
    let condition = start_block
        .append_operation(arith::andi(gas_flag, flag, location))
        .result(0)?
        .into();

    let ok_block = region.append_block(Block::new(&[]));

    start_block.append_operation(cf::cond_br(
        context,
        condition,
        &ok_block,
        &op_ctx.revert_block,
        &[],
        &[],
        location,
    ));

    let lhs = stack_pop(context, &ok_block)?;
    let rhs = stack_pop(context, &ok_block)?;

    let result = ok_block
        .append_operation(arith::andi(lhs, rhs, location))
        .result(0)?
        .into();

    stack_push(context, &ok_block, result)?;

    Ok((start_block, ok_block))
}

fn codegen_gt<'c, 'r>(
    op_ctx: &mut OperationCtx<'c>,
    region: &'r Region<'c>,
) -> Result<(BlockRef<'c, 'r>, BlockRef<'c, 'r>), CodegenError> {
    let start_block = region.append_block(Block::new(&[]));
    let context = &op_ctx.mlir_context;
    let location = Location::unknown(context);

    // Check there's enough elements in stack
    let flag = check_stack_has_at_least(context, &start_block, 2)?;
    let gas_flag = consume_gas(context, &start_block, gas_cost::GT)?;
    let condition = start_block
        .append_operation(arith::andi(gas_flag, flag, location))
        .result(0)?
        .into();
    let ok_block = region.append_block(Block::new(&[]));

    start_block.append_operation(cf::cond_br(
        context,
        condition,
        &ok_block,
        &op_ctx.revert_block,
        &[],
        &[],
        location,
    ));

    let lhs = stack_pop(context, &ok_block)?;
    let rhs = stack_pop(context, &ok_block)?;

    let result = ok_block
        .append_operation(arith::cmpi(
            context,
            arith::CmpiPredicate::Ugt,
            lhs,
            rhs,
            location,
        ))
        .result(0)?
        .into();

    //Extend 1 bit result to 256 bit
    let uint256 = IntegerType::new(context, 256);
    let result = ok_block
        .append_operation(arith::extui(result, uint256.into(), location))
        .result(0)?
        .into();

    stack_push(context, &ok_block, result)?;

    Ok((start_block, ok_block))
}

fn codegen_or<'c, 'r>(
    op_ctx: &mut OperationCtx<'c>,
    region: &'r Region<'c>,
) -> Result<(BlockRef<'c, 'r>, BlockRef<'c, 'r>), CodegenError> {
    let start_block = region.append_block(Block::new(&[]));
    let context = &op_ctx.mlir_context;
    let location = Location::unknown(context);

    // Check there's enough elements in stack
    let flag = check_stack_has_at_least(context, &start_block, 2)?;
    let gas_flag = consume_gas(context, &start_block, gas_cost::OR)?;
    let condition = start_block
        .append_operation(arith::andi(gas_flag, flag, location))
        .result(0)?
        .into();

    let ok_block = region.append_block(Block::new(&[]));

    start_block.append_operation(cf::cond_br(
        context,
        condition,
        &ok_block,
        &op_ctx.revert_block,
        &[],
        &[],
        location,
    ));

    let lhs = stack_pop(context, &ok_block)?;
    let rhs = stack_pop(context, &ok_block)?;

    let result = ok_block
        .append_operation(arith::ori(lhs, rhs, location))
        .result(0)?
        .into();

    stack_push(context, &ok_block, result)?;

    Ok((start_block, ok_block))
}

fn codegen_lt<'c, 'r>(
    op_ctx: &mut OperationCtx<'c>,
    region: &'r Region<'c>,
) -> Result<(BlockRef<'c, 'r>, BlockRef<'c, 'r>), CodegenError> {
    let start_block = region.append_block(Block::new(&[]));
    let context = &op_ctx.mlir_context;
    let location = Location::unknown(context);

    // Check there's enough elements in stack
    let flag = check_stack_has_at_least(context, &start_block, 2)?;
    let gas_flag = consume_gas(context, &start_block, gas_cost::LT)?;
    let condition = start_block
        .append_operation(arith::andi(gas_flag, flag, location))
        .result(0)?
        .into();

    let ok_block = region.append_block(Block::new(&[]));

    start_block.append_operation(cf::cond_br(
        context,
        condition,
        &ok_block,
        &op_ctx.revert_block,
        &[],
        &[],
        location,
    ));

    let lhs = stack_pop(context, &ok_block)?;
    let rhs = stack_pop(context, &ok_block)?;

    let result = ok_block
        .append_operation(arith::cmpi(
            context,
            arith::CmpiPredicate::Ult,
            lhs,
            rhs,
            location,
        ))
        .result(0)?
        .into();

    //Extend 1 bit result to 256 bit
    let uint256 = IntegerType::new(context, 256);
    let result = ok_block
        .append_operation(arith::extui(result, uint256.into(), location))
        .result(0)?
        .into();

    stack_push(context, &ok_block, result)?;

    Ok((start_block, ok_block))
}

fn codegen_sgt<'c, 'r>(
    op_ctx: &mut OperationCtx<'c>,
    region: &'r Region<'c>,
) -> Result<(BlockRef<'c, 'r>, BlockRef<'c, 'r>), CodegenError> {
    let start_block = region.append_block(Block::new(&[]));
    let context = &op_ctx.mlir_context;
    let location = Location::unknown(context);

    // Check there's enough elements in stack
    let flag = check_stack_has_at_least(context, &start_block, 2)?;
    let gas_flag = consume_gas(context, &start_block, gas_cost::SGT)?;
    let condition = start_block
        .append_operation(arith::andi(gas_flag, flag, location))
        .result(0)?
        .into();

    let ok_block = region.append_block(Block::new(&[]));

    start_block.append_operation(cf::cond_br(
        context,
        condition,
        &ok_block,
        &op_ctx.revert_block,
        &[],
        &[],
        location,
    ));

    let lhs = stack_pop(context, &ok_block)?;
    let rhs = stack_pop(context, &ok_block)?;

    let result = ok_block
        .append_operation(arith::cmpi(
            context,
            arith::CmpiPredicate::Sgt,
            lhs,
            rhs,
            location,
        ))
        .result(0)?
        .into();

    //Extend 1 bit result to 256 bit
    let uint256 = IntegerType::new(context, 256);
    let result = ok_block
        .append_operation(arith::extui(result, uint256.into(), location))
        .result(0)?
        .into();

    stack_push(context, &ok_block, result)?;

    Ok((start_block, ok_block))
}

fn codegen_eq<'c, 'r>(
    op_ctx: &mut OperationCtx<'c>,
    region: &'r Region<'c>,
) -> Result<(BlockRef<'c, 'r>, BlockRef<'c, 'r>), CodegenError> {
    let start_block = region.append_block(Block::new(&[]));
    let context = &op_ctx.mlir_context;
    let location = Location::unknown(context);

    // Check there's enough elements in stack
    let flag = check_stack_has_at_least(context, &start_block, 2)?;
    let gas_flag = consume_gas(context, &start_block, gas_cost::EQ)?;
    let condition = start_block
        .append_operation(arith::andi(gas_flag, flag, location))
        .result(0)?
        .into();
    let ok_block = region.append_block(Block::new(&[]));

    start_block.append_operation(cf::cond_br(
        context,
        condition,
        &ok_block,
        &op_ctx.revert_block,
        &[],
        &[],
        location,
    ));

    let lhs = stack_pop(context, &ok_block)?;
    let rhs = stack_pop(context, &ok_block)?;

    let result = ok_block
        .append_operation(arith::cmpi(
            context,
            arith::CmpiPredicate::Eq,
            lhs,
            rhs,
            location,
        ))
        .result(0)?
        .into();

    //Extend 1 bit result to 256 bit
    let uint256 = IntegerType::new(context, 256);
    let result = ok_block
        .append_operation(arith::extui(result, uint256.into(), location))
        .result(0)?
        .into();

    stack_push(context, &ok_block, result)?;

    Ok((start_block, ok_block))
}

fn codegen_push<'c, 'r>(
    op_ctx: &mut OperationCtx<'c>,
    region: &'r Region<'c>,
    value_to_push: BigUint,
    is_zero: bool,
) -> Result<(BlockRef<'c, 'r>, BlockRef<'c, 'r>), CodegenError> {
    let start_block = region.append_block(Block::new(&[]));
    let context = &op_ctx.mlir_context;
    let location = Location::unknown(context);

    // Check there's enough space in stack
    let flag = check_stack_has_space_for(context, &start_block, 1)?;
    let gas_cost = if is_zero {
        gas_cost::PUSH0
    } else {
        gas_cost::PUSHN
    };
    let gas_flag = consume_gas(context, &start_block, gas_cost)?;
    let condition = start_block
        .append_operation(arith::andi(gas_flag, flag, location))
        .result(0)?
        .into();

    let ok_block = region.append_block(Block::new(&[]));

    start_block.append_operation(cf::cond_br(
        context,
        condition,
        &ok_block,
        &op_ctx.revert_block,
        &[],
        &[],
        location,
    ));

    let constant_value = Attribute::parse(context, &format!("{} : i256", value_to_push)).unwrap();
    let constant_value = ok_block
        .append_operation(arith::constant(context, constant_value, location))
        .result(0)?
        .into();

    stack_push(context, &ok_block, constant_value)?;

    Ok((start_block, ok_block))
}

fn codegen_dup<'c, 'r>(
    op_ctx: &mut OperationCtx<'c>,
    region: &'r Region<'c>,
    nth: u8,
) -> Result<(BlockRef<'c, 'r>, BlockRef<'c, 'r>), CodegenError> {
    debug_assert!(nth > 0 && nth <= 16);
    let start_block = region.append_block(Block::new(&[]));
    let context = &op_ctx.mlir_context;
    let location = Location::unknown(context);

    // Check there's enough elements in stack
    let flag = check_stack_has_at_least(context, &start_block, nth as u32)?;

    let gas_flag = consume_gas(context, &start_block, gas_cost::DUPN)?;

    let condition = start_block
        .append_operation(arith::andi(gas_flag, flag, location))
        .result(0)?
        .into();
    let ok_block = region.append_block(Block::new(&[]));

    start_block.append_operation(cf::cond_br(
        context,
        condition,
        &ok_block,
        &op_ctx.revert_block,
        &[],
        &[],
        location,
    ));

    let (nth_value, _) = get_nth_from_stack(context, &ok_block, nth)?;

    stack_push(context, &ok_block, nth_value)?;

    Ok((start_block, ok_block))
}

fn codegen_swap<'c, 'r>(
    op_ctx: &mut OperationCtx<'c>,
    region: &'r Region<'c>,
    nth: u8,
) -> Result<(BlockRef<'c, 'r>, BlockRef<'c, 'r>), CodegenError> {
    debug_assert!(nth > 0 && nth <= 16);
    let start_block = region.append_block(Block::new(&[]));
    let context = &op_ctx.mlir_context;
    let location = Location::unknown(context);

    // Check there's enough elements in stack
    let flag = check_stack_has_at_least(context, &start_block, (nth + 1) as u32)?;

    let gas_flag = consume_gas(context, &start_block, gas_cost::SWAPN)?;

    let condition = start_block
        .append_operation(arith::andi(gas_flag, flag, location))
        .result(0)?
        .into();

    let ok_block = region.append_block(Block::new(&[]));

    start_block.append_operation(cf::cond_br(
        context,
        condition,
        &ok_block,
        &op_ctx.revert_block,
        &[],
        &[],
        location,
    ));

    swap_stack_elements(context, &ok_block, 1, nth + 1)?;

    Ok((start_block, ok_block))
}

fn codegen_add<'c, 'r>(
    op_ctx: &mut OperationCtx<'c>,
    region: &'r Region<'c>,
) -> Result<(BlockRef<'c, 'r>, BlockRef<'c, 'r>), CodegenError> {
    let start_block = region.append_block(Block::new(&[]));
    let context = &op_ctx.mlir_context;
    let location = Location::unknown(context);

    // Check there's enough elements in stack
    let flag = check_stack_has_at_least(context, &start_block, 2)?;

    let gas_flag = consume_gas(context, &start_block, gas_cost::ADD)?;

    let condition = start_block
        .append_operation(arith::andi(gas_flag, flag, location))
        .result(0)?
        .into();

    let ok_block = region.append_block(Block::new(&[]));

    start_block.append_operation(cf::cond_br(
        context,
        condition,
        &ok_block,
        &op_ctx.revert_block,
        &[],
        &[],
        location,
    ));

    let lhs = stack_pop(context, &ok_block)?;
    let rhs = stack_pop(context, &ok_block)?;

    let result = ok_block
        .append_operation(arith::addi(lhs, rhs, location))
        .result(0)?
        .into();

    stack_push(context, &ok_block, result)?;

    Ok((start_block, ok_block))
}

fn codegen_sub<'c, 'r>(
    op_ctx: &mut OperationCtx<'c>,
    region: &'r Region<'c>,
) -> Result<(BlockRef<'c, 'r>, BlockRef<'c, 'r>), CodegenError> {
    let start_block = region.append_block(Block::new(&[]));
    let context = &op_ctx.mlir_context;
    let location = Location::unknown(context);

    // Check there's enough elements in stack
    let flag = check_stack_has_at_least(context, &start_block, 2)?;

    let gas_flag = consume_gas(context, &start_block, gas_cost::SUB)?;

    let condition = start_block
        .append_operation(arith::andi(gas_flag, flag, location))
        .result(0)?
        .into();

    let ok_block = region.append_block(Block::new(&[]));

    start_block.append_operation(cf::cond_br(
        context,
        condition,
        &ok_block,
        &op_ctx.revert_block,
        &[],
        &[],
        location,
    ));

    let lhs = stack_pop(context, &ok_block)?;
    let rhs = stack_pop(context, &ok_block)?;

    let result = ok_block
        .append_operation(arith::subi(lhs, rhs, location))
        .result(0)?
        .into();

    stack_push(context, &ok_block, result)?;

    Ok((start_block, ok_block))
}

fn codegen_div<'c, 'r>(
    op_ctx: &mut OperationCtx<'c>,
    region: &'r Region<'c>,
) -> Result<(BlockRef<'c, 'r>, BlockRef<'c, 'r>), CodegenError> {
    let start_block = region.append_block(Block::new(&[]));
    let context = &op_ctx.mlir_context;
    let location = Location::unknown(context);

    // Check there's enough elements in stack
    let stack_size_flag = check_stack_has_at_least(context, &start_block, 2)?;

    // Check there's enough gas to compute the operation
    let gas_flag = consume_gas(context, &start_block, gas_cost::DIV)?;

    let ok_flag = start_block
        .append_operation(arith::andi(stack_size_flag, gas_flag, location))
        .result(0)?
        .into();

    let ok_block = region.append_block(Block::new(&[]));

    start_block.append_operation(cf::cond_br(
        context,
        ok_flag,
        &ok_block,
        &op_ctx.revert_block,
        &[],
        &[],
        location,
    ));

    let num = stack_pop(context, &ok_block)?;
    let den = stack_pop(context, &ok_block)?;

    let den_is_zero = check_if_zero(context, &ok_block, &den)?;
    let den_zero_bloq = region.append_block(Block::new(&[]));
    let den_not_zero_bloq = region.append_block(Block::new(&[]));
    let return_block = region.append_block(Block::new(&[]));

    // Denominator is zero path
    let zero_value = constant_value_from_i64(context, &den_zero_bloq, 0i64)?;
    stack_push(context, &den_zero_bloq, zero_value)?;
    den_zero_bloq.append_operation(cf::br(&return_block, &[], location));

    // Denominator is not zero path
    let result = den_not_zero_bloq
        .append_operation(arith::divui(num, den, location))
        .result(0)?
        .into();

    stack_push(context, &den_not_zero_bloq, result)?;
    den_not_zero_bloq.append_operation(cf::br(&return_block, &[], location));

    // Branch to den_zero if den_is_zero == true; else branch to den_not_zero
    ok_block.append_operation(cf::cond_br(
        context,
        den_is_zero,
        &den_zero_bloq,
        &den_not_zero_bloq,
        &[],
        &[],
        location,
    ));

    Ok((start_block, return_block))
}

fn codegen_sdiv<'c, 'r>(
    op_ctx: &mut OperationCtx<'c>,
    region: &'r Region<'c>,
) -> Result<(BlockRef<'c, 'r>, BlockRef<'c, 'r>), CodegenError> {
    let start_block = region.append_block(Block::new(&[]));
    let context = &op_ctx.mlir_context;
    let location = Location::unknown(context);

    // Check there's enough elements in stack
    let stack_size_flag = check_stack_has_at_least(context, &start_block, 2)?;
    let gas_flag = consume_gas(context, &start_block, gas_cost::SDIV)?;

    let ok_flag = start_block
        .append_operation(arith::andi(stack_size_flag, gas_flag, location))
        .result(0)?
        .into();

    let ok_block = region.append_block(Block::new(&[]));

    start_block.append_operation(cf::cond_br(
        context,
        ok_flag,
        &ok_block,
        &op_ctx.revert_block,
        &[],
        &[],
        location,
    ));

    let num = stack_pop(context, &ok_block)?;
    let den = stack_pop(context, &ok_block)?;
    let den_is_zero = check_if_zero(context, &ok_block, &den)?;
    let den_zero_bloq = region.append_block(Block::new(&[]));
    let den_not_zero_bloq = region.append_block(Block::new(&[]));
    let return_block = region.append_block(Block::new(&[]));

    // Denominator is zero path
    let zero_value = constant_value_from_i64(context, &den_zero_bloq, 0i64)?;
    stack_push(context, &den_zero_bloq, zero_value)?;
    den_zero_bloq.append_operation(cf::br(&return_block, &[], location));

    // Denominator is not zero path
    let result = den_not_zero_bloq
        .append_operation(ods::llvm::sdiv(context, num, den, location).into())
        .result(0)?
        .into();

    stack_push(context, &den_not_zero_bloq, result)?;
    den_not_zero_bloq.append_operation(cf::br(&return_block, &[], location));

    // Branch to den_zero if den_is_zero == true; else branch to den_not_zero
    ok_block.append_operation(cf::cond_br(
        context,
        den_is_zero,
        &den_zero_bloq,
        &den_not_zero_bloq,
        &[],
        &[],
        location,
    ));

    Ok((start_block, return_block))
}

fn codegen_mul<'c, 'r>(
    op_ctx: &mut OperationCtx<'c>,
    region: &'r Region<'c>,
) -> Result<(BlockRef<'c, 'r>, BlockRef<'c, 'r>), CodegenError> {
    let start_block = region.append_block(Block::new(&[]));
    let context = &op_ctx.mlir_context;
    let location = Location::unknown(context);

    // Check there's enough elements in stack
    let stack_size_flag = check_stack_has_at_least(context, &start_block, 2)?;
    // Check there's enough gas to compute the operation
    let gas_flag = consume_gas(context, &start_block, gas_cost::MUL)?;

    let ok_flag = start_block
        .append_operation(arith::andi(stack_size_flag, gas_flag, location))
        .result(0)?
        .into();

    let ok_block = region.append_block(Block::new(&[]));

    start_block.append_operation(cf::cond_br(
        context,
        ok_flag,
        &ok_block,
        &op_ctx.revert_block,
        &[],
        &[],
        location,
    ));

    let lhs = stack_pop(context, &ok_block)?;
    let rhs = stack_pop(context, &ok_block)?;

    let result = ok_block
        .append_operation(arith::muli(lhs, rhs, location))
        .result(0)?
        .into();

    stack_push(context, &ok_block, result)?;

    Ok((start_block, ok_block))
}

fn codegen_mod<'c, 'r>(
    op_ctx: &mut OperationCtx<'c>,
    region: &'r Region<'c>,
) -> Result<(BlockRef<'c, 'r>, BlockRef<'c, 'r>), CodegenError> {
    let start_block = region.append_block(Block::new(&[]));
    let context = &op_ctx.mlir_context;
    let location = Location::unknown(context);

    // Check there's enough elements in stack
    let flag = check_stack_has_at_least(context, &start_block, 2)?;
    let gas_flag = consume_gas(context, &start_block, gas_cost::MOD)?;
    let condition = start_block
        .append_operation(arith::andi(gas_flag, flag, location))
        .result(0)?
        .into();

    let ok_block = region.append_block(Block::new(&[]));

    start_block.append_operation(cf::cond_br(
        context,
        condition,
        &ok_block,
        &op_ctx.revert_block,
        &[],
        &[],
        location,
    ));

    let num = stack_pop(context, &ok_block)?;
    let den = stack_pop(context, &ok_block)?;

    let den_is_zero = check_if_zero(context, &ok_block, &den)?;
    let den_zero_bloq = region.append_block(Block::new(&[]));
    let den_not_zero_bloq = region.append_block(Block::new(&[]));
    let return_block = region.append_block(Block::new(&[]));

    let constant_value = den_zero_bloq
        .append_operation(arith::constant(
            context,
            integer_constant_from_i64(context, 0i64).into(),
            location,
        ))
        .result(0)?
        .into();

    stack_push(context, &den_zero_bloq, constant_value)?;

    den_zero_bloq.append_operation(cf::br(&return_block, &[], location));

    let mod_result = den_not_zero_bloq
        .append_operation(arith::remui(num, den, location))
        .result(0)?
        .into();

    stack_push(context, &den_not_zero_bloq, mod_result)?;

    den_not_zero_bloq.append_operation(cf::br(&return_block, &[], location));

    ok_block.append_operation(cf::cond_br(
        context,
        den_is_zero,
        &den_zero_bloq,
        &den_not_zero_bloq,
        &[],
        &[],
        location,
    ));

    Ok((start_block, return_block))
}

fn codegen_smod<'c, 'r>(
    op_ctx: &mut OperationCtx<'c>,
    region: &'r Region<'c>,
) -> Result<(BlockRef<'c, 'r>, BlockRef<'c, 'r>), CodegenError> {
    let start_block = region.append_block(Block::new(&[]));
    let context = &op_ctx.mlir_context;
    let location = Location::unknown(context);

    // Check there's enough elements in stack
    let flag = check_stack_has_at_least(context, &start_block, 2)?;
    let gas_flag = consume_gas(context, &start_block, gas_cost::SMOD)?;
    let condition = start_block
        .append_operation(arith::andi(gas_flag, flag, location))
        .result(0)?
        .into();

    let ok_block = region.append_block(Block::new(&[]));

    start_block.append_operation(cf::cond_br(
        context,
        condition,
        &ok_block,
        &op_ctx.revert_block,
        &[],
        &[],
        location,
    ));

    let num = stack_pop(context, &ok_block)?;
    let den = stack_pop(context, &ok_block)?;

    let den_is_zero = check_if_zero(context, &ok_block, &den)?;
    let den_zero_bloq = region.append_block(Block::new(&[]));
    let den_not_zero_bloq = region.append_block(Block::new(&[]));
    let return_block = region.append_block(Block::new(&[]));

    let constant_value = den_zero_bloq
        .append_operation(arith::constant(
            context,
            integer_constant_from_i64(context, 0i64).into(),
            location,
        ))
        .result(0)?
        .into();

    stack_push(context, &den_zero_bloq, constant_value)?;

    den_zero_bloq.append_operation(cf::br(&return_block, &[], location));

    let mod_result = den_not_zero_bloq
        .append_operation(ods::llvm::srem(context, num, den, location).into())
        .result(0)?
        .into();

    stack_push(context, &den_not_zero_bloq, mod_result)?;

    den_not_zero_bloq.append_operation(cf::br(&return_block, &[], location));

    ok_block.append_operation(cf::cond_br(
        context,
        den_is_zero,
        &den_zero_bloq,
        &den_not_zero_bloq,
        &[],
        &[],
        location,
    ));

    Ok((start_block, return_block))
}

fn codegen_addmod<'c, 'r>(
    op_ctx: &mut OperationCtx<'c>,
    region: &'r Region<'c>,
) -> Result<(BlockRef<'c, 'r>, BlockRef<'c, 'r>), CodegenError> {
    let start_block = region.append_block(Block::new(&[]));
    let context = &op_ctx.mlir_context;
    let location = Location::unknown(context);

    // Check there's enough elements in stack
    let flag = check_stack_has_at_least(context, &start_block, 3)?;
    let gas_flag = consume_gas(context, &start_block, gas_cost::ADDMOD)?;
    let condition = start_block
        .append_operation(arith::andi(gas_flag, flag, location))
        .result(0)?
        .into();

    let ok_block = region.append_block(Block::new(&[]));

    start_block.append_operation(cf::cond_br(
        context,
        condition,
        &ok_block,
        &op_ctx.revert_block,
        &[],
        &[],
        location,
    ));

    let a = stack_pop(context, &ok_block)?;
    let b = stack_pop(context, &ok_block)?;
    let den = stack_pop(context, &ok_block)?;

    let den_is_zero = check_if_zero(context, &ok_block, &den)?;
    let den_zero_bloq = region.append_block(Block::new(&[]));
    let den_not_zero_bloq = region.append_block(Block::new(&[]));
    let return_block = region.append_block(Block::new(&[]));

    let constant_value = den_zero_bloq
        .append_operation(arith::constant(
            context,
            integer_constant_from_i64(context, 0i64).into(),
            location,
        ))
        .result(0)?
        .into();

    stack_push(context, &den_zero_bloq, constant_value)?;

    den_zero_bloq.append_operation(cf::br(&return_block, &[], location));
    let uint256 = IntegerType::new(context, 256).into();
    let uint257 = IntegerType::new(context, 257).into();

    // extend the operands to 257 bits before the addition
    let extended_a = den_not_zero_bloq
        .append_operation(arith::extui(a, uint257, location))
        .result(0)?
        .into();
    let extended_b = den_not_zero_bloq
        .append_operation(arith::extui(b, uint257, location))
        .result(0)?
        .into();
    let extended_den = den_not_zero_bloq
        .append_operation(arith::extui(den, uint257, location))
        .result(0)?
        .into();
    let add_result = den_not_zero_bloq
        .append_operation(arith::addi(extended_a, extended_b, location))
        .result(0)?
        .into();
    let mod_result = den_not_zero_bloq
        .append_operation(arith::remui(add_result, extended_den, location))
        .result(0)?
        .into();
    let truncated_result = den_not_zero_bloq
        .append_operation(arith::trunci(mod_result, uint256, location))
        .result(0)?
        .into();

    stack_push(context, &den_not_zero_bloq, truncated_result)?;

    den_not_zero_bloq.append_operation(cf::br(&return_block, &[], location));

    ok_block.append_operation(cf::cond_br(
        context,
        den_is_zero,
        &den_zero_bloq,
        &den_not_zero_bloq,
        &[],
        &[],
        location,
    ));

    Ok((start_block, return_block))
}

fn codegen_mulmod<'c, 'r>(
    op_ctx: &mut OperationCtx<'c>,
    region: &'r Region<'c>,
) -> Result<(BlockRef<'c, 'r>, BlockRef<'c, 'r>), CodegenError> {
    let start_block = region.append_block(Block::new(&[]));
    let context = &op_ctx.mlir_context;
    let location = Location::unknown(context);

    // Check there's enough elements in stack
    let flag = check_stack_has_at_least(context, &start_block, 3)?;
    let gas_flag = consume_gas(context, &start_block, gas_cost::MULMOD)?;
    let condition = start_block
        .append_operation(arith::andi(gas_flag, flag, location))
        .result(0)?
        .into();

    let ok_block = region.append_block(Block::new(&[]));

    start_block.append_operation(cf::cond_br(
        context,
        condition,
        &ok_block,
        &op_ctx.revert_block,
        &[],
        &[],
        location,
    ));

    let a = stack_pop(context, &ok_block)?;
    let b = stack_pop(context, &ok_block)?;
    let den = stack_pop(context, &ok_block)?;

    let den_is_zero = check_if_zero(context, &ok_block, &den)?;
    let den_zero_bloq = region.append_block(Block::new(&[]));
    let den_not_zero_bloq = region.append_block(Block::new(&[]));
    let return_block = region.append_block(Block::new(&[]));

    let constant_value = den_zero_bloq
        .append_operation(arith::constant(
            context,
            integer_constant_from_i64(context, 0i64).into(),
            location,
        ))
        .result(0)?
        .into();

    stack_push(context, &den_zero_bloq, constant_value)?;

    den_zero_bloq.append_operation(cf::br(&return_block, &[], location));

    let uint256 = IntegerType::new(context, 256).into();
    let uint512 = IntegerType::new(context, 512).into();

    // extend the operands to 512 bits before the multiplication
    let extended_a = den_not_zero_bloq
        .append_operation(arith::extui(a, uint512, location))
        .result(0)?
        .into();
    let extended_b = den_not_zero_bloq
        .append_operation(arith::extui(b, uint512, location))
        .result(0)?
        .into();
    let extended_den = den_not_zero_bloq
        .append_operation(arith::extui(den, uint512, location))
        .result(0)?
        .into();

    let mul_result = den_not_zero_bloq
        .append_operation(arith::muli(extended_a, extended_b, location))
        .result(0)?
        .into();
    let mod_result = den_not_zero_bloq
        .append_operation(arith::remui(mul_result, extended_den, location))
        .result(0)?
        .into();
    let truncated_result = den_not_zero_bloq
        .append_operation(arith::trunci(mod_result, uint256, location))
        .result(0)?
        .into();

    stack_push(context, &den_not_zero_bloq, truncated_result)?;
    den_not_zero_bloq.append_operation(cf::br(&return_block, &[], location));
    ok_block.append_operation(cf::cond_br(
        context,
        den_is_zero,
        &den_zero_bloq,
        &den_not_zero_bloq,
        &[],
        &[],
        location,
    ));
    Ok((start_block, return_block))
}

fn codegen_xor<'c, 'r>(
    op_ctx: &mut OperationCtx<'c>,
    region: &'r Region<'c>,
) -> Result<(BlockRef<'c, 'r>, BlockRef<'c, 'r>), CodegenError> {
    let start_block = region.append_block(Block::new(&[]));
    let context = &op_ctx.mlir_context;
    let location = Location::unknown(context);

    // Check there's enough elements in stack
    let flag = check_stack_has_at_least(context, &start_block, 2)?;

    let gas_flag = consume_gas(context, &start_block, gas_cost::XOR)?;

    let condition = start_block
        .append_operation(arith::andi(gas_flag, flag, location))
        .result(0)?
        .into();

    let ok_block = region.append_block(Block::new(&[]));

    start_block.append_operation(cf::cond_br(
        context,
        condition,
        &ok_block,
        &op_ctx.revert_block,
        &[],
        &[],
        location,
    ));

    let lhs = stack_pop(context, &ok_block)?;
    let rhs = stack_pop(context, &ok_block)?;

    let result = ok_block
        .append_operation(arith::xori(lhs, rhs, location))
        .result(0)?
        .into();

    stack_push(context, &ok_block, result)?;

    Ok((start_block, ok_block))
}

fn codegen_shr<'c, 'r>(
    op_ctx: &mut OperationCtx<'c>,
    region: &'r Region<'c>,
) -> Result<(BlockRef<'c, 'r>, BlockRef<'c, 'r>), CodegenError> {
    let start_block = region.append_block(Block::new(&[]));
    let context = &op_ctx.mlir_context;
    let location = Location::unknown(context);
    let uint256 = IntegerType::new(context, 256);

    // Check there's enough elements in stack
    let mut flag = check_stack_has_at_least(context, &start_block, 2)?;

    let gas_flag = consume_gas(context, &start_block, 3)?;

    let condition = start_block
        .append_operation(arith::andi(gas_flag, flag, location))
        .result(0)?
        .into();

    let ok_block = region.append_block(Block::new(&[]));

    start_block.append_operation(cf::cond_br(
        context,
        condition,
        &ok_block,
        &op_ctx.revert_block,
        &[],
        &[],
        location,
    ));

    let shift = stack_pop(context, &ok_block)?;
    let value = stack_pop(context, &ok_block)?;

    let value_255 = ok_block
        .append_operation(arith::constant(
            context,
            IntegerAttribute::new(uint256.into(), 255_i64).into(),
            location,
        ))
        .result(0)?
        .into();

    flag = compare_values(context, &ok_block, CmpiPredicate::Ult, shift, value_255)?;

    let ok_ok_block = region.append_block(Block::new(&[]));
    let altv_block = region.append_block(Block::new(&[]));
    // to unify the blocks after the branching
    let empty_block = region.append_block(Block::new(&[]));

    ok_block.append_operation(cf::cond_br(
        context,
        flag,
        &ok_ok_block,
        &altv_block,
        &[],
        &[],
        location,
    ));

    // if shift is less than 255
    let result = ok_ok_block
        .append_operation(arith::shrui(value, shift, location))
        .result(0)?
        .into();

    stack_push(context, &ok_ok_block, result)?;

    ok_ok_block.append_operation(cf::br(&empty_block, &[], location));

    // if shift is greater than 255
    let result = altv_block
        .append_operation(arith::constant(
            context,
            IntegerAttribute::new(uint256.into(), 0_i64).into(),
            location,
        ))
        .result(0)?
        .into();

    stack_push(context, &altv_block, result)?;

    altv_block.append_operation(cf::br(&empty_block, &[], location));

    Ok((start_block, empty_block))
}

fn codegen_shl<'c, 'r>(
    op_ctx: &mut OperationCtx<'c>,
    region: &'r Region<'c>,
) -> Result<(BlockRef<'c, 'r>, BlockRef<'c, 'r>), CodegenError> {
    let start_block = region.append_block(Block::new(&[]));
    let context = &op_ctx.mlir_context;
    let location = Location::unknown(context);
    let uint256 = IntegerType::new(context, 256);

    // Check there's enough elements in stack
    let mut flag = check_stack_has_at_least(context, &start_block, 2)?;

    let gas_flag = consume_gas(context, &start_block, gas_cost::SHL)?;

    let condition = start_block
        .append_operation(arith::andi(gas_flag, flag, location))
        .result(0)?
        .into();

    let ok_block = region.append_block(Block::new(&[]));

    start_block.append_operation(cf::cond_br(
        context,
        condition,
        &ok_block,
        &op_ctx.revert_block,
        &[],
        &[],
        location,
    ));

    let shift = stack_pop(context, &ok_block)?;
    let value = stack_pop(context, &ok_block)?;

    let value_255 = ok_block
        .append_operation(arith::constant(
            context,
            IntegerAttribute::new(uint256.into(), 255_i64).into(),
            location,
        ))
        .result(0)?
        .into();

    flag = compare_values(context, &ok_block, CmpiPredicate::Ult, shift, value_255)?;

    let ok_ok_block = region.append_block(Block::new(&[]));
    let altv_block = region.append_block(Block::new(&[]));
    // to unify the blocks after the branching
    let empty_block = region.append_block(Block::new(&[]));

    ok_block.append_operation(cf::cond_br(
        context,
        flag,
        &ok_ok_block,
        &altv_block,
        &[],
        &[],
        location,
    ));

    // if shift is less than 255
    let result = ok_ok_block
        .append_operation(arith::shli(value, shift, location))
        .result(0)?
        .into();

    stack_push(context, &ok_ok_block, result)?;

    ok_ok_block.append_operation(cf::br(&empty_block, &[], location));

    // if shift is greater than 255
    let result = altv_block
        .append_operation(arith::constant(
            context,
            IntegerAttribute::new(uint256.into(), 0_i64).into(),
            location,
        ))
        .result(0)?
        .into();

    stack_push(context, &altv_block, result)?;

    altv_block.append_operation(cf::br(&empty_block, &[], location));

    Ok((start_block, empty_block))
}

fn codegen_number<'c, 'r>(
    op_ctx: &mut OperationCtx<'c>,
    region: &'r Region<'c>,
) -> Result<(BlockRef<'c, 'r>, BlockRef<'c, 'r>), CodegenError> {
    let start_block = region.append_block(Block::new(&[]));
    let context = &op_ctx.mlir_context;
    let location = Location::unknown(context);

    // Check there's enough space for 1 element in stack
    let stack_flag = check_stack_has_space_for(context, &start_block, 1)?;

    let gas_flag = consume_gas(context, &start_block, gas_cost::NUMBER)?;

    let condition = start_block
        .append_operation(arith::andi(gas_flag, stack_flag, location))
        .result(0)?
        .into();

    let ok_block = region.append_block(Block::new(&[]));

    start_block.append_operation(cf::cond_br(
        context,
        condition,
        &ok_block,
        &op_ctx.revert_block,
        &[],
        &[],
        location,
    ));

    let block_number = get_block_number(op_ctx, &ok_block)?;

    stack_push(context, &ok_block, block_number)?;

    Ok((start_block, ok_block))
}

fn codegen_pop<'c, 'r>(
    op_ctx: &mut OperationCtx<'c>,
    region: &'r Region<'c>,
) -> Result<(BlockRef<'c, 'r>, BlockRef<'c, 'r>), CodegenError> {
    let start_block = region.append_block(Block::new(&[]));
    let context = &op_ctx.mlir_context;
    let location = Location::unknown(context);

    // Check there's at least 1 element in stack
    let flag = check_stack_has_at_least(context, &start_block, 1)?;

    let gas_flag = consume_gas(context, &start_block, gas_cost::POP)?;

    let condition = start_block
        .append_operation(arith::andi(gas_flag, flag, location))
        .result(0)?
        .into();

    let ok_block = region.append_block(Block::new(&[]));

    start_block.append_operation(cf::cond_br(
        context,
        condition,
        &ok_block,
        &op_ctx.revert_block,
        &[],
        &[],
        location,
    ));

    stack_pop(context, &ok_block)?;

    Ok((start_block, ok_block))
}

fn codegen_mload<'c, 'r>(
    op_ctx: &mut OperationCtx<'c>,
    region: &'r Region<'c>,
) -> Result<(BlockRef<'c, 'r>, BlockRef<'c, 'r>), CodegenError> {
    let start_block = region.append_block(Block::new(&[]));
    let context = &op_ctx.mlir_context;
    let location = Location::unknown(context);
    let uint256 = IntegerType::new(context, 256);
    let uint32 = IntegerType::new(context, 32);
    let uint8 = IntegerType::new(context, 8);
    let ptr_type = pointer(context, 0);

    let stack_flag = check_stack_has_at_least(context, &start_block, 1)?;
    let ok_block = region.append_block(Block::new(&[]));

    start_block.append_operation(cf::cond_br(
        context,
        stack_flag,
        &ok_block,
        &op_ctx.revert_block,
        &[],
        &[],
        location,
    ));

    let offset = stack_pop(context, &ok_block)?;

    // Compute required memory size
    let offset = ok_block
        .append_operation(arith::trunci(offset, uint32.into(), location))
        .result(0)
        .unwrap()
        .into();
    let value_size = ok_block
        .append_operation(arith::constant(
            context,
            IntegerAttribute::new(uint32.into(), 32).into(),
            location,
        ))
        .result(0)?
        .into();
    let required_size = ok_block
        .append_operation(arith::addi(offset, value_size, location))
        .result(0)?
        .into();

    let memory_access_block = region.append_block(Block::new(&[]));

    extend_memory(
        op_ctx,
        &ok_block,
        &memory_access_block,
        region,
        required_size,
        gas_cost::MLOAD,
    )?;

    // Memory access
    let memory_ptr_ptr = memory_access_block
        .append_operation(llvm_mlir::addressof(
            context,
            MEMORY_PTR_GLOBAL,
            ptr_type,
            location,
        ))
        .result(0)?;

    let memory_ptr = memory_access_block
        .append_operation(llvm::load(
            context,
            memory_ptr_ptr.into(),
            ptr_type,
            location,
            LoadStoreOptions::default(),
        ))
        .result(0)?
        .into();

    let memory_destination = memory_access_block
        .append_operation(llvm::get_element_ptr_dynamic(
            context,
            memory_ptr,
            &[offset],
            uint8.into(),
            ptr_type,
            location,
        ))
        .result(0)?
        .into();

    let read_value = memory_access_block
        .append_operation(llvm::load(
            context,
            memory_destination,
            uint256.into(),
            location,
            LoadStoreOptions::new()
                .align(IntegerAttribute::new(IntegerType::new(context, 64).into(), 1).into()),
        ))
        .result(0)?
        .into();

    // check system endianness before pushing the value
    let read_value = if cfg!(target_endian = "little") {
        // if the system is little endian, we convert the value to big endian
        memory_access_block
            .append_operation(llvm::intr_bswap(read_value, uint256.into(), location))
            .result(0)?
            .into()
    } else {
        // if the system is big endian, there is no need to convert the value
        read_value
    };

    stack_push(context, &memory_access_block, read_value)?;

    Ok((start_block, memory_access_block))
}

fn codegen_codesize<'c, 'r>(
    op_ctx: &mut OperationCtx<'c>,
    region: &'r Region<'c>,
) -> Result<(BlockRef<'c, 'r>, BlockRef<'c, 'r>), CodegenError> {
    let start_block = region.append_block(Block::new(&[]));
    let context = &op_ctx.mlir_context;
    let location = Location::unknown(context);
    let uint256 = IntegerType::new(context, 256);

    // Check there's stack overflow
    let stack_flag = check_stack_has_space_for(context, &start_block, 1)?;
    // Check there's enough gas
    let gas_flag = consume_gas(context, &start_block, gas_cost::CODESIZE)?;

    let condition = start_block
        .append_operation(arith::andi(gas_flag, stack_flag, location))
        .result(0)?
        .into();

    let ok_block = region.append_block(Block::new(&[]));

    start_block.append_operation(cf::cond_br(
        context,
        condition,
        &ok_block,
        &op_ctx.revert_block,
        &[],
        &[],
        location,
    ));

    let codesize = ok_block
        .append_operation(arith::constant(
            context,
            IntegerAttribute::new(uint256.into(), op_ctx.program.code_size as i64).into(),
            location,
        ))
        .result(0)?
        .into();

    stack_push(context, &ok_block, codesize)?;

    Ok((start_block, ok_block))
}

fn codegen_sar<'c, 'r>(
    op_ctx: &mut OperationCtx<'c>,
    region: &'r Region<'c>,
) -> Result<(BlockRef<'c, 'r>, BlockRef<'c, 'r>), CodegenError> {
    let start_block = region.append_block(Block::new(&[]));
    let context = &op_ctx.mlir_context;
    let location = Location::unknown(context);

    // Check there's enough elements in stack
    let flag = check_stack_has_at_least(context, &start_block, 2)?;
    // Check there's enough gas
    let gas_flag = consume_gas(context, &start_block, gas_cost::SAR)?;

    let condition = start_block
        .append_operation(arith::andi(gas_flag, flag, location))
        .result(0)?
        .into();

    let ok_block = region.append_block(Block::new(&[]));

    start_block.append_operation(cf::cond_br(
        context,
        condition,
        &ok_block,
        &op_ctx.revert_block,
        &[],
        &[],
        location,
    ));

    let shift = stack_pop(context, &ok_block)?;
    let value = stack_pop(context, &ok_block)?;

    // max_shift = 255
    let max_shift = ok_block
        .append_operation(arith::constant(
            context,
            integer_constant_from_i64(context, 255).into(),
            location,
        ))
        .result(0)?
        .into();

    // if shift > 255  then after applying the `shrsi` operation the result will be poisoned
    // to avoid the poisoning we set shift = min(shift, 255)
    let shift = ok_block
        .append_operation(arith::minui(shift, max_shift, location))
        .result(0)?
        .into();

    let result = ok_block
        .append_operation(arith::shrsi(value, shift, location))
        .result(0)?
        .into();

    stack_push(context, &ok_block, result)?;

    Ok((start_block, ok_block))
}

fn codegen_byte<'c, 'r>(
    op_ctx: &mut OperationCtx<'c>,
    region: &'r Region<'c>,
) -> Result<(BlockRef<'c, 'r>, BlockRef<'c, 'r>), CodegenError> {
    let start_block = region.append_block(Block::new(&[]));
    let context = &op_ctx.mlir_context;
    let location = Location::unknown(context);

    // Check there's enough elements in stack
    let flag = check_stack_has_at_least(context, &start_block, 2)?;
    // Check there's enough gas
    let gas_flag = consume_gas(context, &start_block, gas_cost::BYTE)?;

    let condition = start_block
        .append_operation(arith::andi(gas_flag, flag, location))
        .result(0)?
        .into();

    let ok_block = region.append_block(Block::new(&[]));

    // in out_of_bounds_block a 0 is pushed to the stack
    let out_of_bounds_block = region.append_block(Block::new(&[]));

    // in offset_ok_block the byte operation is performed
    let offset_ok_block = region.append_block(Block::new(&[]));

    let end_block = region.append_block(Block::new(&[]));

    start_block.append_operation(cf::cond_br(
        context,
        condition,
        &ok_block,
        &op_ctx.revert_block,
        &[],
        &[],
        location,
    ));

    let offset = stack_pop(context, &ok_block)?;
    let value = stack_pop(context, &ok_block)?;

    const BITS_PER_BYTE: u8 = 8;
    const MAX_SHIFT: u8 = 31;

    let constant_bits_per_byte = constant_value_from_i64(context, &ok_block, BITS_PER_BYTE as i64)?;
    let constant_max_shift_in_bits =
        constant_value_from_i64(context, &ok_block, (MAX_SHIFT * BITS_PER_BYTE) as i64)?;

    let offset_in_bits = ok_block
        .append_operation(arith::muli(offset, constant_bits_per_byte, location))
        .result(0)?
        .into();

    // compare  offset > max_shift?
    let is_offset_out_of_bounds = ok_block
        .append_operation(arith::cmpi(
            context,
            arith::CmpiPredicate::Ugt,
            offset_in_bits,
            constant_max_shift_in_bits,
            location,
        ))
        .result(0)?
        .into();

    // if offset > max_shift => branch to out_of_bounds_block
    // else => branch to offset_ok_block
    ok_block.append_operation(cf::cond_br(
        context,
        is_offset_out_of_bounds,
        &out_of_bounds_block,
        &offset_ok_block,
        &[],
        &[],
        location,
    ));

    let zero_constant_value = constant_value_from_i64(context, &out_of_bounds_block, 0_i64)?;

    // push zero to the stack
    stack_push(context, &out_of_bounds_block, zero_constant_value)?;

    out_of_bounds_block.append_operation(cf::br(&end_block, &[], location));

    // the idea is to use a right shift to place the byte in the right-most side
    // and then apply a bitwise AND with a 0xFF mask
    //
    // for example, if we want to extract the 0xFF byte in the following value
    // (for simplicity the value has fewer bytes than it has in reality)
    //
    // value = 0xAABBCCDDFFAABBCC
    //                   ^^
    //              desired byte
    //
    // we can shift the value to the right
    //
    // value = 0xAABBCCDDFFAABBCC -> 0x000000AABBCCDDFF
    //                   ^^                          ^^
    // and then apply the bitwise AND it to the right to remove the right-side bytes
    //
    //  value = 0x000000AABBCCDDFF
    //          AND
    //  mask  = 0x00000000000000FF
    //------------------------------
    // result = 0x00000000000000FF

    // compute how many bits the value has to be shifted
    // shift_right_in_bits = max_shift - offset
    let shift_right_in_bits = offset_ok_block
        .append_operation(arith::subi(
            constant_max_shift_in_bits,
            offset_in_bits,
            location,
        ))
        .result(0)?
        .into();

    // shift the value to the right
    let shifted_right_value = offset_ok_block
        .append_operation(arith::shrui(value, shift_right_in_bits, location))
        .result(0)?
        .into();

    let mask = offset_ok_block
        .append_operation(arith::constant(
            context,
            integer_constant_from_i64(context, 0xff).into(),
            location,
        ))
        .result(0)?
        .into();

    // compute (value AND mask)
    let result = offset_ok_block
        .append_operation(arith::andi(shifted_right_value, mask, location))
        .result(0)?
        .into();

    stack_push(context, &offset_ok_block, result)?;

    offset_ok_block.append_operation(cf::br(&end_block, &[], location));

    Ok((start_block, end_block))
}

fn codegen_jumpdest<'c>(
    op_ctx: &mut OperationCtx<'c>,
    region: &'c Region<'c>,
    pc: usize,
) -> Result<(BlockRef<'c, 'c>, BlockRef<'c, 'c>), CodegenError> {
    let landing_block = region.append_block(Block::new(&[]));
    let context = &op_ctx.mlir_context;
    let location = Location::unknown(context);

    // Check there's enough gas to compute the operation
    let gas_flag = consume_gas(context, &landing_block, gas_cost::JUMPDEST)?;

    let ok_block = region.append_block(Block::new(&[]));

    landing_block.append_operation(cf::cond_br(
        context,
        gas_flag,
        &ok_block,
        &op_ctx.revert_block,
        &[],
        &[],
        location,
    ));

    // Register jumpdest block in context
    op_ctx.register_jump_destination(pc, landing_block);

    Ok((landing_block, ok_block))
}

fn codegen_jumpi<'c, 'r: 'c>(
    op_ctx: &mut OperationCtx<'c>,
    region: &'r Region<'c>,
) -> Result<(BlockRef<'c, 'r>, BlockRef<'c, 'r>), CodegenError> {
    let start_block = region.append_block(Block::new(&[]));
    let context = &op_ctx.mlir_context;
    let location = Location::unknown(context);

    // Check there's enough elements in stack
    let flag = check_stack_has_at_least(context, &start_block, 2)?;
    // Check there's enough gas
    let gas_flag = consume_gas(context, &start_block, gas_cost::JUMPI)?;

    let ok_block = region.append_block(Block::new(&[]));

    let condition = start_block
        .append_operation(arith::andi(gas_flag, flag, location))
        .result(0)?
        .into();

    start_block.append_operation(cf::cond_br(
        context,
        condition,
        &ok_block,
        &op_ctx.revert_block,
        &[],
        &[],
        location,
    ));

    let pc = stack_pop(context, &ok_block)?;
    let condition = stack_pop(context, &ok_block)?;

    let false_block = region.append_block(Block::new(&[]));

    let zero = ok_block
        .append_operation(arith::constant(
            context,
            integer_constant_from_i64(context, 0i64).into(),
            location,
        ))
        .result(0)?
        .into();

    // compare  condition != 0  to convert condition from u256 to 1-bit signless integer
    let condition = ok_block
        .append_operation(arith::cmpi(
            context,
            arith::CmpiPredicate::Ne,
            condition,
            zero,
            location,
        ))
        .result(0)?;

    ok_block.append_operation(cf::cond_br(
        context,
        condition.into(),
        &op_ctx.jumptable_block,
        &false_block,
        &[pc],
        &[],
        location,
    ));

    Ok((start_block, false_block))
}

fn codegen_jump<'c, 'r: 'c>(
    op_ctx: &mut OperationCtx<'c>,
    region: &'r Region<'c>,
) -> Result<(BlockRef<'c, 'r>, BlockRef<'c, 'r>), CodegenError> {
    // it reverts if Counter offset is not a JUMPDEST.
    // The error is generated even if the JUMP would not have been done

    let start_block = region.append_block(Block::new(&[]));
    let context = &op_ctx.mlir_context;
    let location = Location::unknown(context);

    // Check there's enough elements in stack
    let flag = check_stack_has_at_least(context, &start_block, 1)?;
    // Check there's enough gas
    let gas_flag = consume_gas(context, &start_block, gas_cost::JUMP)?;

    let ok_block = region.append_block(Block::new(&[]));

    let condition = start_block
        .append_operation(arith::andi(gas_flag, flag, location))
        .result(0)?
        .into();

    start_block.append_operation(cf::cond_br(
        context,
        condition,
        &ok_block,
        &op_ctx.revert_block,
        &[],
        &[],
        location,
    ));

    let pc = stack_pop(context, &ok_block)?;

    // appends operation to ok_block to jump to the `jump table block``
    // in the jump table block the pc is checked and if its ok
    // then it jumps to the block associated with that pc
    op_ctx.add_jump_op(ok_block, pc, location);

    // TODO: we are creating an empty block that won't ever be reached
    // probably there's a better way to do this
    let empty_block = region.append_block(Block::new(&[]));
    Ok((start_block, empty_block))
}

fn codegen_pc<'c>(
    op_ctx: &mut OperationCtx<'c>,
    region: &'c Region<'c>,
    pc: usize,
) -> Result<(BlockRef<'c, 'c>, BlockRef<'c, 'c>), CodegenError> {
    let start_block = region.append_block(Block::new(&[]));
    let context = &op_ctx.mlir_context;
    let location = Location::unknown(context);

    let stack_size_flag = check_stack_has_space_for(context, &start_block, 1)?;
    let gas_flag = consume_gas(context, &start_block, gas_cost::PC)?;

    let ok_flag = start_block
        .append_operation(arith::andi(stack_size_flag, gas_flag, location))
        .result(0)?
        .into();

    let ok_block = region.append_block(Block::new(&[]));

    start_block.append_operation(cf::cond_br(
        context,
        ok_flag,
        &ok_block,
        &op_ctx.revert_block,
        &[],
        &[],
        location,
    ));

    let pc_value = ok_block
        .append_operation(arith::constant(
            context,
            integer_constant_from_i64(context, pc as i64).into(),
            location,
        ))
        .result(0)?
        .into();

    stack_push(context, &ok_block, pc_value)?;

    Ok((start_block, ok_block))
}

fn codegen_msize<'c>(
    op_ctx: &mut OperationCtx<'c>,
    region: &'c Region<'c>,
) -> Result<(BlockRef<'c, 'c>, BlockRef<'c, 'c>), CodegenError> {
    let start_block = region.append_block(Block::new(&[]));
    let context = op_ctx.mlir_context;
    let location = Location::unknown(context);

    let ptr_type = pointer(context, 0);
    let uint32 = IntegerType::new(context, 32).into();
    let uint256 = IntegerType::new(context, 256).into();

    let stack_flag = check_stack_has_space_for(context, &start_block, 1)?;
    let gas_flag = consume_gas(context, &start_block, gas_cost::MSIZE)?;

    let condition = start_block
        .append_operation(arith::andi(gas_flag, stack_flag, location))
        .result(0)?
        .into();

    let ok_block = region.append_block(Block::new(&[]));

    start_block.append_operation(cf::cond_br(
        context,
        condition,
        &ok_block,
        &op_ctx.revert_block,
        &[],
        &[],
        location,
    ));

    // Get address of memory size global
    let memory_ptr = ok_block
        .append_operation(llvm_mlir::addressof(
            context,
            MEMORY_SIZE_GLOBAL,
            ptr_type,
            location,
        ))
        .result(0)?;

    // Load memory size
    let memory_size = ok_block
        .append_operation(llvm::load(
            context,
            memory_ptr.into(),
            uint32,
            location,
            LoadStoreOptions::default(),
        ))
        .result(0)?
        .into();

    let memory_size_extended = ok_block
        .append_operation(arith::extui(memory_size, uint256, location))
        .result(0)?
        .into();

    stack_push(context, &ok_block, memory_size_extended)?;

    Ok((start_block, ok_block))
}

fn codegen_return<'c>(
    op_ctx: &mut OperationCtx<'c>,
    region: &'c Region<'c>,
) -> Result<(BlockRef<'c, 'c>, BlockRef<'c, 'c>), CodegenError> {
    let context = op_ctx.mlir_context;
    let location = Location::unknown(context);

    let start_block = region.append_block(Block::new(&[]));
    let ok_block = region.append_block(Block::new(&[]));

    let flag = check_stack_has_at_least(context, &start_block, 2)?;

    start_block.append_operation(cf::cond_br(
        context,
        flag,
        &ok_block,
        &op_ctx.revert_block,
        &[],
        &[],
        location,
    ));

    return_result_from_stack(op_ctx, region, &ok_block, ExitStatusCode::Return, location)?;

    let empty_block = region.append_block(Block::new(&[]));

    Ok((start_block, empty_block))
}

// Stop the current context execution, revert the state changes
// (see STATICCALL for a list of state changing opcodes) and
// return the unused gas to the caller. It also reverts the gas refund to i
// ts value before the current context. If the execution is stopped with REVERT,
// the value 0 is put on the stack of the calling context, which continues to execute normally.
// The return data of the calling context is set as the given
// chunk of memory of this context.
fn codegen_revert<'c>(
    op_ctx: &mut OperationCtx<'c>,
    region: &'c Region<'c>,
) -> Result<(BlockRef<'c, 'c>, BlockRef<'c, 'c>), CodegenError> {
    let context = op_ctx.mlir_context;
    let location = Location::unknown(context);

    let start_block = region.append_block(Block::new(&[]));
    let ok_block = region.append_block(Block::new(&[]));

    let flag = check_stack_has_at_least(context, &start_block, 2)?;

    start_block.append_operation(cf::cond_br(
        context,
        flag,
        &ok_block,
        &op_ctx.revert_block,
        &[],
        &[],
        location,
    ));

    return_result_from_stack(op_ctx, region, &ok_block, ExitStatusCode::Revert, location)?;

    let empty_block = region.append_block(Block::new(&[]));

    Ok((start_block, empty_block))
}

fn codegen_stop<'c, 'r>(
    op_ctx: &mut OperationCtx<'c>,
    region: &'r Region<'c>,
) -> Result<(BlockRef<'c, 'r>, BlockRef<'c, 'r>), CodegenError> {
    let start_block = region.append_block(Block::new(&[]));
    let context = &op_ctx.mlir_context;
    let location = Location::unknown(context);

    return_empty_result(op_ctx, &start_block, ExitStatusCode::Stop, location)?;

    let empty_block = region.append_block(Block::new(&[]));

    Ok((start_block, empty_block))
}

fn codegen_signextend<'c, 'r>(
    op_ctx: &mut OperationCtx<'c>,
    region: &'r Region<'c>,
) -> Result<(BlockRef<'c, 'r>, BlockRef<'c, 'r>), CodegenError> {
    let start_block = region.append_block(Block::new(&[]));
    let context = &op_ctx.mlir_context;
    let location = Location::unknown(context);

    // Check there's enough elements in stack
    let stack_size_flag = check_stack_has_at_least(context, &start_block, 2)?;
    let gas_flag = consume_gas(context, &start_block, gas_cost::SIGNEXTEND)?;

    // Check there's enough gas to perform the operation
    let ok_flag = start_block
        .append_operation(arith::andi(stack_size_flag, gas_flag, location))
        .result(0)?
        .into();

    let ok_block = region.append_block(Block::new(&[]));

    start_block.append_operation(cf::cond_br(
        context,
        ok_flag,
        &ok_block,
        &op_ctx.revert_block,
        &[],
        &[],
        location,
    ));

    let byte_size = stack_pop(context, &ok_block)?;
    let value_to_extend = stack_pop(context, &ok_block)?;

    // Constant definition
    let max_byte_size = constant_value_from_i64(context, &ok_block, 31)?;
    let bits_per_byte = constant_value_from_i64(context, &ok_block, 8)?;
    let sign_bit_position_on_byte = constant_value_from_i64(context, &ok_block, 7)?;
    let max_bits = constant_value_from_i64(context, &ok_block, 255)?;

    // byte_size = min(max_byte_size, byte_size)
    let byte_size = ok_block
        .append_operation(arith::minui(byte_size, max_byte_size, location))
        .result(0)?
        .into();

    // bits_to_shift = max_bits - byte_size * bits_per_byte + sign_bit_position_on_byte
    let byte_number_in_bits = ok_block
        .append_operation(arith::muli(byte_size, bits_per_byte, location))
        .result(0)?
        .into();

    let value_size_in_bits = ok_block
        .append_operation(arith::addi(
            byte_number_in_bits,
            sign_bit_position_on_byte,
            location,
        ))
        .result(0)?
        .into();

    let bits_to_shift = ok_block
        .append_operation(arith::subi(max_bits, value_size_in_bits, location))
        .result(0)?
        .into();

    // value_to_extend << bits_to_shift
    let left_shifted_value = ok_block
        .append_operation(ods::llvm::shl(context, value_to_extend, bits_to_shift, location).into())
        .result(0)?
        .into();

    // value_to_extend >> bits_to_shift  (sign extended)
    let result = ok_block
        .append_operation(
            ods::llvm::ashr(context, left_shifted_value, bits_to_shift, location).into(),
        )
        .result(0)?
        .into();

    stack_push(context, &ok_block, result)?;

    Ok((start_block, ok_block))
}

fn codegen_gas<'c, 'r>(
    op_ctx: &mut OperationCtx<'c>,
    region: &'r Region<'c>,
) -> Result<(BlockRef<'c, 'r>, BlockRef<'c, 'r>), CodegenError> {
    let start_block = region.append_block(Block::new(&[]));
    let context = &op_ctx.mlir_context;
    let location = Location::unknown(context);

    // Check there's at least space for one element in the stack
    let stack_size_flag = check_stack_has_space_for(context, &start_block, 1)?;

    // Check there's enough gas to compute the operation
    let gas_flag = consume_gas(context, &start_block, gas_cost::GAS)?;

    let ok_flag = start_block
        .append_operation(arith::andi(stack_size_flag, gas_flag, location))
        .result(0)?
        .into();

    let ok_block = region.append_block(Block::new(&[]));

    start_block.append_operation(cf::cond_br(
        context,
        ok_flag,
        &ok_block,
        &op_ctx.revert_block,
        &[],
        &[],
        location,
    ));

    let gas = get_remaining_gas(context, &ok_block)?;

    let gas_extended = ok_block
        .append_operation(arith::extui(
            gas,
            IntegerType::new(context, 256).into(),
            location,
        ))
        .result(0)?
        .into();

    stack_push(context, &ok_block, gas_extended)?;

    Ok((start_block, ok_block))
}

fn codegen_slt<'c, 'r>(
    op_ctx: &mut OperationCtx<'c>,
    region: &'r Region<'c>,
) -> Result<(BlockRef<'c, 'r>, BlockRef<'c, 'r>), CodegenError> {
    let start_block = region.append_block(Block::new(&[]));
    let context = &op_ctx.mlir_context;
    let location = Location::unknown(context);

    // Check there's enough elements in stack
    let stack_size_flag = check_stack_has_at_least(context, &start_block, 2)?;

    // Check there's enough gas to compute the operation
    let gas_flag = consume_gas(context, &start_block, gas_cost::SLT)?;

    let ok_flag = start_block
        .append_operation(arith::andi(stack_size_flag, gas_flag, location))
        .result(0)?
        .into();

    let ok_block = region.append_block(Block::new(&[]));

    start_block.append_operation(cf::cond_br(
        context,
        ok_flag,
        &ok_block,
        &op_ctx.revert_block,
        &[],
        &[],
        location,
    ));

    let lhs = stack_pop(context, &ok_block)?;
    let rhs = stack_pop(context, &ok_block)?;

    let result = ok_block
        .append_operation(arith::cmpi(
            context,
            arith::CmpiPredicate::Slt,
            lhs,
            rhs,
            location,
        ))
        .result(0)?
        .into();

    //Extend 1 bit result to 256 bit
    let uint256 = IntegerType::new(context, 256);
    let result = ok_block
        .append_operation(arith::extui(result, uint256.into(), location))
        .result(0)?
        .into();

    stack_push(context, &ok_block, result)?;

    Ok((start_block, ok_block))
}

fn codegen_mstore<'c, 'r>(
    op_ctx: &mut OperationCtx<'c>,
    region: &'r Region<'c>,
) -> Result<(BlockRef<'c, 'r>, BlockRef<'c, 'r>), CodegenError> {
    let start_block = region.append_block(Block::new(&[]));
    let context = &op_ctx.mlir_context;
    let location = Location::unknown(context);
    let uint32 = IntegerType::new(context, 32);
    let uint8 = IntegerType::new(context, 8);
    let ptr_type = pointer(context, 0);

    // Check there's enough elements in stack
    let flag = check_stack_has_at_least(context, &start_block, 2)?;

    let ok_block = region.append_block(Block::new(&[]));

    start_block.append_operation(cf::cond_br(
        context,
        flag,
        &ok_block,
        &op_ctx.revert_block,
        &[],
        &[],
        location,
    ));

    let offset = stack_pop(context, &ok_block)?;
    let value = stack_pop(context, &ok_block)?;

    // truncate offset to 32 bits
    let offset = ok_block
        .append_operation(arith::trunci(offset, uint32.into(), location))
        .result(0)
        .unwrap()
        .into();

    let value_width_in_bytes = 32;
    // value_size = 32
    let value_size = ok_block
        .append_operation(arith::constant(
            context,
            IntegerAttribute::new(uint32.into(), value_width_in_bytes).into(),
            location,
        ))
        .result(0)?
        .into();

    // required_size = offset + value_size
    let required_size = ok_block
        .append_operation(arith::addi(offset, value_size, location))
        .result(0)?
        .into();

    let memory_access_block = region.append_block(Block::new(&[]));

    extend_memory(
        op_ctx,
        &ok_block,
        &memory_access_block,
        region,
        required_size,
        gas_cost::MSTORE,
    )?;

    // Memory access
    let memory_ptr_ptr = memory_access_block
        .append_operation(llvm_mlir::addressof(
            context,
            MEMORY_PTR_GLOBAL,
            ptr_type,
            location,
        ))
        .result(0)?;

    let memory_ptr = memory_access_block
        .append_operation(llvm::load(
            context,
            memory_ptr_ptr.into(),
            ptr_type,
            location,
            LoadStoreOptions::default(),
        ))
        .result(0)?
        .into();

    // memory_destination = memory_ptr + offset
    let memory_destination = memory_access_block
        .append_operation(llvm::get_element_ptr_dynamic(
            context,
            memory_ptr,
            &[offset],
            uint8.into(),
            ptr_type,
            location,
        ))
        .result(0)?
        .into();

    let uint256 = IntegerType::new(context, 256);

    // check system endianness before storing the value
    let value = if cfg!(target_endian = "little") {
        // if the system is little endian, we convert the value to big endian
        memory_access_block
            .append_operation(llvm::intr_bswap(value, uint256.into(), location))
            .result(0)?
            .into()
    } else {
        // if the system is big endian, there is no need to convert the value
        value
    };

    // store the value in the memory
    memory_access_block.append_operation(llvm::store(
        context,
        value,
        memory_destination,
        location,
        LoadStoreOptions::new()
            .align(IntegerAttribute::new(IntegerType::new(context, 64).into(), 1).into()),
    ));

    Ok((start_block, memory_access_block))
}

fn codegen_mstore8<'c, 'r>(
    op_ctx: &mut OperationCtx<'c>,
    region: &'r Region<'c>,
) -> Result<(BlockRef<'c, 'r>, BlockRef<'c, 'r>), CodegenError> {
    let start_block = region.append_block(Block::new(&[]));
    let context = &op_ctx.mlir_context;
    let location = Location::unknown(context);
    let uint32 = IntegerType::new(context, 32);
    let uint8 = IntegerType::new(context, 8);
    let ptr_type = pointer(context, 0);

    // Check there's enough elements in stack
    let flag = check_stack_has_at_least(context, &start_block, 2)?;

    let ok_block = region.append_block(Block::new(&[]));

    start_block.append_operation(cf::cond_br(
        context,
        flag,
        &ok_block,
        &op_ctx.revert_block,
        &[],
        &[],
        location,
    ));

    let offset = stack_pop(context, &ok_block)?;
    let value = stack_pop(context, &ok_block)?;

    // truncate value to the least significative byte of the 32-byte value
    let value = ok_block
        .append_operation(arith::trunci(
            value,
            r#IntegerType::new(context, 8).into(),
            location,
        ))
        .result(0)?
        .into();

    // truncate offset to 32 bits
    let offset = ok_block
        .append_operation(arith::trunci(offset, uint32.into(), location))
        .result(0)
        .unwrap()
        .into();

    let value_width_in_bytes = 1;
    // value_size = 1
    let value_size = ok_block
        .append_operation(arith::constant(
            context,
            IntegerAttribute::new(uint32.into(), value_width_in_bytes).into(),
            location,
        ))
        .result(0)?
        .into();

    // required_size = offset + size
    let required_size = ok_block
        .append_operation(arith::addi(offset, value_size, location))
        .result(0)?
        .into();

    let memory_access_block = region.append_block(Block::new(&[]));

    extend_memory(
        op_ctx,
        &ok_block,
        &memory_access_block,
        region,
        required_size,
        gas_cost::MSTORE8,
    )?;

    // Memory access
    let memory_ptr_ptr = memory_access_block
        .append_operation(llvm_mlir::addressof(
            context,
            MEMORY_PTR_GLOBAL,
            ptr_type,
            location,
        ))
        .result(0)?;

    let memory_ptr = memory_access_block
        .append_operation(llvm::load(
            context,
            memory_ptr_ptr.into(),
            ptr_type,
            location,
            LoadStoreOptions::default(),
        ))
        .result(0)?
        .into();

    // memory_destination = memory_ptr + offset
    let memory_destination = memory_access_block
        .append_operation(llvm::get_element_ptr_dynamic(
            context,
            memory_ptr,
            &[offset],
            uint8.into(),
            ptr_type,
            location,
        ))
        .result(0)?
        .into();

    memory_access_block.append_operation(llvm::store(
        context,
        value,
        memory_destination,
        location,
        LoadStoreOptions::new()
            .align(IntegerAttribute::new(IntegerType::new(context, 64).into(), 1).into()),
    ));

    Ok((start_block, memory_access_block))
}

fn codegen_mcopy<'c, 'r>(
    op_ctx: &mut OperationCtx<'c>,
    region: &'r Region<'c>,
) -> Result<(BlockRef<'c, 'r>, BlockRef<'c, 'r>), CodegenError> {
    let start_block = region.append_block(Block::new(&[]));
    let context = &op_ctx.mlir_context;
    let location = Location::unknown(context);
    let uint32 = IntegerType::new(context, 32);
    let uint8 = IntegerType::new(context, 8);
    let ptr_type = pointer(context, 0);

    let flag = check_stack_has_at_least(context, &start_block, 3)?;

    let ok_block = region.append_block(Block::new(&[]));

    start_block.append_operation(cf::cond_br(
        context,
        flag,
        &ok_block,
        &op_ctx.revert_block,
        &[],
        &[],
        location,
    ));

    // where to copy
    let dest_offset = stack_pop(context, &ok_block)?;
    // where to copy from
    let offset = stack_pop(context, &ok_block)?;
    let size = stack_pop(context, &ok_block)?;

    // truncate offset and dest_offset to 32 bits
    let offset = ok_block
        .append_operation(arith::trunci(offset, uint32.into(), location))
        .result(0)?
        .into();

    let dest_offset = ok_block
        .append_operation(arith::trunci(dest_offset, uint32.into(), location))
        .result(0)?
        .into();

    let size = ok_block
        .append_operation(arith::trunci(size, uint32.into(), location))
        .result(0)?
        .into();

    // required_size = offset + size
    let src_required_size = ok_block
        .append_operation(arith::addi(offset, size, location))
        .result(0)?
        .into();

    // dest_required_size = dest_offset + size
    let dest_required_size = ok_block
        .append_operation(arith::addi(dest_offset, size, location))
        .result(0)?
        .into();

    let required_size = ok_block
        .append_operation(arith::maxui(
            src_required_size,
            dest_required_size,
            location,
        ))
        .result(0)?
        .into();

    let memory_access_block = region.append_block(Block::new(&[]));

    extend_memory(
        op_ctx,
        &ok_block,
        &memory_access_block,
        region,
        required_size,
        gas_cost::MCOPY,
    )?;

    // Memory access
    let memory_ptr_ptr = memory_access_block
        .append_operation(llvm_mlir::addressof(
            context,
            MEMORY_PTR_GLOBAL,
            ptr_type,
            location,
        ))
        .result(0)?;

    let memory_ptr = memory_access_block
        .append_operation(llvm::load(
            context,
            memory_ptr_ptr.into(),
            ptr_type,
            location,
            LoadStoreOptions::default(),
        ))
        .result(0)?
        .into();

    let source = memory_access_block
        .append_operation(llvm::get_element_ptr_dynamic(
            context,
            memory_ptr,
            &[offset],
            uint8.into(),
            ptr_type,
            location,
        ))
        .result(0)?
        .into();

    // memory_destination = memory_ptr + dest_offset
    let destination = memory_access_block
        .append_operation(llvm::get_element_ptr_dynamic(
            context,
            memory_ptr,
            &[dest_offset],
            uint8.into(),
            ptr_type,
            location,
        ))
        .result(0)?
        .into();

    memory_access_block.append_operation(
        ods::llvm::intr_memmove(
            context,
            destination,
            source,
            size,
            IntegerAttribute::new(IntegerType::new(context, 1).into(), 0),
            location,
        )
        .into(),
    );

    let dynamic_gas = compute_copy_cost(op_ctx, &memory_access_block, size)?;

    consume_gas_as_value(context, &memory_access_block, dynamic_gas)?;

    Ok((start_block, memory_access_block))
}

fn codegen_calldataload<'c, 'r>(
    op_ctx: &mut OperationCtx<'c>,
    region: &'r Region<'c>,
) -> Result<(BlockRef<'c, 'r>, BlockRef<'c, 'r>), CodegenError> {
    let start_block = region.append_block(Block::new(&[]));
    let context = &op_ctx.mlir_context;
    let location = Location::unknown(context);
    let uint256 = IntegerType::new(context, 256);
    let uint8 = IntegerType::new(context, 8);
    let uint1 = IntegerType::new(context, 1);
    let ptr_type = pointer(context, 0);

    // Check there's enough elements in stack
    let flag = check_stack_has_at_least(context, &start_block, 1)?;
    // Check there's enough gas
    let gas_flag = consume_gas(context, &start_block, gas_cost::CALLDATALOAD)?;

    let condition = start_block
        .append_operation(arith::andi(gas_flag, flag, location))
        .result(0)?
        .into();

    let ok_block = region.append_block(Block::new(&[]));

    start_block.append_operation(cf::cond_br(
        context,
        condition,
        &ok_block,
        &op_ctx.revert_block,
        &[],
        &[],
        location,
    ));

    let offset = stack_pop(context, &ok_block)?;

    // TODO: add a calldata_ptr and size setup

    let calldata_ptr = op_ctx.get_calldata_ptr_syscall(&ok_block, location)?;

    // max_slice_width = 32
    let max_slice_width = ok_block
        .append_operation(arith::constant(
            context,
            integer_constant_from_i64(context, 32).into(),
            location,
        ))
        .result(0)?
        .into();

    let calldata_size_u32 = op_ctx.get_calldata_size_syscall(&ok_block, location)?;
    // convert calldata_size from u32 to u256
    let calldata_size = ok_block
        .append_operation(arith::extui(calldata_size_u32, uint256.into(), location))
        .result(0)?
        .into();

    let zero = ok_block
        .append_operation(arith::constant(
            context,
            IntegerAttribute::new(uint256.into(), 0).into(),
            location,
        ))
        .result(0)?
        .into();

    let offset_ok_block = region.append_block(Block::new(&[]));
    let offset_bad_block = region.append_block(Block::new(&[]));
    let end_block = region.append_block(Block::new(&[]));

    // offset < calldata_size =>  offset_ok
    let offset_ok = ok_block
        .append_operation(arith::cmpi(
            context,
            arith::CmpiPredicate::Ult,
            offset,
            calldata_size,
            location,
        ))
        .result(0)?
        .into();

    // if offset < calldata_size => offset_ok_block
    // else => offset_bad_block
    ok_block.append_operation(cf::cond_br(
        context,
        offset_ok,
        &offset_ok_block,
        &offset_bad_block,
        &[],
        &[],
        location,
    ));

    /******************** offset_bad_block *******************/

    // offset >= calldata_size => push 0
    stack_push(context, &offset_bad_block, zero)?;
    offset_bad_block.append_operation(cf::br(&end_block, &[], location));

    /******************** offset_bad_block *******************/

    /******************** offset_OK_block *******************/

    let stack_ptr = get_stack_pointer(context, &offset_ok_block)?;

    // fill the top of the stack with 0s to remove any garbage bytes it could have
    offset_ok_block.append_operation(llvm::store(
        context,
        zero,
        stack_ptr,
        location,
        LoadStoreOptions::new(),
    ));

    // calldata_ptr_at_offset = calldata_ptr + new_offset
    let calldata_ptr_at_offset = offset_ok_block
        .append_operation(llvm::get_element_ptr_dynamic(
            context,
            calldata_ptr,
            &[offset],
            uint8.into(),
            ptr_type,
            location,
        ))
        .result(0)?
        .into();

    // len is the length of the slice (len is maximum 32 bytes)
    let len = offset_ok_block
        .append_operation(arith::subi(calldata_size, offset, location))
        .result(0)?
        .into();

    // len = min(calldata_size - offset, 32 bytes)
    // this is done to fix the len so that  offset + len <= calldata_size
    let len = offset_ok_block
        .append_operation(arith::minui(len, max_slice_width, location))
        .result(0)?
        .into();

    // copy calldata[offset..offset + len] to the top of the stack
    offset_ok_block.append_operation(
        ods::llvm::intr_memcpy(
            context,
            stack_ptr,
            calldata_ptr_at_offset,
            len,
            IntegerAttribute::new(uint1.into(), 0),
            location,
        )
        .into(),
    );

    // increment the stack pointer so calldata[offset..len] is placed at the top of the stack
    inc_stack_pointer(context, &offset_ok_block)?;

    // if the system is little endian, we have to convert the result to big endian
    // pop calldata_slice, change to big endian and push it again
    if cfg!(target_endian = "little") {
        // pop the slice
        let calldata_slice = stack_pop(context, &offset_ok_block)?;
        // convert it to big endian
        let calldata_slice = offset_ok_block
            .append_operation(llvm::intr_bswap(calldata_slice, uint256.into(), location))
            .result(0)?
            .into();
        // push it back on the stack
        stack_push(context, &offset_ok_block, calldata_slice)?;
    }

    offset_ok_block.append_operation(cf::br(&end_block, &[], location));

    /******************** offset_OK_block *******************/

    Ok((start_block, end_block))
}

fn codegen_log<'c, 'r>(
    op_ctx: &mut OperationCtx<'c>,
    region: &'r Region<'c>,
    nth: u8,
) -> Result<(BlockRef<'c, 'r>, BlockRef<'c, 'r>), CodegenError> {
    debug_assert!(nth <= 4);
    // TODO: check if the current execution context is from a STATICCALL (since Byzantium fork).
    let start_block = region.append_block(Block::new(&[]));
    let context = &op_ctx.mlir_context;
    let location = Location::unknown(context);
    let uint32 = IntegerType::new(context, 32);
    let required_elements = 2 + nth;
    // Check there's enough elements in stack
    let flag = check_stack_has_at_least(context, &start_block, required_elements.into())?;

    let ok_block = region.append_block(Block::new(&[]));

    start_block.append_operation(cf::cond_br(
        context,
        flag,
        &ok_block,
        &op_ctx.revert_block,
        &[],
        &[],
        location,
    ));

    let offset_u256 = stack_pop(context, &ok_block)?;
    let size_u256 = stack_pop(context, &ok_block)?;

    let offset = ok_block
        .append_operation(arith::trunci(offset_u256, uint32.into(), location))
        .result(0)?
        .into();
    let size = ok_block
        .append_operation(arith::trunci(size_u256, uint32.into(), location))
        .result(0)?
        .into();

    // required_size = offset + value_size
    let required_size = ok_block
        .append_operation(arith::addi(offset, size, location))
        .result(0)?
        .into();

    let log_block = region.append_block(Block::new(&[]));
    let dynamic_gas = compute_log_dynamic_gas(op_ctx, &ok_block, nth, size_u256, location)?;
    consume_gas_as_value(context, &ok_block, dynamic_gas)?;
    extend_memory(
        op_ctx,
        &ok_block,
        &log_block,
        region,
        required_size,
        gas_cost::LOG,
    )?;

    let mut topic_pointers = vec![];
    for _i in 0..nth {
        let topic = stack_pop(context, &log_block)?;
        let topic_ptr = allocate_and_store_value(op_ctx, &log_block, topic, location)?;
        topic_pointers.push(topic_ptr);
    }

    match nth {
        0 => {
            op_ctx.append_log_syscall(&log_block, offset, size, location);
        }
        1 => {
            op_ctx.append_log_with_one_topic_syscall(
                &log_block,
                offset,
                size,
                topic_pointers[0],
                location,
            );
        }
        2 => {
            op_ctx.append_log_with_two_topics_syscall(
                &log_block,
                offset,
                size,
                topic_pointers[0],
                topic_pointers[1],
                location,
            );
        }
        3 => {
            op_ctx.append_log_with_three_topics_syscall(
                &log_block,
                offset,
                size,
                topic_pointers[0],
                topic_pointers[1],
                topic_pointers[2],
                location,
            );
        }
        4 => {
            op_ctx.append_log_with_four_topics_syscall(
                &log_block,
                offset,
                size,
                topic_pointers[0],
                topic_pointers[1],
                topic_pointers[2],
                topic_pointers[3],
                location,
            );
        }
        _ => unreachable!("nth should satisfy 0 <= nth <= 4"),
    }

    Ok((start_block, log_block))
}

<<<<<<< HEAD
fn codegen_caller<'c, 'r>(
=======
fn codegen_gasprice<'c, 'r>(
>>>>>>> 9d6de0e1
    op_ctx: &mut OperationCtx<'c>,
    region: &'r Region<'c>,
) -> Result<(BlockRef<'c, 'r>, BlockRef<'c, 'r>), CodegenError> {
    let start_block = region.append_block(Block::new(&[]));
    let context = &op_ctx.mlir_context;
    let location = Location::unknown(context);

    // Check there's enough elements in stack
    let stack_size_flag = check_stack_has_space_for(context, &start_block, 1)?;
<<<<<<< HEAD
    let gas_flag = consume_gas(context, &start_block, gas_cost::CALLER)?;
=======
    let gas_flag = consume_gas(context, &start_block, gas_cost::GASPRICE)?;
>>>>>>> 9d6de0e1

    let ok_flag = start_block
        .append_operation(arith::andi(stack_size_flag, gas_flag, location))
        .result(0)?
        .into();

    let ok_block = region.append_block(Block::new(&[]));

    start_block.append_operation(cf::cond_br(
        context,
        ok_flag,
        &ok_block,
        &op_ctx.revert_block,
        &[],
        &[],
        location,
    ));

    let uint256 = IntegerType::new(context, 256);
    let ptr_type = pointer(context, 0);

<<<<<<< HEAD
    //This may be refactored to use constant_value_from_i64 util function
    let pointer_size = ok_block
        .append_operation(arith::constant(
            context,
            IntegerAttribute::new(uint256.into(), 1_i64).into(),
            location,
        ))
        .result(0)?
        .into();

    let caller_ptr = ok_block
=======
    let pointer_size = constant_value_from_i64(context, &ok_block, 1_i64)?;

    let gasprice_ptr = ok_block
>>>>>>> 9d6de0e1
        .append_operation(llvm::alloca(
            context,
            pointer_size,
            ptr_type,
            location,
            AllocaOptions::new().elem_type(Some(TypeAttribute::new(uint256.into()))),
        ))
        .result(0)?
        .into();

<<<<<<< HEAD
    op_ctx.store_in_caller_ptr(&ok_block, location, caller_ptr);

    let caller = ok_block
        .append_operation(llvm::load(
            context,
            caller_ptr,
=======
    op_ctx.store_in_gasprice_ptr(&ok_block, location, gasprice_ptr);

    let gasprice = ok_block
        .append_operation(llvm::load(
            context,
            gasprice_ptr,
>>>>>>> 9d6de0e1
            uint256.into(),
            location,
            LoadStoreOptions::default(),
        ))
        .result(0)?
        .into();

<<<<<<< HEAD
    stack_push(context, &ok_block, caller)?;

    Ok((start_block, ok_block))
=======
    stack_push(context, &ok_block, gasprice)?;

    Ok((start_block, ok_block))
}

fn codegen_chaind<'c, 'r>(
    op_ctx: &mut OperationCtx<'c>,
    region: &'r Region<'c>,
) -> Result<(BlockRef<'c, 'r>, BlockRef<'c, 'r>), CodegenError> {
    let start_block = region.append_block(Block::new(&[]));
    let context = &op_ctx.mlir_context;
    let location = Location::unknown(context);
    // Check there's enough elements in stack
    let stack_size_flag = check_stack_has_space_for(context, &start_block, 1)?;
    let gas_flag = consume_gas(context, &start_block, gas_cost::CHAINID)?;
    let ok_flag = start_block
        .append_operation(arith::andi(stack_size_flag, gas_flag, location))
        .result(0)?
        .into();
    let ok_block = region.append_block(Block::new(&[]));
    start_block.append_operation(cf::cond_br(
        context,
        ok_flag,
        &ok_block,
        &op_ctx.revert_block,
        &[],
        &[],
        location,
    ));
    let chainid = op_ctx.get_chainid_syscall(&ok_block, location)?;
    let uint256 = IntegerType::new(context, 256);
    // Convert calldata_size from u32 to u256
    let chainid = ok_block
        .append_operation(arith::extui(chainid, uint256.into(), location))
        .result(0)?
        .into();
    stack_push(context, &ok_block, chainid)?;
    Ok((start_block, ok_block))
>>>>>>> 9d6de0e1
}<|MERGE_RESOLUTION|>--- conflicted
+++ resolved
@@ -89,11 +89,8 @@
         Operation::CalldataLoad => codegen_calldataload(op_ctx, region),
         Operation::CallDataSize => codegen_calldatasize(op_ctx, region),
         Operation::Callvalue => codegen_callvalue(op_ctx, region),
-<<<<<<< HEAD
+        Operation::Origin => codegen_origin(op_ctx, region),
         Operation::Caller => codegen_caller(op_ctx, region),
-=======
-        Operation::Origin => codegen_origin(op_ctx, region),
->>>>>>> 9d6de0e1
     }
 }
 
@@ -3403,11 +3400,7 @@
     Ok((start_block, log_block))
 }
 
-<<<<<<< HEAD
-fn codegen_caller<'c, 'r>(
-=======
 fn codegen_gasprice<'c, 'r>(
->>>>>>> 9d6de0e1
     op_ctx: &mut OperationCtx<'c>,
     region: &'r Region<'c>,
 ) -> Result<(BlockRef<'c, 'r>, BlockRef<'c, 'r>), CodegenError> {
@@ -3417,11 +3410,7 @@
 
     // Check there's enough elements in stack
     let stack_size_flag = check_stack_has_space_for(context, &start_block, 1)?;
-<<<<<<< HEAD
-    let gas_flag = consume_gas(context, &start_block, gas_cost::CALLER)?;
-=======
     let gas_flag = consume_gas(context, &start_block, gas_cost::GASPRICE)?;
->>>>>>> 9d6de0e1
 
     let ok_flag = start_block
         .append_operation(arith::andi(stack_size_flag, gas_flag, location))
@@ -3443,23 +3432,9 @@
     let uint256 = IntegerType::new(context, 256);
     let ptr_type = pointer(context, 0);
 
-<<<<<<< HEAD
-    //This may be refactored to use constant_value_from_i64 util function
-    let pointer_size = ok_block
-        .append_operation(arith::constant(
-            context,
-            IntegerAttribute::new(uint256.into(), 1_i64).into(),
-            location,
-        ))
-        .result(0)?
-        .into();
-
-    let caller_ptr = ok_block
-=======
     let pointer_size = constant_value_from_i64(context, &ok_block, 1_i64)?;
 
     let gasprice_ptr = ok_block
->>>>>>> 9d6de0e1
         .append_operation(llvm::alloca(
             context,
             pointer_size,
@@ -3470,21 +3445,12 @@
         .result(0)?
         .into();
 
-<<<<<<< HEAD
-    op_ctx.store_in_caller_ptr(&ok_block, location, caller_ptr);
-
-    let caller = ok_block
-        .append_operation(llvm::load(
-            context,
-            caller_ptr,
-=======
     op_ctx.store_in_gasprice_ptr(&ok_block, location, gasprice_ptr);
 
     let gasprice = ok_block
         .append_operation(llvm::load(
             context,
             gasprice_ptr,
->>>>>>> 9d6de0e1
             uint256.into(),
             location,
             LoadStoreOptions::default(),
@@ -3492,11 +3458,6 @@
         .result(0)?
         .into();
 
-<<<<<<< HEAD
-    stack_push(context, &ok_block, caller)?;
-
-    Ok((start_block, ok_block))
-=======
     stack_push(context, &ok_block, gasprice)?;
 
     Ok((start_block, ok_block))
@@ -3535,5 +3496,75 @@
         .into();
     stack_push(context, &ok_block, chainid)?;
     Ok((start_block, ok_block))
->>>>>>> 9d6de0e1
+}
+
+fn codegen_caller<'c, 'r>(
+    op_ctx: &mut OperationCtx<'c>,
+    region: &'r Region<'c>,
+) -> Result<(BlockRef<'c, 'r>, BlockRef<'c, 'r>), CodegenError> {
+    let start_block = region.append_block(Block::new(&[]));
+    let context = &op_ctx.mlir_context;
+    let location = Location::unknown(context);
+
+    // Check there's enough elements in stack
+    let stack_size_flag = check_stack_has_space_for(context, &start_block, 1)?;
+    let gas_flag = consume_gas(context, &start_block, gas_cost::CALLER)?;
+
+    let ok_flag = start_block
+        .append_operation(arith::andi(stack_size_flag, gas_flag, location))
+        .result(0)?
+        .into();
+
+    let ok_block = region.append_block(Block::new(&[]));
+
+    start_block.append_operation(cf::cond_br(
+        context,
+        ok_flag,
+        &ok_block,
+        &op_ctx.revert_block,
+        &[],
+        &[],
+        location,
+    ));
+
+    let uint256 = IntegerType::new(context, 256);
+    let ptr_type = pointer(context, 0);
+
+    //This may be refactored to use constant_value_from_i64 util function
+    let pointer_size = ok_block
+        .append_operation(arith::constant(
+            context,
+            IntegerAttribute::new(uint256.into(), 1_i64).into(),
+            location,
+        ))
+        .result(0)?
+        .into();
+
+    let caller_ptr = ok_block
+        .append_operation(llvm::alloca(
+            context,
+            pointer_size,
+            ptr_type,
+            location,
+            AllocaOptions::new().elem_type(Some(TypeAttribute::new(uint256.into()))),
+        ))
+        .result(0)?
+        .into();
+
+    op_ctx.store_in_caller_ptr(&ok_block, location, caller_ptr);
+
+    let caller = ok_block
+        .append_operation(llvm::load(
+            context,
+            caller_ptr,
+            uint256.into(),
+            location,
+            LoadStoreOptions::default(),
+        ))
+        .result(0)?
+        .into();
+
+    stack_push(context, &ok_block, caller)?;
+
+    Ok((start_block, ok_block))
 }