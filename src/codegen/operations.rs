use melior::{
    dialect::{
        arith::{self, CmpiPredicate},
        cf, llvm,
        llvm::r#type::pointer,
        llvm::{AllocaOptions, LoadStoreOptions},
        ods,
    },
    ir::{
        attribute::{IntegerAttribute, TypeAttribute},
        r#type::IntegerType,
        Attribute, Block, BlockRef, Location, Region,
    },
};

use super::context::OperationCtx;
use crate::{
    constants::{gas_cost, MEMORY_PTR_GLOBAL, MEMORY_SIZE_GLOBAL},
    errors::CodegenError,
    program::Operation,
    syscall::ExitStatusCode,
    utils::{
        allocate_and_store_value, check_if_zero, check_stack_has_at_least,
        check_stack_has_space_for, compare_values, compute_copy_cost, compute_log_dynamic_gas,
        constant_value_from_i64, consume_gas, consume_gas_as_value, extend_memory, get_basefee,
        get_block_number, get_memory_pointer, get_nth_from_stack, get_remaining_gas,
        get_stack_pointer, inc_stack_pointer, integer_constant_from_i64, llvm_mlir,
        return_empty_result, return_result_from_stack, stack_pop, stack_push, swap_stack_elements,
    },
};

use num_bigint::BigUint;

/// Generates blocks for target [`Operation`].
/// Returns both the starting block, and the unterminated last block of the generated code.
pub fn generate_code_for_op<'c>(
    op_ctx: &mut OperationCtx<'c>,
    region: &'c Region<'c>,
    op: Operation,
) -> Result<(BlockRef<'c, 'c>, BlockRef<'c, 'c>), CodegenError> {
    match op {
        Operation::Stop => codegen_stop(op_ctx, region),
        Operation::Push0 => codegen_push(op_ctx, region, BigUint::ZERO, true),
        Operation::Push((_, x)) => codegen_push(op_ctx, region, x, false),
        Operation::Add => codegen_add(op_ctx, region),
        Operation::Mul => codegen_mul(op_ctx, region),
        Operation::Sub => codegen_sub(op_ctx, region),
        Operation::Div => codegen_div(op_ctx, region),
        Operation::Sdiv => codegen_sdiv(op_ctx, region),
        Operation::Mod => codegen_mod(op_ctx, region),
        Operation::SMod => codegen_smod(op_ctx, region),
        Operation::Addmod => codegen_addmod(op_ctx, region),
        Operation::Mulmod => codegen_mulmod(op_ctx, region),
        Operation::Exp => codegen_exp(op_ctx, region),
        Operation::SignExtend => codegen_signextend(op_ctx, region),
        Operation::Lt => codegen_lt(op_ctx, region),
        Operation::Gt => codegen_gt(op_ctx, region),
        Operation::Slt => codegen_slt(op_ctx, region),
        Operation::Sgt => codegen_sgt(op_ctx, region),
        Operation::Eq => codegen_eq(op_ctx, region),
        Operation::IsZero => codegen_iszero(op_ctx, region),
        Operation::And => codegen_and(op_ctx, region),
        Operation::Or => codegen_or(op_ctx, region),
        Operation::Xor => codegen_xor(op_ctx, region),
        Operation::Byte => codegen_byte(op_ctx, region),
        Operation::Shr => codegen_shr(op_ctx, region),
        Operation::Shl => codegen_shl(op_ctx, region),
        Operation::Sar => codegen_sar(op_ctx, region),
        Operation::Balance => codegen_balance(op_ctx, region),
        Operation::Codesize => codegen_codesize(op_ctx, region),
        Operation::Coinbase => codegen_coinbase(op_ctx, region),
        Operation::Timestamp => codegen_timestamp(op_ctx, region),
        Operation::Gasprice => codegen_gasprice(op_ctx, region),
        Operation::Number => codegen_number(op_ctx, region),
<<<<<<< HEAD
        Operation::BlobBaseFee => codegen_blobbasefee(op_ctx, region),
=======
        Operation::Chainid => codegen_chaind(op_ctx, region),
        Operation::SelfBalance => codegen_selfbalance(op_ctx, region),
>>>>>>> 03058831
        Operation::Pop => codegen_pop(op_ctx, region),
        Operation::Mload => codegen_mload(op_ctx, region),
        Operation::Sload => codegen_sload(op_ctx, region),
        Operation::Jump => codegen_jump(op_ctx, region),
        Operation::Jumpi => codegen_jumpi(op_ctx, region),
        Operation::PC { pc } => codegen_pc(op_ctx, region, pc),
        Operation::Msize => codegen_msize(op_ctx, region),
        Operation::Gas => codegen_gas(op_ctx, region),
        Operation::Jumpdest { pc } => codegen_jumpdest(op_ctx, region, pc),
        Operation::Mcopy => codegen_mcopy(op_ctx, region),
        Operation::Dup(x) => codegen_dup(op_ctx, region, x),
        Operation::Swap(x) => codegen_swap(op_ctx, region, x),
        Operation::Return => codegen_return(op_ctx, region),
        Operation::Revert => codegen_revert(op_ctx, region),
        Operation::Mstore => codegen_mstore(op_ctx, region),
        Operation::Mstore8 => codegen_mstore8(op_ctx, region),
        Operation::Keccak256 => codegen_keccak256(op_ctx, region),
        Operation::CallDataCopy => codegen_calldatacopy(op_ctx, region),
        Operation::Log(x) => codegen_log(op_ctx, region, x),
        Operation::CalldataLoad => codegen_calldataload(op_ctx, region),
        Operation::CallDataSize => codegen_calldatasize(op_ctx, region),
        Operation::Codecopy => codegen_codecopy(op_ctx, region),
        Operation::Address => codegen_address(op_ctx, region),
        Operation::Callvalue => codegen_callvalue(op_ctx, region),
        Operation::Basefee => codegen_basefee(op_ctx, region),
        Operation::Origin => codegen_origin(op_ctx, region),
        Operation::Caller => codegen_caller(op_ctx, region),
        Operation::Not => codegen_not(op_ctx, region),
    }
}

fn codegen_origin<'c, 'r>(
    op_ctx: &mut OperationCtx<'c>,
    region: &'r Region<'c>,
) -> Result<(BlockRef<'c, 'r>, BlockRef<'c, 'r>), CodegenError> {
    let start_block = region.append_block(Block::new(&[]));
    let context = &op_ctx.mlir_context;
    let location = Location::unknown(context);

    //Check if there is stack overflow and if there is enough gas
    let gas_flag = consume_gas(context, &start_block, gas_cost::ORIGIN)?;
    let stack_size_flag = check_stack_has_space_for(context, &start_block, 1)?;

    let condition = start_block
        .append_operation(arith::andi(gas_flag, stack_size_flag, location))
        .result(0)?
        .into();

    let ok_block = region.append_block(Block::new(&[]));
    start_block.append_operation(cf::cond_br(
        context,
        condition,
        &ok_block,
        &op_ctx.revert_block,
        &[],
        &[],
        location,
    ));

    let uint256 = IntegerType::new(context, 256);
    let ptr_type = pointer(context, 0);

    //This may be refactored to use constant_value_from_i64 util function
    let pointer_size = ok_block
        .append_operation(arith::constant(
            context,
            IntegerAttribute::new(uint256.into(), 1_i64).into(),
            location,
        ))
        .result(0)?
        .into();

    let address_ptr = ok_block
        .append_operation(llvm::alloca(
            context,
            pointer_size,
            ptr_type,
            location,
            AllocaOptions::new().elem_type(Some(TypeAttribute::new(uint256.into()))),
        ))
        .result(0)?
        .into();

    //Get the 20-byte address of the sender of the transaction
    op_ctx.get_origin_syscall(&ok_block, address_ptr, location);

    let address_value = ok_block
        .append_operation(llvm::load(
            context,
            address_ptr,
            uint256.into(),
            location,
            LoadStoreOptions::default(),
        ))
        .result(0)?
        .into();

    stack_push(context, &ok_block, address_value)?;

    Ok((start_block, ok_block))
}

fn codegen_callvalue<'c, 'r>(
    op_ctx: &mut OperationCtx<'c>,
    region: &'r Region<'c>,
) -> Result<(BlockRef<'c, 'r>, BlockRef<'c, 'r>), CodegenError> {
    let start_block = region.append_block(Block::new(&[]));
    let context = &op_ctx.mlir_context;
    let location = Location::unknown(context);

    // Check there's enough elements in stack
    let stack_size_flag = check_stack_has_space_for(context, &start_block, 1)?;
    let gas_flag = consume_gas(context, &start_block, gas_cost::CALLVALUE)?;

    let ok_flag = start_block
        .append_operation(arith::andi(stack_size_flag, gas_flag, location))
        .result(0)?
        .into();

    let ok_block = region.append_block(Block::new(&[]));

    start_block.append_operation(cf::cond_br(
        context,
        ok_flag,
        &ok_block,
        &op_ctx.revert_block,
        &[],
        &[],
        location,
    ));

    let uint256 = IntegerType::new(context, 256);
    let ptr_type = pointer(context, 0);

    let pointer_size = constant_value_from_i64(context, &ok_block, 1_i64)?;

    let callvalue_ptr = ok_block
        .append_operation(llvm::alloca(
            context,
            pointer_size,
            ptr_type,
            location,
            AllocaOptions::new().elem_type(Some(TypeAttribute::new(uint256.into()))),
        ))
        .result(0)?
        .into();

    op_ctx.store_in_callvalue_ptr(&ok_block, location, callvalue_ptr);

    let callvalue = ok_block
        .append_operation(llvm::load(
            context,
            callvalue_ptr,
            uint256.into(),
            location,
            LoadStoreOptions::default(),
        ))
        .result(0)?
        .into();

    stack_push(context, &ok_block, callvalue)?;

    Ok((start_block, ok_block))
}

fn codegen_keccak256<'c, 'r>(
    op_ctx: &mut OperationCtx<'c>,
    region: &'r Region<'c>,
) -> Result<(BlockRef<'c, 'r>, BlockRef<'c, 'r>), CodegenError> {
    let start_block = region.append_block(Block::new(&[]));
    let context = &op_ctx.mlir_context;
    let location = Location::unknown(context);
    let uint32 = IntegerType::new(context, 32);
    let uint64 = IntegerType::new(context, 64);
    let flag = check_stack_has_at_least(context, &start_block, 2)?;

    let ok_block = region.append_block(Block::new(&[]));

    start_block.append_operation(cf::cond_br(
        context,
        flag,
        &ok_block,
        &op_ctx.revert_block,
        &[],
        &[],
        location,
    ));

    let offset = stack_pop(context, &ok_block)?;
    let size = stack_pop(context, &ok_block)?;

    //Truncate offset to 32 bits
    let offset = ok_block
        .append_operation(arith::trunci(offset, uint32.into(), location))
        .result(0)?
        .into();

    //Truncate size to 32 bits
    let size = ok_block
        .append_operation(arith::trunci(size, uint32.into(), location))
        .result(0)?
        .into();

    let required_size = ok_block
        .append_operation(arith::addi(offset, size, location))
        .result(0)?
        .into();

    let memory_access_block = region.append_block(Block::new(&[]));

    // dynamic_gas_cost = 3 * (size + 31) / 32 gas
    // but the documentation says it must consume 6 * (size + 31) / 32 gas so we multiply it by 2
    let dynamic_gas_cost = compute_copy_cost(op_ctx, &ok_block, size)?;

    let constant_2 = ok_block
        .append_operation(arith::constant(
            context,
            IntegerAttribute::new(uint64.into(), 2).into(),
            location,
        ))
        .result(0)?
        .into();

    let dynamic_gas_cost = ok_block
        .append_operation(arith::muli(dynamic_gas_cost, constant_2, location))
        .result(0)?
        .into();

    let gas_flag = consume_gas_as_value(context, &ok_block, dynamic_gas_cost)?;
    let memory_extension_block = region.append_block(Block::new(&[]));

    ok_block.append_operation(cf::cond_br(
        context,
        gas_flag,
        &memory_extension_block,
        &op_ctx.revert_block,
        &[],
        &[],
        location,
    ));

    extend_memory(
        op_ctx,
        &memory_extension_block,
        &memory_access_block,
        region,
        required_size,
        gas_cost::KECCAK256,
    )?;

    let uint256 = IntegerType::new(context, 256);
    let ptr_type = pointer(context, 0);
    let pointer_size = memory_access_block
        .append_operation(arith::constant(
            context,
            IntegerAttribute::new(uint256.into(), 1_i64).into(),
            location,
        ))
        .result(0)?
        .into();

    let hash_ptr = memory_access_block
        .append_operation(llvm::alloca(
            context,
            pointer_size,
            ptr_type,
            location,
            AllocaOptions::new().elem_type(Some(TypeAttribute::new(uint256.into()))),
        ))
        .result(0)?
        .into();

    op_ctx.keccak256_syscall(&memory_access_block, offset, size, hash_ptr, location);

    let read_value = memory_access_block
        .append_operation(llvm::load(
            context,
            hash_ptr,
            IntegerType::new(context, 256).into(),
            location,
            LoadStoreOptions::default(),
        ))
        .result(0)?
        .into();

    stack_push(context, &memory_access_block, read_value)?;

    Ok((start_block, memory_access_block))
}

fn codegen_calldatacopy<'c, 'r>(
    op_ctx: &mut OperationCtx<'c>,
    region: &'r Region<'c>,
) -> Result<(BlockRef<'c, 'r>, BlockRef<'c, 'r>), CodegenError> {
    let start_block = region.append_block(Block::new(&[]));
    let context = &op_ctx.mlir_context;
    let location = Location::unknown(context);

    let gas_flag = consume_gas(context, &start_block, gas_cost::CALLDATACOPY)?;

    let flag = check_stack_has_at_least(context, &start_block, 3)?;

    let condition = start_block
        .append_operation(arith::andi(gas_flag, flag, location))
        .result(0)?
        .into();

    let ok_block = region.append_block(Block::new(&[]));

    start_block.append_operation(cf::cond_br(
        context,
        condition,
        &ok_block,
        &op_ctx.revert_block,
        &[],
        &[],
        location,
    ));

    let uint32 = IntegerType::new(context, 32);
    let uint8 = IntegerType::new(context, 8);
    let ptr_type = pointer(context, 0);

    // byte offset in the memory where the result will be copied
    let dest_offset = stack_pop(context, &ok_block)?;
    // byte offset in the calldata to copy from
    let call_data_offset = stack_pop(context, &ok_block)?;
    // byte size to copy
    let size = stack_pop(context, &ok_block)?;

    // truncate offsets and size to 32 bits
    let call_data_offset = ok_block
        .append_operation(arith::trunci(call_data_offset, uint32.into(), location))
        .result(0)
        .unwrap()
        .into();

    let dest_offset = ok_block
        .append_operation(arith::trunci(dest_offset, uint32.into(), location))
        .result(0)
        .unwrap()
        .into();

    let size = ok_block
        .append_operation(arith::trunci(size, uint32.into(), location))
        .result(0)
        .unwrap()
        .into();

    //required size = des_offset + size
    let required_memory_size = ok_block
        .append_operation(arith::addi(dest_offset, size, location))
        .result(0)?
        .into();

    let continue_memory_block = region.append_block(Block::new(&[]));
    extend_memory(
        op_ctx,
        &ok_block,
        &continue_memory_block,
        region,
        required_memory_size,
        gas_cost::CALLDATACOPY,
    )?;
    let memory_ptr = get_memory_pointer(op_ctx, &continue_memory_block, location)?;
    let memory_dest = continue_memory_block
        .append_operation(llvm::get_element_ptr_dynamic(
            context,
            memory_ptr,
            &[dest_offset],
            uint8.into(),
            ptr_type,
            location,
        ))
        .result(0)?
        .into();

    let zero_value = continue_memory_block
        .append_operation(arith::constant(
            context,
            IntegerAttribute::new(IntegerType::new(context, 8).into(), 0).into(),
            location,
        ))
        .result(0)?
        .into();

    continue_memory_block.append_operation(
        ods::llvm::intr_memset(
            context,
            memory_dest,
            zero_value,
            size,
            IntegerAttribute::new(IntegerType::new(context, 1).into(), 0),
            location,
        )
        .into(),
    );

    let calldatasize = op_ctx.get_calldata_size_syscall(&continue_memory_block, location)?;
    let offset_bigger_than_size_flag = continue_memory_block
        .append_operation(arith::cmpi(
            context,
            CmpiPredicate::Ugt,
            call_data_offset,
            calldatasize,
            location,
        ))
        .result(0)?
        .into();

    let invalid_offset_block = region.append_block(Block::new(&[]));
    let valid_offset_block = region.append_block(Block::new(&[]));
    let return_block = region.append_block(Block::new(&[]));

    continue_memory_block.append_operation(cf::cond_br(
        context,
        offset_bigger_than_size_flag,
        &invalid_offset_block,
        &valid_offset_block,
        &[],
        &[],
        location,
    ));

    invalid_offset_block.append_operation(cf::br(&return_block, &[], location));

    let remaining_calldata_size = valid_offset_block
        .append_operation(arith::subi(calldatasize, call_data_offset, location))
        .result(0)?
        .into();

    let memcpy_len = valid_offset_block
        .append_operation(arith::minui(remaining_calldata_size, size, location))
        .result(0)?
        .into();

    let calldata_ptr = op_ctx.get_calldata_ptr_syscall(&valid_offset_block, location)?;
    let calldata_src = valid_offset_block
        .append_operation(llvm::get_element_ptr_dynamic(
            context,
            calldata_ptr,
            &[call_data_offset],
            uint8.into(),
            ptr_type,
            location,
        ))
        .result(0)?
        .into();

    valid_offset_block.append_operation(
        ods::llvm::intr_memcpy(
            context,
            memory_dest,
            calldata_src,
            memcpy_len,
            IntegerAttribute::new(IntegerType::new(context, 1).into(), 0),
            location,
        )
        .into(),
    );

    valid_offset_block.append_operation(cf::br(&return_block, &[], location));

    Ok((start_block, return_block))
}

fn codegen_calldatasize<'c, 'r>(
    op_ctx: &mut OperationCtx<'c>,
    region: &'r Region<'c>,
) -> Result<(BlockRef<'c, 'r>, BlockRef<'c, 'r>), CodegenError> {
    let start_block = region.append_block(Block::new(&[]));
    let context = &op_ctx.mlir_context;
    let location = Location::unknown(context);

    let gas_flag = consume_gas(context, &start_block, gas_cost::CALLDATASIZE)?;

    let ok_block = region.append_block(Block::new(&[]));

    start_block.append_operation(cf::cond_br(
        context,
        gas_flag,
        &ok_block,
        &op_ctx.revert_block,
        &[],
        &[],
        location,
    ));

    // Get the calldata size using a syscall
    let uint256 = IntegerType::new(context, 256).into();
    let calldatasize = op_ctx.get_calldata_size_syscall(&ok_block, location)?;
    let extended_size = ok_block
        .append_operation(arith::extui(calldatasize, uint256, location))
        .result(0)?
        .into();
    stack_push(context, &ok_block, extended_size)?;

    Ok((start_block, ok_block))
}

fn codegen_exp<'c, 'r>(
    op_ctx: &mut OperationCtx<'c>,
    region: &'r Region<'c>,
) -> Result<(BlockRef<'c, 'r>, BlockRef<'c, 'r>), CodegenError> {
    let start_block = region.append_block(Block::new(&[]));
    let context = &op_ctx.mlir_context;
    let location = Location::unknown(context);

    // Check there's enough elements in stack
    let flag = check_stack_has_at_least(context, &start_block, 2)?;
    let ok_block = region.append_block(Block::new(&[]));

    start_block.append_operation(cf::cond_br(
        context,
        flag,
        &ok_block,
        &op_ctx.revert_block,
        &[],
        &[],
        location,
    ));

    let base = stack_pop(context, &ok_block)?;
    let exponent = stack_pop(context, &ok_block)?;

    let result = ok_block
        .append_operation(ods::math::ipowi(context, base, exponent, location).into())
        .result(0)?
        .into();

    let result_type = IntegerType::new(context, 256);
    let leading_zeros = ok_block
        .append_operation(llvm::intr_ctlz(
            context,
            exponent,
            false,
            result_type.into(),
            location,
        ))
        .result(0)?
        .into();

    let number_of_bits = ok_block
        .append_operation(arith::subi(
            constant_value_from_i64(context, &ok_block, 256)?,
            leading_zeros,
            location,
        ))
        .result(0)?
        .into();

    let bits_with_offset = ok_block
        .append_operation(arith::addi(
            number_of_bits,
            constant_value_from_i64(context, &ok_block, 7)?,
            location,
        ))
        .result(0)?
        .into();

    let number_of_bytes = ok_block
        .append_operation(arith::divui(
            bits_with_offset,
            constant_value_from_i64(context, &ok_block, 8)?,
            location,
        ))
        .result(0)?
        .into();

    let dynamic_gas_cost = ok_block
        .append_operation(arith::muli(
            number_of_bytes,
            constant_value_from_i64(context, &ok_block, 50)?,
            location,
        ))
        .result(0)?
        .into();

    let total_gas_cost = ok_block
        .append_operation(arith::addi(
            constant_value_from_i64(context, &ok_block, gas_cost::EXP)?,
            dynamic_gas_cost,
            location,
        ))
        .result(0)?
        .into();

    let uint64 = IntegerType::new(context, 64);
    let total_gas_cost = ok_block
        .append_operation(arith::trunci(total_gas_cost, uint64.into(), location))
        .result(0)?
        .into();

    let gas_flag = consume_gas_as_value(context, &ok_block, total_gas_cost)?;
    let enough_gas_block = region.append_block(Block::new(&[]));

    ok_block.append_operation(cf::cond_br(
        context,
        gas_flag,
        &enough_gas_block,
        &op_ctx.revert_block,
        &[],
        &[],
        location,
    ));

    stack_push(context, &enough_gas_block, result)?;

    Ok((start_block, enough_gas_block))
}

fn codegen_iszero<'c, 'r>(
    op_ctx: &mut OperationCtx<'c>,
    region: &'r Region<'c>,
) -> Result<(BlockRef<'c, 'r>, BlockRef<'c, 'r>), CodegenError> {
    let start_block = region.append_block(Block::new(&[]));
    let context = &op_ctx.mlir_context;
    let location = Location::unknown(context);

    // Check there's enough elements in stack
    let flag = check_stack_has_at_least(context, &start_block, 1)?;
    let gas_flag = consume_gas(context, &start_block, gas_cost::ISZERO)?;
    let condition = start_block
        .append_operation(arith::andi(gas_flag, flag, location))
        .result(0)?
        .into();

    let ok_block = region.append_block(Block::new(&[]));

    start_block.append_operation(cf::cond_br(
        context,
        condition,
        &ok_block,
        &op_ctx.revert_block,
        &[],
        &[],
        location,
    ));

    let value = stack_pop(context, &ok_block)?;
    let zero_constant = constant_value_from_i64(context, &ok_block, 0)?;

    let result = ok_block
        .append_operation(arith::cmpi(
            context,
            arith::CmpiPredicate::Eq,
            value,
            zero_constant,
            location,
        ))
        .result(0)?
        .into();

    //Extend the 1 bit result to 256 bits.
    let uint256 = IntegerType::new(context, 256);
    let result = ok_block
        .append_operation(arith::extui(result, uint256.into(), location))
        .result(0)?
        .into();

    stack_push(context, &ok_block, result)?;

    Ok((start_block, ok_block))
}

fn codegen_and<'c, 'r>(
    op_ctx: &mut OperationCtx<'c>,
    region: &'r Region<'c>,
) -> Result<(BlockRef<'c, 'r>, BlockRef<'c, 'r>), CodegenError> {
    let start_block = region.append_block(Block::new(&[]));
    let context = &op_ctx.mlir_context;
    let location = Location::unknown(context);

    // Check there's enough elements in stack
    let flag = check_stack_has_at_least(context, &start_block, 2)?;
    let gas_flag = consume_gas(context, &start_block, gas_cost::AND)?;
    let condition = start_block
        .append_operation(arith::andi(gas_flag, flag, location))
        .result(0)?
        .into();

    let ok_block = region.append_block(Block::new(&[]));

    start_block.append_operation(cf::cond_br(
        context,
        condition,
        &ok_block,
        &op_ctx.revert_block,
        &[],
        &[],
        location,
    ));

    let lhs = stack_pop(context, &ok_block)?;
    let rhs = stack_pop(context, &ok_block)?;

    let result = ok_block
        .append_operation(arith::andi(lhs, rhs, location))
        .result(0)?
        .into();

    stack_push(context, &ok_block, result)?;

    Ok((start_block, ok_block))
}

fn codegen_gt<'c, 'r>(
    op_ctx: &mut OperationCtx<'c>,
    region: &'r Region<'c>,
) -> Result<(BlockRef<'c, 'r>, BlockRef<'c, 'r>), CodegenError> {
    let start_block = region.append_block(Block::new(&[]));
    let context = &op_ctx.mlir_context;
    let location = Location::unknown(context);

    // Check there's enough elements in stack
    let flag = check_stack_has_at_least(context, &start_block, 2)?;
    let gas_flag = consume_gas(context, &start_block, gas_cost::GT)?;
    let condition = start_block
        .append_operation(arith::andi(gas_flag, flag, location))
        .result(0)?
        .into();
    let ok_block = region.append_block(Block::new(&[]));

    start_block.append_operation(cf::cond_br(
        context,
        condition,
        &ok_block,
        &op_ctx.revert_block,
        &[],
        &[],
        location,
    ));

    let lhs = stack_pop(context, &ok_block)?;
    let rhs = stack_pop(context, &ok_block)?;

    let result = ok_block
        .append_operation(arith::cmpi(
            context,
            arith::CmpiPredicate::Ugt,
            lhs,
            rhs,
            location,
        ))
        .result(0)?
        .into();

    //Extend 1 bit result to 256 bit
    let uint256 = IntegerType::new(context, 256);
    let result = ok_block
        .append_operation(arith::extui(result, uint256.into(), location))
        .result(0)?
        .into();

    stack_push(context, &ok_block, result)?;

    Ok((start_block, ok_block))
}

fn codegen_or<'c, 'r>(
    op_ctx: &mut OperationCtx<'c>,
    region: &'r Region<'c>,
) -> Result<(BlockRef<'c, 'r>, BlockRef<'c, 'r>), CodegenError> {
    let start_block = region.append_block(Block::new(&[]));
    let context = &op_ctx.mlir_context;
    let location = Location::unknown(context);

    // Check there's enough elements in stack
    let flag = check_stack_has_at_least(context, &start_block, 2)?;
    let gas_flag = consume_gas(context, &start_block, gas_cost::OR)?;
    let condition = start_block
        .append_operation(arith::andi(gas_flag, flag, location))
        .result(0)?
        .into();

    let ok_block = region.append_block(Block::new(&[]));

    start_block.append_operation(cf::cond_br(
        context,
        condition,
        &ok_block,
        &op_ctx.revert_block,
        &[],
        &[],
        location,
    ));

    let lhs = stack_pop(context, &ok_block)?;
    let rhs = stack_pop(context, &ok_block)?;

    let result = ok_block
        .append_operation(arith::ori(lhs, rhs, location))
        .result(0)?
        .into();

    stack_push(context, &ok_block, result)?;

    Ok((start_block, ok_block))
}

fn codegen_lt<'c, 'r>(
    op_ctx: &mut OperationCtx<'c>,
    region: &'r Region<'c>,
) -> Result<(BlockRef<'c, 'r>, BlockRef<'c, 'r>), CodegenError> {
    let start_block = region.append_block(Block::new(&[]));
    let context = &op_ctx.mlir_context;
    let location = Location::unknown(context);

    // Check there's enough elements in stack
    let flag = check_stack_has_at_least(context, &start_block, 2)?;
    let gas_flag = consume_gas(context, &start_block, gas_cost::LT)?;
    let condition = start_block
        .append_operation(arith::andi(gas_flag, flag, location))
        .result(0)?
        .into();

    let ok_block = region.append_block(Block::new(&[]));

    start_block.append_operation(cf::cond_br(
        context,
        condition,
        &ok_block,
        &op_ctx.revert_block,
        &[],
        &[],
        location,
    ));

    let lhs = stack_pop(context, &ok_block)?;
    let rhs = stack_pop(context, &ok_block)?;

    let result = ok_block
        .append_operation(arith::cmpi(
            context,
            arith::CmpiPredicate::Ult,
            lhs,
            rhs,
            location,
        ))
        .result(0)?
        .into();

    //Extend 1 bit result to 256 bit
    let uint256 = IntegerType::new(context, 256);
    let result = ok_block
        .append_operation(arith::extui(result, uint256.into(), location))
        .result(0)?
        .into();

    stack_push(context, &ok_block, result)?;

    Ok((start_block, ok_block))
}

fn codegen_sgt<'c, 'r>(
    op_ctx: &mut OperationCtx<'c>,
    region: &'r Region<'c>,
) -> Result<(BlockRef<'c, 'r>, BlockRef<'c, 'r>), CodegenError> {
    let start_block = region.append_block(Block::new(&[]));
    let context = &op_ctx.mlir_context;
    let location = Location::unknown(context);

    // Check there's enough elements in stack
    let flag = check_stack_has_at_least(context, &start_block, 2)?;
    let gas_flag = consume_gas(context, &start_block, gas_cost::SGT)?;
    let condition = start_block
        .append_operation(arith::andi(gas_flag, flag, location))
        .result(0)?
        .into();

    let ok_block = region.append_block(Block::new(&[]));

    start_block.append_operation(cf::cond_br(
        context,
        condition,
        &ok_block,
        &op_ctx.revert_block,
        &[],
        &[],
        location,
    ));

    let lhs = stack_pop(context, &ok_block)?;
    let rhs = stack_pop(context, &ok_block)?;

    let result = ok_block
        .append_operation(arith::cmpi(
            context,
            arith::CmpiPredicate::Sgt,
            lhs,
            rhs,
            location,
        ))
        .result(0)?
        .into();

    //Extend 1 bit result to 256 bit
    let uint256 = IntegerType::new(context, 256);
    let result = ok_block
        .append_operation(arith::extui(result, uint256.into(), location))
        .result(0)?
        .into();

    stack_push(context, &ok_block, result)?;

    Ok((start_block, ok_block))
}

fn codegen_eq<'c, 'r>(
    op_ctx: &mut OperationCtx<'c>,
    region: &'r Region<'c>,
) -> Result<(BlockRef<'c, 'r>, BlockRef<'c, 'r>), CodegenError> {
    let start_block = region.append_block(Block::new(&[]));
    let context = &op_ctx.mlir_context;
    let location = Location::unknown(context);

    // Check there's enough elements in stack
    let flag = check_stack_has_at_least(context, &start_block, 2)?;
    let gas_flag = consume_gas(context, &start_block, gas_cost::EQ)?;
    let condition = start_block
        .append_operation(arith::andi(gas_flag, flag, location))
        .result(0)?
        .into();
    let ok_block = region.append_block(Block::new(&[]));

    start_block.append_operation(cf::cond_br(
        context,
        condition,
        &ok_block,
        &op_ctx.revert_block,
        &[],
        &[],
        location,
    ));

    let lhs = stack_pop(context, &ok_block)?;
    let rhs = stack_pop(context, &ok_block)?;

    let result = ok_block
        .append_operation(arith::cmpi(
            context,
            arith::CmpiPredicate::Eq,
            lhs,
            rhs,
            location,
        ))
        .result(0)?
        .into();

    //Extend 1 bit result to 256 bit
    let uint256 = IntegerType::new(context, 256);
    let result = ok_block
        .append_operation(arith::extui(result, uint256.into(), location))
        .result(0)?
        .into();

    stack_push(context, &ok_block, result)?;

    Ok((start_block, ok_block))
}

fn codegen_push<'c, 'r>(
    op_ctx: &mut OperationCtx<'c>,
    region: &'r Region<'c>,
    value_to_push: BigUint,
    is_zero: bool,
) -> Result<(BlockRef<'c, 'r>, BlockRef<'c, 'r>), CodegenError> {
    let start_block = region.append_block(Block::new(&[]));
    let context = &op_ctx.mlir_context;
    let location = Location::unknown(context);

    // Check there's enough space in stack
    let flag = check_stack_has_space_for(context, &start_block, 1)?;
    let gas_cost = if is_zero {
        gas_cost::PUSH0
    } else {
        gas_cost::PUSHN
    };
    let gas_flag = consume_gas(context, &start_block, gas_cost)?;
    let condition = start_block
        .append_operation(arith::andi(gas_flag, flag, location))
        .result(0)?
        .into();

    let ok_block = region.append_block(Block::new(&[]));

    start_block.append_operation(cf::cond_br(
        context,
        condition,
        &ok_block,
        &op_ctx.revert_block,
        &[],
        &[],
        location,
    ));

    let constant_value = Attribute::parse(context, &format!("{} : i256", value_to_push)).unwrap();
    let constant_value = ok_block
        .append_operation(arith::constant(context, constant_value, location))
        .result(0)?
        .into();

    stack_push(context, &ok_block, constant_value)?;

    Ok((start_block, ok_block))
}

fn codegen_dup<'c, 'r>(
    op_ctx: &mut OperationCtx<'c>,
    region: &'r Region<'c>,
    nth: u8,
) -> Result<(BlockRef<'c, 'r>, BlockRef<'c, 'r>), CodegenError> {
    debug_assert!(nth > 0 && nth <= 16);
    let start_block = region.append_block(Block::new(&[]));
    let context = &op_ctx.mlir_context;
    let location = Location::unknown(context);

    // Check there's enough elements in stack
    let flag = check_stack_has_at_least(context, &start_block, nth as u32)?;

    let gas_flag = consume_gas(context, &start_block, gas_cost::DUPN)?;

    let condition = start_block
        .append_operation(arith::andi(gas_flag, flag, location))
        .result(0)?
        .into();
    let ok_block = region.append_block(Block::new(&[]));

    start_block.append_operation(cf::cond_br(
        context,
        condition,
        &ok_block,
        &op_ctx.revert_block,
        &[],
        &[],
        location,
    ));

    let (nth_value, _) = get_nth_from_stack(context, &ok_block, nth)?;

    stack_push(context, &ok_block, nth_value)?;

    Ok((start_block, ok_block))
}

fn codegen_swap<'c, 'r>(
    op_ctx: &mut OperationCtx<'c>,
    region: &'r Region<'c>,
    nth: u8,
) -> Result<(BlockRef<'c, 'r>, BlockRef<'c, 'r>), CodegenError> {
    debug_assert!(nth > 0 && nth <= 16);
    let start_block = region.append_block(Block::new(&[]));
    let context = &op_ctx.mlir_context;
    let location = Location::unknown(context);

    // Check there's enough elements in stack
    let flag = check_stack_has_at_least(context, &start_block, (nth + 1) as u32)?;

    let gas_flag = consume_gas(context, &start_block, gas_cost::SWAPN)?;

    let condition = start_block
        .append_operation(arith::andi(gas_flag, flag, location))
        .result(0)?
        .into();

    let ok_block = region.append_block(Block::new(&[]));

    start_block.append_operation(cf::cond_br(
        context,
        condition,
        &ok_block,
        &op_ctx.revert_block,
        &[],
        &[],
        location,
    ));

    swap_stack_elements(context, &ok_block, 1, nth + 1)?;

    Ok((start_block, ok_block))
}

fn codegen_add<'c, 'r>(
    op_ctx: &mut OperationCtx<'c>,
    region: &'r Region<'c>,
) -> Result<(BlockRef<'c, 'r>, BlockRef<'c, 'r>), CodegenError> {
    let start_block = region.append_block(Block::new(&[]));
    let context = &op_ctx.mlir_context;
    let location = Location::unknown(context);

    // Check there's enough elements in stack
    let flag = check_stack_has_at_least(context, &start_block, 2)?;

    let gas_flag = consume_gas(context, &start_block, gas_cost::ADD)?;

    let condition = start_block
        .append_operation(arith::andi(gas_flag, flag, location))
        .result(0)?
        .into();

    let ok_block = region.append_block(Block::new(&[]));

    start_block.append_operation(cf::cond_br(
        context,
        condition,
        &ok_block,
        &op_ctx.revert_block,
        &[],
        &[],
        location,
    ));

    let lhs = stack_pop(context, &ok_block)?;
    let rhs = stack_pop(context, &ok_block)?;

    let result = ok_block
        .append_operation(arith::addi(lhs, rhs, location))
        .result(0)?
        .into();

    stack_push(context, &ok_block, result)?;

    Ok((start_block, ok_block))
}

fn codegen_sub<'c, 'r>(
    op_ctx: &mut OperationCtx<'c>,
    region: &'r Region<'c>,
) -> Result<(BlockRef<'c, 'r>, BlockRef<'c, 'r>), CodegenError> {
    let start_block = region.append_block(Block::new(&[]));
    let context = &op_ctx.mlir_context;
    let location = Location::unknown(context);

    // Check there's enough elements in stack
    let flag = check_stack_has_at_least(context, &start_block, 2)?;

    let gas_flag = consume_gas(context, &start_block, gas_cost::SUB)?;

    let condition = start_block
        .append_operation(arith::andi(gas_flag, flag, location))
        .result(0)?
        .into();

    let ok_block = region.append_block(Block::new(&[]));

    start_block.append_operation(cf::cond_br(
        context,
        condition,
        &ok_block,
        &op_ctx.revert_block,
        &[],
        &[],
        location,
    ));

    let lhs = stack_pop(context, &ok_block)?;
    let rhs = stack_pop(context, &ok_block)?;

    let result = ok_block
        .append_operation(arith::subi(lhs, rhs, location))
        .result(0)?
        .into();

    stack_push(context, &ok_block, result)?;

    Ok((start_block, ok_block))
}

fn codegen_div<'c, 'r>(
    op_ctx: &mut OperationCtx<'c>,
    region: &'r Region<'c>,
) -> Result<(BlockRef<'c, 'r>, BlockRef<'c, 'r>), CodegenError> {
    let start_block = region.append_block(Block::new(&[]));
    let context = &op_ctx.mlir_context;
    let location = Location::unknown(context);

    // Check there's enough elements in stack
    let stack_size_flag = check_stack_has_at_least(context, &start_block, 2)?;

    // Check there's enough gas to compute the operation
    let gas_flag = consume_gas(context, &start_block, gas_cost::DIV)?;

    let ok_flag = start_block
        .append_operation(arith::andi(stack_size_flag, gas_flag, location))
        .result(0)?
        .into();

    let ok_block = region.append_block(Block::new(&[]));

    start_block.append_operation(cf::cond_br(
        context,
        ok_flag,
        &ok_block,
        &op_ctx.revert_block,
        &[],
        &[],
        location,
    ));

    let num = stack_pop(context, &ok_block)?;
    let den = stack_pop(context, &ok_block)?;

    let den_is_zero = check_if_zero(context, &ok_block, &den)?;
    let den_zero_bloq = region.append_block(Block::new(&[]));
    let den_not_zero_bloq = region.append_block(Block::new(&[]));
    let return_block = region.append_block(Block::new(&[]));

    // Denominator is zero path
    let zero_value = constant_value_from_i64(context, &den_zero_bloq, 0i64)?;
    stack_push(context, &den_zero_bloq, zero_value)?;
    den_zero_bloq.append_operation(cf::br(&return_block, &[], location));

    // Denominator is not zero path
    let result = den_not_zero_bloq
        .append_operation(arith::divui(num, den, location))
        .result(0)?
        .into();

    stack_push(context, &den_not_zero_bloq, result)?;
    den_not_zero_bloq.append_operation(cf::br(&return_block, &[], location));

    // Branch to den_zero if den_is_zero == true; else branch to den_not_zero
    ok_block.append_operation(cf::cond_br(
        context,
        den_is_zero,
        &den_zero_bloq,
        &den_not_zero_bloq,
        &[],
        &[],
        location,
    ));

    Ok((start_block, return_block))
}

fn codegen_sdiv<'c, 'r>(
    op_ctx: &mut OperationCtx<'c>,
    region: &'r Region<'c>,
) -> Result<(BlockRef<'c, 'r>, BlockRef<'c, 'r>), CodegenError> {
    let start_block = region.append_block(Block::new(&[]));
    let context = &op_ctx.mlir_context;
    let location = Location::unknown(context);

    // Check there's enough elements in stack
    let stack_size_flag = check_stack_has_at_least(context, &start_block, 2)?;
    let gas_flag = consume_gas(context, &start_block, gas_cost::SDIV)?;

    let ok_flag = start_block
        .append_operation(arith::andi(stack_size_flag, gas_flag, location))
        .result(0)?
        .into();

    let ok_block = region.append_block(Block::new(&[]));

    start_block.append_operation(cf::cond_br(
        context,
        ok_flag,
        &ok_block,
        &op_ctx.revert_block,
        &[],
        &[],
        location,
    ));

    let num = stack_pop(context, &ok_block)?;
    let den = stack_pop(context, &ok_block)?;
    let den_is_zero = check_if_zero(context, &ok_block, &den)?;
    let den_zero_bloq = region.append_block(Block::new(&[]));
    let den_not_zero_bloq = region.append_block(Block::new(&[]));
    let return_block = region.append_block(Block::new(&[]));

    // Denominator is zero path
    let zero_value = constant_value_from_i64(context, &den_zero_bloq, 0i64)?;
    stack_push(context, &den_zero_bloq, zero_value)?;
    den_zero_bloq.append_operation(cf::br(&return_block, &[], location));

    // Denominator is not zero path
    let result = den_not_zero_bloq
        .append_operation(ods::llvm::sdiv(context, num, den, location).into())
        .result(0)?
        .into();

    stack_push(context, &den_not_zero_bloq, result)?;
    den_not_zero_bloq.append_operation(cf::br(&return_block, &[], location));

    // Branch to den_zero if den_is_zero == true; else branch to den_not_zero
    ok_block.append_operation(cf::cond_br(
        context,
        den_is_zero,
        &den_zero_bloq,
        &den_not_zero_bloq,
        &[],
        &[],
        location,
    ));

    Ok((start_block, return_block))
}

fn codegen_mul<'c, 'r>(
    op_ctx: &mut OperationCtx<'c>,
    region: &'r Region<'c>,
) -> Result<(BlockRef<'c, 'r>, BlockRef<'c, 'r>), CodegenError> {
    let start_block = region.append_block(Block::new(&[]));
    let context = &op_ctx.mlir_context;
    let location = Location::unknown(context);

    // Check there's enough elements in stack
    let stack_size_flag = check_stack_has_at_least(context, &start_block, 2)?;
    // Check there's enough gas to compute the operation
    let gas_flag = consume_gas(context, &start_block, gas_cost::MUL)?;

    let ok_flag = start_block
        .append_operation(arith::andi(stack_size_flag, gas_flag, location))
        .result(0)?
        .into();

    let ok_block = region.append_block(Block::new(&[]));

    start_block.append_operation(cf::cond_br(
        context,
        ok_flag,
        &ok_block,
        &op_ctx.revert_block,
        &[],
        &[],
        location,
    ));

    let lhs = stack_pop(context, &ok_block)?;
    let rhs = stack_pop(context, &ok_block)?;

    let result = ok_block
        .append_operation(arith::muli(lhs, rhs, location))
        .result(0)?
        .into();

    stack_push(context, &ok_block, result)?;

    Ok((start_block, ok_block))
}

fn codegen_mod<'c, 'r>(
    op_ctx: &mut OperationCtx<'c>,
    region: &'r Region<'c>,
) -> Result<(BlockRef<'c, 'r>, BlockRef<'c, 'r>), CodegenError> {
    let start_block = region.append_block(Block::new(&[]));
    let context = &op_ctx.mlir_context;
    let location = Location::unknown(context);

    // Check there's enough elements in stack
    let flag = check_stack_has_at_least(context, &start_block, 2)?;
    let gas_flag = consume_gas(context, &start_block, gas_cost::MOD)?;
    let condition = start_block
        .append_operation(arith::andi(gas_flag, flag, location))
        .result(0)?
        .into();

    let ok_block = region.append_block(Block::new(&[]));

    start_block.append_operation(cf::cond_br(
        context,
        condition,
        &ok_block,
        &op_ctx.revert_block,
        &[],
        &[],
        location,
    ));

    let num = stack_pop(context, &ok_block)?;
    let den = stack_pop(context, &ok_block)?;

    let den_is_zero = check_if_zero(context, &ok_block, &den)?;
    let den_zero_bloq = region.append_block(Block::new(&[]));
    let den_not_zero_bloq = region.append_block(Block::new(&[]));
    let return_block = region.append_block(Block::new(&[]));

    let constant_value = den_zero_bloq
        .append_operation(arith::constant(
            context,
            integer_constant_from_i64(context, 0i64).into(),
            location,
        ))
        .result(0)?
        .into();

    stack_push(context, &den_zero_bloq, constant_value)?;

    den_zero_bloq.append_operation(cf::br(&return_block, &[], location));

    let mod_result = den_not_zero_bloq
        .append_operation(arith::remui(num, den, location))
        .result(0)?
        .into();

    stack_push(context, &den_not_zero_bloq, mod_result)?;

    den_not_zero_bloq.append_operation(cf::br(&return_block, &[], location));

    ok_block.append_operation(cf::cond_br(
        context,
        den_is_zero,
        &den_zero_bloq,
        &den_not_zero_bloq,
        &[],
        &[],
        location,
    ));

    Ok((start_block, return_block))
}

fn codegen_smod<'c, 'r>(
    op_ctx: &mut OperationCtx<'c>,
    region: &'r Region<'c>,
) -> Result<(BlockRef<'c, 'r>, BlockRef<'c, 'r>), CodegenError> {
    let start_block = region.append_block(Block::new(&[]));
    let context = &op_ctx.mlir_context;
    let location = Location::unknown(context);

    // Check there's enough elements in stack
    let flag = check_stack_has_at_least(context, &start_block, 2)?;
    let gas_flag = consume_gas(context, &start_block, gas_cost::SMOD)?;
    let condition = start_block
        .append_operation(arith::andi(gas_flag, flag, location))
        .result(0)?
        .into();

    let ok_block = region.append_block(Block::new(&[]));

    start_block.append_operation(cf::cond_br(
        context,
        condition,
        &ok_block,
        &op_ctx.revert_block,
        &[],
        &[],
        location,
    ));

    let num = stack_pop(context, &ok_block)?;
    let den = stack_pop(context, &ok_block)?;

    let den_is_zero = check_if_zero(context, &ok_block, &den)?;
    let den_zero_bloq = region.append_block(Block::new(&[]));
    let den_not_zero_bloq = region.append_block(Block::new(&[]));
    let return_block = region.append_block(Block::new(&[]));

    let constant_value = den_zero_bloq
        .append_operation(arith::constant(
            context,
            integer_constant_from_i64(context, 0i64).into(),
            location,
        ))
        .result(0)?
        .into();

    stack_push(context, &den_zero_bloq, constant_value)?;

    den_zero_bloq.append_operation(cf::br(&return_block, &[], location));

    let mod_result = den_not_zero_bloq
        .append_operation(ods::llvm::srem(context, num, den, location).into())
        .result(0)?
        .into();

    stack_push(context, &den_not_zero_bloq, mod_result)?;

    den_not_zero_bloq.append_operation(cf::br(&return_block, &[], location));

    ok_block.append_operation(cf::cond_br(
        context,
        den_is_zero,
        &den_zero_bloq,
        &den_not_zero_bloq,
        &[],
        &[],
        location,
    ));

    Ok((start_block, return_block))
}

fn codegen_addmod<'c, 'r>(
    op_ctx: &mut OperationCtx<'c>,
    region: &'r Region<'c>,
) -> Result<(BlockRef<'c, 'r>, BlockRef<'c, 'r>), CodegenError> {
    let start_block = region.append_block(Block::new(&[]));
    let context = &op_ctx.mlir_context;
    let location = Location::unknown(context);

    // Check there's enough elements in stack
    let flag = check_stack_has_at_least(context, &start_block, 3)?;
    let gas_flag = consume_gas(context, &start_block, gas_cost::ADDMOD)?;
    let condition = start_block
        .append_operation(arith::andi(gas_flag, flag, location))
        .result(0)?
        .into();

    let ok_block = region.append_block(Block::new(&[]));

    start_block.append_operation(cf::cond_br(
        context,
        condition,
        &ok_block,
        &op_ctx.revert_block,
        &[],
        &[],
        location,
    ));

    let a = stack_pop(context, &ok_block)?;
    let b = stack_pop(context, &ok_block)?;
    let den = stack_pop(context, &ok_block)?;

    let den_is_zero = check_if_zero(context, &ok_block, &den)?;
    let den_zero_bloq = region.append_block(Block::new(&[]));
    let den_not_zero_bloq = region.append_block(Block::new(&[]));
    let return_block = region.append_block(Block::new(&[]));

    let constant_value = den_zero_bloq
        .append_operation(arith::constant(
            context,
            integer_constant_from_i64(context, 0i64).into(),
            location,
        ))
        .result(0)?
        .into();

    stack_push(context, &den_zero_bloq, constant_value)?;

    den_zero_bloq.append_operation(cf::br(&return_block, &[], location));
    let uint256 = IntegerType::new(context, 256).into();
    let uint257 = IntegerType::new(context, 257).into();

    // extend the operands to 257 bits before the addition
    let extended_a = den_not_zero_bloq
        .append_operation(arith::extui(a, uint257, location))
        .result(0)?
        .into();
    let extended_b = den_not_zero_bloq
        .append_operation(arith::extui(b, uint257, location))
        .result(0)?
        .into();
    let extended_den = den_not_zero_bloq
        .append_operation(arith::extui(den, uint257, location))
        .result(0)?
        .into();
    let add_result = den_not_zero_bloq
        .append_operation(arith::addi(extended_a, extended_b, location))
        .result(0)?
        .into();
    let mod_result = den_not_zero_bloq
        .append_operation(arith::remui(add_result, extended_den, location))
        .result(0)?
        .into();
    let truncated_result = den_not_zero_bloq
        .append_operation(arith::trunci(mod_result, uint256, location))
        .result(0)?
        .into();

    stack_push(context, &den_not_zero_bloq, truncated_result)?;

    den_not_zero_bloq.append_operation(cf::br(&return_block, &[], location));

    ok_block.append_operation(cf::cond_br(
        context,
        den_is_zero,
        &den_zero_bloq,
        &den_not_zero_bloq,
        &[],
        &[],
        location,
    ));

    Ok((start_block, return_block))
}

fn codegen_mulmod<'c, 'r>(
    op_ctx: &mut OperationCtx<'c>,
    region: &'r Region<'c>,
) -> Result<(BlockRef<'c, 'r>, BlockRef<'c, 'r>), CodegenError> {
    let start_block = region.append_block(Block::new(&[]));
    let context = &op_ctx.mlir_context;
    let location = Location::unknown(context);

    // Check there's enough elements in stack
    let flag = check_stack_has_at_least(context, &start_block, 3)?;
    let gas_flag = consume_gas(context, &start_block, gas_cost::MULMOD)?;
    let condition = start_block
        .append_operation(arith::andi(gas_flag, flag, location))
        .result(0)?
        .into();

    let ok_block = region.append_block(Block::new(&[]));

    start_block.append_operation(cf::cond_br(
        context,
        condition,
        &ok_block,
        &op_ctx.revert_block,
        &[],
        &[],
        location,
    ));

    let a = stack_pop(context, &ok_block)?;
    let b = stack_pop(context, &ok_block)?;
    let den = stack_pop(context, &ok_block)?;

    let den_is_zero = check_if_zero(context, &ok_block, &den)?;
    let den_zero_bloq = region.append_block(Block::new(&[]));
    let den_not_zero_bloq = region.append_block(Block::new(&[]));
    let return_block = region.append_block(Block::new(&[]));

    let constant_value = den_zero_bloq
        .append_operation(arith::constant(
            context,
            integer_constant_from_i64(context, 0i64).into(),
            location,
        ))
        .result(0)?
        .into();

    stack_push(context, &den_zero_bloq, constant_value)?;

    den_zero_bloq.append_operation(cf::br(&return_block, &[], location));

    let uint256 = IntegerType::new(context, 256).into();
    let uint512 = IntegerType::new(context, 512).into();

    // extend the operands to 512 bits before the multiplication
    let extended_a = den_not_zero_bloq
        .append_operation(arith::extui(a, uint512, location))
        .result(0)?
        .into();
    let extended_b = den_not_zero_bloq
        .append_operation(arith::extui(b, uint512, location))
        .result(0)?
        .into();
    let extended_den = den_not_zero_bloq
        .append_operation(arith::extui(den, uint512, location))
        .result(0)?
        .into();

    let mul_result = den_not_zero_bloq
        .append_operation(arith::muli(extended_a, extended_b, location))
        .result(0)?
        .into();
    let mod_result = den_not_zero_bloq
        .append_operation(arith::remui(mul_result, extended_den, location))
        .result(0)?
        .into();
    let truncated_result = den_not_zero_bloq
        .append_operation(arith::trunci(mod_result, uint256, location))
        .result(0)?
        .into();

    stack_push(context, &den_not_zero_bloq, truncated_result)?;
    den_not_zero_bloq.append_operation(cf::br(&return_block, &[], location));
    ok_block.append_operation(cf::cond_br(
        context,
        den_is_zero,
        &den_zero_bloq,
        &den_not_zero_bloq,
        &[],
        &[],
        location,
    ));
    Ok((start_block, return_block))
}

fn codegen_xor<'c, 'r>(
    op_ctx: &mut OperationCtx<'c>,
    region: &'r Region<'c>,
) -> Result<(BlockRef<'c, 'r>, BlockRef<'c, 'r>), CodegenError> {
    let start_block = region.append_block(Block::new(&[]));
    let context = &op_ctx.mlir_context;
    let location = Location::unknown(context);

    // Check there's enough elements in stack
    let flag = check_stack_has_at_least(context, &start_block, 2)?;

    let gas_flag = consume_gas(context, &start_block, gas_cost::XOR)?;

    let condition = start_block
        .append_operation(arith::andi(gas_flag, flag, location))
        .result(0)?
        .into();

    let ok_block = region.append_block(Block::new(&[]));

    start_block.append_operation(cf::cond_br(
        context,
        condition,
        &ok_block,
        &op_ctx.revert_block,
        &[],
        &[],
        location,
    ));

    let lhs = stack_pop(context, &ok_block)?;
    let rhs = stack_pop(context, &ok_block)?;

    let result = ok_block
        .append_operation(arith::xori(lhs, rhs, location))
        .result(0)?
        .into();

    stack_push(context, &ok_block, result)?;

    Ok((start_block, ok_block))
}

fn codegen_shr<'c, 'r>(
    op_ctx: &mut OperationCtx<'c>,
    region: &'r Region<'c>,
) -> Result<(BlockRef<'c, 'r>, BlockRef<'c, 'r>), CodegenError> {
    let start_block = region.append_block(Block::new(&[]));
    let context = &op_ctx.mlir_context;
    let location = Location::unknown(context);
    let uint256 = IntegerType::new(context, 256);

    // Check there's enough elements in stack
    let mut flag = check_stack_has_at_least(context, &start_block, 2)?;

    let gas_flag = consume_gas(context, &start_block, 3)?;

    let condition = start_block
        .append_operation(arith::andi(gas_flag, flag, location))
        .result(0)?
        .into();

    let ok_block = region.append_block(Block::new(&[]));

    start_block.append_operation(cf::cond_br(
        context,
        condition,
        &ok_block,
        &op_ctx.revert_block,
        &[],
        &[],
        location,
    ));

    let shift = stack_pop(context, &ok_block)?;
    let value = stack_pop(context, &ok_block)?;

    let value_255 = ok_block
        .append_operation(arith::constant(
            context,
            IntegerAttribute::new(uint256.into(), 255_i64).into(),
            location,
        ))
        .result(0)?
        .into();

    flag = compare_values(context, &ok_block, CmpiPredicate::Ult, shift, value_255)?;

    let ok_ok_block = region.append_block(Block::new(&[]));
    let altv_block = region.append_block(Block::new(&[]));
    // to unify the blocks after the branching
    let empty_block = region.append_block(Block::new(&[]));

    ok_block.append_operation(cf::cond_br(
        context,
        flag,
        &ok_ok_block,
        &altv_block,
        &[],
        &[],
        location,
    ));

    // if shift is less than 255
    let result = ok_ok_block
        .append_operation(arith::shrui(value, shift, location))
        .result(0)?
        .into();

    stack_push(context, &ok_ok_block, result)?;

    ok_ok_block.append_operation(cf::br(&empty_block, &[], location));

    // if shift is greater than 255
    let result = altv_block
        .append_operation(arith::constant(
            context,
            IntegerAttribute::new(uint256.into(), 0_i64).into(),
            location,
        ))
        .result(0)?
        .into();

    stack_push(context, &altv_block, result)?;

    altv_block.append_operation(cf::br(&empty_block, &[], location));

    Ok((start_block, empty_block))
}

fn codegen_shl<'c, 'r>(
    op_ctx: &mut OperationCtx<'c>,
    region: &'r Region<'c>,
) -> Result<(BlockRef<'c, 'r>, BlockRef<'c, 'r>), CodegenError> {
    let start_block = region.append_block(Block::new(&[]));
    let context = &op_ctx.mlir_context;
    let location = Location::unknown(context);
    let uint256 = IntegerType::new(context, 256);

    // Check there's enough elements in stack
    let mut flag = check_stack_has_at_least(context, &start_block, 2)?;

    let gas_flag = consume_gas(context, &start_block, gas_cost::SHL)?;

    let condition = start_block
        .append_operation(arith::andi(gas_flag, flag, location))
        .result(0)?
        .into();

    let ok_block = region.append_block(Block::new(&[]));

    start_block.append_operation(cf::cond_br(
        context,
        condition,
        &ok_block,
        &op_ctx.revert_block,
        &[],
        &[],
        location,
    ));

    let shift = stack_pop(context, &ok_block)?;
    let value = stack_pop(context, &ok_block)?;

    let value_255 = ok_block
        .append_operation(arith::constant(
            context,
            IntegerAttribute::new(uint256.into(), 255_i64).into(),
            location,
        ))
        .result(0)?
        .into();

    flag = compare_values(context, &ok_block, CmpiPredicate::Ult, shift, value_255)?;

    let ok_ok_block = region.append_block(Block::new(&[]));
    let altv_block = region.append_block(Block::new(&[]));
    // to unify the blocks after the branching
    let empty_block = region.append_block(Block::new(&[]));

    ok_block.append_operation(cf::cond_br(
        context,
        flag,
        &ok_ok_block,
        &altv_block,
        &[],
        &[],
        location,
    ));

    // if shift is less than 255
    let result = ok_ok_block
        .append_operation(arith::shli(value, shift, location))
        .result(0)?
        .into();

    stack_push(context, &ok_ok_block, result)?;

    ok_ok_block.append_operation(cf::br(&empty_block, &[], location));

    // if shift is greater than 255
    let result = altv_block
        .append_operation(arith::constant(
            context,
            IntegerAttribute::new(uint256.into(), 0_i64).into(),
            location,
        ))
        .result(0)?
        .into();

    stack_push(context, &altv_block, result)?;

    altv_block.append_operation(cf::br(&empty_block, &[], location));

    Ok((start_block, empty_block))
}

fn codegen_number<'c, 'r>(
    op_ctx: &mut OperationCtx<'c>,
    region: &'r Region<'c>,
) -> Result<(BlockRef<'c, 'r>, BlockRef<'c, 'r>), CodegenError> {
    let start_block = region.append_block(Block::new(&[]));
    let context = &op_ctx.mlir_context;
    let location = Location::unknown(context);

    // Check there's enough space for 1 element in stack
    let stack_flag = check_stack_has_space_for(context, &start_block, 1)?;

    let gas_flag = consume_gas(context, &start_block, gas_cost::NUMBER)?;

    let condition = start_block
        .append_operation(arith::andi(gas_flag, stack_flag, location))
        .result(0)?
        .into();

    let ok_block = region.append_block(Block::new(&[]));

    start_block.append_operation(cf::cond_br(
        context,
        condition,
        &ok_block,
        &op_ctx.revert_block,
        &[],
        &[],
        location,
    ));

    let block_number = get_block_number(op_ctx, &ok_block)?;

    stack_push(context, &ok_block, block_number)?;

    Ok((start_block, ok_block))
}

fn codegen_pop<'c, 'r>(
    op_ctx: &mut OperationCtx<'c>,
    region: &'r Region<'c>,
) -> Result<(BlockRef<'c, 'r>, BlockRef<'c, 'r>), CodegenError> {
    let start_block = region.append_block(Block::new(&[]));
    let context = &op_ctx.mlir_context;
    let location = Location::unknown(context);

    // Check there's at least 1 element in stack
    let flag = check_stack_has_at_least(context, &start_block, 1)?;

    let gas_flag = consume_gas(context, &start_block, gas_cost::POP)?;

    let condition = start_block
        .append_operation(arith::andi(gas_flag, flag, location))
        .result(0)?
        .into();

    let ok_block = region.append_block(Block::new(&[]));

    start_block.append_operation(cf::cond_br(
        context,
        condition,
        &ok_block,
        &op_ctx.revert_block,
        &[],
        &[],
        location,
    ));

    stack_pop(context, &ok_block)?;

    Ok((start_block, ok_block))
}

fn codegen_mload<'c, 'r>(
    op_ctx: &mut OperationCtx<'c>,
    region: &'r Region<'c>,
) -> Result<(BlockRef<'c, 'r>, BlockRef<'c, 'r>), CodegenError> {
    let start_block = region.append_block(Block::new(&[]));
    let context = &op_ctx.mlir_context;
    let location = Location::unknown(context);
    let uint256 = IntegerType::new(context, 256);
    let uint32 = IntegerType::new(context, 32);
    let uint8 = IntegerType::new(context, 8);
    let ptr_type = pointer(context, 0);

    let stack_flag = check_stack_has_at_least(context, &start_block, 1)?;
    let ok_block = region.append_block(Block::new(&[]));

    start_block.append_operation(cf::cond_br(
        context,
        stack_flag,
        &ok_block,
        &op_ctx.revert_block,
        &[],
        &[],
        location,
    ));

    let offset = stack_pop(context, &ok_block)?;

    // Compute required memory size
    let offset = ok_block
        .append_operation(arith::trunci(offset, uint32.into(), location))
        .result(0)
        .unwrap()
        .into();
    let value_size = ok_block
        .append_operation(arith::constant(
            context,
            IntegerAttribute::new(uint32.into(), 32).into(),
            location,
        ))
        .result(0)?
        .into();
    let required_size = ok_block
        .append_operation(arith::addi(offset, value_size, location))
        .result(0)?
        .into();

    let memory_access_block = region.append_block(Block::new(&[]));

    extend_memory(
        op_ctx,
        &ok_block,
        &memory_access_block,
        region,
        required_size,
        gas_cost::MLOAD,
    )?;

    // Memory access
    let memory_ptr_ptr = memory_access_block
        .append_operation(llvm_mlir::addressof(
            context,
            MEMORY_PTR_GLOBAL,
            ptr_type,
            location,
        ))
        .result(0)?;

    let memory_ptr = memory_access_block
        .append_operation(llvm::load(
            context,
            memory_ptr_ptr.into(),
            ptr_type,
            location,
            LoadStoreOptions::default(),
        ))
        .result(0)?
        .into();

    let memory_destination = memory_access_block
        .append_operation(llvm::get_element_ptr_dynamic(
            context,
            memory_ptr,
            &[offset],
            uint8.into(),
            ptr_type,
            location,
        ))
        .result(0)?
        .into();

    let read_value = memory_access_block
        .append_operation(llvm::load(
            context,
            memory_destination,
            uint256.into(),
            location,
            LoadStoreOptions::new()
                .align(IntegerAttribute::new(IntegerType::new(context, 64).into(), 1).into()),
        ))
        .result(0)?
        .into();

    // check system endianness before pushing the value
    let read_value = if cfg!(target_endian = "little") {
        // if the system is little endian, we convert the value to big endian
        memory_access_block
            .append_operation(llvm::intr_bswap(read_value, uint256.into(), location))
            .result(0)?
            .into()
    } else {
        // if the system is big endian, there is no need to convert the value
        read_value
    };

    stack_push(context, &memory_access_block, read_value)?;

    Ok((start_block, memory_access_block))
}

fn codegen_sload<'c, 'r>(
    op_ctx: &mut OperationCtx<'c>,
    region: &'r Region<'c>,
) -> Result<(BlockRef<'c, 'r>, BlockRef<'c, 'r>), CodegenError> {
    let start_block = region.append_block(Block::new(&[]));
    let context = &op_ctx.mlir_context;
    let location = Location::unknown(context);
    let uint256 = IntegerType::new(context, 256);
    let ptr_type = pointer(context, 0);
    let pointer_size = start_block
        .append_operation(arith::constant(
            context,
            IntegerAttribute::new(uint256.into(), 1_i64).into(),
            location,
        ))
        .result(0)?
        .into();

    // Check there's enough elements in the stack
    let flag = check_stack_has_at_least(context, &start_block, 1)?;
    // Check there's enough gas
    let gas_flag = consume_gas(context, &start_block, gas_cost::SLOAD)?;

    let condition = start_block
        .append_operation(arith::andi(gas_flag, flag, location))
        .result(0)?
        .into();

    let ok_block = region.append_block(Block::new(&[]));

    start_block.append_operation(cf::cond_br(
        context,
        condition,
        &ok_block,
        &op_ctx.revert_block,
        &[],
        &[],
        location,
    ));

    let key = stack_pop(context, &ok_block)?;

    // get the address of the key parameter
    let key_ptr = ok_block
        .append_operation(llvm::alloca(
            context,
            pointer_size,
            ptr_type,
            location,
            AllocaOptions::new().elem_type(Some(TypeAttribute::new(uint256.into()))),
        ))
        .result(0)?
        .into();

    let res = ok_block.append_operation(llvm::store(
        context,
        key,
        key_ptr,
        location,
        LoadStoreOptions::default(),
    ));
    assert!(res.verify());

    // get the address of the key parameter
    let read_value_ptr = ok_block
        .append_operation(llvm::alloca(
            context,
            pointer_size,
            ptr_type,
            location,
            AllocaOptions::new().elem_type(Some(TypeAttribute::new(uint256.into()))),
        ))
        .result(0)?
        .into();

    // storage_read_syscall returns a pointer to the value
    op_ctx.storage_read_syscall(&ok_block, key_ptr, read_value_ptr, location);

    // get the value from the pointer
    let read_value = ok_block
        .append_operation(llvm::load(
            context,
            read_value_ptr,
            IntegerType::new(context, 256).into(),
            location,
            LoadStoreOptions::default(),
        ))
        .result(0)?
        .into();

    stack_push(context, &ok_block, read_value)?;

    Ok((start_block, ok_block))
}

fn codegen_codesize<'c, 'r>(
    op_ctx: &mut OperationCtx<'c>,
    region: &'r Region<'c>,
) -> Result<(BlockRef<'c, 'r>, BlockRef<'c, 'r>), CodegenError> {
    let start_block = region.append_block(Block::new(&[]));
    let context = &op_ctx.mlir_context;
    let location = Location::unknown(context);
    let uint256 = IntegerType::new(context, 256);

    // Check there's stack overflow
    let stack_flag = check_stack_has_space_for(context, &start_block, 1)?;
    // Check there's enough gas
    let gas_flag = consume_gas(context, &start_block, gas_cost::CODESIZE)?;

    let condition = start_block
        .append_operation(arith::andi(gas_flag, stack_flag, location))
        .result(0)?
        .into();

    let ok_block = region.append_block(Block::new(&[]));

    start_block.append_operation(cf::cond_br(
        context,
        condition,
        &ok_block,
        &op_ctx.revert_block,
        &[],
        &[],
        location,
    ));

    let codesize = ok_block
        .append_operation(arith::constant(
            context,
            IntegerAttribute::new(uint256.into(), op_ctx.program.code_size as i64).into(),
            location,
        ))
        .result(0)?
        .into();

    stack_push(context, &ok_block, codesize)?;

    Ok((start_block, ok_block))
}

fn codegen_sar<'c, 'r>(
    op_ctx: &mut OperationCtx<'c>,
    region: &'r Region<'c>,
) -> Result<(BlockRef<'c, 'r>, BlockRef<'c, 'r>), CodegenError> {
    let start_block = region.append_block(Block::new(&[]));
    let context = &op_ctx.mlir_context;
    let location = Location::unknown(context);

    // Check there's enough elements in stack
    let flag = check_stack_has_at_least(context, &start_block, 2)?;
    // Check there's enough gas
    let gas_flag = consume_gas(context, &start_block, gas_cost::SAR)?;

    let condition = start_block
        .append_operation(arith::andi(gas_flag, flag, location))
        .result(0)?
        .into();

    let ok_block = region.append_block(Block::new(&[]));

    start_block.append_operation(cf::cond_br(
        context,
        condition,
        &ok_block,
        &op_ctx.revert_block,
        &[],
        &[],
        location,
    ));

    let shift = stack_pop(context, &ok_block)?;
    let value = stack_pop(context, &ok_block)?;

    // max_shift = 255
    let max_shift = ok_block
        .append_operation(arith::constant(
            context,
            integer_constant_from_i64(context, 255).into(),
            location,
        ))
        .result(0)?
        .into();

    // if shift > 255  then after applying the `shrsi` operation the result will be poisoned
    // to avoid the poisoning we set shift = min(shift, 255)
    let shift = ok_block
        .append_operation(arith::minui(shift, max_shift, location))
        .result(0)?
        .into();

    let result = ok_block
        .append_operation(arith::shrsi(value, shift, location))
        .result(0)?
        .into();

    stack_push(context, &ok_block, result)?;

    Ok((start_block, ok_block))
}

fn codegen_balance<'c, 'r>(
    op_ctx: &mut OperationCtx<'c>,
    region: &'r Region<'c>,
) -> Result<(BlockRef<'c, 'r>, BlockRef<'c, 'r>), CodegenError> {
    let start_block = region.append_block(Block::new(&[]));
    let context = &op_ctx.mlir_context;
    let location = Location::unknown(context);
    let ptr_type = pointer(context, 0);
    let pointer_size = constant_value_from_i64(context, &start_block, 1_i64)?;
    let uint256 = IntegerType::new(context, 256);

    // Check there's enough elements in stack
    let flag = check_stack_has_at_least(context, &start_block, 1)?;

    // Check there's enough gas
    let gas_flag = consume_gas(context, &start_block, gas_cost::BALANCE)?;

    let condition = start_block
        .append_operation(arith::andi(gas_flag, flag, location))
        .result(0)?
        .into();

    let ok_block = region.append_block(Block::new(&[]));

    start_block.append_operation(cf::cond_br(
        context,
        condition,
        &ok_block,
        &op_ctx.revert_block,
        &[],
        &[],
        location,
    ));

    let address = stack_pop(context, &ok_block)?;

    let address_ptr = ok_block
        .append_operation(llvm::alloca(
            context,
            pointer_size,
            ptr_type,
            location,
            AllocaOptions::new().elem_type(Some(TypeAttribute::new(uint256.into()))),
        ))
        .result(0)?
        .into();

    let res = ok_block.append_operation(llvm::store(
        context,
        address,
        address_ptr,
        location,
        LoadStoreOptions::default(),
    ));
    assert!(res.verify());

    let balance_ptr = ok_block
        .append_operation(llvm::alloca(
            context,
            pointer_size,
            ptr_type,
            location,
            AllocaOptions::new().elem_type(Some(TypeAttribute::new(uint256.into()))),
        ))
        .result(0)?
        .into();

    op_ctx.store_in_balance_syscall(&ok_block, address_ptr, balance_ptr, location);

    // get the value from the pointer
    let balance = ok_block
        .append_operation(llvm::load(
            context,
            balance_ptr,
            IntegerType::new(context, 256).into(),
            location,
            LoadStoreOptions::default(),
        ))
        .result(0)?
        .into();

    stack_push(context, &ok_block, balance)?;

    Ok((start_block, ok_block))
}

fn codegen_byte<'c, 'r>(
    op_ctx: &mut OperationCtx<'c>,
    region: &'r Region<'c>,
) -> Result<(BlockRef<'c, 'r>, BlockRef<'c, 'r>), CodegenError> {
    let start_block = region.append_block(Block::new(&[]));
    let context = &op_ctx.mlir_context;
    let location = Location::unknown(context);

    // Check there's enough elements in stack
    let flag = check_stack_has_at_least(context, &start_block, 2)?;
    // Check there's enough gas
    let gas_flag = consume_gas(context, &start_block, gas_cost::BYTE)?;

    let condition = start_block
        .append_operation(arith::andi(gas_flag, flag, location))
        .result(0)?
        .into();

    let ok_block = region.append_block(Block::new(&[]));

    // in out_of_bounds_block a 0 is pushed to the stack
    let out_of_bounds_block = region.append_block(Block::new(&[]));

    // in offset_ok_block the byte operation is performed
    let offset_ok_block = region.append_block(Block::new(&[]));

    let end_block = region.append_block(Block::new(&[]));

    start_block.append_operation(cf::cond_br(
        context,
        condition,
        &ok_block,
        &op_ctx.revert_block,
        &[],
        &[],
        location,
    ));

    let offset = stack_pop(context, &ok_block)?;
    let value = stack_pop(context, &ok_block)?;

    const BITS_PER_BYTE: u8 = 8;
    const MAX_SHIFT: u8 = 31;

    let constant_bits_per_byte = constant_value_from_i64(context, &ok_block, BITS_PER_BYTE as i64)?;
    let constant_max_shift_in_bits =
        constant_value_from_i64(context, &ok_block, (MAX_SHIFT * BITS_PER_BYTE) as i64)?;

    let offset_in_bits = ok_block
        .append_operation(arith::muli(offset, constant_bits_per_byte, location))
        .result(0)?
        .into();

    // compare  offset > max_shift?
    let is_offset_out_of_bounds = ok_block
        .append_operation(arith::cmpi(
            context,
            arith::CmpiPredicate::Ugt,
            offset_in_bits,
            constant_max_shift_in_bits,
            location,
        ))
        .result(0)?
        .into();

    // if offset > max_shift => branch to out_of_bounds_block
    // else => branch to offset_ok_block
    ok_block.append_operation(cf::cond_br(
        context,
        is_offset_out_of_bounds,
        &out_of_bounds_block,
        &offset_ok_block,
        &[],
        &[],
        location,
    ));

    let zero_constant_value = constant_value_from_i64(context, &out_of_bounds_block, 0_i64)?;

    // push zero to the stack
    stack_push(context, &out_of_bounds_block, zero_constant_value)?;

    out_of_bounds_block.append_operation(cf::br(&end_block, &[], location));

    // the idea is to use a right shift to place the byte in the right-most side
    // and then apply a bitwise AND with a 0xFF mask
    //
    // for example, if we want to extract the 0xFF byte in the following value
    // (for simplicity the value has fewer bytes than it has in reality)
    //
    // value = 0xAABBCCDDFFAABBCC
    //                   ^^
    //              desired byte
    //
    // we can shift the value to the right
    //
    // value = 0xAABBCCDDFFAABBCC -> 0x000000AABBCCDDFF
    //                   ^^                          ^^
    // and then apply the bitwise AND it to the right to remove the right-side bytes
    //
    //  value = 0x000000AABBCCDDFF
    //          AND
    //  mask  = 0x00000000000000FF
    //------------------------------
    // result = 0x00000000000000FF

    // compute how many bits the value has to be shifted
    // shift_right_in_bits = max_shift - offset
    let shift_right_in_bits = offset_ok_block
        .append_operation(arith::subi(
            constant_max_shift_in_bits,
            offset_in_bits,
            location,
        ))
        .result(0)?
        .into();

    // shift the value to the right
    let shifted_right_value = offset_ok_block
        .append_operation(arith::shrui(value, shift_right_in_bits, location))
        .result(0)?
        .into();

    let mask = offset_ok_block
        .append_operation(arith::constant(
            context,
            integer_constant_from_i64(context, 0xff).into(),
            location,
        ))
        .result(0)?
        .into();

    // compute (value AND mask)
    let result = offset_ok_block
        .append_operation(arith::andi(shifted_right_value, mask, location))
        .result(0)?
        .into();

    stack_push(context, &offset_ok_block, result)?;

    offset_ok_block.append_operation(cf::br(&end_block, &[], location));

    Ok((start_block, end_block))
}

fn codegen_jumpdest<'c>(
    op_ctx: &mut OperationCtx<'c>,
    region: &'c Region<'c>,
    pc: usize,
) -> Result<(BlockRef<'c, 'c>, BlockRef<'c, 'c>), CodegenError> {
    let landing_block = region.append_block(Block::new(&[]));
    let context = &op_ctx.mlir_context;
    let location = Location::unknown(context);

    // Check there's enough gas to compute the operation
    let gas_flag = consume_gas(context, &landing_block, gas_cost::JUMPDEST)?;

    let ok_block = region.append_block(Block::new(&[]));

    landing_block.append_operation(cf::cond_br(
        context,
        gas_flag,
        &ok_block,
        &op_ctx.revert_block,
        &[],
        &[],
        location,
    ));

    // Register jumpdest block in context
    op_ctx.register_jump_destination(pc, landing_block);

    Ok((landing_block, ok_block))
}

fn codegen_jumpi<'c, 'r: 'c>(
    op_ctx: &mut OperationCtx<'c>,
    region: &'r Region<'c>,
) -> Result<(BlockRef<'c, 'r>, BlockRef<'c, 'r>), CodegenError> {
    let start_block = region.append_block(Block::new(&[]));
    let context = &op_ctx.mlir_context;
    let location = Location::unknown(context);

    // Check there's enough elements in stack
    let flag = check_stack_has_at_least(context, &start_block, 2)?;
    // Check there's enough gas
    let gas_flag = consume_gas(context, &start_block, gas_cost::JUMPI)?;

    let ok_block = region.append_block(Block::new(&[]));

    let condition = start_block
        .append_operation(arith::andi(gas_flag, flag, location))
        .result(0)?
        .into();

    start_block.append_operation(cf::cond_br(
        context,
        condition,
        &ok_block,
        &op_ctx.revert_block,
        &[],
        &[],
        location,
    ));

    let pc = stack_pop(context, &ok_block)?;
    let condition = stack_pop(context, &ok_block)?;

    let false_block = region.append_block(Block::new(&[]));

    let zero = ok_block
        .append_operation(arith::constant(
            context,
            integer_constant_from_i64(context, 0i64).into(),
            location,
        ))
        .result(0)?
        .into();

    // compare  condition != 0  to convert condition from u256 to 1-bit signless integer
    let condition = ok_block
        .append_operation(arith::cmpi(
            context,
            arith::CmpiPredicate::Ne,
            condition,
            zero,
            location,
        ))
        .result(0)?;

    ok_block.append_operation(cf::cond_br(
        context,
        condition.into(),
        &op_ctx.jumptable_block,
        &false_block,
        &[pc],
        &[],
        location,
    ));

    Ok((start_block, false_block))
}

fn codegen_jump<'c, 'r: 'c>(
    op_ctx: &mut OperationCtx<'c>,
    region: &'r Region<'c>,
) -> Result<(BlockRef<'c, 'r>, BlockRef<'c, 'r>), CodegenError> {
    // it reverts if Counter offset is not a JUMPDEST.
    // The error is generated even if the JUMP would not have been done

    let start_block = region.append_block(Block::new(&[]));
    let context = &op_ctx.mlir_context;
    let location = Location::unknown(context);

    // Check there's enough elements in stack
    let flag = check_stack_has_at_least(context, &start_block, 1)?;
    // Check there's enough gas
    let gas_flag = consume_gas(context, &start_block, gas_cost::JUMP)?;

    let ok_block = region.append_block(Block::new(&[]));

    let condition = start_block
        .append_operation(arith::andi(gas_flag, flag, location))
        .result(0)?
        .into();

    start_block.append_operation(cf::cond_br(
        context,
        condition,
        &ok_block,
        &op_ctx.revert_block,
        &[],
        &[],
        location,
    ));

    let pc = stack_pop(context, &ok_block)?;

    // appends operation to ok_block to jump to the `jump table block``
    // in the jump table block the pc is checked and if its ok
    // then it jumps to the block associated with that pc
    op_ctx.add_jump_op(ok_block, pc, location);

    // TODO: we are creating an empty block that won't ever be reached
    // probably there's a better way to do this
    let empty_block = region.append_block(Block::new(&[]));
    Ok((start_block, empty_block))
}

fn codegen_pc<'c>(
    op_ctx: &mut OperationCtx<'c>,
    region: &'c Region<'c>,
    pc: usize,
) -> Result<(BlockRef<'c, 'c>, BlockRef<'c, 'c>), CodegenError> {
    let start_block = region.append_block(Block::new(&[]));
    let context = &op_ctx.mlir_context;
    let location = Location::unknown(context);

    let stack_size_flag = check_stack_has_space_for(context, &start_block, 1)?;
    let gas_flag = consume_gas(context, &start_block, gas_cost::PC)?;

    let ok_flag = start_block
        .append_operation(arith::andi(stack_size_flag, gas_flag, location))
        .result(0)?
        .into();

    let ok_block = region.append_block(Block::new(&[]));

    start_block.append_operation(cf::cond_br(
        context,
        ok_flag,
        &ok_block,
        &op_ctx.revert_block,
        &[],
        &[],
        location,
    ));

    let pc_value = ok_block
        .append_operation(arith::constant(
            context,
            integer_constant_from_i64(context, pc as i64).into(),
            location,
        ))
        .result(0)?
        .into();

    stack_push(context, &ok_block, pc_value)?;

    Ok((start_block, ok_block))
}

fn codegen_msize<'c>(
    op_ctx: &mut OperationCtx<'c>,
    region: &'c Region<'c>,
) -> Result<(BlockRef<'c, 'c>, BlockRef<'c, 'c>), CodegenError> {
    let start_block = region.append_block(Block::new(&[]));
    let context = op_ctx.mlir_context;
    let location = Location::unknown(context);

    let ptr_type = pointer(context, 0);
    let uint32 = IntegerType::new(context, 32).into();
    let uint256 = IntegerType::new(context, 256).into();

    let stack_flag = check_stack_has_space_for(context, &start_block, 1)?;
    let gas_flag = consume_gas(context, &start_block, gas_cost::MSIZE)?;

    let condition = start_block
        .append_operation(arith::andi(gas_flag, stack_flag, location))
        .result(0)?
        .into();

    let ok_block = region.append_block(Block::new(&[]));

    start_block.append_operation(cf::cond_br(
        context,
        condition,
        &ok_block,
        &op_ctx.revert_block,
        &[],
        &[],
        location,
    ));

    // Get address of memory size global
    let memory_ptr = ok_block
        .append_operation(llvm_mlir::addressof(
            context,
            MEMORY_SIZE_GLOBAL,
            ptr_type,
            location,
        ))
        .result(0)?;

    // Load memory size
    let memory_size = ok_block
        .append_operation(llvm::load(
            context,
            memory_ptr.into(),
            uint32,
            location,
            LoadStoreOptions::default(),
        ))
        .result(0)?
        .into();

    let memory_size_extended = ok_block
        .append_operation(arith::extui(memory_size, uint256, location))
        .result(0)?
        .into();

    stack_push(context, &ok_block, memory_size_extended)?;

    Ok((start_block, ok_block))
}

fn codegen_return<'c>(
    op_ctx: &mut OperationCtx<'c>,
    region: &'c Region<'c>,
) -> Result<(BlockRef<'c, 'c>, BlockRef<'c, 'c>), CodegenError> {
    let context = op_ctx.mlir_context;
    let location = Location::unknown(context);

    let start_block = region.append_block(Block::new(&[]));
    let ok_block = region.append_block(Block::new(&[]));

    let flag = check_stack_has_at_least(context, &start_block, 2)?;

    start_block.append_operation(cf::cond_br(
        context,
        flag,
        &ok_block,
        &op_ctx.revert_block,
        &[],
        &[],
        location,
    ));

    return_result_from_stack(op_ctx, region, &ok_block, ExitStatusCode::Return, location)?;

    let empty_block = region.append_block(Block::new(&[]));

    Ok((start_block, empty_block))
}

// Stop the current context execution, revert the state changes
// (see STATICCALL for a list of state changing opcodes) and
// return the unused gas to the caller. It also reverts the gas refund to i
// ts value before the current context. If the execution is stopped with REVERT,
// the value 0 is put on the stack of the calling context, which continues to execute normally.
// The return data of the calling context is set as the given
// chunk of memory of this context.
fn codegen_revert<'c>(
    op_ctx: &mut OperationCtx<'c>,
    region: &'c Region<'c>,
) -> Result<(BlockRef<'c, 'c>, BlockRef<'c, 'c>), CodegenError> {
    let context = op_ctx.mlir_context;
    let location = Location::unknown(context);

    let start_block = region.append_block(Block::new(&[]));
    let ok_block = region.append_block(Block::new(&[]));

    let flag = check_stack_has_at_least(context, &start_block, 2)?;

    start_block.append_operation(cf::cond_br(
        context,
        flag,
        &ok_block,
        &op_ctx.revert_block,
        &[],
        &[],
        location,
    ));

    return_result_from_stack(op_ctx, region, &ok_block, ExitStatusCode::Revert, location)?;

    let empty_block = region.append_block(Block::new(&[]));

    Ok((start_block, empty_block))
}

fn codegen_stop<'c, 'r>(
    op_ctx: &mut OperationCtx<'c>,
    region: &'r Region<'c>,
) -> Result<(BlockRef<'c, 'r>, BlockRef<'c, 'r>), CodegenError> {
    let start_block = region.append_block(Block::new(&[]));
    let context = &op_ctx.mlir_context;
    let location = Location::unknown(context);

    return_empty_result(op_ctx, &start_block, ExitStatusCode::Stop, location)?;

    let empty_block = region.append_block(Block::new(&[]));

    Ok((start_block, empty_block))
}

fn codegen_signextend<'c, 'r>(
    op_ctx: &mut OperationCtx<'c>,
    region: &'r Region<'c>,
) -> Result<(BlockRef<'c, 'r>, BlockRef<'c, 'r>), CodegenError> {
    let start_block = region.append_block(Block::new(&[]));
    let context = &op_ctx.mlir_context;
    let location = Location::unknown(context);

    // Check there's enough elements in stack
    let stack_size_flag = check_stack_has_at_least(context, &start_block, 2)?;
    let gas_flag = consume_gas(context, &start_block, gas_cost::SIGNEXTEND)?;

    // Check there's enough gas to perform the operation
    let ok_flag = start_block
        .append_operation(arith::andi(stack_size_flag, gas_flag, location))
        .result(0)?
        .into();

    let ok_block = region.append_block(Block::new(&[]));

    start_block.append_operation(cf::cond_br(
        context,
        ok_flag,
        &ok_block,
        &op_ctx.revert_block,
        &[],
        &[],
        location,
    ));

    let byte_size = stack_pop(context, &ok_block)?;
    let value_to_extend = stack_pop(context, &ok_block)?;

    // Constant definition
    let max_byte_size = constant_value_from_i64(context, &ok_block, 31)?;
    let bits_per_byte = constant_value_from_i64(context, &ok_block, 8)?;
    let sign_bit_position_on_byte = constant_value_from_i64(context, &ok_block, 7)?;
    let max_bits = constant_value_from_i64(context, &ok_block, 255)?;

    // byte_size = min(max_byte_size, byte_size)
    let byte_size = ok_block
        .append_operation(arith::minui(byte_size, max_byte_size, location))
        .result(0)?
        .into();

    // bits_to_shift = max_bits - byte_size * bits_per_byte + sign_bit_position_on_byte
    let byte_number_in_bits = ok_block
        .append_operation(arith::muli(byte_size, bits_per_byte, location))
        .result(0)?
        .into();

    let value_size_in_bits = ok_block
        .append_operation(arith::addi(
            byte_number_in_bits,
            sign_bit_position_on_byte,
            location,
        ))
        .result(0)?
        .into();

    let bits_to_shift = ok_block
        .append_operation(arith::subi(max_bits, value_size_in_bits, location))
        .result(0)?
        .into();

    // value_to_extend << bits_to_shift
    let left_shifted_value = ok_block
        .append_operation(ods::llvm::shl(context, value_to_extend, bits_to_shift, location).into())
        .result(0)?
        .into();

    // value_to_extend >> bits_to_shift  (sign extended)
    let result = ok_block
        .append_operation(
            ods::llvm::ashr(context, left_shifted_value, bits_to_shift, location).into(),
        )
        .result(0)?
        .into();

    stack_push(context, &ok_block, result)?;

    Ok((start_block, ok_block))
}

fn codegen_gas<'c, 'r>(
    op_ctx: &mut OperationCtx<'c>,
    region: &'r Region<'c>,
) -> Result<(BlockRef<'c, 'r>, BlockRef<'c, 'r>), CodegenError> {
    let start_block = region.append_block(Block::new(&[]));
    let context = &op_ctx.mlir_context;
    let location = Location::unknown(context);

    // Check there's at least space for one element in the stack
    let stack_size_flag = check_stack_has_space_for(context, &start_block, 1)?;

    // Check there's enough gas to compute the operation
    let gas_flag = consume_gas(context, &start_block, gas_cost::GAS)?;

    let ok_flag = start_block
        .append_operation(arith::andi(stack_size_flag, gas_flag, location))
        .result(0)?
        .into();

    let ok_block = region.append_block(Block::new(&[]));

    start_block.append_operation(cf::cond_br(
        context,
        ok_flag,
        &ok_block,
        &op_ctx.revert_block,
        &[],
        &[],
        location,
    ));

    let gas = get_remaining_gas(context, &ok_block)?;

    let gas_extended = ok_block
        .append_operation(arith::extui(
            gas,
            IntegerType::new(context, 256).into(),
            location,
        ))
        .result(0)?
        .into();

    stack_push(context, &ok_block, gas_extended)?;

    Ok((start_block, ok_block))
}

fn codegen_slt<'c, 'r>(
    op_ctx: &mut OperationCtx<'c>,
    region: &'r Region<'c>,
) -> Result<(BlockRef<'c, 'r>, BlockRef<'c, 'r>), CodegenError> {
    let start_block = region.append_block(Block::new(&[]));
    let context = &op_ctx.mlir_context;
    let location = Location::unknown(context);

    // Check there's enough elements in stack
    let stack_size_flag = check_stack_has_at_least(context, &start_block, 2)?;

    // Check there's enough gas to compute the operation
    let gas_flag = consume_gas(context, &start_block, gas_cost::SLT)?;

    let ok_flag = start_block
        .append_operation(arith::andi(stack_size_flag, gas_flag, location))
        .result(0)?
        .into();

    let ok_block = region.append_block(Block::new(&[]));

    start_block.append_operation(cf::cond_br(
        context,
        ok_flag,
        &ok_block,
        &op_ctx.revert_block,
        &[],
        &[],
        location,
    ));

    let lhs = stack_pop(context, &ok_block)?;
    let rhs = stack_pop(context, &ok_block)?;

    let result = ok_block
        .append_operation(arith::cmpi(
            context,
            arith::CmpiPredicate::Slt,
            lhs,
            rhs,
            location,
        ))
        .result(0)?
        .into();

    //Extend 1 bit result to 256 bit
    let uint256 = IntegerType::new(context, 256);
    let result = ok_block
        .append_operation(arith::extui(result, uint256.into(), location))
        .result(0)?
        .into();

    stack_push(context, &ok_block, result)?;

    Ok((start_block, ok_block))
}

fn codegen_mstore<'c, 'r>(
    op_ctx: &mut OperationCtx<'c>,
    region: &'r Region<'c>,
) -> Result<(BlockRef<'c, 'r>, BlockRef<'c, 'r>), CodegenError> {
    let start_block = region.append_block(Block::new(&[]));
    let context = &op_ctx.mlir_context;
    let location = Location::unknown(context);
    let uint32 = IntegerType::new(context, 32);
    let uint8 = IntegerType::new(context, 8);
    let ptr_type = pointer(context, 0);

    // Check there's enough elements in stack
    let flag = check_stack_has_at_least(context, &start_block, 2)?;

    let ok_block = region.append_block(Block::new(&[]));

    start_block.append_operation(cf::cond_br(
        context,
        flag,
        &ok_block,
        &op_ctx.revert_block,
        &[],
        &[],
        location,
    ));

    let offset = stack_pop(context, &ok_block)?;
    let value = stack_pop(context, &ok_block)?;

    // truncate offset to 32 bits
    let offset = ok_block
        .append_operation(arith::trunci(offset, uint32.into(), location))
        .result(0)
        .unwrap()
        .into();

    let value_width_in_bytes = 32;
    // value_size = 32
    let value_size = ok_block
        .append_operation(arith::constant(
            context,
            IntegerAttribute::new(uint32.into(), value_width_in_bytes).into(),
            location,
        ))
        .result(0)?
        .into();

    // required_size = offset + value_size
    let required_size = ok_block
        .append_operation(arith::addi(offset, value_size, location))
        .result(0)?
        .into();

    let memory_access_block = region.append_block(Block::new(&[]));

    extend_memory(
        op_ctx,
        &ok_block,
        &memory_access_block,
        region,
        required_size,
        gas_cost::MSTORE,
    )?;

    // Memory access
    let memory_ptr_ptr = memory_access_block
        .append_operation(llvm_mlir::addressof(
            context,
            MEMORY_PTR_GLOBAL,
            ptr_type,
            location,
        ))
        .result(0)?;

    let memory_ptr = memory_access_block
        .append_operation(llvm::load(
            context,
            memory_ptr_ptr.into(),
            ptr_type,
            location,
            LoadStoreOptions::default(),
        ))
        .result(0)?
        .into();

    // memory_destination = memory_ptr + offset
    let memory_destination = memory_access_block
        .append_operation(llvm::get_element_ptr_dynamic(
            context,
            memory_ptr,
            &[offset],
            uint8.into(),
            ptr_type,
            location,
        ))
        .result(0)?
        .into();

    let uint256 = IntegerType::new(context, 256);

    // check system endianness before storing the value
    let value = if cfg!(target_endian = "little") {
        // if the system is little endian, we convert the value to big endian
        memory_access_block
            .append_operation(llvm::intr_bswap(value, uint256.into(), location))
            .result(0)?
            .into()
    } else {
        // if the system is big endian, there is no need to convert the value
        value
    };

    // store the value in the memory
    memory_access_block.append_operation(llvm::store(
        context,
        value,
        memory_destination,
        location,
        LoadStoreOptions::new()
            .align(IntegerAttribute::new(IntegerType::new(context, 64).into(), 1).into()),
    ));

    Ok((start_block, memory_access_block))
}

fn codegen_mstore8<'c, 'r>(
    op_ctx: &mut OperationCtx<'c>,
    region: &'r Region<'c>,
) -> Result<(BlockRef<'c, 'r>, BlockRef<'c, 'r>), CodegenError> {
    let start_block = region.append_block(Block::new(&[]));
    let context = &op_ctx.mlir_context;
    let location = Location::unknown(context);
    let uint32 = IntegerType::new(context, 32);
    let uint8 = IntegerType::new(context, 8);
    let ptr_type = pointer(context, 0);

    // Check there's enough elements in stack
    let flag = check_stack_has_at_least(context, &start_block, 2)?;

    let ok_block = region.append_block(Block::new(&[]));

    start_block.append_operation(cf::cond_br(
        context,
        flag,
        &ok_block,
        &op_ctx.revert_block,
        &[],
        &[],
        location,
    ));

    let offset = stack_pop(context, &ok_block)?;
    let value = stack_pop(context, &ok_block)?;

    // truncate value to the least significative byte of the 32-byte value
    let value = ok_block
        .append_operation(arith::trunci(
            value,
            r#IntegerType::new(context, 8).into(),
            location,
        ))
        .result(0)?
        .into();

    // truncate offset to 32 bits
    let offset = ok_block
        .append_operation(arith::trunci(offset, uint32.into(), location))
        .result(0)
        .unwrap()
        .into();

    let value_width_in_bytes = 1;
    // value_size = 1
    let value_size = ok_block
        .append_operation(arith::constant(
            context,
            IntegerAttribute::new(uint32.into(), value_width_in_bytes).into(),
            location,
        ))
        .result(0)?
        .into();

    // required_size = offset + size
    let required_size = ok_block
        .append_operation(arith::addi(offset, value_size, location))
        .result(0)?
        .into();

    let memory_access_block = region.append_block(Block::new(&[]));

    extend_memory(
        op_ctx,
        &ok_block,
        &memory_access_block,
        region,
        required_size,
        gas_cost::MSTORE8,
    )?;

    // Memory access
    let memory_ptr_ptr = memory_access_block
        .append_operation(llvm_mlir::addressof(
            context,
            MEMORY_PTR_GLOBAL,
            ptr_type,
            location,
        ))
        .result(0)?;

    let memory_ptr = memory_access_block
        .append_operation(llvm::load(
            context,
            memory_ptr_ptr.into(),
            ptr_type,
            location,
            LoadStoreOptions::default(),
        ))
        .result(0)?
        .into();

    // memory_destination = memory_ptr + offset
    let memory_destination = memory_access_block
        .append_operation(llvm::get_element_ptr_dynamic(
            context,
            memory_ptr,
            &[offset],
            uint8.into(),
            ptr_type,
            location,
        ))
        .result(0)?
        .into();

    memory_access_block.append_operation(llvm::store(
        context,
        value,
        memory_destination,
        location,
        LoadStoreOptions::new()
            .align(IntegerAttribute::new(IntegerType::new(context, 64).into(), 1).into()),
    ));

    Ok((start_block, memory_access_block))
}

fn codegen_mcopy<'c, 'r>(
    op_ctx: &mut OperationCtx<'c>,
    region: &'r Region<'c>,
) -> Result<(BlockRef<'c, 'r>, BlockRef<'c, 'r>), CodegenError> {
    let start_block = region.append_block(Block::new(&[]));
    let context = &op_ctx.mlir_context;
    let location = Location::unknown(context);
    let uint32 = IntegerType::new(context, 32);
    let uint8 = IntegerType::new(context, 8);
    let ptr_type = pointer(context, 0);

    let flag = check_stack_has_at_least(context, &start_block, 3)?;

    let ok_block = region.append_block(Block::new(&[]));

    start_block.append_operation(cf::cond_br(
        context,
        flag,
        &ok_block,
        &op_ctx.revert_block,
        &[],
        &[],
        location,
    ));

    // where to copy
    let dest_offset = stack_pop(context, &ok_block)?;
    // where to copy from
    let offset = stack_pop(context, &ok_block)?;
    let size = stack_pop(context, &ok_block)?;

    // truncate offset and dest_offset to 32 bits
    let offset = ok_block
        .append_operation(arith::trunci(offset, uint32.into(), location))
        .result(0)?
        .into();

    let dest_offset = ok_block
        .append_operation(arith::trunci(dest_offset, uint32.into(), location))
        .result(0)?
        .into();

    let size = ok_block
        .append_operation(arith::trunci(size, uint32.into(), location))
        .result(0)?
        .into();

    // required_size = offset + size
    let src_required_size = ok_block
        .append_operation(arith::addi(offset, size, location))
        .result(0)?
        .into();

    // dest_required_size = dest_offset + size
    let dest_required_size = ok_block
        .append_operation(arith::addi(dest_offset, size, location))
        .result(0)?
        .into();

    let required_size = ok_block
        .append_operation(arith::maxui(
            src_required_size,
            dest_required_size,
            location,
        ))
        .result(0)?
        .into();

    let memory_access_block = region.append_block(Block::new(&[]));

    extend_memory(
        op_ctx,
        &ok_block,
        &memory_access_block,
        region,
        required_size,
        gas_cost::MCOPY,
    )?;

    // Memory access
    let memory_ptr_ptr = memory_access_block
        .append_operation(llvm_mlir::addressof(
            context,
            MEMORY_PTR_GLOBAL,
            ptr_type,
            location,
        ))
        .result(0)?;

    let memory_ptr = memory_access_block
        .append_operation(llvm::load(
            context,
            memory_ptr_ptr.into(),
            ptr_type,
            location,
            LoadStoreOptions::default(),
        ))
        .result(0)?
        .into();

    let source = memory_access_block
        .append_operation(llvm::get_element_ptr_dynamic(
            context,
            memory_ptr,
            &[offset],
            uint8.into(),
            ptr_type,
            location,
        ))
        .result(0)?
        .into();

    // memory_destination = memory_ptr + dest_offset
    let destination = memory_access_block
        .append_operation(llvm::get_element_ptr_dynamic(
            context,
            memory_ptr,
            &[dest_offset],
            uint8.into(),
            ptr_type,
            location,
        ))
        .result(0)?
        .into();

    memory_access_block.append_operation(
        ods::llvm::intr_memmove(
            context,
            destination,
            source,
            size,
            IntegerAttribute::new(IntegerType::new(context, 1).into(), 0),
            location,
        )
        .into(),
    );

    let dynamic_gas = compute_copy_cost(op_ctx, &memory_access_block, size)?;

    consume_gas_as_value(context, &memory_access_block, dynamic_gas)?;

    Ok((start_block, memory_access_block))
}

fn codegen_calldataload<'c, 'r>(
    op_ctx: &mut OperationCtx<'c>,
    region: &'r Region<'c>,
) -> Result<(BlockRef<'c, 'r>, BlockRef<'c, 'r>), CodegenError> {
    let start_block = region.append_block(Block::new(&[]));
    let context = &op_ctx.mlir_context;
    let location = Location::unknown(context);
    let uint256 = IntegerType::new(context, 256);
    let uint8 = IntegerType::new(context, 8);
    let uint1 = IntegerType::new(context, 1);
    let ptr_type = pointer(context, 0);

    // Check there's enough elements in stack
    let flag = check_stack_has_at_least(context, &start_block, 1)?;
    // Check there's enough gas
    let gas_flag = consume_gas(context, &start_block, gas_cost::CALLDATALOAD)?;

    let condition = start_block
        .append_operation(arith::andi(gas_flag, flag, location))
        .result(0)?
        .into();

    let ok_block = region.append_block(Block::new(&[]));

    start_block.append_operation(cf::cond_br(
        context,
        condition,
        &ok_block,
        &op_ctx.revert_block,
        &[],
        &[],
        location,
    ));

    let offset = stack_pop(context, &ok_block)?;

    // TODO: add a calldata_ptr and size setup

    let calldata_ptr = op_ctx.get_calldata_ptr_syscall(&ok_block, location)?;

    // max_slice_width = 32
    let max_slice_width = ok_block
        .append_operation(arith::constant(
            context,
            integer_constant_from_i64(context, 32).into(),
            location,
        ))
        .result(0)?
        .into();

    let calldata_size_u32 = op_ctx.get_calldata_size_syscall(&ok_block, location)?;
    // convert calldata_size from u32 to u256
    let calldata_size = ok_block
        .append_operation(arith::extui(calldata_size_u32, uint256.into(), location))
        .result(0)?
        .into();

    let zero = ok_block
        .append_operation(arith::constant(
            context,
            IntegerAttribute::new(uint256.into(), 0).into(),
            location,
        ))
        .result(0)?
        .into();

    let offset_ok_block = region.append_block(Block::new(&[]));
    let offset_bad_block = region.append_block(Block::new(&[]));
    let end_block = region.append_block(Block::new(&[]));

    // offset < calldata_size =>  offset_ok
    let offset_ok = ok_block
        .append_operation(arith::cmpi(
            context,
            arith::CmpiPredicate::Ult,
            offset,
            calldata_size,
            location,
        ))
        .result(0)?
        .into();

    // if offset < calldata_size => offset_ok_block
    // else => offset_bad_block
    ok_block.append_operation(cf::cond_br(
        context,
        offset_ok,
        &offset_ok_block,
        &offset_bad_block,
        &[],
        &[],
        location,
    ));

    /******************** offset_bad_block *******************/

    // offset >= calldata_size => push 0
    stack_push(context, &offset_bad_block, zero)?;
    offset_bad_block.append_operation(cf::br(&end_block, &[], location));

    /******************** offset_bad_block *******************/

    /******************** offset_OK_block *******************/

    let stack_ptr = get_stack_pointer(context, &offset_ok_block)?;

    // fill the top of the stack with 0s to remove any garbage bytes it could have
    offset_ok_block.append_operation(llvm::store(
        context,
        zero,
        stack_ptr,
        location,
        LoadStoreOptions::new(),
    ));

    // calldata_ptr_at_offset = calldata_ptr + new_offset
    let calldata_ptr_at_offset = offset_ok_block
        .append_operation(llvm::get_element_ptr_dynamic(
            context,
            calldata_ptr,
            &[offset],
            uint8.into(),
            ptr_type,
            location,
        ))
        .result(0)?
        .into();

    // len is the length of the slice (len is maximum 32 bytes)
    let len = offset_ok_block
        .append_operation(arith::subi(calldata_size, offset, location))
        .result(0)?
        .into();

    // len = min(calldata_size - offset, 32 bytes)
    // this is done to fix the len so that  offset + len <= calldata_size
    let len = offset_ok_block
        .append_operation(arith::minui(len, max_slice_width, location))
        .result(0)?
        .into();

    // copy calldata[offset..offset + len] to the top of the stack
    offset_ok_block.append_operation(
        ods::llvm::intr_memcpy(
            context,
            stack_ptr,
            calldata_ptr_at_offset,
            len,
            IntegerAttribute::new(uint1.into(), 0),
            location,
        )
        .into(),
    );

    // increment the stack pointer so calldata[offset..len] is placed at the top of the stack
    inc_stack_pointer(context, &offset_ok_block)?;

    // if the system is little endian, we have to convert the result to big endian
    // pop calldata_slice, change to big endian and push it again
    if cfg!(target_endian = "little") {
        // pop the slice
        let calldata_slice = stack_pop(context, &offset_ok_block)?;
        // convert it to big endian
        let calldata_slice = offset_ok_block
            .append_operation(llvm::intr_bswap(calldata_slice, uint256.into(), location))
            .result(0)?
            .into();
        // push it back on the stack
        stack_push(context, &offset_ok_block, calldata_slice)?;
    }

    offset_ok_block.append_operation(cf::br(&end_block, &[], location));

    /******************** offset_OK_block *******************/

    Ok((start_block, end_block))
}

fn codegen_log<'c, 'r>(
    op_ctx: &mut OperationCtx<'c>,
    region: &'r Region<'c>,
    nth: u8,
) -> Result<(BlockRef<'c, 'r>, BlockRef<'c, 'r>), CodegenError> {
    debug_assert!(nth <= 4);
    // TODO: check if the current execution context is from a STATICCALL (since Byzantium fork).
    let start_block = region.append_block(Block::new(&[]));
    let context = &op_ctx.mlir_context;
    let location = Location::unknown(context);
    let uint32 = IntegerType::new(context, 32);
    let required_elements = 2 + nth;
    // Check there's enough elements in stack
    let flag = check_stack_has_at_least(context, &start_block, required_elements.into())?;

    let ok_block = region.append_block(Block::new(&[]));

    start_block.append_operation(cf::cond_br(
        context,
        flag,
        &ok_block,
        &op_ctx.revert_block,
        &[],
        &[],
        location,
    ));

    let offset_u256 = stack_pop(context, &ok_block)?;
    let size_u256 = stack_pop(context, &ok_block)?;

    let offset = ok_block
        .append_operation(arith::trunci(offset_u256, uint32.into(), location))
        .result(0)?
        .into();
    let size = ok_block
        .append_operation(arith::trunci(size_u256, uint32.into(), location))
        .result(0)?
        .into();

    // required_size = offset + value_size
    let required_size = ok_block
        .append_operation(arith::addi(offset, size, location))
        .result(0)?
        .into();

    let log_block = region.append_block(Block::new(&[]));
    let dynamic_gas = compute_log_dynamic_gas(op_ctx, &ok_block, nth, size_u256, location)?;
    consume_gas_as_value(context, &ok_block, dynamic_gas)?;
    extend_memory(
        op_ctx,
        &ok_block,
        &log_block,
        region,
        required_size,
        gas_cost::LOG,
    )?;

    let mut topic_pointers = vec![];
    for _i in 0..nth {
        let topic = stack_pop(context, &log_block)?;
        let topic_ptr = allocate_and_store_value(op_ctx, &log_block, topic, location)?;
        topic_pointers.push(topic_ptr);
    }

    match nth {
        0 => {
            op_ctx.append_log_syscall(&log_block, offset, size, location);
        }
        1 => {
            op_ctx.append_log_with_one_topic_syscall(
                &log_block,
                offset,
                size,
                topic_pointers[0],
                location,
            );
        }
        2 => {
            op_ctx.append_log_with_two_topics_syscall(
                &log_block,
                offset,
                size,
                topic_pointers[0],
                topic_pointers[1],
                location,
            );
        }
        3 => {
            op_ctx.append_log_with_three_topics_syscall(
                &log_block,
                offset,
                size,
                topic_pointers[0],
                topic_pointers[1],
                topic_pointers[2],
                location,
            );
        }
        4 => {
            op_ctx.append_log_with_four_topics_syscall(
                &log_block,
                offset,
                size,
                topic_pointers[0],
                topic_pointers[1],
                topic_pointers[2],
                topic_pointers[3],
                location,
            );
        }
        _ => unreachable!("nth should satisfy 0 <= nth <= 4"),
    }

    Ok((start_block, log_block))
}

<<<<<<< HEAD
fn codegen_blobbasefee<'c, 'r>(
=======
fn codegen_coinbase<'c, 'r>(
    op_ctx: &mut OperationCtx<'c>,
    region: &'r Region<'c>,
) -> Result<(BlockRef<'c, 'r>, BlockRef<'c, 'r>), CodegenError> {
    let start_block = region.append_block(Block::new(&[]));
    let context = &op_ctx.mlir_context;
    let location = Location::unknown(context);
    let uint160 = IntegerType::new(context, 160);
    let uint256 = IntegerType::new(context, 256);

    let flag = check_stack_has_space_for(context, &start_block, 1)?;
    let gas_flag = consume_gas(context, &start_block, gas_cost::COINBASE)?;

    let condition = start_block
        .append_operation(arith::andi(gas_flag, flag, location))
        .result(0)?
        .into();

    let ok_block = region.append_block(Block::new(&[]));

    start_block.append_operation(cf::cond_br(
        context,
        condition,
        &ok_block,
        &op_ctx.revert_block,
        &[],
        &[],
        location,
    ));

    let coinbase_ptr = op_ctx.get_coinbase_ptr_syscall(&ok_block, location)?;

    let coinbase = ok_block
        .append_operation(llvm::load(
            context,
            coinbase_ptr,
            uint160.into(),
            location,
            LoadStoreOptions::new()
                .align(IntegerAttribute::new(IntegerType::new(context, 64).into(), 1).into()),
        ))
        .result(0)?
        .into();

    let coinbase = if cfg!(target_endian = "little") {
        ok_block
            .append_operation(llvm::intr_bswap(coinbase, uint160.into(), location))
            .result(0)?
            .into()
    } else {
        coinbase
    };

    // coinbase is 160-bits long so we extend it to 256 bits before pushing it to the stack
    let coinbase = ok_block
        .append_operation(arith::extui(coinbase, uint256.into(), location))
        .result(0)?
        .into();

    stack_push(context, &ok_block, coinbase)?;

    Ok((start_block, ok_block))
}

fn codegen_timestamp<'c, 'r>(
    op_ctx: &mut OperationCtx<'c>,
    region: &'r Region<'c>,
) -> Result<(BlockRef<'c, 'r>, BlockRef<'c, 'r>), CodegenError> {
    let start_block = region.append_block(Block::new(&[]));
    let context = &op_ctx.mlir_context;
    let location = Location::unknown(context);

    // Check there's enough elements in stack
    let stack_size_flag = check_stack_has_space_for(context, &start_block, 1)?;
    let gas_flag = consume_gas(context, &start_block, gas_cost::TIMESTAMP)?;

    let ok_flag = start_block
        .append_operation(arith::andi(stack_size_flag, gas_flag, location))
        .result(0)?
        .into();

    let ok_block = region.append_block(Block::new(&[]));

    start_block.append_operation(cf::cond_br(
        context,
        ok_flag,
        &ok_block,
        &op_ctx.revert_block,
        &[],
        &[],
        location,
    ));

    let uint256 = IntegerType::new(context, 256);
    let ptr_type = pointer(context, 0);

    let pointer_size = constant_value_from_i64(context, &ok_block, 1_i64)?;

    let timestamp_ptr = ok_block
        .append_operation(llvm::alloca(
            context,
            pointer_size,
            ptr_type,
            location,
            AllocaOptions::new().elem_type(Some(TypeAttribute::new(uint256.into()))),
        ))
        .result(0)?
        .into();

    op_ctx.store_in_timestamp_ptr(&ok_block, location, timestamp_ptr);

    let timestamp = ok_block
        .append_operation(llvm::load(
            context,
            timestamp_ptr,
            uint256.into(),
            location,
            LoadStoreOptions::default(),
        ))
        .result(0)?
        .into();

    stack_push(context, &ok_block, timestamp)?;

    Ok((start_block, ok_block))
}

fn codegen_gasprice<'c, 'r>(
>>>>>>> 03058831
    op_ctx: &mut OperationCtx<'c>,
    region: &'r Region<'c>,
) -> Result<(BlockRef<'c, 'r>, BlockRef<'c, 'r>), CodegenError> {
    let start_block = region.append_block(Block::new(&[]));
    let context = &op_ctx.mlir_context;
    let location = Location::unknown(context);

    // Check there's enough elements in stack
    let stack_size_flag = check_stack_has_space_for(context, &start_block, 1)?;
<<<<<<< HEAD
    let gas_flag = consume_gas(context, &start_block, gas_cost::BLOBBASEFEE)?;
=======
    let gas_flag = consume_gas(context, &start_block, gas_cost::GASPRICE)?;

    let ok_flag = start_block
        .append_operation(arith::andi(stack_size_flag, gas_flag, location))
        .result(0)?
        .into();

    let ok_block = region.append_block(Block::new(&[]));

    start_block.append_operation(cf::cond_br(
        context,
        ok_flag,
        &ok_block,
        &op_ctx.revert_block,
        &[],
        &[],
        location,
    ));

    let uint256 = IntegerType::new(context, 256);
    let ptr_type = pointer(context, 0);

    let pointer_size = constant_value_from_i64(context, &ok_block, 1_i64)?;

    let gasprice_ptr = ok_block
        .append_operation(llvm::alloca(
            context,
            pointer_size,
            ptr_type,
            location,
            AllocaOptions::new().elem_type(Some(TypeAttribute::new(uint256.into()))),
        ))
        .result(0)?
        .into();

    op_ctx.store_in_gasprice_ptr(&ok_block, location, gasprice_ptr);

    let gasprice = ok_block
        .append_operation(llvm::load(
            context,
            gasprice_ptr,
            uint256.into(),
            location,
            LoadStoreOptions::default(),
        ))
        .result(0)?
        .into();

    stack_push(context, &ok_block, gasprice)?;

    Ok((start_block, ok_block))
}

fn codegen_chaind<'c, 'r>(
    op_ctx: &mut OperationCtx<'c>,
    region: &'r Region<'c>,
) -> Result<(BlockRef<'c, 'r>, BlockRef<'c, 'r>), CodegenError> {
    let start_block = region.append_block(Block::new(&[]));
    let context = &op_ctx.mlir_context;
    let location = Location::unknown(context);
    // Check there's enough elements in stack
    let stack_size_flag = check_stack_has_space_for(context, &start_block, 1)?;
    let gas_flag = consume_gas(context, &start_block, gas_cost::CHAINID)?;
    let ok_flag = start_block
        .append_operation(arith::andi(stack_size_flag, gas_flag, location))
        .result(0)?
        .into();
    let ok_block = region.append_block(Block::new(&[]));
    start_block.append_operation(cf::cond_br(
        context,
        ok_flag,
        &ok_block,
        &op_ctx.revert_block,
        &[],
        &[],
        location,
    ));
    let chainid = op_ctx.get_chainid_syscall(&ok_block, location)?;
    let uint256 = IntegerType::new(context, 256);
    // Convert calldata_size from u32 to u256
    let chainid = ok_block
        .append_operation(arith::extui(chainid, uint256.into(), location))
        .result(0)?
        .into();
    stack_push(context, &ok_block, chainid)?;
    Ok((start_block, ok_block))
}

fn codegen_caller<'c, 'r>(
    op_ctx: &mut OperationCtx<'c>,
    region: &'r Region<'c>,
) -> Result<(BlockRef<'c, 'r>, BlockRef<'c, 'r>), CodegenError> {
    let start_block = region.append_block(Block::new(&[]));
    let context = &op_ctx.mlir_context;
    let location = Location::unknown(context);

    // Check there's enough elements in stack
    let stack_size_flag = check_stack_has_space_for(context, &start_block, 1)?;
    let gas_flag = consume_gas(context, &start_block, gas_cost::CALLER)?;
>>>>>>> 03058831

    let ok_flag = start_block
        .append_operation(arith::andi(stack_size_flag, gas_flag, location))
        .result(0)?
        .into();

    let ok_block = region.append_block(Block::new(&[]));

    start_block.append_operation(cf::cond_br(
        context,
        ok_flag,
        &ok_block,
        &op_ctx.revert_block,
        &[],
        &[],
        location,
    ));

    let uint256 = IntegerType::new(context, 256);
    let ptr_type = pointer(context, 0);

    //This may be refactored to use constant_value_from_i64 util function
    let pointer_size = ok_block
        .append_operation(arith::constant(
            context,
            IntegerAttribute::new(uint256.into(), 1_i64).into(),
            location,
        ))
        .result(0)?
        .into();

<<<<<<< HEAD
    let blob_base_fee_ptr = ok_block
=======
    let caller_ptr = ok_block
        .append_operation(llvm::alloca(
            context,
            pointer_size,
            ptr_type,
            location,
            AllocaOptions::new().elem_type(Some(TypeAttribute::new(uint256.into()))),
        ))
        .result(0)?
        .into();

    op_ctx.store_in_caller_ptr(&ok_block, location, caller_ptr);

    let caller = ok_block
        .append_operation(llvm::load(
            context,
            caller_ptr,
            uint256.into(),
            location,
            LoadStoreOptions::default(),
        ))
        .result(0)?
        .into();

    stack_push(context, &ok_block, caller)?;

    Ok((start_block, ok_block))
}

fn codegen_basefee<'c, 'r>(
    op_ctx: &mut OperationCtx<'c>,
    region: &'r Region<'c>,
) -> Result<(BlockRef<'c, 'r>, BlockRef<'c, 'r>), CodegenError> {
    let start_block = region.append_block(Block::new(&[]));
    let context = &op_ctx.mlir_context;
    let location = Location::unknown(context);

    // Check there's enough space in stack
    let stack_size_flag = check_stack_has_space_for(context, &start_block, 1)?;
    let gas_flag = consume_gas(context, &start_block, gas_cost::BASEFEE)?;

    let condition = start_block
        .append_operation(arith::andi(stack_size_flag, gas_flag, location))
        .result(0)?
        .into();

    let ok_block = region.append_block(Block::new(&[]));

    start_block.append_operation(cf::cond_br(
        context,
        condition,
        &ok_block,
        &op_ctx.revert_block,
        &[],
        &[],
        location,
    ));

    let basefee = get_basefee(op_ctx, &ok_block)?;
    stack_push(context, &ok_block, basefee)?;

    Ok((start_block, ok_block))
}

// from the understanding of the not operator , A xor 1 == Not A
fn codegen_not<'c, 'r>(
    op_ctx: &mut OperationCtx<'c>,
    region: &'r Region<'c>,
) -> Result<(BlockRef<'c, 'r>, BlockRef<'c, 'r>), CodegenError> {
    let start_block = region.append_block(Block::new(&[]));
    let context = &op_ctx.mlir_context;
    let location = Location::unknown(context);

    // Check there's enough elements in stack
    let flag = check_stack_has_at_least(context, &start_block, 1)?;
    let gas_flag = consume_gas(context, &start_block, gas_cost::NOT)?;

    let ok_flag = start_block
        .append_operation(arith::andi(flag, gas_flag, location))
        .result(0)?
        .into();

    let ok_block = region.append_block(Block::new(&[]));

    start_block.append_operation(cf::cond_br(
        context,
        ok_flag,
        &ok_block,
        &op_ctx.revert_block,
        &[],
        &[],
        location,
    ));

    let lhs = stack_pop(context, &ok_block)?;
    let mask = ok_block
        .append_operation(arith::constant(
            context,
            Attribute::parse(
                context,
                &format!("{} : i256", BigUint::from_bytes_be(&[0xff; 32])),
            )
            .unwrap(),
            location,
        ))
        .result(0)?
        .into();
    let result = ok_block
        .append_operation(arith::xori(lhs, mask, location))
        .result(0)?
        .into();

    stack_push(context, &ok_block, result)?;

    Ok((start_block, ok_block))
}

fn codegen_address<'c, 'r>(
    op_ctx: &mut OperationCtx<'c>,
    region: &'r Region<'c>,
) -> Result<(BlockRef<'c, 'r>, BlockRef<'c, 'r>), CodegenError> {
    let start_block = region.append_block(Block::new(&[]));
    let context = &op_ctx.mlir_context;
    let location = Location::unknown(context);
    let uint160 = IntegerType::new(context, 160);
    let uint256 = IntegerType::new(context, 256);

    let flag = check_stack_has_space_for(context, &start_block, 1)?;
    let gas_flag = consume_gas(context, &start_block, gas_cost::ADDRESS)?;

    let condition = start_block
        .append_operation(arith::andi(gas_flag, flag, location))
        .result(0)?
        .into();

    let ok_block = region.append_block(Block::new(&[]));

    start_block.append_operation(cf::cond_br(
        context,
        condition,
        &ok_block,
        &op_ctx.revert_block,
        &[],
        &[],
        location,
    ));

    let address_ptr = op_ctx.get_address_ptr_syscall(&ok_block, location)?;

    let address = ok_block
        .append_operation(llvm::load(
            context,
            address_ptr,
            uint160.into(),
            location,
            LoadStoreOptions::new()
                .align(IntegerAttribute::new(IntegerType::new(context, 64).into(), 1).into()),
        ))
        .result(0)?
        .into();

    let address = if cfg!(target_endian = "little") {
        ok_block
            .append_operation(llvm::intr_bswap(address, uint160.into(), location))
            .result(0)?
            .into()
    } else {
        address
    };

    // address is 160-bits long so we extend it to 256 bits before pushing it to the stack
    let address = ok_block
        .append_operation(arith::extui(address, uint256.into(), location))
        .result(0)?
        .into();

    stack_push(context, &ok_block, address)?;

    Ok((start_block, ok_block))
}

fn codegen_codecopy<'c, 'r>(
    op_ctx: &mut OperationCtx<'c>,
    region: &'r Region<'c>,
) -> Result<(BlockRef<'c, 'r>, BlockRef<'c, 'r>), CodegenError> {
    let start_block = region.append_block(Block::new(&[]));
    let context = &op_ctx.mlir_context;
    let location = Location::unknown(context);
    let uint32 = IntegerType::new(context, 32);

    let flag = check_stack_has_at_least(context, &start_block, 3)?;

    let ok_block = region.append_block(Block::new(&[]));

    start_block.append_operation(cf::cond_br(
        context,
        flag,
        &ok_block,
        &op_ctx.revert_block,
        &[],
        &[],
        location,
    ));

    // where to copy
    let dest_offset = stack_pop(context, &ok_block)?;
    // where to copy from
    let offset_u256 = stack_pop(context, &ok_block)?;
    let size_u256 = stack_pop(context, &ok_block)?;

    let offset = ok_block
        .append_operation(arith::trunci(offset_u256, uint32.into(), location))
        .result(0)?
        .into();

    let size = ok_block
        .append_operation(arith::trunci(size_u256, uint32.into(), location))
        .result(0)?
        .into();

    let dest_offset = ok_block
        .append_operation(arith::trunci(dest_offset, uint32.into(), location))
        .result(0)?
        .into();

    let required_size = ok_block
        .append_operation(arith::addi(dest_offset, size, location))
        .result(0)?
        .into();

    // consume 3 * (size + 31) / 32 gas
    let dynamic_gas_cost = compute_copy_cost(op_ctx, &ok_block, size)?;
    let flag = consume_gas_as_value(context, &ok_block, dynamic_gas_cost)?;

    let memory_extension_block = region.append_block(Block::new(&[]));
    let copy_block = region.append_block(Block::new(&[]));

    ok_block.append_operation(cf::cond_br(
        context,
        flag,
        &memory_extension_block,
        &op_ctx.revert_block,
        &[],
        &[],
        location,
    ));

    extend_memory(
        op_ctx,
        &memory_extension_block,
        &copy_block,
        region,
        required_size,
        gas_cost::CODECOPY,
    )?;

    op_ctx.copy_code_to_memory_syscall(&copy_block, offset, size, dest_offset, location);

    Ok((start_block, copy_block))
}

fn codegen_selfbalance<'c, 'r>(
    op_ctx: &mut OperationCtx<'c>,
    region: &'r Region<'c>,
) -> Result<(BlockRef<'c, 'r>, BlockRef<'c, 'r>), CodegenError> {
    let start_block = region.append_block(Block::new(&[]));
    let context = &op_ctx.mlir_context;
    let location = Location::unknown(context);

    // Check there's enough elements in stack
    let stack_size_flag = check_stack_has_space_for(context, &start_block, 1)?;
    let gas_flag = consume_gas(context, &start_block, gas_cost::SELFBALANCE)?;

    let ok_flag = start_block
        .append_operation(arith::andi(stack_size_flag, gas_flag, location))
        .result(0)?
        .into();

    let ok_block = region.append_block(Block::new(&[]));

    start_block.append_operation(cf::cond_br(
        context,
        ok_flag,
        &ok_block,
        &op_ctx.revert_block,
        &[],
        &[],
        location,
    ));

    let uint256 = IntegerType::new(context, 256);
    let ptr_type = pointer(context, 0);

    let pointer_size = constant_value_from_i64(context, &ok_block, 1_i64)?;

    let selfbalance_ptr = ok_block
>>>>>>> 03058831
        .append_operation(llvm::alloca(
            context,
            pointer_size,
            ptr_type,
            location,
            AllocaOptions::new().elem_type(Some(TypeAttribute::new(uint256.into()))),
        ))
        .result(0)?
        .into();

<<<<<<< HEAD
    op_ctx.store_in_blobbasefee_ptr(&ok_block, location, blob_base_fee_ptr);

    let blob_base_fee = ok_block
        .append_operation(llvm::load(
            context,
            blob_base_fee_ptr,
=======
    op_ctx.store_in_selfbalance_ptr(&ok_block, location, selfbalance_ptr);

    let selfbalance = ok_block
        .append_operation(llvm::load(
            context,
            selfbalance_ptr,
>>>>>>> 03058831
            uint256.into(),
            location,
            LoadStoreOptions::default(),
        ))
        .result(0)?
        .into();

<<<<<<< HEAD
    stack_push(context, &ok_block, blob_base_fee)?;
=======
    stack_push(context, &ok_block, selfbalance)?;
>>>>>>> 03058831

    Ok((start_block, ok_block))
}<|MERGE_RESOLUTION|>--- conflicted
+++ resolved
@@ -72,12 +72,9 @@
         Operation::Timestamp => codegen_timestamp(op_ctx, region),
         Operation::Gasprice => codegen_gasprice(op_ctx, region),
         Operation::Number => codegen_number(op_ctx, region),
-<<<<<<< HEAD
         Operation::BlobBaseFee => codegen_blobbasefee(op_ctx, region),
-=======
         Operation::Chainid => codegen_chaind(op_ctx, region),
         Operation::SelfBalance => codegen_selfbalance(op_ctx, region),
->>>>>>> 03058831
         Operation::Pop => codegen_pop(op_ctx, region),
         Operation::Mload => codegen_mload(op_ctx, region),
         Operation::Sload => codegen_sload(op_ctx, region),
@@ -3792,9 +3789,6 @@
     Ok((start_block, log_block))
 }
 
-<<<<<<< HEAD
-fn codegen_blobbasefee<'c, 'r>(
-=======
 fn codegen_coinbase<'c, 'r>(
     op_ctx: &mut OperationCtx<'c>,
     region: &'r Region<'c>,
@@ -3923,7 +3917,6 @@
 }
 
 fn codegen_gasprice<'c, 'r>(
->>>>>>> 03058831
     op_ctx: &mut OperationCtx<'c>,
     region: &'r Region<'c>,
 ) -> Result<(BlockRef<'c, 'r>, BlockRef<'c, 'r>), CodegenError> {
@@ -3933,9 +3926,6 @@
 
     // Check there's enough elements in stack
     let stack_size_flag = check_stack_has_space_for(context, &start_block, 1)?;
-<<<<<<< HEAD
-    let gas_flag = consume_gas(context, &start_block, gas_cost::BLOBBASEFEE)?;
-=======
     let gas_flag = consume_gas(context, &start_block, gas_cost::GASPRICE)?;
 
     let ok_flag = start_block
@@ -4035,7 +4025,6 @@
     // Check there's enough elements in stack
     let stack_size_flag = check_stack_has_space_for(context, &start_block, 1)?;
     let gas_flag = consume_gas(context, &start_block, gas_cost::CALLER)?;
->>>>>>> 03058831
 
     let ok_flag = start_block
         .append_operation(arith::andi(stack_size_flag, gas_flag, location))
@@ -4067,9 +4056,6 @@
         .result(0)?
         .into();
 
-<<<<<<< HEAD
-    let blob_base_fee_ptr = ok_block
-=======
     let caller_ptr = ok_block
         .append_operation(llvm::alloca(
             context,
@@ -4366,7 +4352,6 @@
     let pointer_size = constant_value_from_i64(context, &ok_block, 1_i64)?;
 
     let selfbalance_ptr = ok_block
->>>>>>> 03058831
         .append_operation(llvm::alloca(
             context,
             pointer_size,
@@ -4377,21 +4362,83 @@
         .result(0)?
         .into();
 
-<<<<<<< HEAD
+    op_ctx.store_in_selfbalance_ptr(&ok_block, location, selfbalance_ptr);
+
+    let selfbalance = ok_block
+        .append_operation(llvm::load(
+            context,
+            selfbalance_ptr,
+            uint256.into(),
+            location,
+            LoadStoreOptions::default(),
+        ))
+        .result(0)?
+        .into();
+
+    stack_push(context, &ok_block, selfbalance)?;
+
+    Ok((start_block, ok_block))
+}
+
+fn codegen_blobbasefee<'c, 'r>(
+    op_ctx: &mut OperationCtx<'c>,
+    region: &'r Region<'c>,
+) -> Result<(BlockRef<'c, 'r>, BlockRef<'c, 'r>), CodegenError> {
+    let start_block = region.append_block(Block::new(&[]));
+    let context = &op_ctx.mlir_context;
+    let location = Location::unknown(context);
+
+    // Check there's enough elements in stack
+    let stack_size_flag = check_stack_has_space_for(context, &start_block, 1)?;
+    let gas_flag = consume_gas(context, &start_block, gas_cost::BLOBBASEFEE)?;
+
+    let ok_flag = start_block
+        .append_operation(arith::andi(stack_size_flag, gas_flag, location))
+        .result(0)?
+        .into();
+
+    let ok_block = region.append_block(Block::new(&[]));
+
+    start_block.append_operation(cf::cond_br(
+        context,
+        ok_flag,
+        &ok_block,
+        &op_ctx.revert_block,
+        &[],
+        &[],
+        location,
+    ));
+
+    let uint256 = IntegerType::new(context, 256);
+    let ptr_type = pointer(context, 0);
+
+    //This may be refactored to use constant_value_from_i64 util function
+    let pointer_size = ok_block
+        .append_operation(arith::constant(
+            context,
+            IntegerAttribute::new(uint256.into(), 1_i64).into(),
+            location,
+        ))
+        .result(0)?
+        .into();
+
+    let blob_base_fee_ptr = ok_block
+        .append_operation(llvm::alloca(
+            context,
+            pointer_size,
+            ptr_type,
+            location,
+            AllocaOptions::new().elem_type(Some(TypeAttribute::new(uint256.into()))),
+        ))
+        .result(0)?
+        .into();
+
     op_ctx.store_in_blobbasefee_ptr(&ok_block, location, blob_base_fee_ptr);
 
     let blob_base_fee = ok_block
         .append_operation(llvm::load(
             context,
             blob_base_fee_ptr,
-=======
-    op_ctx.store_in_selfbalance_ptr(&ok_block, location, selfbalance_ptr);
-
-    let selfbalance = ok_block
-        .append_operation(llvm::load(
-            context,
-            selfbalance_ptr,
->>>>>>> 03058831
             uint256.into(),
             location,
             LoadStoreOptions::default(),
@@ -4399,11 +4446,7 @@
         .result(0)?
         .into();
 
-<<<<<<< HEAD
     stack_push(context, &ok_block, blob_base_fee)?;
-=======
-    stack_push(context, &ok_block, selfbalance)?;
->>>>>>> 03058831
 
     Ok((start_block, ok_block))
 }