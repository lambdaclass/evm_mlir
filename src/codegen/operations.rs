--- conflicted
+++ resolved
@@ -62,15 +62,10 @@
         Operation::PC { pc } => codegen_pc(op_ctx, region, pc),
         Operation::Gas => codegen_gas(op_ctx, region),
         Operation::Jumpdest { pc } => codegen_jumpdest(op_ctx, region, pc),
-<<<<<<< HEAD
-        Operation::Push(x) => codegen_push(op_ctx, region, x),
-        Operation::Byte => codegen_byte(op_ctx, region),
         Operation::Not => codegen_not(op_ctx, region),
-=======
         Operation::Dup(x) => codegen_dup(op_ctx, region, x),
         Operation::Swap(x) => codegen_swap(op_ctx, region, x),
         Operation::Return => codegen_return(op_ctx, region),
->>>>>>> ff09270a
     }
 }
 
@@ -2023,8 +2018,7 @@
 
     stack_push(context, &ok_block, result)?;
 
-<<<<<<< HEAD
-    Ok((landing_block, landing_block))
+    Ok((start_block, ok_block))
 }
 
 // from the understanding of the not operator , A xor 1 == Not A
@@ -2079,7 +2073,5 @@
 
     stack_push(context, &ok_block, result)?;
 
-=======
->>>>>>> ff09270a
     Ok((start_block, ok_block))
 }