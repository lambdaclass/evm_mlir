--- conflicted
+++ resolved
@@ -37,20 +37,50 @@
         Operation::Jumpdest { pc } => codegen_jumpdest(op_ctx, region, pc),
         Operation::Push(x) => codegen_push(op_ctx, region, x),
         Operation::Byte => codegen_byte(op_ctx, region),
-<<<<<<< HEAD
         Operation::Exp => codegen_exp(op_ctx, region),
     }
 }
 
 fn codegen_exp<'c, 'r>(
-=======
+    op_ctx: &mut OperationCtx<'c>,
+    region: &'r Region<'c>,
+) -> Result<(BlockRef<'c, 'r>, BlockRef<'c, 'r>), CodegenError> {
+    let start_block = region.append_block(Block::new(&[]));
+    let context = &op_ctx.mlir_context;
+    let location = Location::unknown(context);
+
+    // Check there's enough elements in stack
+    let flag = check_stack_has_at_least(context, &start_block, 2)?;
+
+    let ok_block = region.append_block(Block::new(&[]));
+
+    start_block.append_operation(cf::cond_br(
+        context,
+        flag,
+        &ok_block,
+        &op_ctx.revert_block,
+        &[],
+        &[],
+        location,
+    ));
+
+    let lhs = stack_pop(context, &ok_block)?;
+    let rhs = stack_pop(context, &ok_block)?;
+
+    let result = ok_block
+        .append_operation(ods::math::ipowi(context, rhs, lhs, location).into())
+        .result(0)?
+        .into();
+
+    stack_push(context, &ok_block, result)?;
+
+    Ok((start_block, ok_block))
         Operation::Jump => codegen_jump(op_ctx, region),
         Operation::And => codegen_and(op_ctx, region),
     }
 }
 
 fn codegen_and<'c, 'r>(
->>>>>>> 7d93f67c
     op_ctx: &mut OperationCtx<'c>,
     region: &'r Region<'c>,
 ) -> Result<(BlockRef<'c, 'r>, BlockRef<'c, 'r>), CodegenError> {
@@ -77,9 +107,6 @@
     let rhs = stack_pop(context, &ok_block)?;
 
     let result = ok_block
-<<<<<<< HEAD
-        .append_operation(ods::math::ipowi(context, rhs, lhs, location).into())
-=======
         .append_operation(arith::andi(lhs, rhs, location))
         .result(0)?
         .into();
@@ -165,7 +192,6 @@
             rhs,
             location,
         ))
->>>>>>> 7d93f67c
         .result(0)?
         .into();
 
