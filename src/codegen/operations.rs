--- conflicted
+++ resolved
@@ -1,11 +1,7 @@
 use melior::{
     dialect::{
-<<<<<<< HEAD
-        arith, cf,
-=======
         arith::{self, CmpiPredicate},
         cf,
->>>>>>> b59056e9
         llvm::{self, r#type::pointer, LoadStoreOptions},
         ods,
     },
