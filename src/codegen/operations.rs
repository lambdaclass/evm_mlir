use melior::{
    dialect::{
        arith::{self, CmpiPredicate},
        cf,
        llvm::{self, r#type::pointer, AllocaOptions, LoadStoreOptions},
        ods,
    },
    ir::{
        attribute::{IntegerAttribute, TypeAttribute},
        r#type::IntegerType,
        Attribute, Block, BlockRef, Location, Region,
    },
};

use super::context::OperationCtx;
use crate::{
    constants::{gas_cost, MEMORY_PTR_GLOBAL, MEMORY_SIZE_GLOBAL},
    errors::CodegenError,
    program::Operation,
    syscall::ExitStatusCode,
    utils::{
        allocate_and_store_value, check_if_zero, check_stack_has_at_least,
        check_stack_has_space_for, compare_values, compute_copy_cost, compute_log_dynamic_gas,
        constant_value_from_i64, consume_gas, consume_gas_as_value, extend_memory,
        get_block_number, get_memory_pointer, get_nth_from_stack, get_remaining_gas,
        get_stack_pointer, inc_stack_pointer, integer_constant_from_i64, llvm_mlir,
        return_empty_result, return_result_from_stack, stack_pop, stack_push, swap_stack_elements,
    },
};

use num_bigint::BigUint;

/// Generates blocks for target [`Operation`].
/// Returns both the starting block, and the unterminated last block of the generated code.
pub fn generate_code_for_op<'c>(
    op_ctx: &mut OperationCtx<'c>,
    region: &'c Region<'c>,
    op: Operation,
) -> Result<(BlockRef<'c, 'c>, BlockRef<'c, 'c>), CodegenError> {
    match op {
        Operation::Stop => codegen_stop(op_ctx, region),
        Operation::Push0 => codegen_push(op_ctx, region, BigUint::ZERO, true),
        Operation::Push((_, x)) => codegen_push(op_ctx, region, x, false),
        Operation::Add => codegen_add(op_ctx, region),
        Operation::Mul => codegen_mul(op_ctx, region),
        Operation::Sub => codegen_sub(op_ctx, region),
        Operation::Div => codegen_div(op_ctx, region),
        Operation::Sdiv => codegen_sdiv(op_ctx, region),
        Operation::Mod => codegen_mod(op_ctx, region),
        Operation::SMod => codegen_smod(op_ctx, region),
        Operation::Addmod => codegen_addmod(op_ctx, region),
        Operation::Mulmod => codegen_mulmod(op_ctx, region),
        Operation::Exp => codegen_exp(op_ctx, region),
        Operation::SignExtend => codegen_signextend(op_ctx, region),
        Operation::Lt => codegen_lt(op_ctx, region),
        Operation::Gt => codegen_gt(op_ctx, region),
        Operation::Slt => codegen_slt(op_ctx, region),
        Operation::Sgt => codegen_sgt(op_ctx, region),
        Operation::Eq => codegen_eq(op_ctx, region),
        Operation::IsZero => codegen_iszero(op_ctx, region),
        Operation::And => codegen_and(op_ctx, region),
        Operation::Or => codegen_or(op_ctx, region),
        Operation::Xor => codegen_xor(op_ctx, region),
        Operation::Byte => codegen_byte(op_ctx, region),
        Operation::Shr => codegen_shr(op_ctx, region),
        Operation::Shl => codegen_shl(op_ctx, region),
        Operation::Sar => codegen_sar(op_ctx, region),
        Operation::Codesize => codegen_codesize(op_ctx, region),
<<<<<<< HEAD
        Operation::Timestamp => codegen_timestamp(op_ctx, region),
=======
        Operation::Gasprice => codegen_gasprice(op_ctx, region),
        Operation::Number => codegen_number(op_ctx, region),
        Operation::Chainid => codegen_chaind(op_ctx, region),
>>>>>>> b268ffa5
        Operation::Pop => codegen_pop(op_ctx, region),
        Operation::Mload => codegen_mload(op_ctx, region),
        Operation::Jump => codegen_jump(op_ctx, region),
        Operation::Jumpi => codegen_jumpi(op_ctx, region),
        Operation::PC { pc } => codegen_pc(op_ctx, region, pc),
        Operation::Msize => codegen_msize(op_ctx, region),
        Operation::Gas => codegen_gas(op_ctx, region),
        Operation::Jumpdest { pc } => codegen_jumpdest(op_ctx, region, pc),
        Operation::Mcopy => codegen_mcopy(op_ctx, region),
        Operation::Dup(x) => codegen_dup(op_ctx, region, x),
        Operation::Swap(x) => codegen_swap(op_ctx, region, x),
        Operation::Return => codegen_return(op_ctx, region),
        Operation::Revert => codegen_revert(op_ctx, region),
        Operation::Mstore => codegen_mstore(op_ctx, region),
        Operation::Mstore8 => codegen_mstore8(op_ctx, region),
        Operation::CallDataCopy => codegen_calldatacopy(op_ctx, region),
        Operation::Log(x) => codegen_log(op_ctx, region, x),
        Operation::CalldataLoad => codegen_calldataload(op_ctx, region),
        Operation::CallDataSize => codegen_calldatasize(op_ctx, region),
        Operation::Callvalue => codegen_callvalue(op_ctx, region),
        Operation::Origin => codegen_origin(op_ctx, region),
    }
}

fn codegen_origin<'c, 'r>(
    op_ctx: &mut OperationCtx<'c>,
    region: &'r Region<'c>,
) -> Result<(BlockRef<'c, 'r>, BlockRef<'c, 'r>), CodegenError> {
    let start_block = region.append_block(Block::new(&[]));
    let context = &op_ctx.mlir_context;
    let location = Location::unknown(context);

    //Check if there is stack overflow and if there is enough gas
    let gas_flag = consume_gas(context, &start_block, gas_cost::ORIGIN)?;
    let stack_size_flag = check_stack_has_space_for(context, &start_block, 1)?;

    let condition = start_block
        .append_operation(arith::andi(gas_flag, stack_size_flag, location))
        .result(0)?
        .into();

    let ok_block = region.append_block(Block::new(&[]));
    start_block.append_operation(cf::cond_br(
        context,
        condition,
        &ok_block,
        &op_ctx.revert_block,
        &[],
        &[],
        location,
    ));

    let uint256 = IntegerType::new(context, 256);
    let ptr_type = pointer(context, 0);

    //This may be refactored to use constant_value_from_i64 util function
    let pointer_size = ok_block
        .append_operation(arith::constant(
            context,
            IntegerAttribute::new(uint256.into(), 1_i64).into(),
            location,
        ))
        .result(0)?
        .into();

    let address_ptr = ok_block
        .append_operation(llvm::alloca(
            context,
            pointer_size,
            ptr_type,
            location,
            AllocaOptions::new().elem_type(Some(TypeAttribute::new(uint256.into()))),
        ))
        .result(0)?
        .into();

    //Get the 20-byte address of the sender of the transaction
    op_ctx.get_origin_syscall(&ok_block, address_ptr, location);

    let address_value = ok_block
        .append_operation(llvm::load(
            context,
            address_ptr,
            uint256.into(),
            location,
            LoadStoreOptions::default(),
        ))
        .result(0)?
        .into();

    stack_push(context, &ok_block, address_value)?;

    Ok((start_block, ok_block))
}

fn codegen_callvalue<'c, 'r>(
    op_ctx: &mut OperationCtx<'c>,
    region: &'r Region<'c>,
) -> Result<(BlockRef<'c, 'r>, BlockRef<'c, 'r>), CodegenError> {
    let start_block = region.append_block(Block::new(&[]));
    let context = &op_ctx.mlir_context;
    let location = Location::unknown(context);

    // Check there's enough elements in stack
    let stack_size_flag = check_stack_has_space_for(context, &start_block, 1)?;
    let gas_flag = consume_gas(context, &start_block, gas_cost::CALLVALUE)?;

    let ok_flag = start_block
        .append_operation(arith::andi(stack_size_flag, gas_flag, location))
        .result(0)?
        .into();

    let ok_block = region.append_block(Block::new(&[]));

    start_block.append_operation(cf::cond_br(
        context,
        ok_flag,
        &ok_block,
        &op_ctx.revert_block,
        &[],
        &[],
        location,
    ));

    let uint256 = IntegerType::new(context, 256);
    let ptr_type = pointer(context, 0);

    let pointer_size = constant_value_from_i64(context, &ok_block, 1_i64)?;

    let callvalue_ptr = ok_block
        .append_operation(llvm::alloca(
            context,
            pointer_size,
            ptr_type,
            location,
            AllocaOptions::new().elem_type(Some(TypeAttribute::new(uint256.into()))),
        ))
        .result(0)?
        .into();

    op_ctx.store_in_callvalue_ptr(&ok_block, location, callvalue_ptr);

    let callvalue = ok_block
        .append_operation(llvm::load(
            context,
            callvalue_ptr,
            uint256.into(),
            location,
            LoadStoreOptions::default(),
        ))
        .result(0)?
        .into();

    stack_push(context, &ok_block, callvalue)?;

    Ok((start_block, ok_block))
}

fn codegen_calldatacopy<'c, 'r>(
    op_ctx: &mut OperationCtx<'c>,
    region: &'r Region<'c>,
) -> Result<(BlockRef<'c, 'r>, BlockRef<'c, 'r>), CodegenError> {
    let start_block = region.append_block(Block::new(&[]));
    let context = &op_ctx.mlir_context;
    let location = Location::unknown(context);

    let gas_flag = consume_gas(context, &start_block, gas_cost::CALLDATACOPY)?;

    let flag = check_stack_has_at_least(context, &start_block, 3)?;

    let condition = start_block
        .append_operation(arith::andi(gas_flag, flag, location))
        .result(0)?
        .into();

    let ok_block = region.append_block(Block::new(&[]));

    start_block.append_operation(cf::cond_br(
        context,
        condition,
        &ok_block,
        &op_ctx.revert_block,
        &[],
        &[],
        location,
    ));

    let uint32 = IntegerType::new(context, 32);
    let uint8 = IntegerType::new(context, 8);
    let ptr_type = pointer(context, 0);

    // byte offset in the memory where the result will be copied
    let dest_offset = stack_pop(context, &ok_block)?;
    // byte offset in the calldata to copy from
    let call_data_offset = stack_pop(context, &ok_block)?;
    // byte size to copy
    let size = stack_pop(context, &ok_block)?;

    // truncate offsets and size to 32 bits
    let call_data_offset = ok_block
        .append_operation(arith::trunci(call_data_offset, uint32.into(), location))
        .result(0)
        .unwrap()
        .into();

    let dest_offset = ok_block
        .append_operation(arith::trunci(dest_offset, uint32.into(), location))
        .result(0)
        .unwrap()
        .into();

    let size = ok_block
        .append_operation(arith::trunci(size, uint32.into(), location))
        .result(0)
        .unwrap()
        .into();

    //required size = des_offset + size
    let required_memory_size = ok_block
        .append_operation(arith::addi(dest_offset, size, location))
        .result(0)?
        .into();

    let continue_memory_block = region.append_block(Block::new(&[]));
    extend_memory(
        op_ctx,
        &ok_block,
        &continue_memory_block,
        region,
        required_memory_size,
        gas_cost::CALLDATACOPY,
    )?;
    let memory_ptr = get_memory_pointer(op_ctx, &continue_memory_block, location)?;
    let memory_dest = continue_memory_block
        .append_operation(llvm::get_element_ptr_dynamic(
            context,
            memory_ptr,
            &[dest_offset],
            uint8.into(),
            ptr_type,
            location,
        ))
        .result(0)?
        .into();

    let zero_value = continue_memory_block
        .append_operation(arith::constant(
            context,
            IntegerAttribute::new(IntegerType::new(context, 8).into(), 0).into(),
            location,
        ))
        .result(0)?
        .into();

    continue_memory_block.append_operation(
        ods::llvm::intr_memset(
            context,
            memory_dest,
            zero_value,
            size,
            IntegerAttribute::new(IntegerType::new(context, 1).into(), 0),
            location,
        )
        .into(),
    );

    let calldatasize = op_ctx.get_calldata_size_syscall(&continue_memory_block, location)?;
    let offset_bigger_than_size_flag = continue_memory_block
        .append_operation(arith::cmpi(
            context,
            CmpiPredicate::Ugt,
            call_data_offset,
            calldatasize,
            location,
        ))
        .result(0)?
        .into();

    let invalid_offset_block = region.append_block(Block::new(&[]));
    let valid_offset_block = region.append_block(Block::new(&[]));
    let return_block = region.append_block(Block::new(&[]));

    continue_memory_block.append_operation(cf::cond_br(
        context,
        offset_bigger_than_size_flag,
        &invalid_offset_block,
        &valid_offset_block,
        &[],
        &[],
        location,
    ));

    invalid_offset_block.append_operation(cf::br(&return_block, &[], location));

    let remaining_calldata_size = valid_offset_block
        .append_operation(arith::subi(calldatasize, call_data_offset, location))
        .result(0)?
        .into();

    let memcpy_len = valid_offset_block
        .append_operation(arith::minui(remaining_calldata_size, size, location))
        .result(0)?
        .into();

    let calldata_ptr = op_ctx.get_calldata_ptr_syscall(&valid_offset_block, location)?;
    let calldata_src = valid_offset_block
        .append_operation(llvm::get_element_ptr_dynamic(
            context,
            calldata_ptr,
            &[call_data_offset],
            uint8.into(),
            ptr_type,
            location,
        ))
        .result(0)?
        .into();

    valid_offset_block.append_operation(
        ods::llvm::intr_memcpy(
            context,
            memory_dest,
            calldata_src,
            memcpy_len,
            IntegerAttribute::new(IntegerType::new(context, 1).into(), 0),
            location,
        )
        .into(),
    );

    valid_offset_block.append_operation(cf::br(&return_block, &[], location));

    Ok((start_block, return_block))
}

fn codegen_calldatasize<'c, 'r>(
    op_ctx: &mut OperationCtx<'c>,
    region: &'r Region<'c>,
) -> Result<(BlockRef<'c, 'r>, BlockRef<'c, 'r>), CodegenError> {
    let start_block = region.append_block(Block::new(&[]));
    let context = &op_ctx.mlir_context;
    let location = Location::unknown(context);

    let gas_flag = consume_gas(context, &start_block, gas_cost::CALLDATASIZE)?;

    let ok_block = region.append_block(Block::new(&[]));

    start_block.append_operation(cf::cond_br(
        context,
        gas_flag,
        &ok_block,
        &op_ctx.revert_block,
        &[],
        &[],
        location,
    ));

    // Get the calldata size using a syscall
    let uint256 = IntegerType::new(context, 256).into();
    let calldatasize = op_ctx.get_calldata_size_syscall(&ok_block, location)?;
    let extended_size = ok_block
        .append_operation(arith::extui(calldatasize, uint256, location))
        .result(0)?
        .into();
    stack_push(context, &ok_block, extended_size)?;

    Ok((start_block, ok_block))
}

fn codegen_exp<'c, 'r>(
    op_ctx: &mut OperationCtx<'c>,
    region: &'r Region<'c>,
) -> Result<(BlockRef<'c, 'r>, BlockRef<'c, 'r>), CodegenError> {
    let start_block = region.append_block(Block::new(&[]));
    let context = &op_ctx.mlir_context;
    let location = Location::unknown(context);

    // Check there's enough elements in stack
    let flag = check_stack_has_at_least(context, &start_block, 2)?;
    let gas_flag = consume_gas(context, &start_block, gas_cost::EXP)?;
    let condition = start_block
        .append_operation(arith::andi(gas_flag, flag, location))
        .result(0)?
        .into();
    let ok_block = region.append_block(Block::new(&[]));

    start_block.append_operation(cf::cond_br(
        context,
        condition,
        &ok_block,
        &op_ctx.revert_block,
        &[],
        &[],
        location,
    ));

    let lhs = stack_pop(context, &ok_block)?;
    let rhs = stack_pop(context, &ok_block)?;

    let result = ok_block
        .append_operation(ods::math::ipowi(context, lhs, rhs, location).into())
        .result(0)?
        .into();

    stack_push(context, &ok_block, result)?;

    Ok((start_block, ok_block))
}

fn codegen_iszero<'c, 'r>(
    op_ctx: &mut OperationCtx<'c>,
    region: &'r Region<'c>,
) -> Result<(BlockRef<'c, 'r>, BlockRef<'c, 'r>), CodegenError> {
    let start_block = region.append_block(Block::new(&[]));
    let context = &op_ctx.mlir_context;
    let location = Location::unknown(context);

    // Check there's enough elements in stack
    let flag = check_stack_has_at_least(context, &start_block, 1)?;
    let gas_flag = consume_gas(context, &start_block, gas_cost::ISZERO)?;
    let condition = start_block
        .append_operation(arith::andi(gas_flag, flag, location))
        .result(0)?
        .into();

    let ok_block = region.append_block(Block::new(&[]));

    start_block.append_operation(cf::cond_br(
        context,
        condition,
        &ok_block,
        &op_ctx.revert_block,
        &[],
        &[],
        location,
    ));

    let value = stack_pop(context, &ok_block)?;
    let zero_constant = constant_value_from_i64(context, &ok_block, 0)?;

    let result = ok_block
        .append_operation(arith::cmpi(
            context,
            arith::CmpiPredicate::Eq,
            value,
            zero_constant,
            location,
        ))
        .result(0)?
        .into();

    //Extend the 1 bit result to 256 bits.
    let uint256 = IntegerType::new(context, 256);
    let result = ok_block
        .append_operation(arith::extui(result, uint256.into(), location))
        .result(0)?
        .into();

    stack_push(context, &ok_block, result)?;

    Ok((start_block, ok_block))
}

fn codegen_and<'c, 'r>(
    op_ctx: &mut OperationCtx<'c>,
    region: &'r Region<'c>,
) -> Result<(BlockRef<'c, 'r>, BlockRef<'c, 'r>), CodegenError> {
    let start_block = region.append_block(Block::new(&[]));
    let context = &op_ctx.mlir_context;
    let location = Location::unknown(context);

    // Check there's enough elements in stack
    let flag = check_stack_has_at_least(context, &start_block, 2)?;
    let gas_flag = consume_gas(context, &start_block, gas_cost::AND)?;
    let condition = start_block
        .append_operation(arith::andi(gas_flag, flag, location))
        .result(0)?
        .into();

    let ok_block = region.append_block(Block::new(&[]));

    start_block.append_operation(cf::cond_br(
        context,
        condition,
        &ok_block,
        &op_ctx.revert_block,
        &[],
        &[],
        location,
    ));

    let lhs = stack_pop(context, &ok_block)?;
    let rhs = stack_pop(context, &ok_block)?;

    let result = ok_block
        .append_operation(arith::andi(lhs, rhs, location))
        .result(0)?
        .into();

    stack_push(context, &ok_block, result)?;

    Ok((start_block, ok_block))
}

fn codegen_gt<'c, 'r>(
    op_ctx: &mut OperationCtx<'c>,
    region: &'r Region<'c>,
) -> Result<(BlockRef<'c, 'r>, BlockRef<'c, 'r>), CodegenError> {
    let start_block = region.append_block(Block::new(&[]));
    let context = &op_ctx.mlir_context;
    let location = Location::unknown(context);

    // Check there's enough elements in stack
    let flag = check_stack_has_at_least(context, &start_block, 2)?;
    let gas_flag = consume_gas(context, &start_block, gas_cost::GT)?;
    let condition = start_block
        .append_operation(arith::andi(gas_flag, flag, location))
        .result(0)?
        .into();
    let ok_block = region.append_block(Block::new(&[]));

    start_block.append_operation(cf::cond_br(
        context,
        condition,
        &ok_block,
        &op_ctx.revert_block,
        &[],
        &[],
        location,
    ));

    let lhs = stack_pop(context, &ok_block)?;
    let rhs = stack_pop(context, &ok_block)?;

    let result = ok_block
        .append_operation(arith::cmpi(
            context,
            arith::CmpiPredicate::Ugt,
            lhs,
            rhs,
            location,
        ))
        .result(0)?
        .into();

    //Extend 1 bit result to 256 bit
    let uint256 = IntegerType::new(context, 256);
    let result = ok_block
        .append_operation(arith::extui(result, uint256.into(), location))
        .result(0)?
        .into();

    stack_push(context, &ok_block, result)?;

    Ok((start_block, ok_block))
}

fn codegen_or<'c, 'r>(
    op_ctx: &mut OperationCtx<'c>,
    region: &'r Region<'c>,
) -> Result<(BlockRef<'c, 'r>, BlockRef<'c, 'r>), CodegenError> {
    let start_block = region.append_block(Block::new(&[]));
    let context = &op_ctx.mlir_context;
    let location = Location::unknown(context);

    // Check there's enough elements in stack
    let flag = check_stack_has_at_least(context, &start_block, 2)?;
    let gas_flag = consume_gas(context, &start_block, gas_cost::OR)?;
    let condition = start_block
        .append_operation(arith::andi(gas_flag, flag, location))
        .result(0)?
        .into();

    let ok_block = region.append_block(Block::new(&[]));

    start_block.append_operation(cf::cond_br(
        context,
        condition,
        &ok_block,
        &op_ctx.revert_block,
        &[],
        &[],
        location,
    ));

    let lhs = stack_pop(context, &ok_block)?;
    let rhs = stack_pop(context, &ok_block)?;

    let result = ok_block
        .append_operation(arith::ori(lhs, rhs, location))
        .result(0)?
        .into();

    stack_push(context, &ok_block, result)?;

    Ok((start_block, ok_block))
}

fn codegen_lt<'c, 'r>(
    op_ctx: &mut OperationCtx<'c>,
    region: &'r Region<'c>,
) -> Result<(BlockRef<'c, 'r>, BlockRef<'c, 'r>), CodegenError> {
    let start_block = region.append_block(Block::new(&[]));
    let context = &op_ctx.mlir_context;
    let location = Location::unknown(context);

    // Check there's enough elements in stack
    let flag = check_stack_has_at_least(context, &start_block, 2)?;
    let gas_flag = consume_gas(context, &start_block, gas_cost::LT)?;
    let condition = start_block
        .append_operation(arith::andi(gas_flag, flag, location))
        .result(0)?
        .into();

    let ok_block = region.append_block(Block::new(&[]));

    start_block.append_operation(cf::cond_br(
        context,
        condition,
        &ok_block,
        &op_ctx.revert_block,
        &[],
        &[],
        location,
    ));

    let lhs = stack_pop(context, &ok_block)?;
    let rhs = stack_pop(context, &ok_block)?;

    let result = ok_block
        .append_operation(arith::cmpi(
            context,
            arith::CmpiPredicate::Ult,
            lhs,
            rhs,
            location,
        ))
        .result(0)?
        .into();

    //Extend 1 bit result to 256 bit
    let uint256 = IntegerType::new(context, 256);
    let result = ok_block
        .append_operation(arith::extui(result, uint256.into(), location))
        .result(0)?
        .into();

    stack_push(context, &ok_block, result)?;

    Ok((start_block, ok_block))
}

fn codegen_sgt<'c, 'r>(
    op_ctx: &mut OperationCtx<'c>,
    region: &'r Region<'c>,
) -> Result<(BlockRef<'c, 'r>, BlockRef<'c, 'r>), CodegenError> {
    let start_block = region.append_block(Block::new(&[]));
    let context = &op_ctx.mlir_context;
    let location = Location::unknown(context);

    // Check there's enough elements in stack
    let flag = check_stack_has_at_least(context, &start_block, 2)?;
    let gas_flag = consume_gas(context, &start_block, gas_cost::SGT)?;
    let condition = start_block
        .append_operation(arith::andi(gas_flag, flag, location))
        .result(0)?
        .into();

    let ok_block = region.append_block(Block::new(&[]));

    start_block.append_operation(cf::cond_br(
        context,
        condition,
        &ok_block,
        &op_ctx.revert_block,
        &[],
        &[],
        location,
    ));

    let lhs = stack_pop(context, &ok_block)?;
    let rhs = stack_pop(context, &ok_block)?;

    let result = ok_block
        .append_operation(arith::cmpi(
            context,
            arith::CmpiPredicate::Sgt,
            lhs,
            rhs,
            location,
        ))
        .result(0)?
        .into();

    //Extend 1 bit result to 256 bit
    let uint256 = IntegerType::new(context, 256);
    let result = ok_block
        .append_operation(arith::extui(result, uint256.into(), location))
        .result(0)?
        .into();

    stack_push(context, &ok_block, result)?;

    Ok((start_block, ok_block))
}

fn codegen_eq<'c, 'r>(
    op_ctx: &mut OperationCtx<'c>,
    region: &'r Region<'c>,
) -> Result<(BlockRef<'c, 'r>, BlockRef<'c, 'r>), CodegenError> {
    let start_block = region.append_block(Block::new(&[]));
    let context = &op_ctx.mlir_context;
    let location = Location::unknown(context);

    // Check there's enough elements in stack
    let flag = check_stack_has_at_least(context, &start_block, 2)?;
    let gas_flag = consume_gas(context, &start_block, gas_cost::EQ)?;
    let condition = start_block
        .append_operation(arith::andi(gas_flag, flag, location))
        .result(0)?
        .into();
    let ok_block = region.append_block(Block::new(&[]));

    start_block.append_operation(cf::cond_br(
        context,
        condition,
        &ok_block,
        &op_ctx.revert_block,
        &[],
        &[],
        location,
    ));

    let lhs = stack_pop(context, &ok_block)?;
    let rhs = stack_pop(context, &ok_block)?;

    let result = ok_block
        .append_operation(arith::cmpi(
            context,
            arith::CmpiPredicate::Eq,
            lhs,
            rhs,
            location,
        ))
        .result(0)?
        .into();

    //Extend 1 bit result to 256 bit
    let uint256 = IntegerType::new(context, 256);
    let result = ok_block
        .append_operation(arith::extui(result, uint256.into(), location))
        .result(0)?
        .into();

    stack_push(context, &ok_block, result)?;

    Ok((start_block, ok_block))
}

fn codegen_push<'c, 'r>(
    op_ctx: &mut OperationCtx<'c>,
    region: &'r Region<'c>,
    value_to_push: BigUint,
    is_zero: bool,
) -> Result<(BlockRef<'c, 'r>, BlockRef<'c, 'r>), CodegenError> {
    let start_block = region.append_block(Block::new(&[]));
    let context = &op_ctx.mlir_context;
    let location = Location::unknown(context);

    // Check there's enough space in stack
    let flag = check_stack_has_space_for(context, &start_block, 1)?;
    let gas_cost = if is_zero {
        gas_cost::PUSH0
    } else {
        gas_cost::PUSHN
    };
    let gas_flag = consume_gas(context, &start_block, gas_cost)?;
    let condition = start_block
        .append_operation(arith::andi(gas_flag, flag, location))
        .result(0)?
        .into();

    let ok_block = region.append_block(Block::new(&[]));

    start_block.append_operation(cf::cond_br(
        context,
        condition,
        &ok_block,
        &op_ctx.revert_block,
        &[],
        &[],
        location,
    ));

    let constant_value = Attribute::parse(context, &format!("{} : i256", value_to_push)).unwrap();
    let constant_value = ok_block
        .append_operation(arith::constant(context, constant_value, location))
        .result(0)?
        .into();

    stack_push(context, &ok_block, constant_value)?;

    Ok((start_block, ok_block))
}

fn codegen_dup<'c, 'r>(
    op_ctx: &mut OperationCtx<'c>,
    region: &'r Region<'c>,
    nth: u8,
) -> Result<(BlockRef<'c, 'r>, BlockRef<'c, 'r>), CodegenError> {
    debug_assert!(nth > 0 && nth <= 16);
    let start_block = region.append_block(Block::new(&[]));
    let context = &op_ctx.mlir_context;
    let location = Location::unknown(context);

    // Check there's enough elements in stack
    let flag = check_stack_has_at_least(context, &start_block, nth as u32)?;

    let gas_flag = consume_gas(context, &start_block, gas_cost::DUPN)?;

    let condition = start_block
        .append_operation(arith::andi(gas_flag, flag, location))
        .result(0)?
        .into();
    let ok_block = region.append_block(Block::new(&[]));

    start_block.append_operation(cf::cond_br(
        context,
        condition,
        &ok_block,
        &op_ctx.revert_block,
        &[],
        &[],
        location,
    ));

    let (nth_value, _) = get_nth_from_stack(context, &ok_block, nth)?;

    stack_push(context, &ok_block, nth_value)?;

    Ok((start_block, ok_block))
}

fn codegen_swap<'c, 'r>(
    op_ctx: &mut OperationCtx<'c>,
    region: &'r Region<'c>,
    nth: u8,
) -> Result<(BlockRef<'c, 'r>, BlockRef<'c, 'r>), CodegenError> {
    debug_assert!(nth > 0 && nth <= 16);
    let start_block = region.append_block(Block::new(&[]));
    let context = &op_ctx.mlir_context;
    let location = Location::unknown(context);

    // Check there's enough elements in stack
    let flag = check_stack_has_at_least(context, &start_block, (nth + 1) as u32)?;

    let gas_flag = consume_gas(context, &start_block, gas_cost::SWAPN)?;

    let condition = start_block
        .append_operation(arith::andi(gas_flag, flag, location))
        .result(0)?
        .into();

    let ok_block = region.append_block(Block::new(&[]));

    start_block.append_operation(cf::cond_br(
        context,
        condition,
        &ok_block,
        &op_ctx.revert_block,
        &[],
        &[],
        location,
    ));

    swap_stack_elements(context, &ok_block, 1, nth + 1)?;

    Ok((start_block, ok_block))
}

fn codegen_add<'c, 'r>(
    op_ctx: &mut OperationCtx<'c>,
    region: &'r Region<'c>,
) -> Result<(BlockRef<'c, 'r>, BlockRef<'c, 'r>), CodegenError> {
    let start_block = region.append_block(Block::new(&[]));
    let context = &op_ctx.mlir_context;
    let location = Location::unknown(context);

    // Check there's enough elements in stack
    let flag = check_stack_has_at_least(context, &start_block, 2)?;

    let gas_flag = consume_gas(context, &start_block, gas_cost::ADD)?;

    let condition = start_block
        .append_operation(arith::andi(gas_flag, flag, location))
        .result(0)?
        .into();

    let ok_block = region.append_block(Block::new(&[]));

    start_block.append_operation(cf::cond_br(
        context,
        condition,
        &ok_block,
        &op_ctx.revert_block,
        &[],
        &[],
        location,
    ));

    let lhs = stack_pop(context, &ok_block)?;
    let rhs = stack_pop(context, &ok_block)?;

    let result = ok_block
        .append_operation(arith::addi(lhs, rhs, location))
        .result(0)?
        .into();

    stack_push(context, &ok_block, result)?;

    Ok((start_block, ok_block))
}

fn codegen_sub<'c, 'r>(
    op_ctx: &mut OperationCtx<'c>,
    region: &'r Region<'c>,
) -> Result<(BlockRef<'c, 'r>, BlockRef<'c, 'r>), CodegenError> {
    let start_block = region.append_block(Block::new(&[]));
    let context = &op_ctx.mlir_context;
    let location = Location::unknown(context);

    // Check there's enough elements in stack
    let flag = check_stack_has_at_least(context, &start_block, 2)?;

    let gas_flag = consume_gas(context, &start_block, gas_cost::SUB)?;

    let condition = start_block
        .append_operation(arith::andi(gas_flag, flag, location))
        .result(0)?
        .into();

    let ok_block = region.append_block(Block::new(&[]));

    start_block.append_operation(cf::cond_br(
        context,
        condition,
        &ok_block,
        &op_ctx.revert_block,
        &[],
        &[],
        location,
    ));

    let lhs = stack_pop(context, &ok_block)?;
    let rhs = stack_pop(context, &ok_block)?;

    let result = ok_block
        .append_operation(arith::subi(lhs, rhs, location))
        .result(0)?
        .into();

    stack_push(context, &ok_block, result)?;

    Ok((start_block, ok_block))
}

fn codegen_div<'c, 'r>(
    op_ctx: &mut OperationCtx<'c>,
    region: &'r Region<'c>,
) -> Result<(BlockRef<'c, 'r>, BlockRef<'c, 'r>), CodegenError> {
    let start_block = region.append_block(Block::new(&[]));
    let context = &op_ctx.mlir_context;
    let location = Location::unknown(context);

    // Check there's enough elements in stack
    let stack_size_flag = check_stack_has_at_least(context, &start_block, 2)?;

    // Check there's enough gas to compute the operation
    let gas_flag = consume_gas(context, &start_block, gas_cost::DIV)?;

    let ok_flag = start_block
        .append_operation(arith::andi(stack_size_flag, gas_flag, location))
        .result(0)?
        .into();

    let ok_block = region.append_block(Block::new(&[]));

    start_block.append_operation(cf::cond_br(
        context,
        ok_flag,
        &ok_block,
        &op_ctx.revert_block,
        &[],
        &[],
        location,
    ));

    let num = stack_pop(context, &ok_block)?;
    let den = stack_pop(context, &ok_block)?;

    let den_is_zero = check_if_zero(context, &ok_block, &den)?;
    let den_zero_bloq = region.append_block(Block::new(&[]));
    let den_not_zero_bloq = region.append_block(Block::new(&[]));
    let return_block = region.append_block(Block::new(&[]));

    // Denominator is zero path
    let zero_value = constant_value_from_i64(context, &den_zero_bloq, 0i64)?;
    stack_push(context, &den_zero_bloq, zero_value)?;
    den_zero_bloq.append_operation(cf::br(&return_block, &[], location));

    // Denominator is not zero path
    let result = den_not_zero_bloq
        .append_operation(arith::divui(num, den, location))
        .result(0)?
        .into();

    stack_push(context, &den_not_zero_bloq, result)?;
    den_not_zero_bloq.append_operation(cf::br(&return_block, &[], location));

    // Branch to den_zero if den_is_zero == true; else branch to den_not_zero
    ok_block.append_operation(cf::cond_br(
        context,
        den_is_zero,
        &den_zero_bloq,
        &den_not_zero_bloq,
        &[],
        &[],
        location,
    ));

    Ok((start_block, return_block))
}

fn codegen_sdiv<'c, 'r>(
    op_ctx: &mut OperationCtx<'c>,
    region: &'r Region<'c>,
) -> Result<(BlockRef<'c, 'r>, BlockRef<'c, 'r>), CodegenError> {
    let start_block = region.append_block(Block::new(&[]));
    let context = &op_ctx.mlir_context;
    let location = Location::unknown(context);

    // Check there's enough elements in stack
    let stack_size_flag = check_stack_has_at_least(context, &start_block, 2)?;
    let gas_flag = consume_gas(context, &start_block, gas_cost::SDIV)?;

    let ok_flag = start_block
        .append_operation(arith::andi(stack_size_flag, gas_flag, location))
        .result(0)?
        .into();

    let ok_block = region.append_block(Block::new(&[]));

    start_block.append_operation(cf::cond_br(
        context,
        ok_flag,
        &ok_block,
        &op_ctx.revert_block,
        &[],
        &[],
        location,
    ));

    let num = stack_pop(context, &ok_block)?;
    let den = stack_pop(context, &ok_block)?;
    let den_is_zero = check_if_zero(context, &ok_block, &den)?;
    let den_zero_bloq = region.append_block(Block::new(&[]));
    let den_not_zero_bloq = region.append_block(Block::new(&[]));
    let return_block = region.append_block(Block::new(&[]));

    // Denominator is zero path
    let zero_value = constant_value_from_i64(context, &den_zero_bloq, 0i64)?;
    stack_push(context, &den_zero_bloq, zero_value)?;
    den_zero_bloq.append_operation(cf::br(&return_block, &[], location));

    // Denominator is not zero path
    let result = den_not_zero_bloq
        .append_operation(ods::llvm::sdiv(context, num, den, location).into())
        .result(0)?
        .into();

    stack_push(context, &den_not_zero_bloq, result)?;
    den_not_zero_bloq.append_operation(cf::br(&return_block, &[], location));

    // Branch to den_zero if den_is_zero == true; else branch to den_not_zero
    ok_block.append_operation(cf::cond_br(
        context,
        den_is_zero,
        &den_zero_bloq,
        &den_not_zero_bloq,
        &[],
        &[],
        location,
    ));

    Ok((start_block, return_block))
}

fn codegen_mul<'c, 'r>(
    op_ctx: &mut OperationCtx<'c>,
    region: &'r Region<'c>,
) -> Result<(BlockRef<'c, 'r>, BlockRef<'c, 'r>), CodegenError> {
    let start_block = region.append_block(Block::new(&[]));
    let context = &op_ctx.mlir_context;
    let location = Location::unknown(context);

    // Check there's enough elements in stack
    let stack_size_flag = check_stack_has_at_least(context, &start_block, 2)?;
    // Check there's enough gas to compute the operation
    let gas_flag = consume_gas(context, &start_block, gas_cost::MUL)?;

    let ok_flag = start_block
        .append_operation(arith::andi(stack_size_flag, gas_flag, location))
        .result(0)?
        .into();

    let ok_block = region.append_block(Block::new(&[]));

    start_block.append_operation(cf::cond_br(
        context,
        ok_flag,
        &ok_block,
        &op_ctx.revert_block,
        &[],
        &[],
        location,
    ));

    let lhs = stack_pop(context, &ok_block)?;
    let rhs = stack_pop(context, &ok_block)?;

    let result = ok_block
        .append_operation(arith::muli(lhs, rhs, location))
        .result(0)?
        .into();

    stack_push(context, &ok_block, result)?;

    Ok((start_block, ok_block))
}

fn codegen_mod<'c, 'r>(
    op_ctx: &mut OperationCtx<'c>,
    region: &'r Region<'c>,
) -> Result<(BlockRef<'c, 'r>, BlockRef<'c, 'r>), CodegenError> {
    let start_block = region.append_block(Block::new(&[]));
    let context = &op_ctx.mlir_context;
    let location = Location::unknown(context);

    // Check there's enough elements in stack
    let flag = check_stack_has_at_least(context, &start_block, 2)?;
    let gas_flag = consume_gas(context, &start_block, gas_cost::MOD)?;
    let condition = start_block
        .append_operation(arith::andi(gas_flag, flag, location))
        .result(0)?
        .into();

    let ok_block = region.append_block(Block::new(&[]));

    start_block.append_operation(cf::cond_br(
        context,
        condition,
        &ok_block,
        &op_ctx.revert_block,
        &[],
        &[],
        location,
    ));

    let num = stack_pop(context, &ok_block)?;
    let den = stack_pop(context, &ok_block)?;

    let den_is_zero = check_if_zero(context, &ok_block, &den)?;
    let den_zero_bloq = region.append_block(Block::new(&[]));
    let den_not_zero_bloq = region.append_block(Block::new(&[]));
    let return_block = region.append_block(Block::new(&[]));

    let constant_value = den_zero_bloq
        .append_operation(arith::constant(
            context,
            integer_constant_from_i64(context, 0i64).into(),
            location,
        ))
        .result(0)?
        .into();

    stack_push(context, &den_zero_bloq, constant_value)?;

    den_zero_bloq.append_operation(cf::br(&return_block, &[], location));

    let mod_result = den_not_zero_bloq
        .append_operation(arith::remui(num, den, location))
        .result(0)?
        .into();

    stack_push(context, &den_not_zero_bloq, mod_result)?;

    den_not_zero_bloq.append_operation(cf::br(&return_block, &[], location));

    ok_block.append_operation(cf::cond_br(
        context,
        den_is_zero,
        &den_zero_bloq,
        &den_not_zero_bloq,
        &[],
        &[],
        location,
    ));

    Ok((start_block, return_block))
}

fn codegen_smod<'c, 'r>(
    op_ctx: &mut OperationCtx<'c>,
    region: &'r Region<'c>,
) -> Result<(BlockRef<'c, 'r>, BlockRef<'c, 'r>), CodegenError> {
    let start_block = region.append_block(Block::new(&[]));
    let context = &op_ctx.mlir_context;
    let location = Location::unknown(context);

    // Check there's enough elements in stack
    let flag = check_stack_has_at_least(context, &start_block, 2)?;
    let gas_flag = consume_gas(context, &start_block, gas_cost::SMOD)?;
    let condition = start_block
        .append_operation(arith::andi(gas_flag, flag, location))
        .result(0)?
        .into();

    let ok_block = region.append_block(Block::new(&[]));

    start_block.append_operation(cf::cond_br(
        context,
        condition,
        &ok_block,
        &op_ctx.revert_block,
        &[],
        &[],
        location,
    ));

    let num = stack_pop(context, &ok_block)?;
    let den = stack_pop(context, &ok_block)?;

    let den_is_zero = check_if_zero(context, &ok_block, &den)?;
    let den_zero_bloq = region.append_block(Block::new(&[]));
    let den_not_zero_bloq = region.append_block(Block::new(&[]));
    let return_block = region.append_block(Block::new(&[]));

    let constant_value = den_zero_bloq
        .append_operation(arith::constant(
            context,
            integer_constant_from_i64(context, 0i64).into(),
            location,
        ))
        .result(0)?
        .into();

    stack_push(context, &den_zero_bloq, constant_value)?;

    den_zero_bloq.append_operation(cf::br(&return_block, &[], location));

    let mod_result = den_not_zero_bloq
        .append_operation(ods::llvm::srem(context, num, den, location).into())
        .result(0)?
        .into();

    stack_push(context, &den_not_zero_bloq, mod_result)?;

    den_not_zero_bloq.append_operation(cf::br(&return_block, &[], location));

    ok_block.append_operation(cf::cond_br(
        context,
        den_is_zero,
        &den_zero_bloq,
        &den_not_zero_bloq,
        &[],
        &[],
        location,
    ));

    Ok((start_block, return_block))
}

fn codegen_addmod<'c, 'r>(
    op_ctx: &mut OperationCtx<'c>,
    region: &'r Region<'c>,
) -> Result<(BlockRef<'c, 'r>, BlockRef<'c, 'r>), CodegenError> {
    let start_block = region.append_block(Block::new(&[]));
    let context = &op_ctx.mlir_context;
    let location = Location::unknown(context);

    // Check there's enough elements in stack
    let flag = check_stack_has_at_least(context, &start_block, 3)?;
    let gas_flag = consume_gas(context, &start_block, gas_cost::ADDMOD)?;
    let condition = start_block
        .append_operation(arith::andi(gas_flag, flag, location))
        .result(0)?
        .into();

    let ok_block = region.append_block(Block::new(&[]));

    start_block.append_operation(cf::cond_br(
        context,
        condition,
        &ok_block,
        &op_ctx.revert_block,
        &[],
        &[],
        location,
    ));

    let a = stack_pop(context, &ok_block)?;
    let b = stack_pop(context, &ok_block)?;
    let den = stack_pop(context, &ok_block)?;

    let den_is_zero = check_if_zero(context, &ok_block, &den)?;
    let den_zero_bloq = region.append_block(Block::new(&[]));
    let den_not_zero_bloq = region.append_block(Block::new(&[]));
    let return_block = region.append_block(Block::new(&[]));

    let constant_value = den_zero_bloq
        .append_operation(arith::constant(
            context,
            integer_constant_from_i64(context, 0i64).into(),
            location,
        ))
        .result(0)?
        .into();

    stack_push(context, &den_zero_bloq, constant_value)?;

    den_zero_bloq.append_operation(cf::br(&return_block, &[], location));
    let uint256 = IntegerType::new(context, 256).into();
    let uint257 = IntegerType::new(context, 257).into();

    // extend the operands to 257 bits before the addition
    let extended_a = den_not_zero_bloq
        .append_operation(arith::extui(a, uint257, location))
        .result(0)?
        .into();
    let extended_b = den_not_zero_bloq
        .append_operation(arith::extui(b, uint257, location))
        .result(0)?
        .into();
    let extended_den = den_not_zero_bloq
        .append_operation(arith::extui(den, uint257, location))
        .result(0)?
        .into();
    let add_result = den_not_zero_bloq
        .append_operation(arith::addi(extended_a, extended_b, location))
        .result(0)?
        .into();
    let mod_result = den_not_zero_bloq
        .append_operation(arith::remui(add_result, extended_den, location))
        .result(0)?
        .into();
    let truncated_result = den_not_zero_bloq
        .append_operation(arith::trunci(mod_result, uint256, location))
        .result(0)?
        .into();

    stack_push(context, &den_not_zero_bloq, truncated_result)?;

    den_not_zero_bloq.append_operation(cf::br(&return_block, &[], location));

    ok_block.append_operation(cf::cond_br(
        context,
        den_is_zero,
        &den_zero_bloq,
        &den_not_zero_bloq,
        &[],
        &[],
        location,
    ));

    Ok((start_block, return_block))
}

fn codegen_mulmod<'c, 'r>(
    op_ctx: &mut OperationCtx<'c>,
    region: &'r Region<'c>,
) -> Result<(BlockRef<'c, 'r>, BlockRef<'c, 'r>), CodegenError> {
    let start_block = region.append_block(Block::new(&[]));
    let context = &op_ctx.mlir_context;
    let location = Location::unknown(context);

    // Check there's enough elements in stack
    let flag = check_stack_has_at_least(context, &start_block, 3)?;
    let gas_flag = consume_gas(context, &start_block, gas_cost::MULMOD)?;
    let condition = start_block
        .append_operation(arith::andi(gas_flag, flag, location))
        .result(0)?
        .into();

    let ok_block = region.append_block(Block::new(&[]));

    start_block.append_operation(cf::cond_br(
        context,
        condition,
        &ok_block,
        &op_ctx.revert_block,
        &[],
        &[],
        location,
    ));

    let a = stack_pop(context, &ok_block)?;
    let b = stack_pop(context, &ok_block)?;
    let den = stack_pop(context, &ok_block)?;

    let den_is_zero = check_if_zero(context, &ok_block, &den)?;
    let den_zero_bloq = region.append_block(Block::new(&[]));
    let den_not_zero_bloq = region.append_block(Block::new(&[]));
    let return_block = region.append_block(Block::new(&[]));

    let constant_value = den_zero_bloq
        .append_operation(arith::constant(
            context,
            integer_constant_from_i64(context, 0i64).into(),
            location,
        ))
        .result(0)?
        .into();

    stack_push(context, &den_zero_bloq, constant_value)?;

    den_zero_bloq.append_operation(cf::br(&return_block, &[], location));

    let uint256 = IntegerType::new(context, 256).into();
    let uint512 = IntegerType::new(context, 512).into();

    // extend the operands to 512 bits before the multiplication
    let extended_a = den_not_zero_bloq
        .append_operation(arith::extui(a, uint512, location))
        .result(0)?
        .into();
    let extended_b = den_not_zero_bloq
        .append_operation(arith::extui(b, uint512, location))
        .result(0)?
        .into();
    let extended_den = den_not_zero_bloq
        .append_operation(arith::extui(den, uint512, location))
        .result(0)?
        .into();

    let mul_result = den_not_zero_bloq
        .append_operation(arith::muli(extended_a, extended_b, location))
        .result(0)?
        .into();
    let mod_result = den_not_zero_bloq
        .append_operation(arith::remui(mul_result, extended_den, location))
        .result(0)?
        .into();
    let truncated_result = den_not_zero_bloq
        .append_operation(arith::trunci(mod_result, uint256, location))
        .result(0)?
        .into();

    stack_push(context, &den_not_zero_bloq, truncated_result)?;
    den_not_zero_bloq.append_operation(cf::br(&return_block, &[], location));
    ok_block.append_operation(cf::cond_br(
        context,
        den_is_zero,
        &den_zero_bloq,
        &den_not_zero_bloq,
        &[],
        &[],
        location,
    ));
    Ok((start_block, return_block))
}

fn codegen_xor<'c, 'r>(
    op_ctx: &mut OperationCtx<'c>,
    region: &'r Region<'c>,
) -> Result<(BlockRef<'c, 'r>, BlockRef<'c, 'r>), CodegenError> {
    let start_block = region.append_block(Block::new(&[]));
    let context = &op_ctx.mlir_context;
    let location = Location::unknown(context);

    // Check there's enough elements in stack
    let flag = check_stack_has_at_least(context, &start_block, 2)?;

    let gas_flag = consume_gas(context, &start_block, gas_cost::XOR)?;

    let condition = start_block
        .append_operation(arith::andi(gas_flag, flag, location))
        .result(0)?
        .into();

    let ok_block = region.append_block(Block::new(&[]));

    start_block.append_operation(cf::cond_br(
        context,
        condition,
        &ok_block,
        &op_ctx.revert_block,
        &[],
        &[],
        location,
    ));

    let lhs = stack_pop(context, &ok_block)?;
    let rhs = stack_pop(context, &ok_block)?;

    let result = ok_block
        .append_operation(arith::xori(lhs, rhs, location))
        .result(0)?
        .into();

    stack_push(context, &ok_block, result)?;

    Ok((start_block, ok_block))
}

fn codegen_shr<'c, 'r>(
    op_ctx: &mut OperationCtx<'c>,
    region: &'r Region<'c>,
) -> Result<(BlockRef<'c, 'r>, BlockRef<'c, 'r>), CodegenError> {
    let start_block = region.append_block(Block::new(&[]));
    let context = &op_ctx.mlir_context;
    let location = Location::unknown(context);
    let uint256 = IntegerType::new(context, 256);

    // Check there's enough elements in stack
    let mut flag = check_stack_has_at_least(context, &start_block, 2)?;

    let gas_flag = consume_gas(context, &start_block, 3)?;

    let condition = start_block
        .append_operation(arith::andi(gas_flag, flag, location))
        .result(0)?
        .into();

    let ok_block = region.append_block(Block::new(&[]));

    start_block.append_operation(cf::cond_br(
        context,
        condition,
        &ok_block,
        &op_ctx.revert_block,
        &[],
        &[],
        location,
    ));

    let shift = stack_pop(context, &ok_block)?;
    let value = stack_pop(context, &ok_block)?;

    let value_255 = ok_block
        .append_operation(arith::constant(
            context,
            IntegerAttribute::new(uint256.into(), 255_i64).into(),
            location,
        ))
        .result(0)?
        .into();

    flag = compare_values(context, &ok_block, CmpiPredicate::Ult, shift, value_255)?;

    let ok_ok_block = region.append_block(Block::new(&[]));
    let altv_block = region.append_block(Block::new(&[]));
    // to unify the blocks after the branching
    let empty_block = region.append_block(Block::new(&[]));

    ok_block.append_operation(cf::cond_br(
        context,
        flag,
        &ok_ok_block,
        &altv_block,
        &[],
        &[],
        location,
    ));

    // if shift is less than 255
    let result = ok_ok_block
        .append_operation(arith::shrui(value, shift, location))
        .result(0)?
        .into();

    stack_push(context, &ok_ok_block, result)?;

    ok_ok_block.append_operation(cf::br(&empty_block, &[], location));

    // if shift is greater than 255
    let result = altv_block
        .append_operation(arith::constant(
            context,
            IntegerAttribute::new(uint256.into(), 0_i64).into(),
            location,
        ))
        .result(0)?
        .into();

    stack_push(context, &altv_block, result)?;

    altv_block.append_operation(cf::br(&empty_block, &[], location));

    Ok((start_block, empty_block))
}

fn codegen_shl<'c, 'r>(
    op_ctx: &mut OperationCtx<'c>,
    region: &'r Region<'c>,
) -> Result<(BlockRef<'c, 'r>, BlockRef<'c, 'r>), CodegenError> {
    let start_block = region.append_block(Block::new(&[]));
    let context = &op_ctx.mlir_context;
    let location = Location::unknown(context);
    let uint256 = IntegerType::new(context, 256);

    // Check there's enough elements in stack
    let mut flag = check_stack_has_at_least(context, &start_block, 2)?;

    let gas_flag = consume_gas(context, &start_block, gas_cost::SHL)?;

    let condition = start_block
        .append_operation(arith::andi(gas_flag, flag, location))
        .result(0)?
        .into();

    let ok_block = region.append_block(Block::new(&[]));

    start_block.append_operation(cf::cond_br(
        context,
        condition,
        &ok_block,
        &op_ctx.revert_block,
        &[],
        &[],
        location,
    ));

    let shift = stack_pop(context, &ok_block)?;
    let value = stack_pop(context, &ok_block)?;

    let value_255 = ok_block
        .append_operation(arith::constant(
            context,
            IntegerAttribute::new(uint256.into(), 255_i64).into(),
            location,
        ))
        .result(0)?
        .into();

    flag = compare_values(context, &ok_block, CmpiPredicate::Ult, shift, value_255)?;

    let ok_ok_block = region.append_block(Block::new(&[]));
    let altv_block = region.append_block(Block::new(&[]));
    // to unify the blocks after the branching
    let empty_block = region.append_block(Block::new(&[]));

    ok_block.append_operation(cf::cond_br(
        context,
        flag,
        &ok_ok_block,
        &altv_block,
        &[],
        &[],
        location,
    ));

    // if shift is less than 255
    let result = ok_ok_block
        .append_operation(arith::shli(value, shift, location))
        .result(0)?
        .into();

    stack_push(context, &ok_ok_block, result)?;

    ok_ok_block.append_operation(cf::br(&empty_block, &[], location));

    // if shift is greater than 255
    let result = altv_block
        .append_operation(arith::constant(
            context,
            IntegerAttribute::new(uint256.into(), 0_i64).into(),
            location,
        ))
        .result(0)?
        .into();

    stack_push(context, &altv_block, result)?;

    altv_block.append_operation(cf::br(&empty_block, &[], location));

    Ok((start_block, empty_block))
}

fn codegen_number<'c, 'r>(
    op_ctx: &mut OperationCtx<'c>,
    region: &'r Region<'c>,
) -> Result<(BlockRef<'c, 'r>, BlockRef<'c, 'r>), CodegenError> {
    let start_block = region.append_block(Block::new(&[]));
    let context = &op_ctx.mlir_context;
    let location = Location::unknown(context);

    // Check there's enough space for 1 element in stack
    let stack_flag = check_stack_has_space_for(context, &start_block, 1)?;

    let gas_flag = consume_gas(context, &start_block, gas_cost::NUMBER)?;

    let condition = start_block
        .append_operation(arith::andi(gas_flag, stack_flag, location))
        .result(0)?
        .into();

    let ok_block = region.append_block(Block::new(&[]));

    start_block.append_operation(cf::cond_br(
        context,
        condition,
        &ok_block,
        &op_ctx.revert_block,
        &[],
        &[],
        location,
    ));

    let block_number = get_block_number(op_ctx, &ok_block)?;

    stack_push(context, &ok_block, block_number)?;

    Ok((start_block, ok_block))
}

fn codegen_pop<'c, 'r>(
    op_ctx: &mut OperationCtx<'c>,
    region: &'r Region<'c>,
) -> Result<(BlockRef<'c, 'r>, BlockRef<'c, 'r>), CodegenError> {
    let start_block = region.append_block(Block::new(&[]));
    let context = &op_ctx.mlir_context;
    let location = Location::unknown(context);

    // Check there's at least 1 element in stack
    let flag = check_stack_has_at_least(context, &start_block, 1)?;

    let gas_flag = consume_gas(context, &start_block, gas_cost::POP)?;

    let condition = start_block
        .append_operation(arith::andi(gas_flag, flag, location))
        .result(0)?
        .into();

    let ok_block = region.append_block(Block::new(&[]));

    start_block.append_operation(cf::cond_br(
        context,
        condition,
        &ok_block,
        &op_ctx.revert_block,
        &[],
        &[],
        location,
    ));

    stack_pop(context, &ok_block)?;

    Ok((start_block, ok_block))
}

fn codegen_mload<'c, 'r>(
    op_ctx: &mut OperationCtx<'c>,
    region: &'r Region<'c>,
) -> Result<(BlockRef<'c, 'r>, BlockRef<'c, 'r>), CodegenError> {
    let start_block = region.append_block(Block::new(&[]));
    let context = &op_ctx.mlir_context;
    let location = Location::unknown(context);
    let uint256 = IntegerType::new(context, 256);
    let uint32 = IntegerType::new(context, 32);
    let uint8 = IntegerType::new(context, 8);
    let ptr_type = pointer(context, 0);

    let stack_flag = check_stack_has_at_least(context, &start_block, 1)?;
    let ok_block = region.append_block(Block::new(&[]));

    start_block.append_operation(cf::cond_br(
        context,
        stack_flag,
        &ok_block,
        &op_ctx.revert_block,
        &[],
        &[],
        location,
    ));

    let offset = stack_pop(context, &ok_block)?;

    // Compute required memory size
    let offset = ok_block
        .append_operation(arith::trunci(offset, uint32.into(), location))
        .result(0)
        .unwrap()
        .into();
    let value_size = ok_block
        .append_operation(arith::constant(
            context,
            IntegerAttribute::new(uint32.into(), 32).into(),
            location,
        ))
        .result(0)?
        .into();
    let required_size = ok_block
        .append_operation(arith::addi(offset, value_size, location))
        .result(0)?
        .into();

    let memory_access_block = region.append_block(Block::new(&[]));

    extend_memory(
        op_ctx,
        &ok_block,
        &memory_access_block,
        region,
        required_size,
        gas_cost::MLOAD,
    )?;

    // Memory access
    let memory_ptr_ptr = memory_access_block
        .append_operation(llvm_mlir::addressof(
            context,
            MEMORY_PTR_GLOBAL,
            ptr_type,
            location,
        ))
        .result(0)?;

    let memory_ptr = memory_access_block
        .append_operation(llvm::load(
            context,
            memory_ptr_ptr.into(),
            ptr_type,
            location,
            LoadStoreOptions::default(),
        ))
        .result(0)?
        .into();

    let memory_destination = memory_access_block
        .append_operation(llvm::get_element_ptr_dynamic(
            context,
            memory_ptr,
            &[offset],
            uint8.into(),
            ptr_type,
            location,
        ))
        .result(0)?
        .into();

    let read_value = memory_access_block
        .append_operation(llvm::load(
            context,
            memory_destination,
            uint256.into(),
            location,
            LoadStoreOptions::new()
                .align(IntegerAttribute::new(IntegerType::new(context, 64).into(), 1).into()),
        ))
        .result(0)?
        .into();

    // check system endianness before pushing the value
    let read_value = if cfg!(target_endian = "little") {
        // if the system is little endian, we convert the value to big endian
        memory_access_block
            .append_operation(llvm::intr_bswap(read_value, uint256.into(), location))
            .result(0)?
            .into()
    } else {
        // if the system is big endian, there is no need to convert the value
        read_value
    };

    stack_push(context, &memory_access_block, read_value)?;

    Ok((start_block, memory_access_block))
}

fn codegen_codesize<'c, 'r>(
    op_ctx: &mut OperationCtx<'c>,
    region: &'r Region<'c>,
) -> Result<(BlockRef<'c, 'r>, BlockRef<'c, 'r>), CodegenError> {
    let start_block = region.append_block(Block::new(&[]));
    let context = &op_ctx.mlir_context;
    let location = Location::unknown(context);
    let uint256 = IntegerType::new(context, 256);

    // Check there's stack overflow
    let stack_flag = check_stack_has_space_for(context, &start_block, 1)?;
    // Check there's enough gas
    let gas_flag = consume_gas(context, &start_block, gas_cost::CODESIZE)?;

    let condition = start_block
        .append_operation(arith::andi(gas_flag, stack_flag, location))
        .result(0)?
        .into();

    let ok_block = region.append_block(Block::new(&[]));

    start_block.append_operation(cf::cond_br(
        context,
        condition,
        &ok_block,
        &op_ctx.revert_block,
        &[],
        &[],
        location,
    ));

    let codesize = ok_block
        .append_operation(arith::constant(
            context,
            IntegerAttribute::new(uint256.into(), op_ctx.program.code_size as i64).into(),
            location,
        ))
        .result(0)?
        .into();

    stack_push(context, &ok_block, codesize)?;

    Ok((start_block, ok_block))
}

fn codegen_sar<'c, 'r>(
    op_ctx: &mut OperationCtx<'c>,
    region: &'r Region<'c>,
) -> Result<(BlockRef<'c, 'r>, BlockRef<'c, 'r>), CodegenError> {
    let start_block = region.append_block(Block::new(&[]));
    let context = &op_ctx.mlir_context;
    let location = Location::unknown(context);

    // Check there's enough elements in stack
    let flag = check_stack_has_at_least(context, &start_block, 2)?;
    // Check there's enough gas
    let gas_flag = consume_gas(context, &start_block, gas_cost::SAR)?;

    let condition = start_block
        .append_operation(arith::andi(gas_flag, flag, location))
        .result(0)?
        .into();

    let ok_block = region.append_block(Block::new(&[]));

    start_block.append_operation(cf::cond_br(
        context,
        condition,
        &ok_block,
        &op_ctx.revert_block,
        &[],
        &[],
        location,
    ));

    let shift = stack_pop(context, &ok_block)?;
    let value = stack_pop(context, &ok_block)?;

    // max_shift = 255
    let max_shift = ok_block
        .append_operation(arith::constant(
            context,
            integer_constant_from_i64(context, 255).into(),
            location,
        ))
        .result(0)?
        .into();

    // if shift > 255  then after applying the `shrsi` operation the result will be poisoned
    // to avoid the poisoning we set shift = min(shift, 255)
    let shift = ok_block
        .append_operation(arith::minui(shift, max_shift, location))
        .result(0)?
        .into();

    let result = ok_block
        .append_operation(arith::shrsi(value, shift, location))
        .result(0)?
        .into();

    stack_push(context, &ok_block, result)?;

    Ok((start_block, ok_block))
}

fn codegen_byte<'c, 'r>(
    op_ctx: &mut OperationCtx<'c>,
    region: &'r Region<'c>,
) -> Result<(BlockRef<'c, 'r>, BlockRef<'c, 'r>), CodegenError> {
    let start_block = region.append_block(Block::new(&[]));
    let context = &op_ctx.mlir_context;
    let location = Location::unknown(context);

    // Check there's enough elements in stack
    let flag = check_stack_has_at_least(context, &start_block, 2)?;
    // Check there's enough gas
    let gas_flag = consume_gas(context, &start_block, gas_cost::BYTE)?;

    let condition = start_block
        .append_operation(arith::andi(gas_flag, flag, location))
        .result(0)?
        .into();

    let ok_block = region.append_block(Block::new(&[]));

    // in out_of_bounds_block a 0 is pushed to the stack
    let out_of_bounds_block = region.append_block(Block::new(&[]));

    // in offset_ok_block the byte operation is performed
    let offset_ok_block = region.append_block(Block::new(&[]));

    let end_block = region.append_block(Block::new(&[]));

    start_block.append_operation(cf::cond_br(
        context,
        condition,
        &ok_block,
        &op_ctx.revert_block,
        &[],
        &[],
        location,
    ));

    let offset = stack_pop(context, &ok_block)?;
    let value = stack_pop(context, &ok_block)?;

    const BITS_PER_BYTE: u8 = 8;
    const MAX_SHIFT: u8 = 31;

    let constant_bits_per_byte = constant_value_from_i64(context, &ok_block, BITS_PER_BYTE as i64)?;
    let constant_max_shift_in_bits =
        constant_value_from_i64(context, &ok_block, (MAX_SHIFT * BITS_PER_BYTE) as i64)?;

    let offset_in_bits = ok_block
        .append_operation(arith::muli(offset, constant_bits_per_byte, location))
        .result(0)?
        .into();

    // compare  offset > max_shift?
    let is_offset_out_of_bounds = ok_block
        .append_operation(arith::cmpi(
            context,
            arith::CmpiPredicate::Ugt,
            offset_in_bits,
            constant_max_shift_in_bits,
            location,
        ))
        .result(0)?
        .into();

    // if offset > max_shift => branch to out_of_bounds_block
    // else => branch to offset_ok_block
    ok_block.append_operation(cf::cond_br(
        context,
        is_offset_out_of_bounds,
        &out_of_bounds_block,
        &offset_ok_block,
        &[],
        &[],
        location,
    ));

    let zero_constant_value = constant_value_from_i64(context, &out_of_bounds_block, 0_i64)?;

    // push zero to the stack
    stack_push(context, &out_of_bounds_block, zero_constant_value)?;

    out_of_bounds_block.append_operation(cf::br(&end_block, &[], location));

    // the idea is to use a right shift to place the byte in the right-most side
    // and then apply a bitwise AND with a 0xFF mask
    //
    // for example, if we want to extract the 0xFF byte in the following value
    // (for simplicity the value has fewer bytes than it has in reality)
    //
    // value = 0xAABBCCDDFFAABBCC
    //                   ^^
    //              desired byte
    //
    // we can shift the value to the right
    //
    // value = 0xAABBCCDDFFAABBCC -> 0x000000AABBCCDDFF
    //                   ^^                          ^^
    // and then apply the bitwise AND it to the right to remove the right-side bytes
    //
    //  value = 0x000000AABBCCDDFF
    //          AND
    //  mask  = 0x00000000000000FF
    //------------------------------
    // result = 0x00000000000000FF

    // compute how many bits the value has to be shifted
    // shift_right_in_bits = max_shift - offset
    let shift_right_in_bits = offset_ok_block
        .append_operation(arith::subi(
            constant_max_shift_in_bits,
            offset_in_bits,
            location,
        ))
        .result(0)?
        .into();

    // shift the value to the right
    let shifted_right_value = offset_ok_block
        .append_operation(arith::shrui(value, shift_right_in_bits, location))
        .result(0)?
        .into();

    let mask = offset_ok_block
        .append_operation(arith::constant(
            context,
            integer_constant_from_i64(context, 0xff).into(),
            location,
        ))
        .result(0)?
        .into();

    // compute (value AND mask)
    let result = offset_ok_block
        .append_operation(arith::andi(shifted_right_value, mask, location))
        .result(0)?
        .into();

    stack_push(context, &offset_ok_block, result)?;

    offset_ok_block.append_operation(cf::br(&end_block, &[], location));

    Ok((start_block, end_block))
}

fn codegen_jumpdest<'c>(
    op_ctx: &mut OperationCtx<'c>,
    region: &'c Region<'c>,
    pc: usize,
) -> Result<(BlockRef<'c, 'c>, BlockRef<'c, 'c>), CodegenError> {
    let landing_block = region.append_block(Block::new(&[]));
    let context = &op_ctx.mlir_context;
    let location = Location::unknown(context);

    // Check there's enough gas to compute the operation
    let gas_flag = consume_gas(context, &landing_block, gas_cost::JUMPDEST)?;

    let ok_block = region.append_block(Block::new(&[]));

    landing_block.append_operation(cf::cond_br(
        context,
        gas_flag,
        &ok_block,
        &op_ctx.revert_block,
        &[],
        &[],
        location,
    ));

    // Register jumpdest block in context
    op_ctx.register_jump_destination(pc, landing_block);

    Ok((landing_block, ok_block))
}

fn codegen_jumpi<'c, 'r: 'c>(
    op_ctx: &mut OperationCtx<'c>,
    region: &'r Region<'c>,
) -> Result<(BlockRef<'c, 'r>, BlockRef<'c, 'r>), CodegenError> {
    let start_block = region.append_block(Block::new(&[]));
    let context = &op_ctx.mlir_context;
    let location = Location::unknown(context);

    // Check there's enough elements in stack
    let flag = check_stack_has_at_least(context, &start_block, 2)?;
    // Check there's enough gas
    let gas_flag = consume_gas(context, &start_block, gas_cost::JUMPI)?;

    let ok_block = region.append_block(Block::new(&[]));

    let condition = start_block
        .append_operation(arith::andi(gas_flag, flag, location))
        .result(0)?
        .into();

    start_block.append_operation(cf::cond_br(
        context,
        condition,
        &ok_block,
        &op_ctx.revert_block,
        &[],
        &[],
        location,
    ));

    let pc = stack_pop(context, &ok_block)?;
    let condition = stack_pop(context, &ok_block)?;

    let false_block = region.append_block(Block::new(&[]));

    let zero = ok_block
        .append_operation(arith::constant(
            context,
            integer_constant_from_i64(context, 0i64).into(),
            location,
        ))
        .result(0)?
        .into();

    // compare  condition != 0  to convert condition from u256 to 1-bit signless integer
    let condition = ok_block
        .append_operation(arith::cmpi(
            context,
            arith::CmpiPredicate::Ne,
            condition,
            zero,
            location,
        ))
        .result(0)?;

    ok_block.append_operation(cf::cond_br(
        context,
        condition.into(),
        &op_ctx.jumptable_block,
        &false_block,
        &[pc],
        &[],
        location,
    ));

    Ok((start_block, false_block))
}

fn codegen_jump<'c, 'r: 'c>(
    op_ctx: &mut OperationCtx<'c>,
    region: &'r Region<'c>,
) -> Result<(BlockRef<'c, 'r>, BlockRef<'c, 'r>), CodegenError> {
    // it reverts if Counter offset is not a JUMPDEST.
    // The error is generated even if the JUMP would not have been done

    let start_block = region.append_block(Block::new(&[]));
    let context = &op_ctx.mlir_context;
    let location = Location::unknown(context);

    // Check there's enough elements in stack
    let flag = check_stack_has_at_least(context, &start_block, 1)?;
    // Check there's enough gas
    let gas_flag = consume_gas(context, &start_block, gas_cost::JUMP)?;

    let ok_block = region.append_block(Block::new(&[]));

    let condition = start_block
        .append_operation(arith::andi(gas_flag, flag, location))
        .result(0)?
        .into();

    start_block.append_operation(cf::cond_br(
        context,
        condition,
        &ok_block,
        &op_ctx.revert_block,
        &[],
        &[],
        location,
    ));

    let pc = stack_pop(context, &ok_block)?;

    // appends operation to ok_block to jump to the `jump table block``
    // in the jump table block the pc is checked and if its ok
    // then it jumps to the block associated with that pc
    op_ctx.add_jump_op(ok_block, pc, location);

    // TODO: we are creating an empty block that won't ever be reached
    // probably there's a better way to do this
    let empty_block = region.append_block(Block::new(&[]));
    Ok((start_block, empty_block))
}

fn codegen_pc<'c>(
    op_ctx: &mut OperationCtx<'c>,
    region: &'c Region<'c>,
    pc: usize,
) -> Result<(BlockRef<'c, 'c>, BlockRef<'c, 'c>), CodegenError> {
    let start_block = region.append_block(Block::new(&[]));
    let context = &op_ctx.mlir_context;
    let location = Location::unknown(context);

    let stack_size_flag = check_stack_has_space_for(context, &start_block, 1)?;
    let gas_flag = consume_gas(context, &start_block, gas_cost::PC)?;

    let ok_flag = start_block
        .append_operation(arith::andi(stack_size_flag, gas_flag, location))
        .result(0)?
        .into();

    let ok_block = region.append_block(Block::new(&[]));

    start_block.append_operation(cf::cond_br(
        context,
        ok_flag,
        &ok_block,
        &op_ctx.revert_block,
        &[],
        &[],
        location,
    ));

    let pc_value = ok_block
        .append_operation(arith::constant(
            context,
            integer_constant_from_i64(context, pc as i64).into(),
            location,
        ))
        .result(0)?
        .into();

    stack_push(context, &ok_block, pc_value)?;

    Ok((start_block, ok_block))
}

fn codegen_msize<'c>(
    op_ctx: &mut OperationCtx<'c>,
    region: &'c Region<'c>,
) -> Result<(BlockRef<'c, 'c>, BlockRef<'c, 'c>), CodegenError> {
    let start_block = region.append_block(Block::new(&[]));
    let context = op_ctx.mlir_context;
    let location = Location::unknown(context);

    let ptr_type = pointer(context, 0);
    let uint32 = IntegerType::new(context, 32).into();
    let uint256 = IntegerType::new(context, 256).into();

    let stack_flag = check_stack_has_space_for(context, &start_block, 1)?;
    let gas_flag = consume_gas(context, &start_block, gas_cost::MSIZE)?;

    let condition = start_block
        .append_operation(arith::andi(gas_flag, stack_flag, location))
        .result(0)?
        .into();

    let ok_block = region.append_block(Block::new(&[]));

    start_block.append_operation(cf::cond_br(
        context,
        condition,
        &ok_block,
        &op_ctx.revert_block,
        &[],
        &[],
        location,
    ));

    // Get address of memory size global
    let memory_ptr = ok_block
        .append_operation(llvm_mlir::addressof(
            context,
            MEMORY_SIZE_GLOBAL,
            ptr_type,
            location,
        ))
        .result(0)?;

    // Load memory size
    let memory_size = ok_block
        .append_operation(llvm::load(
            context,
            memory_ptr.into(),
            uint32,
            location,
            LoadStoreOptions::default(),
        ))
        .result(0)?
        .into();

    let memory_size_extended = ok_block
        .append_operation(arith::extui(memory_size, uint256, location))
        .result(0)?
        .into();

    stack_push(context, &ok_block, memory_size_extended)?;

    Ok((start_block, ok_block))
}

fn codegen_return<'c>(
    op_ctx: &mut OperationCtx<'c>,
    region: &'c Region<'c>,
) -> Result<(BlockRef<'c, 'c>, BlockRef<'c, 'c>), CodegenError> {
    let context = op_ctx.mlir_context;
    let location = Location::unknown(context);

    let start_block = region.append_block(Block::new(&[]));
    let ok_block = region.append_block(Block::new(&[]));

    let flag = check_stack_has_at_least(context, &start_block, 2)?;

    start_block.append_operation(cf::cond_br(
        context,
        flag,
        &ok_block,
        &op_ctx.revert_block,
        &[],
        &[],
        location,
    ));

    return_result_from_stack(op_ctx, region, &ok_block, ExitStatusCode::Return, location)?;

    let empty_block = region.append_block(Block::new(&[]));

    Ok((start_block, empty_block))
}

// Stop the current context execution, revert the state changes
// (see STATICCALL for a list of state changing opcodes) and
// return the unused gas to the caller. It also reverts the gas refund to i
// ts value before the current context. If the execution is stopped with REVERT,
// the value 0 is put on the stack of the calling context, which continues to execute normally.
// The return data of the calling context is set as the given
// chunk of memory of this context.
fn codegen_revert<'c>(
    op_ctx: &mut OperationCtx<'c>,
    region: &'c Region<'c>,
) -> Result<(BlockRef<'c, 'c>, BlockRef<'c, 'c>), CodegenError> {
    let context = op_ctx.mlir_context;
    let location = Location::unknown(context);

    let start_block = region.append_block(Block::new(&[]));
    let ok_block = region.append_block(Block::new(&[]));

    let flag = check_stack_has_at_least(context, &start_block, 2)?;

    start_block.append_operation(cf::cond_br(
        context,
        flag,
        &ok_block,
        &op_ctx.revert_block,
        &[],
        &[],
        location,
    ));

    return_result_from_stack(op_ctx, region, &ok_block, ExitStatusCode::Revert, location)?;

    let empty_block = region.append_block(Block::new(&[]));

    Ok((start_block, empty_block))
}

fn codegen_stop<'c, 'r>(
    op_ctx: &mut OperationCtx<'c>,
    region: &'r Region<'c>,
) -> Result<(BlockRef<'c, 'r>, BlockRef<'c, 'r>), CodegenError> {
    let start_block = region.append_block(Block::new(&[]));
    let context = &op_ctx.mlir_context;
    let location = Location::unknown(context);

    return_empty_result(op_ctx, &start_block, ExitStatusCode::Stop, location)?;

    let empty_block = region.append_block(Block::new(&[]));

    Ok((start_block, empty_block))
}

fn codegen_signextend<'c, 'r>(
    op_ctx: &mut OperationCtx<'c>,
    region: &'r Region<'c>,
) -> Result<(BlockRef<'c, 'r>, BlockRef<'c, 'r>), CodegenError> {
    let start_block = region.append_block(Block::new(&[]));
    let context = &op_ctx.mlir_context;
    let location = Location::unknown(context);

    // Check there's enough elements in stack
    let stack_size_flag = check_stack_has_at_least(context, &start_block, 2)?;
    let gas_flag = consume_gas(context, &start_block, gas_cost::SIGNEXTEND)?;

    // Check there's enough gas to perform the operation
    let ok_flag = start_block
        .append_operation(arith::andi(stack_size_flag, gas_flag, location))
        .result(0)?
        .into();

    let ok_block = region.append_block(Block::new(&[]));

    start_block.append_operation(cf::cond_br(
        context,
        ok_flag,
        &ok_block,
        &op_ctx.revert_block,
        &[],
        &[],
        location,
    ));

    let byte_size = stack_pop(context, &ok_block)?;
    let value_to_extend = stack_pop(context, &ok_block)?;

    // Constant definition
    let max_byte_size = constant_value_from_i64(context, &ok_block, 31)?;
    let bits_per_byte = constant_value_from_i64(context, &ok_block, 8)?;
    let sign_bit_position_on_byte = constant_value_from_i64(context, &ok_block, 7)?;
    let max_bits = constant_value_from_i64(context, &ok_block, 255)?;

    // byte_size = min(max_byte_size, byte_size)
    let byte_size = ok_block
        .append_operation(arith::minui(byte_size, max_byte_size, location))
        .result(0)?
        .into();

    // bits_to_shift = max_bits - byte_size * bits_per_byte + sign_bit_position_on_byte
    let byte_number_in_bits = ok_block
        .append_operation(arith::muli(byte_size, bits_per_byte, location))
        .result(0)?
        .into();

    let value_size_in_bits = ok_block
        .append_operation(arith::addi(
            byte_number_in_bits,
            sign_bit_position_on_byte,
            location,
        ))
        .result(0)?
        .into();

    let bits_to_shift = ok_block
        .append_operation(arith::subi(max_bits, value_size_in_bits, location))
        .result(0)?
        .into();

    // value_to_extend << bits_to_shift
    let left_shifted_value = ok_block
        .append_operation(ods::llvm::shl(context, value_to_extend, bits_to_shift, location).into())
        .result(0)?
        .into();

    // value_to_extend >> bits_to_shift  (sign extended)
    let result = ok_block
        .append_operation(
            ods::llvm::ashr(context, left_shifted_value, bits_to_shift, location).into(),
        )
        .result(0)?
        .into();

    stack_push(context, &ok_block, result)?;

    Ok((start_block, ok_block))
}

fn codegen_gas<'c, 'r>(
    op_ctx: &mut OperationCtx<'c>,
    region: &'r Region<'c>,
) -> Result<(BlockRef<'c, 'r>, BlockRef<'c, 'r>), CodegenError> {
    let start_block = region.append_block(Block::new(&[]));
    let context = &op_ctx.mlir_context;
    let location = Location::unknown(context);

    // Check there's at least space for one element in the stack
    let stack_size_flag = check_stack_has_space_for(context, &start_block, 1)?;

    // Check there's enough gas to compute the operation
    let gas_flag = consume_gas(context, &start_block, gas_cost::GAS)?;

    let ok_flag = start_block
        .append_operation(arith::andi(stack_size_flag, gas_flag, location))
        .result(0)?
        .into();

    let ok_block = region.append_block(Block::new(&[]));

    start_block.append_operation(cf::cond_br(
        context,
        ok_flag,
        &ok_block,
        &op_ctx.revert_block,
        &[],
        &[],
        location,
    ));

    let gas = get_remaining_gas(context, &ok_block)?;

    let gas_extended = ok_block
        .append_operation(arith::extui(
            gas,
            IntegerType::new(context, 256).into(),
            location,
        ))
        .result(0)?
        .into();

    stack_push(context, &ok_block, gas_extended)?;

    Ok((start_block, ok_block))
}

fn codegen_slt<'c, 'r>(
    op_ctx: &mut OperationCtx<'c>,
    region: &'r Region<'c>,
) -> Result<(BlockRef<'c, 'r>, BlockRef<'c, 'r>), CodegenError> {
    let start_block = region.append_block(Block::new(&[]));
    let context = &op_ctx.mlir_context;
    let location = Location::unknown(context);

    // Check there's enough elements in stack
    let stack_size_flag = check_stack_has_at_least(context, &start_block, 2)?;

    // Check there's enough gas to compute the operation
    let gas_flag = consume_gas(context, &start_block, gas_cost::SLT)?;

    let ok_flag = start_block
        .append_operation(arith::andi(stack_size_flag, gas_flag, location))
        .result(0)?
        .into();

    let ok_block = region.append_block(Block::new(&[]));

    start_block.append_operation(cf::cond_br(
        context,
        ok_flag,
        &ok_block,
        &op_ctx.revert_block,
        &[],
        &[],
        location,
    ));

    let lhs = stack_pop(context, &ok_block)?;
    let rhs = stack_pop(context, &ok_block)?;

    let result = ok_block
        .append_operation(arith::cmpi(
            context,
            arith::CmpiPredicate::Slt,
            lhs,
            rhs,
            location,
        ))
        .result(0)?
        .into();

    //Extend 1 bit result to 256 bit
    let uint256 = IntegerType::new(context, 256);
    let result = ok_block
        .append_operation(arith::extui(result, uint256.into(), location))
        .result(0)?
        .into();

    stack_push(context, &ok_block, result)?;

    Ok((start_block, ok_block))
}

fn codegen_mstore<'c, 'r>(
    op_ctx: &mut OperationCtx<'c>,
    region: &'r Region<'c>,
) -> Result<(BlockRef<'c, 'r>, BlockRef<'c, 'r>), CodegenError> {
    let start_block = region.append_block(Block::new(&[]));
    let context = &op_ctx.mlir_context;
    let location = Location::unknown(context);
    let uint32 = IntegerType::new(context, 32);
    let uint8 = IntegerType::new(context, 8);
    let ptr_type = pointer(context, 0);

    // Check there's enough elements in stack
    let flag = check_stack_has_at_least(context, &start_block, 2)?;

    let ok_block = region.append_block(Block::new(&[]));

    start_block.append_operation(cf::cond_br(
        context,
        flag,
        &ok_block,
        &op_ctx.revert_block,
        &[],
        &[],
        location,
    ));

    let offset = stack_pop(context, &ok_block)?;
    let value = stack_pop(context, &ok_block)?;

    // truncate offset to 32 bits
    let offset = ok_block
        .append_operation(arith::trunci(offset, uint32.into(), location))
        .result(0)
        .unwrap()
        .into();

    let value_width_in_bytes = 32;
    // value_size = 32
    let value_size = ok_block
        .append_operation(arith::constant(
            context,
            IntegerAttribute::new(uint32.into(), value_width_in_bytes).into(),
            location,
        ))
        .result(0)?
        .into();

    // required_size = offset + value_size
    let required_size = ok_block
        .append_operation(arith::addi(offset, value_size, location))
        .result(0)?
        .into();

    let memory_access_block = region.append_block(Block::new(&[]));

    extend_memory(
        op_ctx,
        &ok_block,
        &memory_access_block,
        region,
        required_size,
        gas_cost::MSTORE,
    )?;

    // Memory access
    let memory_ptr_ptr = memory_access_block
        .append_operation(llvm_mlir::addressof(
            context,
            MEMORY_PTR_GLOBAL,
            ptr_type,
            location,
        ))
        .result(0)?;

    let memory_ptr = memory_access_block
        .append_operation(llvm::load(
            context,
            memory_ptr_ptr.into(),
            ptr_type,
            location,
            LoadStoreOptions::default(),
        ))
        .result(0)?
        .into();

    // memory_destination = memory_ptr + offset
    let memory_destination = memory_access_block
        .append_operation(llvm::get_element_ptr_dynamic(
            context,
            memory_ptr,
            &[offset],
            uint8.into(),
            ptr_type,
            location,
        ))
        .result(0)?
        .into();

    let uint256 = IntegerType::new(context, 256);

    // check system endianness before storing the value
    let value = if cfg!(target_endian = "little") {
        // if the system is little endian, we convert the value to big endian
        memory_access_block
            .append_operation(llvm::intr_bswap(value, uint256.into(), location))
            .result(0)?
            .into()
    } else {
        // if the system is big endian, there is no need to convert the value
        value
    };

    // store the value in the memory
    memory_access_block.append_operation(llvm::store(
        context,
        value,
        memory_destination,
        location,
        LoadStoreOptions::new()
            .align(IntegerAttribute::new(IntegerType::new(context, 64).into(), 1).into()),
    ));

    Ok((start_block, memory_access_block))
}

fn codegen_mstore8<'c, 'r>(
    op_ctx: &mut OperationCtx<'c>,
    region: &'r Region<'c>,
) -> Result<(BlockRef<'c, 'r>, BlockRef<'c, 'r>), CodegenError> {
    let start_block = region.append_block(Block::new(&[]));
    let context = &op_ctx.mlir_context;
    let location = Location::unknown(context);
    let uint32 = IntegerType::new(context, 32);
    let uint8 = IntegerType::new(context, 8);
    let ptr_type = pointer(context, 0);

    // Check there's enough elements in stack
    let flag = check_stack_has_at_least(context, &start_block, 2)?;

    let ok_block = region.append_block(Block::new(&[]));

    start_block.append_operation(cf::cond_br(
        context,
        flag,
        &ok_block,
        &op_ctx.revert_block,
        &[],
        &[],
        location,
    ));

    let offset = stack_pop(context, &ok_block)?;
    let value = stack_pop(context, &ok_block)?;

    // truncate value to the least significative byte of the 32-byte value
    let value = ok_block
        .append_operation(arith::trunci(
            value,
            r#IntegerType::new(context, 8).into(),
            location,
        ))
        .result(0)?
        .into();

    // truncate offset to 32 bits
    let offset = ok_block
        .append_operation(arith::trunci(offset, uint32.into(), location))
        .result(0)
        .unwrap()
        .into();

    let value_width_in_bytes = 1;
    // value_size = 1
    let value_size = ok_block
        .append_operation(arith::constant(
            context,
            IntegerAttribute::new(uint32.into(), value_width_in_bytes).into(),
            location,
        ))
        .result(0)?
        .into();

    // required_size = offset + size
    let required_size = ok_block
        .append_operation(arith::addi(offset, value_size, location))
        .result(0)?
        .into();

    let memory_access_block = region.append_block(Block::new(&[]));

    extend_memory(
        op_ctx,
        &ok_block,
        &memory_access_block,
        region,
        required_size,
        gas_cost::MSTORE8,
    )?;

    // Memory access
    let memory_ptr_ptr = memory_access_block
        .append_operation(llvm_mlir::addressof(
            context,
            MEMORY_PTR_GLOBAL,
            ptr_type,
            location,
        ))
        .result(0)?;

    let memory_ptr = memory_access_block
        .append_operation(llvm::load(
            context,
            memory_ptr_ptr.into(),
            ptr_type,
            location,
            LoadStoreOptions::default(),
        ))
        .result(0)?
        .into();

    // memory_destination = memory_ptr + offset
    let memory_destination = memory_access_block
        .append_operation(llvm::get_element_ptr_dynamic(
            context,
            memory_ptr,
            &[offset],
            uint8.into(),
            ptr_type,
            location,
        ))
        .result(0)?
        .into();

    memory_access_block.append_operation(llvm::store(
        context,
        value,
        memory_destination,
        location,
        LoadStoreOptions::new()
            .align(IntegerAttribute::new(IntegerType::new(context, 64).into(), 1).into()),
    ));

    Ok((start_block, memory_access_block))
}

fn codegen_mcopy<'c, 'r>(
    op_ctx: &mut OperationCtx<'c>,
    region: &'r Region<'c>,
) -> Result<(BlockRef<'c, 'r>, BlockRef<'c, 'r>), CodegenError> {
    let start_block = region.append_block(Block::new(&[]));
    let context = &op_ctx.mlir_context;
    let location = Location::unknown(context);
    let uint32 = IntegerType::new(context, 32);
    let uint8 = IntegerType::new(context, 8);
    let ptr_type = pointer(context, 0);

    let flag = check_stack_has_at_least(context, &start_block, 3)?;

    let ok_block = region.append_block(Block::new(&[]));

    start_block.append_operation(cf::cond_br(
        context,
        flag,
        &ok_block,
        &op_ctx.revert_block,
        &[],
        &[],
        location,
    ));

    // where to copy
    let dest_offset = stack_pop(context, &ok_block)?;
    // where to copy from
    let offset = stack_pop(context, &ok_block)?;
    let size = stack_pop(context, &ok_block)?;

    // truncate offset and dest_offset to 32 bits
    let offset = ok_block
        .append_operation(arith::trunci(offset, uint32.into(), location))
        .result(0)?
        .into();

    let dest_offset = ok_block
        .append_operation(arith::trunci(dest_offset, uint32.into(), location))
        .result(0)?
        .into();

    let size = ok_block
        .append_operation(arith::trunci(size, uint32.into(), location))
        .result(0)?
        .into();

    // required_size = offset + size
    let src_required_size = ok_block
        .append_operation(arith::addi(offset, size, location))
        .result(0)?
        .into();

    // dest_required_size = dest_offset + size
    let dest_required_size = ok_block
        .append_operation(arith::addi(dest_offset, size, location))
        .result(0)?
        .into();

    let required_size = ok_block
        .append_operation(arith::maxui(
            src_required_size,
            dest_required_size,
            location,
        ))
        .result(0)?
        .into();

    let memory_access_block = region.append_block(Block::new(&[]));

    extend_memory(
        op_ctx,
        &ok_block,
        &memory_access_block,
        region,
        required_size,
        gas_cost::MCOPY,
    )?;

    // Memory access
    let memory_ptr_ptr = memory_access_block
        .append_operation(llvm_mlir::addressof(
            context,
            MEMORY_PTR_GLOBAL,
            ptr_type,
            location,
        ))
        .result(0)?;

    let memory_ptr = memory_access_block
        .append_operation(llvm::load(
            context,
            memory_ptr_ptr.into(),
            ptr_type,
            location,
            LoadStoreOptions::default(),
        ))
        .result(0)?
        .into();

    let source = memory_access_block
        .append_operation(llvm::get_element_ptr_dynamic(
            context,
            memory_ptr,
            &[offset],
            uint8.into(),
            ptr_type,
            location,
        ))
        .result(0)?
        .into();

    // memory_destination = memory_ptr + dest_offset
    let destination = memory_access_block
        .append_operation(llvm::get_element_ptr_dynamic(
            context,
            memory_ptr,
            &[dest_offset],
            uint8.into(),
            ptr_type,
            location,
        ))
        .result(0)?
        .into();

    memory_access_block.append_operation(
        ods::llvm::intr_memmove(
            context,
            destination,
            source,
            size,
            IntegerAttribute::new(IntegerType::new(context, 1).into(), 0),
            location,
        )
        .into(),
    );

    let dynamic_gas = compute_copy_cost(op_ctx, &memory_access_block, size)?;

    consume_gas_as_value(context, &memory_access_block, dynamic_gas)?;

    Ok((start_block, memory_access_block))
}

fn codegen_calldataload<'c, 'r>(
    op_ctx: &mut OperationCtx<'c>,
    region: &'r Region<'c>,
) -> Result<(BlockRef<'c, 'r>, BlockRef<'c, 'r>), CodegenError> {
    let start_block = region.append_block(Block::new(&[]));
    let context = &op_ctx.mlir_context;
    let location = Location::unknown(context);
    let uint256 = IntegerType::new(context, 256);
    let uint8 = IntegerType::new(context, 8);
    let uint1 = IntegerType::new(context, 1);
    let ptr_type = pointer(context, 0);

    // Check there's enough elements in stack
    let flag = check_stack_has_at_least(context, &start_block, 1)?;
    // Check there's enough gas
    let gas_flag = consume_gas(context, &start_block, gas_cost::CALLDATALOAD)?;

    let condition = start_block
        .append_operation(arith::andi(gas_flag, flag, location))
        .result(0)?
        .into();

    let ok_block = region.append_block(Block::new(&[]));

    start_block.append_operation(cf::cond_br(
        context,
        condition,
        &ok_block,
        &op_ctx.revert_block,
        &[],
        &[],
        location,
    ));

    let offset = stack_pop(context, &ok_block)?;

    // TODO: add a calldata_ptr and size setup

    let calldata_ptr = op_ctx.get_calldata_ptr_syscall(&ok_block, location)?;

    // max_slice_width = 32
    let max_slice_width = ok_block
        .append_operation(arith::constant(
            context,
            integer_constant_from_i64(context, 32).into(),
            location,
        ))
        .result(0)?
        .into();

    let calldata_size_u32 = op_ctx.get_calldata_size_syscall(&ok_block, location)?;
    // convert calldata_size from u32 to u256
    let calldata_size = ok_block
        .append_operation(arith::extui(calldata_size_u32, uint256.into(), location))
        .result(0)?
        .into();

    let zero = ok_block
        .append_operation(arith::constant(
            context,
            IntegerAttribute::new(uint256.into(), 0).into(),
            location,
        ))
        .result(0)?
        .into();

    let offset_ok_block = region.append_block(Block::new(&[]));
    let offset_bad_block = region.append_block(Block::new(&[]));
    let end_block = region.append_block(Block::new(&[]));

    // offset < calldata_size =>  offset_ok
    let offset_ok = ok_block
        .append_operation(arith::cmpi(
            context,
            arith::CmpiPredicate::Ult,
            offset,
            calldata_size,
            location,
        ))
        .result(0)?
        .into();

    // if offset < calldata_size => offset_ok_block
    // else => offset_bad_block
    ok_block.append_operation(cf::cond_br(
        context,
        offset_ok,
        &offset_ok_block,
        &offset_bad_block,
        &[],
        &[],
        location,
    ));

    /******************** offset_bad_block *******************/

    // offset >= calldata_size => push 0
    stack_push(context, &offset_bad_block, zero)?;
    offset_bad_block.append_operation(cf::br(&end_block, &[], location));

    /******************** offset_bad_block *******************/

    /******************** offset_OK_block *******************/

    let stack_ptr = get_stack_pointer(context, &offset_ok_block)?;

    // fill the top of the stack with 0s to remove any garbage bytes it could have
    offset_ok_block.append_operation(llvm::store(
        context,
        zero,
        stack_ptr,
        location,
        LoadStoreOptions::new(),
    ));

    // calldata_ptr_at_offset = calldata_ptr + new_offset
    let calldata_ptr_at_offset = offset_ok_block
        .append_operation(llvm::get_element_ptr_dynamic(
            context,
            calldata_ptr,
            &[offset],
            uint8.into(),
            ptr_type,
            location,
        ))
        .result(0)?
        .into();

    // len is the length of the slice (len is maximum 32 bytes)
    let len = offset_ok_block
        .append_operation(arith::subi(calldata_size, offset, location))
        .result(0)?
        .into();

    // len = min(calldata_size - offset, 32 bytes)
    // this is done to fix the len so that  offset + len <= calldata_size
    let len = offset_ok_block
        .append_operation(arith::minui(len, max_slice_width, location))
        .result(0)?
        .into();

    // copy calldata[offset..offset + len] to the top of the stack
    offset_ok_block.append_operation(
        ods::llvm::intr_memcpy(
            context,
            stack_ptr,
            calldata_ptr_at_offset,
            len,
            IntegerAttribute::new(uint1.into(), 0),
            location,
        )
        .into(),
    );

    // increment the stack pointer so calldata[offset..len] is placed at the top of the stack
    inc_stack_pointer(context, &offset_ok_block)?;

    // if the system is little endian, we have to convert the result to big endian
    // pop calldata_slice, change to big endian and push it again
    if cfg!(target_endian = "little") {
        // pop the slice
        let calldata_slice = stack_pop(context, &offset_ok_block)?;
        // convert it to big endian
        let calldata_slice = offset_ok_block
            .append_operation(llvm::intr_bswap(calldata_slice, uint256.into(), location))
            .result(0)?
            .into();
        // push it back on the stack
        stack_push(context, &offset_ok_block, calldata_slice)?;
    }

    offset_ok_block.append_operation(cf::br(&end_block, &[], location));

    /******************** offset_OK_block *******************/

    Ok((start_block, end_block))
}

fn codegen_log<'c, 'r>(
    op_ctx: &mut OperationCtx<'c>,
    region: &'r Region<'c>,
    nth: u8,
) -> Result<(BlockRef<'c, 'r>, BlockRef<'c, 'r>), CodegenError> {
    debug_assert!(nth <= 4);
    // TODO: check if the current execution context is from a STATICCALL (since Byzantium fork).
    let start_block = region.append_block(Block::new(&[]));
    let context = &op_ctx.mlir_context;
    let location = Location::unknown(context);
    let uint32 = IntegerType::new(context, 32);
    let required_elements = 2 + nth;
    // Check there's enough elements in stack
    let flag = check_stack_has_at_least(context, &start_block, required_elements.into())?;

    let ok_block = region.append_block(Block::new(&[]));

    start_block.append_operation(cf::cond_br(
        context,
        flag,
        &ok_block,
        &op_ctx.revert_block,
        &[],
        &[],
        location,
    ));

    let offset_u256 = stack_pop(context, &ok_block)?;
    let size_u256 = stack_pop(context, &ok_block)?;

    let offset = ok_block
        .append_operation(arith::trunci(offset_u256, uint32.into(), location))
        .result(0)?
        .into();
    let size = ok_block
        .append_operation(arith::trunci(size_u256, uint32.into(), location))
        .result(0)?
        .into();

    // required_size = offset + value_size
    let required_size = ok_block
        .append_operation(arith::addi(offset, size, location))
        .result(0)?
        .into();

    let log_block = region.append_block(Block::new(&[]));
    let dynamic_gas = compute_log_dynamic_gas(op_ctx, &ok_block, nth, size_u256, location)?;
    consume_gas_as_value(context, &ok_block, dynamic_gas)?;
    extend_memory(
        op_ctx,
        &ok_block,
        &log_block,
        region,
        required_size,
        gas_cost::LOG,
    )?;

    let mut topic_pointers = vec![];
    for _i in 0..nth {
        let topic = stack_pop(context, &log_block)?;
        let topic_ptr = allocate_and_store_value(op_ctx, &log_block, topic, location)?;
        topic_pointers.push(topic_ptr);
    }

    match nth {
        0 => {
            op_ctx.append_log_syscall(&log_block, offset, size, location);
        }
        1 => {
            op_ctx.append_log_with_one_topic_syscall(
                &log_block,
                offset,
                size,
                topic_pointers[0],
                location,
            );
        }
        2 => {
            op_ctx.append_log_with_two_topics_syscall(
                &log_block,
                offset,
                size,
                topic_pointers[0],
                topic_pointers[1],
                location,
            );
        }
        3 => {
            op_ctx.append_log_with_three_topics_syscall(
                &log_block,
                offset,
                size,
                topic_pointers[0],
                topic_pointers[1],
                topic_pointers[2],
                location,
            );
        }
        4 => {
            op_ctx.append_log_with_four_topics_syscall(
                &log_block,
                offset,
                size,
                topic_pointers[0],
                topic_pointers[1],
                topic_pointers[2],
                topic_pointers[3],
                location,
            );
        }
        _ => unreachable!("nth should satisfy 0 <= nth <= 4"),
    }

    Ok((start_block, log_block))
}

<<<<<<< HEAD
fn codegen_timestamp<'c, 'r>(
=======
fn codegen_gasprice<'c, 'r>(
>>>>>>> b268ffa5
    op_ctx: &mut OperationCtx<'c>,
    region: &'r Region<'c>,
) -> Result<(BlockRef<'c, 'r>, BlockRef<'c, 'r>), CodegenError> {
    let start_block = region.append_block(Block::new(&[]));
    let context = &op_ctx.mlir_context;
    let location = Location::unknown(context);

    // Check there's enough elements in stack
    let stack_size_flag = check_stack_has_space_for(context, &start_block, 1)?;
<<<<<<< HEAD
    let gas_flag = consume_gas(context, &start_block, gas_cost::TIMESTAMP)?;
=======
    let gas_flag = consume_gas(context, &start_block, gas_cost::GASPRICE)?;
>>>>>>> b268ffa5

    let ok_flag = start_block
        .append_operation(arith::andi(stack_size_flag, gas_flag, location))
        .result(0)?
        .into();

    let ok_block = region.append_block(Block::new(&[]));

    start_block.append_operation(cf::cond_br(
        context,
        ok_flag,
        &ok_block,
        &op_ctx.revert_block,
        &[],
        &[],
        location,
    ));

    let uint256 = IntegerType::new(context, 256);
    let ptr_type = pointer(context, 0);

    let pointer_size = constant_value_from_i64(context, &ok_block, 1_i64)?;

<<<<<<< HEAD
    let timestamp_ptr = ok_block
=======
    let gasprice_ptr = ok_block
>>>>>>> b268ffa5
        .append_operation(llvm::alloca(
            context,
            pointer_size,
            ptr_type,
            location,
            AllocaOptions::new().elem_type(Some(TypeAttribute::new(uint256.into()))),
        ))
        .result(0)?
        .into();

<<<<<<< HEAD
    op_ctx.store_in_timestamp_ptr(&ok_block, location, timestamp_ptr);

    let timestamp = ok_block
        .append_operation(llvm::load(
            context,
            timestamp_ptr,
=======
    op_ctx.store_in_gasprice_ptr(&ok_block, location, gasprice_ptr);

    let gasprice = ok_block
        .append_operation(llvm::load(
            context,
            gasprice_ptr,
>>>>>>> b268ffa5
            uint256.into(),
            location,
            LoadStoreOptions::default(),
        ))
        .result(0)?
        .into();

<<<<<<< HEAD
    stack_push(context, &ok_block, timestamp)?;

    Ok((start_block, ok_block))
=======
    stack_push(context, &ok_block, gasprice)?;

    Ok((start_block, ok_block))
}

fn codegen_chaind<'c, 'r>(
    op_ctx: &mut OperationCtx<'c>,
    region: &'r Region<'c>,
) -> Result<(BlockRef<'c, 'r>, BlockRef<'c, 'r>), CodegenError> {
    let start_block = region.append_block(Block::new(&[]));
    let context = &op_ctx.mlir_context;
    let location = Location::unknown(context);
    // Check there's enough elements in stack
    let stack_size_flag = check_stack_has_space_for(context, &start_block, 1)?;
    let gas_flag = consume_gas(context, &start_block, gas_cost::CHAINID)?;
    let ok_flag = start_block
        .append_operation(arith::andi(stack_size_flag, gas_flag, location))
        .result(0)?
        .into();
    let ok_block = region.append_block(Block::new(&[]));
    start_block.append_operation(cf::cond_br(
        context,
        ok_flag,
        &ok_block,
        &op_ctx.revert_block,
        &[],
        &[],
        location,
    ));
    let chainid = op_ctx.get_chainid_syscall(&ok_block, location)?;
    let uint256 = IntegerType::new(context, 256);
    // Convert calldata_size from u32 to u256
    let chainid = ok_block
        .append_operation(arith::extui(chainid, uint256.into(), location))
        .result(0)?
        .into();
    stack_push(context, &ok_block, chainid)?;
    Ok((start_block, ok_block))
>>>>>>> b268ffa5
}<|MERGE_RESOLUTION|>--- conflicted
+++ resolved
@@ -66,13 +66,10 @@
         Operation::Shl => codegen_shl(op_ctx, region),
         Operation::Sar => codegen_sar(op_ctx, region),
         Operation::Codesize => codegen_codesize(op_ctx, region),
-<<<<<<< HEAD
         Operation::Timestamp => codegen_timestamp(op_ctx, region),
-=======
         Operation::Gasprice => codegen_gasprice(op_ctx, region),
         Operation::Number => codegen_number(op_ctx, region),
         Operation::Chainid => codegen_chaind(op_ctx, region),
->>>>>>> b268ffa5
         Operation::Pop => codegen_pop(op_ctx, region),
         Operation::Mload => codegen_mload(op_ctx, region),
         Operation::Jump => codegen_jump(op_ctx, region),
@@ -3403,11 +3400,7 @@
     Ok((start_block, log_block))
 }
 
-<<<<<<< HEAD
 fn codegen_timestamp<'c, 'r>(
-=======
-fn codegen_gasprice<'c, 'r>(
->>>>>>> b268ffa5
     op_ctx: &mut OperationCtx<'c>,
     region: &'r Region<'c>,
 ) -> Result<(BlockRef<'c, 'r>, BlockRef<'c, 'r>), CodegenError> {
@@ -3417,11 +3410,7 @@
 
     // Check there's enough elements in stack
     let stack_size_flag = check_stack_has_space_for(context, &start_block, 1)?;
-<<<<<<< HEAD
     let gas_flag = consume_gas(context, &start_block, gas_cost::TIMESTAMP)?;
-=======
-    let gas_flag = consume_gas(context, &start_block, gas_cost::GASPRICE)?;
->>>>>>> b268ffa5
 
     let ok_flag = start_block
         .append_operation(arith::andi(stack_size_flag, gas_flag, location))
@@ -3445,11 +3434,7 @@
 
     let pointer_size = constant_value_from_i64(context, &ok_block, 1_i64)?;
 
-<<<<<<< HEAD
     let timestamp_ptr = ok_block
-=======
-    let gasprice_ptr = ok_block
->>>>>>> b268ffa5
         .append_operation(llvm::alloca(
             context,
             pointer_size,
@@ -3460,21 +3445,75 @@
         .result(0)?
         .into();
 
-<<<<<<< HEAD
     op_ctx.store_in_timestamp_ptr(&ok_block, location, timestamp_ptr);
 
     let timestamp = ok_block
         .append_operation(llvm::load(
             context,
             timestamp_ptr,
-=======
+            uint256.into(),
+            location,
+            LoadStoreOptions::default(),
+        ))
+        .result(0)?
+        .into();
+
+    stack_push(context, &ok_block, timestamp)?;
+
+    Ok((start_block, ok_block))
+}
+
+fn codegen_gasprice<'c, 'r>(
+    op_ctx: &mut OperationCtx<'c>,
+    region: &'r Region<'c>,
+) -> Result<(BlockRef<'c, 'r>, BlockRef<'c, 'r>), CodegenError> {
+    let start_block = region.append_block(Block::new(&[]));
+    let context = &op_ctx.mlir_context;
+    let location = Location::unknown(context);
+
+    // Check there's enough elements in stack
+    let stack_size_flag = check_stack_has_space_for(context, &start_block, 1)?;
+    let gas_flag = consume_gas(context, &start_block, gas_cost::GASPRICE)?;
+
+    let ok_flag = start_block
+        .append_operation(arith::andi(stack_size_flag, gas_flag, location))
+        .result(0)?
+        .into();
+
+    let ok_block = region.append_block(Block::new(&[]));
+
+    start_block.append_operation(cf::cond_br(
+        context,
+        ok_flag,
+        &ok_block,
+        &op_ctx.revert_block,
+        &[],
+        &[],
+        location,
+    ));
+
+    let uint256 = IntegerType::new(context, 256);
+    let ptr_type = pointer(context, 0);
+
+    let pointer_size = constant_value_from_i64(context, &ok_block, 1_i64)?;
+
+    let gasprice_ptr = ok_block
+        .append_operation(llvm::alloca(
+            context,
+            pointer_size,
+            ptr_type,
+            location,
+            AllocaOptions::new().elem_type(Some(TypeAttribute::new(uint256.into()))),
+        ))
+        .result(0)?
+        .into();
+
     op_ctx.store_in_gasprice_ptr(&ok_block, location, gasprice_ptr);
 
     let gasprice = ok_block
         .append_operation(llvm::load(
             context,
             gasprice_ptr,
->>>>>>> b268ffa5
             uint256.into(),
             location,
             LoadStoreOptions::default(),
@@ -3482,11 +3521,6 @@
         .result(0)?
         .into();
 
-<<<<<<< HEAD
-    stack_push(context, &ok_block, timestamp)?;
-
-    Ok((start_block, ok_block))
-=======
     stack_push(context, &ok_block, gasprice)?;
 
     Ok((start_block, ok_block))
@@ -3525,5 +3559,4 @@
         .into();
     stack_push(context, &ok_block, chainid)?;
     Ok((start_block, ok_block))
->>>>>>> b268ffa5
 }