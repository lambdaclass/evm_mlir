use melior::{
<<<<<<< HEAD
    dialect::{arith, cf},
=======
    dialect::{arith, cf, func, ods},
>>>>>>> 5a09ef3b
    ir::{r#type::IntegerType, Attribute, Block, BlockRef, Location, Region},
    Context as MeliorContext,
};

use super::context::OperationCtx;
use crate::{
    errors::CodegenError,
    program::Operation,
    utils::{
        check_if_zero, check_stack_has_at_least, check_stack_has_space_for, get_nth_from_stack,
        integer_constant_from_i64, integer_constant_from_i8, stack_pop, stack_push,
        swap_stack_elements,
    },
};
use num_bigint::BigUint;

/// Generates blocks for target [`Operation`].
/// Returns both the starting block, and the unterminated last block of the generated code.
pub fn generate_code_for_op<'c>(
    op_ctx: &mut OperationCtx<'c>,
    region: &'c Region<'c>,
    op: Operation,
) -> Result<(BlockRef<'c, 'c>, BlockRef<'c, 'c>), CodegenError> {
    match op {
        Operation::Stop => codegen_stop(op_ctx, region),
        Operation::Sgt => codegen_sgt(op_ctx, region),
        Operation::Add => codegen_add(op_ctx, region),
        Operation::Sub => codegen_sub(op_ctx, region),
        Operation::Mul => codegen_mul(op_ctx, region),
        Operation::Xor => codegen_xor(op_ctx, region),
        Operation::Div => codegen_div(op_ctx, region),
        Operation::Mod => codegen_mod(op_ctx, region),
        Operation::Addmod => codegen_addmod(op_ctx, region),
        Operation::Mulmod => codegen_mulmod(op_ctx, region),
        Operation::Pop => codegen_pop(op_ctx, region),
        Operation::PC { pc } => codegen_pc(op_ctx, region, pc),
        Operation::Lt => codegen_lt(op_ctx, region),
        Operation::Jumpdest { pc } => codegen_jumpdest(op_ctx, region, pc),
        Operation::Push(x) => codegen_push(op_ctx, region, x),
        Operation::Sar => codegen_sar(op_ctx, region),
        Operation::Dup(x) => codegen_dup(op_ctx, region, x),
        Operation::Swap(x) => codegen_swap(op_ctx, region, x),
        Operation::Byte => codegen_byte(op_ctx, region),
        Operation::Exp => codegen_exp(op_ctx, region),
        Operation::Jumpi => codegen_jumpi(op_ctx, region),
        Operation::IsZero => codegen_iszero(op_ctx, region),
        Operation::Jump => codegen_jump(op_ctx, region),
        Operation::And => codegen_and(op_ctx, region),
        Operation::Or => codegen_or(op_ctx, region),
    }
}

fn codegen_exp<'c, 'r>(
    op_ctx: &mut OperationCtx<'c>,
    region: &'r Region<'c>,
) -> Result<(BlockRef<'c, 'r>, BlockRef<'c, 'r>), CodegenError> {
    let start_block = region.append_block(Block::new(&[]));
    let context = &op_ctx.mlir_context;
    let location = Location::unknown(context);

    // Check there's enough elements in stack
    let flag = check_stack_has_at_least(context, &start_block, 2)?;

    let ok_block = region.append_block(Block::new(&[]));

    start_block.append_operation(cf::cond_br(
        context,
        flag,
        &ok_block,
        &op_ctx.revert_block,
        &[],
        &[],
        location,
    ));

    let lhs = stack_pop(context, &ok_block)?;
    let rhs = stack_pop(context, &ok_block)?;

    let result = ok_block
        .append_operation(ods::math::ipowi(context, rhs, lhs, location).into())
        .result(0)?
        .into();

    stack_push(context, &ok_block, result)?;

    Ok((start_block, ok_block))
}

fn codegen_iszero<'c, 'r>(
    op_ctx: &mut OperationCtx<'c>,
    region: &'r Region<'c>,
) -> Result<(BlockRef<'c, 'r>, BlockRef<'c, 'r>), CodegenError> {
    let start_block = region.append_block(Block::new(&[]));
    let context = &op_ctx.mlir_context;
    let location = Location::unknown(context);

    // Check there's enough elements in stack
    let flag = check_stack_has_at_least(context, &start_block, 1)?;

    let ok_block = region.append_block(Block::new(&[]));

    start_block.append_operation(cf::cond_br(
        context,
        flag,
        &ok_block,
        &op_ctx.revert_block,
        &[],
        &[],
        location,
    ));

    let value = stack_pop(context, &ok_block)?;
    let value_is_zero = check_if_zero(context, &ok_block, &value)?;

    let val_zero_bloq = region.append_block(Block::new(&[]));
    let val_not_zero_bloq = region.append_block(Block::new(&[]));
    let return_block = region.append_block(Block::new(&[]));

    let constant_value = val_zero_bloq
        .append_operation(arith::constant(
            context,
            integer_constant_from_i64(context, 1i64).into(),
            location,
        ))
        .result(0)?
        .into();

    stack_push(context, &val_zero_bloq, constant_value)?;
    val_zero_bloq.append_operation(cf::br(&return_block, &[], location));

    let result = val_not_zero_bloq
        .append_operation(arith::constant(
            context,
            integer_constant_from_i64(context, 0i64).into(),
            location,
        ))
        .result(0)?
        .into();

    stack_push(context, &val_not_zero_bloq, result)?;
    val_not_zero_bloq.append_operation(cf::br(&return_block, &[], location));

    ok_block.append_operation(cf::cond_br(
        context,
        value_is_zero,
        &val_zero_bloq,
        &val_not_zero_bloq,
        &[],
        &[],
        location,
    ));

    Ok((start_block, return_block))
}

fn codegen_and<'c, 'r>(
    op_ctx: &mut OperationCtx<'c>,
    region: &'r Region<'c>,
) -> Result<(BlockRef<'c, 'r>, BlockRef<'c, 'r>), CodegenError> {
    let start_block = region.append_block(Block::new(&[]));
    let context = &op_ctx.mlir_context;
    let location = Location::unknown(context);

    // Check there's enough elements in stack
    let flag = check_stack_has_at_least(context, &start_block, 2)?;

    let ok_block = region.append_block(Block::new(&[]));

    start_block.append_operation(cf::cond_br(
        context,
        flag,
        &ok_block,
        &op_ctx.revert_block,
        &[],
        &[],
        location,
    ));

    let lhs = stack_pop(context, &ok_block)?;
    let rhs = stack_pop(context, &ok_block)?;

    let result = ok_block
        .append_operation(arith::andi(lhs, rhs, location))
        .result(0)?
        .into();

    stack_push(context, &ok_block, result)?;

    Ok((start_block, ok_block))
}

fn codegen_or<'c, 'r>(
    op_ctx: &mut OperationCtx<'c>,
    region: &'r Region<'c>,
) -> Result<(BlockRef<'c, 'r>, BlockRef<'c, 'r>), CodegenError> {
    let start_block = region.append_block(Block::new(&[]));
    let context = &op_ctx.mlir_context;
    let location = Location::unknown(context);

    // Check there's enough elements in stack
    let flag = check_stack_has_at_least(context, &start_block, 2)?;

    let ok_block = region.append_block(Block::new(&[]));

    start_block.append_operation(cf::cond_br(
        context,
        flag,
        &ok_block,
        &op_ctx.revert_block,
        &[],
        &[],
        location,
    ));

    let lhs = stack_pop(context, &ok_block)?;
    let rhs = stack_pop(context, &ok_block)?;

    let result = ok_block
        .append_operation(arith::ori(lhs, rhs, location))
        .result(0)?
        .into();

    stack_push(context, &ok_block, result)?;

    Ok((start_block, ok_block))
}

fn codegen_lt<'c, 'r>(
    op_ctx: &mut OperationCtx<'c>,
    region: &'r Region<'c>,
) -> Result<(BlockRef<'c, 'r>, BlockRef<'c, 'r>), CodegenError> {
    let start_block = region.append_block(Block::new(&[]));
    let context = &op_ctx.mlir_context;
    let location = Location::unknown(context);

    // Check there's enough elements in stack
    let flag = check_stack_has_at_least(context, &start_block, 2)?;

    let ok_block = region.append_block(Block::new(&[]));

    start_block.append_operation(cf::cond_br(
        context,
        flag,
        &ok_block,
        &op_ctx.revert_block,
        &[],
        &[],
        location,
    ));

    let lhs = stack_pop(context, &ok_block)?;
    let rhs = stack_pop(context, &ok_block)?;

    let result = ok_block
        .append_operation(arith::cmpi(
            context,
            arith::CmpiPredicate::Ult,
            lhs,
            rhs,
            location,
        ))
        .result(0)?
        .into();

    stack_push(context, &ok_block, result)?;

    Ok((start_block, ok_block))
}

fn codegen_sgt<'c, 'r>(
    op_ctx: &mut OperationCtx<'c>,
    region: &'r Region<'c>,
) -> Result<(BlockRef<'c, 'r>, BlockRef<'c, 'r>), CodegenError> {
    let start_block = region.append_block(Block::new(&[]));
    let context = &op_ctx.mlir_context;
    let location = Location::unknown(context);

    // Check there's enough elements in stack
    let flag = check_stack_has_at_least(context, &start_block, 2)?;

    let ok_block = region.append_block(Block::new(&[]));

    start_block.append_operation(cf::cond_br(
        context,
        flag,
        &ok_block,
        &op_ctx.revert_block,
        &[],
        &[],
        location,
    ));

    let lhs = stack_pop(context, &ok_block)?;
    let rhs = stack_pop(context, &ok_block)?;

    let result = ok_block
        .append_operation(arith::cmpi(
            context,
            arith::CmpiPredicate::Sgt,
            lhs,
            rhs,
            location,
        ))
        .result(0)?
        .into();

    stack_push(context, &ok_block, result)?;

    Ok((start_block, ok_block))
}

fn codegen_push<'c, 'r>(
    op_ctx: &mut OperationCtx<'c>,
    region: &'r Region<'c>,
    value_to_push: BigUint,
) -> Result<(BlockRef<'c, 'r>, BlockRef<'c, 'r>), CodegenError> {
    let start_block = region.append_block(Block::new(&[]));
    let context = &op_ctx.mlir_context;
    let location = Location::unknown(context);

    // Check there's enough space in stack
    let flag = check_stack_has_space_for(context, &start_block, 1)?;

    let ok_block = region.append_block(Block::new(&[]));

    start_block.append_operation(cf::cond_br(
        context,
        flag,
        &ok_block,
        &op_ctx.revert_block,
        &[],
        &[],
        location,
    ));

    let constant_value = Attribute::parse(context, &format!("{} : i256", value_to_push)).unwrap();
    let constant_value = ok_block
        .append_operation(arith::constant(context, constant_value, location))
        .result(0)?
        .into();

    stack_push(context, &ok_block, constant_value)?;

    Ok((start_block, ok_block))
}

fn codegen_dup<'c, 'r>(
    op_ctx: &mut OperationCtx<'c>,
    region: &'r Region<'c>,
    nth: u32,
) -> Result<(BlockRef<'c, 'r>, BlockRef<'c, 'r>), CodegenError> {
    debug_assert!(nth > 0 && nth <= 16);
    let start_block = region.append_block(Block::new(&[]));
    let context = &op_ctx.mlir_context;
    let location = Location::unknown(context);

    // Check there's enough elements in stack
    let flag = check_stack_has_at_least(context, &start_block, nth)?;

    let ok_block = region.append_block(Block::new(&[]));

    start_block.append_operation(cf::cond_br(
        context,
        flag,
        &ok_block,
        &op_ctx.revert_block,
        &[],
        &[],
        location,
    ));

    let (nth_value, _) = get_nth_from_stack(context, &ok_block, nth)?;

    stack_push(context, &ok_block, nth_value)?;

    Ok((start_block, ok_block))
}

fn codegen_swap<'c, 'r>(
    op_ctx: &mut OperationCtx<'c>,
    region: &'r Region<'c>,
    nth: u32,
) -> Result<(BlockRef<'c, 'r>, BlockRef<'c, 'r>), CodegenError> {
    debug_assert!(nth > 0 && nth <= 16);
    let start_block = region.append_block(Block::new(&[]));
    let context = &op_ctx.mlir_context;
    let location = Location::unknown(context);

    // Check there's enough elements in stack
    let flag = check_stack_has_at_least(context, &start_block, nth + 1)?;

    let ok_block = region.append_block(Block::new(&[]));

    start_block.append_operation(cf::cond_br(
        context,
        flag,
        &ok_block,
        &op_ctx.revert_block,
        &[],
        &[],
        location,
    ));

    swap_stack_elements(context, &ok_block, 1, nth + 1)?;

    Ok((start_block, ok_block))
}

fn codegen_add<'c, 'r>(
    op_ctx: &mut OperationCtx<'c>,
    region: &'r Region<'c>,
) -> Result<(BlockRef<'c, 'r>, BlockRef<'c, 'r>), CodegenError> {
    let start_block = region.append_block(Block::new(&[]));
    let context = &op_ctx.mlir_context;
    let location = Location::unknown(context);

    // Check there's enough elements in stack
    let flag = check_stack_has_at_least(context, &start_block, 2)?;

    let ok_block = region.append_block(Block::new(&[]));

    start_block.append_operation(cf::cond_br(
        context,
        flag,
        &ok_block,
        &op_ctx.revert_block,
        &[],
        &[],
        location,
    ));

    let lhs = stack_pop(context, &ok_block)?;
    let rhs = stack_pop(context, &ok_block)?;

    let result = ok_block
        .append_operation(arith::addi(lhs, rhs, location))
        .result(0)?
        .into();

    stack_push(context, &ok_block, result)?;

    Ok((start_block, ok_block))
}

fn codegen_sub<'c, 'r>(
    op_ctx: &mut OperationCtx<'c>,
    region: &'r Region<'c>,
) -> Result<(BlockRef<'c, 'r>, BlockRef<'c, 'r>), CodegenError> {
    let start_block = region.append_block(Block::new(&[]));
    let context = &op_ctx.mlir_context;
    let location = Location::unknown(context);

    // Check there's enough elements in stack
    let flag = check_stack_has_at_least(context, &start_block, 2)?;

    let ok_block = region.append_block(Block::new(&[]));

    start_block.append_operation(cf::cond_br(
        context,
        flag,
        &ok_block,
        &op_ctx.revert_block,
        &[],
        &[],
        location,
    ));

    let lhs = stack_pop(context, &ok_block)?;
    let rhs = stack_pop(context, &ok_block)?;

    let result = ok_block
        .append_operation(arith::subi(lhs, rhs, location))
        .result(0)?
        .into();

    stack_push(context, &ok_block, result)?;

    Ok((start_block, ok_block))
}

fn codegen_div<'c, 'r>(
    op_ctx: &mut OperationCtx<'c>,
    region: &'r Region<'c>,
) -> Result<(BlockRef<'c, 'r>, BlockRef<'c, 'r>), CodegenError> {
    let start_block = region.append_block(Block::new(&[]));
    let context = &op_ctx.mlir_context;
    let location = Location::unknown(context);

    // Check there's enough elements in stack
    let flag = check_stack_has_at_least(context, &start_block, 2)?;

    let ok_block = region.append_block(Block::new(&[]));

    start_block.append_operation(cf::cond_br(
        context,
        flag,
        &ok_block,
        &op_ctx.revert_block,
        &[],
        &[],
        location,
    ));

    let num = stack_pop(context, &ok_block)?;
    let den = stack_pop(context, &ok_block)?;

    let den_is_zero = check_if_zero(context, &ok_block, &den)?;
    let den_zero_bloq = region.append_block(Block::new(&[]));
    let den_not_zero_bloq = region.append_block(Block::new(&[]));
    let return_block = region.append_block(Block::new(&[]));

    let constant_value = den_zero_bloq
        .append_operation(arith::constant(
            context,
            integer_constant_from_i64(context, 0i64).into(),
            location,
        ))
        .result(0)?
        .into();

    stack_push(context, &den_zero_bloq, constant_value)?;

    den_zero_bloq.append_operation(cf::br(&return_block, &[], location));

    // Denominator is not zero path
    let result = den_not_zero_bloq
        .append_operation(arith::divui(num, den, location))
        .result(0)?
        .into();

    stack_push(context, &den_not_zero_bloq, result)?;

    den_not_zero_bloq.append_operation(cf::br(&return_block, &[], location));

    ok_block.append_operation(cf::cond_br(
        context,
        den_is_zero,
        &den_zero_bloq,
        &den_not_zero_bloq,
        &[],
        &[],
        location,
    ));

    Ok((start_block, return_block))
}

fn codegen_mul<'c, 'r>(
    op_ctx: &mut OperationCtx<'c>,
    region: &'r Region<'c>,
) -> Result<(BlockRef<'c, 'r>, BlockRef<'c, 'r>), CodegenError> {
    let start_block = region.append_block(Block::new(&[]));
    let context = &op_ctx.mlir_context;
    let location = Location::unknown(context);

    // Check there's enough elements in stack
    let flag = check_stack_has_at_least(context, &start_block, 2)?;

    let ok_block = region.append_block(Block::new(&[]));

    start_block.append_operation(cf::cond_br(
        context,
        flag,
        &ok_block,
        &op_ctx.revert_block,
        &[],
        &[],
        location,
    ));

    let lhs = stack_pop(context, &ok_block)?;
    let rhs = stack_pop(context, &ok_block)?;

    let result = ok_block
        .append_operation(arith::muli(lhs, rhs, location))
        .result(0)?
        .into();

    stack_push(context, &ok_block, result)?;

    Ok((start_block, ok_block))
}

fn codegen_mod<'c, 'r>(
    op_ctx: &mut OperationCtx<'c>,
    region: &'r Region<'c>,
) -> Result<(BlockRef<'c, 'r>, BlockRef<'c, 'r>), CodegenError> {
    let start_block = region.append_block(Block::new(&[]));
    let context = &op_ctx.mlir_context;
    let location = Location::unknown(context);

    // Check there's enough elements in stack
    let flag = check_stack_has_at_least(context, &start_block, 2)?;

    let ok_block = region.append_block(Block::new(&[]));

    start_block.append_operation(cf::cond_br(
        context,
        flag,
        &ok_block,
        &op_ctx.revert_block,
        &[],
        &[],
        location,
    ));

    let num = stack_pop(context, &ok_block)?;
    let den = stack_pop(context, &ok_block)?;

    let den_is_zero = check_if_zero(context, &ok_block, &den)?;
    let den_zero_bloq = region.append_block(Block::new(&[]));
    let den_not_zero_bloq = region.append_block(Block::new(&[]));
    let return_block = region.append_block(Block::new(&[]));

    let constant_value = den_zero_bloq
        .append_operation(arith::constant(
            context,
            integer_constant_from_i64(context, 0i64).into(),
            location,
        ))
        .result(0)?
        .into();

    stack_push(context, &den_zero_bloq, constant_value)?;

    den_zero_bloq.append_operation(cf::br(&return_block, &[], location));

    let mod_result = den_not_zero_bloq
        .append_operation(arith::remui(num, den, location))
        .result(0)?
        .into();

    stack_push(context, &den_not_zero_bloq, mod_result)?;

    den_not_zero_bloq.append_operation(cf::br(&return_block, &[], location));

    ok_block.append_operation(cf::cond_br(
        context,
        den_is_zero,
        &den_zero_bloq,
        &den_not_zero_bloq,
        &[],
        &[],
        location,
    ));

    Ok((start_block, return_block))
}

fn codegen_addmod<'c, 'r>(
    op_ctx: &mut OperationCtx<'c>,
    region: &'r Region<'c>,
) -> Result<(BlockRef<'c, 'r>, BlockRef<'c, 'r>), CodegenError> {
    let start_block = region.append_block(Block::new(&[]));
    let context = &op_ctx.mlir_context;
    let location = Location::unknown(context);

    // Check there's enough elements in stack
    let flag = check_stack_has_at_least(context, &start_block, 3)?;

    let ok_block = region.append_block(Block::new(&[]));

    start_block.append_operation(cf::cond_br(
        context,
        flag,
        &ok_block,
        &op_ctx.revert_block,
        &[],
        &[],
        location,
    ));

    let a = stack_pop(context, &ok_block)?;
    let b = stack_pop(context, &ok_block)?;
    let den = stack_pop(context, &ok_block)?;

    let den_is_zero = check_if_zero(context, &ok_block, &den)?;
    let den_zero_bloq = region.append_block(Block::new(&[]));
    let den_not_zero_bloq = region.append_block(Block::new(&[]));
    let return_block = region.append_block(Block::new(&[]));

    let constant_value = den_zero_bloq
        .append_operation(arith::constant(
            context,
            integer_constant_from_i64(context, 0i64).into(),
            location,
        ))
        .result(0)?
        .into();

    stack_push(context, &den_zero_bloq, constant_value)?;

    den_zero_bloq.append_operation(cf::br(&return_block, &[], location));

    let add_result = den_not_zero_bloq
        .append_operation(arith::addi(a, b, location))
        .result(0)?
        .into();
    let mod_result = den_not_zero_bloq
        .append_operation(arith::remui(add_result, den, location))
        .result(0)?
        .into();

    stack_push(context, &den_not_zero_bloq, mod_result)?;

    den_not_zero_bloq.append_operation(cf::br(&return_block, &[], location));

    ok_block.append_operation(cf::cond_br(
        context,
        den_is_zero,
        &den_zero_bloq,
        &den_not_zero_bloq,
        &[],
        &[],
        location,
    ));

    Ok((start_block, return_block))
}

fn codegen_mulmod<'c, 'r>(
    op_ctx: &mut OperationCtx<'c>,
    region: &'r Region<'c>,
) -> Result<(BlockRef<'c, 'r>, BlockRef<'c, 'r>), CodegenError> {
    let start_block = region.append_block(Block::new(&[]));
    let context = &op_ctx.mlir_context;
    let location = Location::unknown(context);

    // Check there's enough elements in stack
    let flag = check_stack_has_at_least(context, &start_block, 3)?;

    let ok_block = region.append_block(Block::new(&[]));

    start_block.append_operation(cf::cond_br(
        context,
        flag,
        &ok_block,
        &op_ctx.revert_block,
        &[],
        &[],
        location,
    ));

    let a = stack_pop(context, &ok_block)?;
    let b = stack_pop(context, &ok_block)?;
    let den = stack_pop(context, &ok_block)?;

    let den_is_zero = check_if_zero(context, &ok_block, &den)?;
    let den_zero_bloq = region.append_block(Block::new(&[]));
    let den_not_zero_bloq = region.append_block(Block::new(&[]));
    let return_block = region.append_block(Block::new(&[]));

    let constant_value = den_zero_bloq
        .append_operation(arith::constant(
            context,
            integer_constant_from_i64(context, 0i64).into(),
            location,
        ))
        .result(0)?
        .into();

    stack_push(context, &den_zero_bloq, constant_value)?;

    den_zero_bloq.append_operation(cf::br(&return_block, &[], location));
    let uint256 = IntegerType::new(context, 256).into();
    let uint257 = IntegerType::new(context, 257).into();

<<<<<<< HEAD
    // extend the operands to 257 bits before the addition
    let extended_a = den_not_zero_bloq
        .append_operation(arith::extui(a, uint257, location))
        .result(0)?
        .into();
    let extended_b = den_not_zero_bloq
        .append_operation(arith::extui(b, uint257, location))
        .result(0)?
        .into();
    let extended_den = den_not_zero_bloq
        .append_operation(arith::extui(den, uint257, location))
        .result(0)?
        .into();
    let add_result = den_not_zero_bloq
        .append_operation(arith::addi(extended_a, extended_b, location))
        .result(0)?
        .into();
    let mod_result = den_not_zero_bloq
        .append_operation(arith::remui(add_result, extended_den, location))
        .result(0)?
        .into();
    let truncated_result = den_not_zero_bloq
        .append_operation(arith::trunci(mod_result, uint256, location))
        .result(0)?
        .into();

    stack_push(context, &den_not_zero_bloq, truncated_result)?;
=======
    let uint256 = IntegerType::new(context, 256).into();
    let uint512 = IntegerType::new(context, 512).into();

    // extend the operands to 512 bits before the multiplication
    let extended_a = den_not_zero_bloq
        .append_operation(arith::extui(a, uint512, location))
        .result(0)?
        .into();
    let extended_b = den_not_zero_bloq
        .append_operation(arith::extui(b, uint512, location))
        .result(0)?
        .into();
    let extended_den = den_not_zero_bloq
        .append_operation(arith::extui(den, uint512, location))
        .result(0)?
        .into();

    let mul_result = den_not_zero_bloq
        .append_operation(arith::muli(extended_a, extended_b, location))
        .result(0)?
        .into();
    let mod_result = den_not_zero_bloq
        .append_operation(arith::remui(mul_result, extended_den, location))
        .result(0)?
        .into();
    let truncated_result = den_not_zero_bloq
        .append_operation(arith::trunci(mod_result, uint256, location))
        .result(0)?
        .into();
>>>>>>> 5a09ef3b

    stack_push(context, &den_not_zero_bloq, truncated_result)?;
    den_not_zero_bloq.append_operation(cf::br(&return_block, &[], location));
    ok_block.append_operation(cf::cond_br(
        context,
        den_is_zero,
        &den_zero_bloq,
        &den_not_zero_bloq,
        &[],
        &[],
        location,
    ));
    Ok((start_block, return_block))
}

fn codegen_xor<'c, 'r>(
    op_ctx: &mut OperationCtx<'c>,
    region: &'r Region<'c>,
) -> Result<(BlockRef<'c, 'r>, BlockRef<'c, 'r>), CodegenError> {
    let start_block = region.append_block(Block::new(&[]));
    let context = &op_ctx.mlir_context;
    let location = Location::unknown(context);

    // Check there's enough elements in stack
    let flag = check_stack_has_at_least(context, &start_block, 2)?;

    let ok_block = region.append_block(Block::new(&[]));

    start_block.append_operation(cf::cond_br(
        context,
        flag,
        &ok_block,
        &op_ctx.revert_block,
        &[],
        &[],
        location,
    ));

    let lhs = stack_pop(context, &ok_block)?;
    let rhs = stack_pop(context, &ok_block)?;

    let result = ok_block
        .append_operation(arith::xori(lhs, rhs, location))
        .result(0)?
        .into();

    stack_push(context, &ok_block, result)?;

    Ok((start_block, ok_block))
}

fn codegen_pop<'c, 'r>(
    op_ctx: &mut OperationCtx<'c>,
    region: &'r Region<'c>,
) -> Result<(BlockRef<'c, 'r>, BlockRef<'c, 'r>), CodegenError> {
    let start_block = region.append_block(Block::new(&[]));
    let context = &op_ctx.mlir_context;
    let location = Location::unknown(context);

    // Check there's at least 1 element in stack
    let flag = check_stack_has_at_least(context, &start_block, 1)?;

    let ok_block = region.append_block(Block::new(&[]));

    start_block.append_operation(cf::cond_br(
        context,
        flag,
        &ok_block,
        &op_ctx.revert_block,
        &[],
        &[],
        location,
    ));

    stack_pop(context, &ok_block)?;

    Ok((start_block, ok_block))
}

fn codegen_sar<'c, 'r>(
    op_ctx: &mut OperationCtx<'c>,
    region: &'r Region<'c>,
) -> Result<(BlockRef<'c, 'r>, BlockRef<'c, 'r>), CodegenError> {
    let start_block = region.append_block(Block::new(&[]));
    let context = &op_ctx.mlir_context;
    let location = Location::unknown(context);

    // Check there's enough elements in stack
    let flag = check_stack_has_at_least(context, &start_block, 2)?;

    let ok_block = region.append_block(Block::new(&[]));

    start_block.append_operation(cf::cond_br(
        context,
        flag,
        &ok_block,
        &op_ctx.revert_block,
        &[],
        &[],
        location,
    ));

    let shift = stack_pop(context, &ok_block)?;
    let value = stack_pop(context, &ok_block)?;

    let mut max_shift: [u8; 32] = [0; 32];
    max_shift[31] = 255;

    // max_shift = 255
    let max_shift = ok_block
        .append_operation(arith::constant(
            context,
            integer_constant(context, max_shift),
            location,
        ))
        .result(0)?
        .into();

    // if shift > 255  then after applying the `shrsi` operation the result will be poisoned
    // to avoid the poisoning we set shift = min(shift, 255)
    let shift = ok_block
        .append_operation(arith::minui(shift, max_shift, location))
        .result(0)?
        .into();

    let result = ok_block
        .append_operation(arith::shrsi(value, shift, location))
        .result(0)?
        .into();

    stack_push(context, &ok_block, result)?;

    Ok((start_block, ok_block))
}

fn codegen_byte<'c, 'r>(
    op_ctx: &mut OperationCtx<'c>,
    region: &'r Region<'c>,
) -> Result<(BlockRef<'c, 'r>, BlockRef<'c, 'r>), CodegenError> {
    let start_block = region.append_block(Block::new(&[]));
    let context = &op_ctx.mlir_context;
    let location = Location::unknown(context);

    // Check there's enough elements in stack
    let flag = check_stack_has_at_least(context, &start_block, 2)?;

    let ok_block = region.append_block(Block::new(&[]));

    // in out_of_bounds_block a 0 is pushed to the stack
    let out_of_bounds_block = region.append_block(Block::new(&[]));

    // in offset_ok_block the byte operation is performed
    let offset_ok_block = region.append_block(Block::new(&[]));

    let end_block = region.append_block(Block::new(&[]));

    start_block.append_operation(cf::cond_br(
        context,
        flag,
        &ok_block,
        &op_ctx.revert_block,
        &[],
        &[],
        location,
    ));

    let offset = stack_pop(context, &ok_block)?;
    let value = stack_pop(context, &ok_block)?;

    const BITS_PER_BYTE: u8 = 8;
    const MAX_SHIFT: u8 = 31;
    let mut bits_per_byte: [u8; 32] = [0; 32];
    bits_per_byte[31] = BITS_PER_BYTE;

    let mut max_shift_in_bits: [u8; 32] = [0; 32];
    max_shift_in_bits[31] = MAX_SHIFT * BITS_PER_BYTE;

    let constant_bits_per_byte = ok_block
        .append_operation(arith::constant(
            context,
            integer_constant(context, bits_per_byte),
            location,
        ))
        .result(0)?
        .into();

    let constant_max_shift_in_bits = ok_block
        .append_operation(arith::constant(
            context,
            integer_constant(context, max_shift_in_bits),
            location,
        ))
        .result(0)?
        .into();

    let offset_in_bits = ok_block
        .append_operation(arith::muli(offset, constant_bits_per_byte, location))
        .result(0)?
        .into();

    // compare  offset > max_shift?
    let is_offset_out_of_bounds = ok_block
        .append_operation(arith::cmpi(
            context,
            arith::CmpiPredicate::Ugt,
            offset_in_bits,
            constant_max_shift_in_bits,
            location,
        ))
        .result(0)?
        .into();

    // if offset > max_shift => branch to out_of_bounds_block
    // else => branch to offset_ok_block
    ok_block.append_operation(cf::cond_br(
        context,
        is_offset_out_of_bounds,
        &out_of_bounds_block,
        &offset_ok_block,
        &[],
        &[],
        location,
    ));

    let zero = out_of_bounds_block
        .append_operation(arith::constant(
            context,
            integer_constant(context, [0; 32]),
            location,
        ))
        .result(0)?
        .into();

    // push zero to the stack
    stack_push(context, &out_of_bounds_block, zero)?;

    out_of_bounds_block.append_operation(cf::br(&end_block, &[], location));

    // the idea is to use a right shift to place the byte in the right-most side
    // and then apply a bitwise AND with a 0xFF mask
    //
    // for example, if we want to extract the 0xFF byte in the following value
    // (for simplicity the value has fewer bytes than it has in reality)
    //
    // value = 0xAABBCCDDFFAABBCC
    //                   ^^
    //              desired byte
    //
    // we can shift the value to the right
    //
    // value = 0xAABBCCDDFFAABBCC -> 0x000000AABBCCDDFF
    //                   ^^                          ^^
    // and then apply the bitwise AND it to the right to remove the right-side bytes
    //
    //  value = 0x000000AABBCCDDFF
    //          AND
    //  mask  = 0x00000000000000FF
    //------------------------------
    // result = 0x00000000000000FF

    // compute how many bits the value has to be shifted
    // shift_right_in_bits = max_shift - offset
    let shift_right_in_bits = offset_ok_block
        .append_operation(arith::subi(
            constant_max_shift_in_bits,
            offset_in_bits,
            location,
        ))
        .result(0)?
        .into();

    // shift the value to the right
    let shifted_right_value = offset_ok_block
        .append_operation(arith::shrui(value, shift_right_in_bits, location))
        .result(0)?
        .into();

    let mut mask: [u8; 32] = [0; 32];
    mask[31] = 0xff;

    let mask = offset_ok_block
        .append_operation(arith::constant(
            context,
            integer_constant(context, mask),
            location,
        ))
        .result(0)?
        .into();

    // compute (value AND mask)
    let result = offset_ok_block
        .append_operation(arith::andi(shifted_right_value, mask, location))
        .result(0)?
        .into();

    stack_push(context, &offset_ok_block, result)?;

    offset_ok_block.append_operation(cf::br(&end_block, &[], location));

    Ok((start_block, end_block))
}

fn integer_constant(context: &MeliorContext, value: [u8; 32]) -> Attribute {
    let str_value = BigUint::from_bytes_be(&value).to_string();
    // TODO: should we handle this error?
    Attribute::parse(context, &format!("{str_value} : i256")).unwrap()
}

fn codegen_jumpdest<'c>(
    op_ctx: &mut OperationCtx<'c>,
    region: &'c Region<'c>,
    pc: usize,
) -> Result<(BlockRef<'c, 'c>, BlockRef<'c, 'c>), CodegenError> {
    let landing_block = region.append_block(Block::new(&[]));

    // Register jumpdest block in context
    op_ctx.register_jump_destination(pc, landing_block);

    Ok((landing_block, landing_block))
}

fn codegen_jumpi<'c, 'r: 'c>(
    op_ctx: &mut OperationCtx<'c>,
    region: &'r Region<'c>,
) -> Result<(BlockRef<'c, 'r>, BlockRef<'c, 'r>), CodegenError> {
    let start_block = region.append_block(Block::new(&[]));
    let context = &op_ctx.mlir_context;
    let location = Location::unknown(context);

    // Check there's enough elements in stack
    let flag = check_stack_has_at_least(context, &start_block, 2)?;

    let ok_block = region.append_block(Block::new(&[]));

    start_block.append_operation(cf::cond_br(
        context,
        flag,
        &ok_block,
        &op_ctx.revert_block,
        &[],
        &[],
        location,
    ));

    let pc = stack_pop(context, &ok_block)?;
    let condition = stack_pop(context, &ok_block)?;

    let false_block = region.append_block(Block::new(&[]));

    let zero = ok_block
        .append_operation(arith::constant(
            context,
            integer_constant_from_i64(context, 0i64).into(),
            location,
        ))
        .result(0)?
        .into();

    // compare  condition > 0  to convert condition from u256 to 1-bit signless integer
    // TODO: change this maybe using arith::trunci
    let condition = ok_block
        .append_operation(arith::cmpi(
            context,
            arith::CmpiPredicate::Ne,
            condition,
            zero,
            location,
        ))
        .result(0)?;

    ok_block.append_operation(cf::cond_br(
        context,
        condition.into(),
        &op_ctx.jumptable_block,
        &false_block,
        &[pc],
        &[],
        location,
    ));

    Ok((start_block, false_block))
}

fn codegen_jump<'c, 'r: 'c>(
    op_ctx: &mut OperationCtx<'c>,
    region: &'r Region<'c>,
) -> Result<(BlockRef<'c, 'r>, BlockRef<'c, 'r>), CodegenError> {
    // it reverts if Counter offset is not a JUMPDEST.
    // The error is generated even if the JUMP would not have been done

    let start_block = region.append_block(Block::new(&[]));
    let context = &op_ctx.mlir_context;
    let location = Location::unknown(context);

    // Check there's enough elements in stack
    let flag = check_stack_has_at_least(context, &start_block, 1)?;

    let ok_block = region.append_block(Block::new(&[]));

    start_block.append_operation(cf::cond_br(
        context,
        flag,
        &ok_block,
        &op_ctx.revert_block,
        &[],
        &[],
        location,
    ));

    let pc = stack_pop(context, &ok_block)?;

    // appends operation to ok_block to jump to the `jump table block``
    // in the jump table block the pc is checked and if its ok
    // then it jumps to the block associated with that pc
    op_ctx.add_jump_op(ok_block, pc, location);

    // TODO: we are creating an empty block that won't ever be reached
    // probably there's a better way to do this
    let empty_block = region.append_block(Block::new(&[]));
    Ok((start_block, empty_block))
}

fn codegen_pc<'c>(
    op_ctx: &mut OperationCtx<'c>,
    region: &'c Region<'c>,
    pc: usize,
) -> Result<(BlockRef<'c, 'c>, BlockRef<'c, 'c>), CodegenError> {
    let start_block = region.append_block(Block::new(&[]));
    let context = &op_ctx.mlir_context;
    let location = Location::unknown(context);

    let flag = check_stack_has_space_for(context, &start_block, 1)?;

    let ok_block = region.append_block(Block::new(&[]));

    start_block.append_operation(cf::cond_br(
        context,
        flag,
        &ok_block,
        &op_ctx.revert_block,
        &[],
        &[],
        location,
    ));

    let pc_value = ok_block
        .append_operation(arith::constant(
            context,
            integer_constant_from_i64(context, pc as i64).into(),
            location,
        ))
        .result(0)?
        .into();

    stack_push(context, &ok_block, pc_value)?;

    Ok((start_block, ok_block))
}

fn codegen_stop<'c, 'r>(
    op_ctx: &mut OperationCtx<'c>,
    region: &'r Region<'c>,
) -> Result<(BlockRef<'c, 'r>, BlockRef<'c, 'r>), CodegenError> {
    let start_block = region.append_block(Block::new(&[]));
    let context = &op_ctx.mlir_context;
    let location = Location::unknown(context);

    let zero = start_block
        .append_operation(arith::constant(
            context,
            integer_constant_from_i8(context, 0).into(),
            location,
        ))
        .result(0)?
        .into();

    start_block.append_operation(func::r#return(&[zero], location));
    let empty_block = region.append_block(Block::new(&[]));

    Ok((start_block, empty_block))
}<|MERGE_RESOLUTION|>--- conflicted
+++ resolved
@@ -1,9 +1,5 @@
 use melior::{
-<<<<<<< HEAD
-    dialect::{arith, cf},
-=======
     dialect::{arith, cf, func, ods},
->>>>>>> 5a09ef3b
     ir::{r#type::IntegerType, Attribute, Block, BlockRef, Location, Region},
     Context as MeliorContext,
 };
@@ -697,17 +693,36 @@
     stack_push(context, &den_zero_bloq, constant_value)?;
 
     den_zero_bloq.append_operation(cf::br(&return_block, &[], location));
-
+    let uint256 = IntegerType::new(context, 256).into();
+    let uint257 = IntegerType::new(context, 257).into();
+
+    // extend the operands to 257 bits before the addition
+    let extended_a = den_not_zero_bloq
+        .append_operation(arith::extui(a, uint257, location))
+        .result(0)?
+        .into();
+    let extended_b = den_not_zero_bloq
+        .append_operation(arith::extui(b, uint257, location))
+        .result(0)?
+        .into();
+    let extended_den = den_not_zero_bloq
+        .append_operation(arith::extui(den, uint257, location))
+        .result(0)?
+        .into();
     let add_result = den_not_zero_bloq
-        .append_operation(arith::addi(a, b, location))
+        .append_operation(arith::addi(extended_a, extended_b, location))
         .result(0)?
         .into();
     let mod_result = den_not_zero_bloq
-        .append_operation(arith::remui(add_result, den, location))
-        .result(0)?
-        .into();
-
-    stack_push(context, &den_not_zero_bloq, mod_result)?;
+        .append_operation(arith::remui(add_result, extended_den, location))
+        .result(0)?
+        .into();
+    let truncated_result = den_not_zero_bloq
+        .append_operation(arith::trunci(mod_result, uint256, location))
+        .result(0)?
+        .into();
+
+    stack_push(context, &den_not_zero_bloq, truncated_result)?;
 
     den_not_zero_bloq.append_operation(cf::br(&return_block, &[], location));
 
@@ -768,38 +783,7 @@
     stack_push(context, &den_zero_bloq, constant_value)?;
 
     den_zero_bloq.append_operation(cf::br(&return_block, &[], location));
-    let uint256 = IntegerType::new(context, 256).into();
-    let uint257 = IntegerType::new(context, 257).into();
-
-<<<<<<< HEAD
-    // extend the operands to 257 bits before the addition
-    let extended_a = den_not_zero_bloq
-        .append_operation(arith::extui(a, uint257, location))
-        .result(0)?
-        .into();
-    let extended_b = den_not_zero_bloq
-        .append_operation(arith::extui(b, uint257, location))
-        .result(0)?
-        .into();
-    let extended_den = den_not_zero_bloq
-        .append_operation(arith::extui(den, uint257, location))
-        .result(0)?
-        .into();
-    let add_result = den_not_zero_bloq
-        .append_operation(arith::addi(extended_a, extended_b, location))
-        .result(0)?
-        .into();
-    let mod_result = den_not_zero_bloq
-        .append_operation(arith::remui(add_result, extended_den, location))
-        .result(0)?
-        .into();
-    let truncated_result = den_not_zero_bloq
-        .append_operation(arith::trunci(mod_result, uint256, location))
-        .result(0)?
-        .into();
-
-    stack_push(context, &den_not_zero_bloq, truncated_result)?;
-=======
+
     let uint256 = IntegerType::new(context, 256).into();
     let uint512 = IntegerType::new(context, 512).into();
 
@@ -829,7 +813,6 @@
         .append_operation(arith::trunci(mod_result, uint256, location))
         .result(0)?
         .into();
->>>>>>> 5a09ef3b
 
     stack_push(context, &den_not_zero_bloq, truncated_result)?;
     den_not_zero_bloq.append_operation(cf::br(&return_block, &[], location));
