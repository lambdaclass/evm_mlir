use melior::{
    dialect::{arith, cf,ods},
    ir::{Attribute, Block, BlockRef, Location, Region},
};
use num_bigint::BigUint;

use super::context::CodegenCtx;
use crate::{
    errors::CodegenError,
    opcodes::Operation,
    utils::{
        check_stack_has_at_least, check_stack_has_space_for, revert_block, stack_pop, stack_push,
    },
};

/// Generates blocks for target [`Operation`].
/// Returns both the starting block, and the unterminated last block of the generated code.
pub fn generate_code_for_op<'c, 'r>(
    context: CodegenCtx<'c>,
    region: &'r Region<'c>,
    op: Operation,
) -> Result<(BlockRef<'c, 'r>, BlockRef<'c, 'r>), CodegenError> {
    match op {
        Operation::Push(x) => codegen_push(context, region, x),
        Operation::Add => codegen_add(context, region),
<<<<<<< HEAD
        Operation::Mul => codegen_mul(context, region),
=======
>>>>>>> e82e7af7
        Operation::Exp => codegen_exp(context, region),
        Operation::Pop => codegen_pop(context, region),
    }
}

fn codegen_exp<'c, 'r>(
    codegen_ctx: CodegenCtx<'c>,
    region: &'r Region<'c>,
) -> Result<(BlockRef<'c, 'r>, BlockRef<'c, 'r>), CodegenError> {
    let start_block = region.append_block(Block::new(&[]));
    let context = &codegen_ctx.mlir_context;
    let location = Location::unknown(context);

    // Check there's enough elements in stack
    let flag = check_stack_has_at_least(context, &start_block, 2)?;

    // Create REVERT block
    let revert_block = region.append_block(revert_block(context)?);

    let ok_block = region.append_block(Block::new(&[]));

    start_block.append_operation(cf::cond_br(
        context,
        flag,
        &ok_block,
        &revert_block,
        &[],
        &[],
        location,
    ));

    let lhs = stack_pop(context, &ok_block)?;
    let rhs = stack_pop(context, &ok_block)?;

    let result = ok_block.append_operation(ods::math::ipowi(context,rhs, lhs, location).into()).result(0)?.into();

    stack_push(context, &ok_block, result)?;

    Ok((start_block, ok_block))
}

// TODO: use const generics to generalize for pushN
fn codegen_push<'c, 'r>(
    codegen_ctx: CodegenCtx<'c>,
    region: &'r Region<'c>,
    value_to_push: BigUint,
) -> Result<(BlockRef<'c, 'r>, BlockRef<'c, 'r>), CodegenError> {
    let start_block = region.append_block(Block::new(&[]));
    let context = &codegen_ctx.mlir_context;
    let location = Location::unknown(context);

    // Check there's enough space in stack
    let flag = check_stack_has_space_for(context, &start_block, 1)?;

    // Create REVERT block
    let revert_block = region.append_block(revert_block(context)?);

    let ok_block = region.append_block(Block::new(&[]));

    start_block.append_operation(cf::cond_br(
        context,
        flag,
        &ok_block,
        &revert_block,
        &[],
        &[],
        location,
    ));

    let constant_value = Attribute::parse(context, &format!("{} : i256", value_to_push)).unwrap();
    let constant_value = ok_block
        .append_operation(arith::constant(context, constant_value, location))
        .result(0)?
        .into();

    stack_push(context, &ok_block, constant_value)?;

    Ok((start_block, ok_block))
}

fn codegen_add<'c, 'r>(
    codegen_ctx: CodegenCtx<'c>,
    region: &'r Region<'c>,
) -> Result<(BlockRef<'c, 'r>, BlockRef<'c, 'r>), CodegenError> {
    let start_block = region.append_block(Block::new(&[]));
    let context = &codegen_ctx.mlir_context;
    let location = Location::unknown(context);

    // Check there's enough elements in stack
    let flag = check_stack_has_at_least(context, &start_block, 2)?;

    // Create REVERT block
    let revert_block = region.append_block(revert_block(context)?);

    let ok_block = region.append_block(Block::new(&[]));

    start_block.append_operation(cf::cond_br(
        context,
        flag,
        &ok_block,
        &revert_block,
        &[],
        &[],
        location,
    ));

    let lhs = stack_pop(context, &ok_block)?;
    let rhs = stack_pop(context, &ok_block)?;

    let result = ok_block
        .append_operation(arith::addi(lhs, rhs, location))
        .result(0)?
        .into();

    stack_push(context, &ok_block, result)?;

    Ok((start_block, ok_block))
}

fn codegen_mul<'c, 'r>(
    codegen_ctx: CodegenCtx<'c>,
    region: &'r Region<'c>,
) -> Result<(BlockRef<'c, 'r>, BlockRef<'c, 'r>), CodegenError> {
    let start_block = region.append_block(Block::new(&[]));
    let context = &codegen_ctx.mlir_context;
    let location = Location::unknown(context);

    // Check there's enough elements in stack
    let flag = check_stack_has_at_least(context, &start_block, 2)?;

    // Create REVERT block
    let revert_block = region.append_block(revert_block(context)?);

    let ok_block = region.append_block(Block::new(&[]));

    start_block.append_operation(cf::cond_br(
        context,
        flag,
        &ok_block,
        &revert_block,
        &[],
        &[],
        location,
    ));

    let lhs = stack_pop(context, &ok_block)?;
    let rhs = stack_pop(context, &ok_block)?;

    let result = ok_block
        .append_operation(arith::muli(lhs, rhs, location))
        .result(0)?
        .into();

    stack_push(context, &ok_block, result)?;

    Ok((start_block, ok_block))
}

fn codegen_pop<'c, 'r>(
    codegen_ctx: CodegenCtx<'c>,
    region: &'r Region<'c>,
) -> Result<(BlockRef<'c, 'r>, BlockRef<'c, 'r>), CodegenError> {
    let start_block = region.append_block(Block::new(&[]));
    let context = &codegen_ctx.mlir_context;
    let location = Location::unknown(context);

    // Check there's at least 1 element in stack
    let flag = check_stack_has_at_least(context, &start_block, 1)?;

    // Create REVERT block
    let revert_block = region.append_block(revert_block(context)?);

    let ok_block = region.append_block(Block::new(&[]));

    start_block.append_operation(cf::cond_br(
        context,
        flag,
        &ok_block,
        &revert_block,
        &[],
        &[],
        location,
    ));

    stack_pop(context, &ok_block)?;

    Ok((start_block, ok_block))
}<|MERGE_RESOLUTION|>--- conflicted
+++ resolved
@@ -23,13 +23,47 @@
     match op {
         Operation::Push(x) => codegen_push(context, region, x),
         Operation::Add => codegen_add(context, region),
-<<<<<<< HEAD
         Operation::Mul => codegen_mul(context, region),
-=======
->>>>>>> e82e7af7
+        Operation::Exp => codegen_exp(context, region),
         Operation::Exp => codegen_exp(context, region),
         Operation::Pop => codegen_pop(context, region),
     }
+}
+
+fn codegen_exp<'c, 'r>(
+    codegen_ctx: CodegenCtx<'c>,
+    region: &'r Region<'c>,
+) -> Result<(BlockRef<'c, 'r>, BlockRef<'c, 'r>), CodegenError> {
+    let start_block = region.append_block(Block::new(&[]));
+    let context = &codegen_ctx.mlir_context;
+    let location = Location::unknown(context);
+
+    // Check there's enough elements in stack
+    let flag = check_stack_has_at_least(context, &start_block, 2)?;
+
+    // Create REVERT block
+    let revert_block = region.append_block(revert_block(context)?);
+
+    let ok_block = region.append_block(Block::new(&[]));
+
+    start_block.append_operation(cf::cond_br(
+        context,
+        flag,
+        &ok_block,
+        &revert_block,
+        &[],
+        &[],
+        location,
+    ));
+
+    let lhs = stack_pop(context, &ok_block)?;
+    let rhs = stack_pop(context, &ok_block)?;
+
+    let result = ok_block.append_operation(ods::math::ipowi(context,rhs, lhs, location).into()).result(0)?.into();
+
+    stack_push(context, &ok_block, result)?;
+
+    Ok((start_block, ok_block))
 }
 
 fn codegen_exp<'c, 'r>(
