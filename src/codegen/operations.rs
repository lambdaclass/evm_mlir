--- conflicted
+++ resolved
@@ -22,18 +22,11 @@
     op: Operation,
 ) -> Result<(BlockRef<'c, 'c>, BlockRef<'c, 'c>), CodegenError> {
     match op {
-<<<<<<< HEAD
-        Operation::Push32(x) => codegen_push(op_ctx, region, x),
         Operation::Add => codegen_add(op_ctx, region),
         Operation::Mul => codegen_mul(op_ctx, region),
         Operation::Pop => codegen_pop(op_ctx, region),
         Operation::Jumpdest { pc } => codegen_jumpdest(op_ctx, region, pc),
-=======
-        Operation::Push(x) => codegen_push(context, region, x),
-        Operation::Add => codegen_add(context, region),
-        Operation::Mul => codegen_mul(context, region),
-        Operation::Pop => codegen_pop(context, region),
->>>>>>> d67d1257
+        Operation::Push(x) => codegen_push(op_ctx, region, x),
     }
 }
 
@@ -182,7 +175,6 @@
     stack_pop(context, &ok_block)?;
 
     Ok((start_block, ok_block))
-<<<<<<< HEAD
 }
 
 fn codegen_jumpdest<'c>(
@@ -196,12 +188,4 @@
     op_ctx.register_jump_destination(pc, landing_block);
 
     Ok((landing_block, landing_block))
-}
-
-fn integer_constant(context: &MeliorContext, value: [u8; 32]) -> Attribute {
-    let str_value = BigUint::from_bytes_be(&value).to_string();
-    // TODO: should we handle this error?
-    Attribute::parse(context, &format!("{str_value} : i256")).unwrap()
-=======
->>>>>>> d67d1257
 }