use melior::{
    dialect::{arith, cf, ods},
    ir::{Attribute, Block, BlockRef, Location, Region},
    Context as MeliorContext,
};

use super::context::OperationCtx;
use crate::{
    errors::CodegenError,
    program::Operation,
    utils::{
        check_if_zero, check_stack_has_at_least, check_stack_has_space_for, get_nth_from_stack,
        integer_constant_from_i64, stack_pop, stack_push, swap_stack_elements,
    },
};
use num_bigint::BigUint;

/// Generates blocks for target [`Operation`].
/// Returns both the starting block, and the unterminated last block of the generated code.
pub fn generate_code_for_op<'c>(
    op_ctx: &mut OperationCtx<'c>,
    region: &'c Region<'c>,
    op: Operation,
) -> Result<(BlockRef<'c, 'c>, BlockRef<'c, 'c>), CodegenError> {
    match op {
        Operation::Sgt => codegen_sgt(op_ctx, region),
        Operation::Add => codegen_add(op_ctx, region),
        Operation::Sub => codegen_sub(op_ctx, region),
        Operation::Mul => codegen_mul(op_ctx, region),
        Operation::Xor => codegen_xor(op_ctx, region),
        Operation::Div => codegen_div(op_ctx, region),
        Operation::Mod => codegen_mod(op_ctx, region),
        Operation::Addmod => codegen_addmod(op_ctx, region),
        Operation::Pop => codegen_pop(op_ctx, region),
        Operation::PC { pc } => codegen_pc(op_ctx, region, pc),
        Operation::Lt => codegen_lt(op_ctx, region),
        Operation::Jumpdest { pc } => codegen_jumpdest(op_ctx, region, pc),
        Operation::Push(x) => codegen_push(op_ctx, region, x),
        Operation::Dup(x) => codegen_dup(op_ctx, region, x),
        Operation::Swap(x) => codegen_swap(op_ctx, region, x),
        Operation::Byte => codegen_byte(op_ctx, region),
<<<<<<< HEAD
        Operation::Exp => codegen_exp(op_ctx, region),
=======
        Operation::Jumpi => codegen_jumpi(op_ctx, region),
        Operation::IsZero => codegen_iszero(op_ctx, region),
>>>>>>> a3099479
        Operation::Jump => codegen_jump(op_ctx, region),
        Operation::And => codegen_and(op_ctx, region),
    }
}

<<<<<<< HEAD
fn codegen_exp<'c, 'r>(
=======
fn codegen_iszero<'c, 'r>(
>>>>>>> a3099479
    op_ctx: &mut OperationCtx<'c>,
    region: &'r Region<'c>,
) -> Result<(BlockRef<'c, 'r>, BlockRef<'c, 'r>), CodegenError> {
    let start_block = region.append_block(Block::new(&[]));
    let context = &op_ctx.mlir_context;
    let location = Location::unknown(context);

    // Check there's enough elements in stack
<<<<<<< HEAD
    let flag = check_stack_has_at_least(context, &start_block, 2)?;
=======
    let flag = check_stack_has_at_least(context, &start_block, 1)?;
>>>>>>> a3099479

    let ok_block = region.append_block(Block::new(&[]));

    start_block.append_operation(cf::cond_br(
        context,
        flag,
        &ok_block,
        &op_ctx.revert_block,
        &[],
        &[],
        location,
    ));

<<<<<<< HEAD
    let lhs = stack_pop(context, &ok_block)?;
    let rhs = stack_pop(context, &ok_block)?;

    let result = ok_block
        .append_operation(ods::math::ipowi(context, rhs, lhs, location).into())
        .result(0)?
        .into();

    stack_push(context, &ok_block, result)?;

    Ok((start_block, ok_block))
=======
    let value = stack_pop(context, &ok_block)?;
    let value_is_zero = check_if_zero(context, &ok_block, &value)?;

    let val_zero_bloq = region.append_block(Block::new(&[]));
    let val_not_zero_bloq = region.append_block(Block::new(&[]));
    let return_block = region.append_block(Block::new(&[]));

    let constant_value = val_zero_bloq
        .append_operation(arith::constant(
            context,
            integer_constant_from_i64(context, 1i64).into(),
            location,
        ))
        .result(0)?
        .into();

    stack_push(context, &val_zero_bloq, constant_value)?;
    val_zero_bloq.append_operation(cf::br(&return_block, &[], location));

    let result = val_not_zero_bloq
        .append_operation(arith::constant(
            context,
            integer_constant_from_i64(context, 0i64).into(),
            location,
        ))
        .result(0)?
        .into();

    stack_push(context, &val_not_zero_bloq, result)?;
    val_not_zero_bloq.append_operation(cf::br(&return_block, &[], location));

    ok_block.append_operation(cf::cond_br(
        context,
        value_is_zero,
        &val_zero_bloq,
        &val_not_zero_bloq,
        &[],
        &[],
        location,
    ));

    Ok((start_block, return_block))
>>>>>>> a3099479
}

fn codegen_and<'c, 'r>(
    op_ctx: &mut OperationCtx<'c>,
    region: &'r Region<'c>,
) -> Result<(BlockRef<'c, 'r>, BlockRef<'c, 'r>), CodegenError> {
    let start_block = region.append_block(Block::new(&[]));
    let context = &op_ctx.mlir_context;
    let location = Location::unknown(context);

    // Check there's enough elements in stack
    let flag = check_stack_has_at_least(context, &start_block, 2)?;

    let ok_block = region.append_block(Block::new(&[]));

    start_block.append_operation(cf::cond_br(
        context,
        flag,
        &ok_block,
        &op_ctx.revert_block,
        &[],
        &[],
        location,
    ));

    let lhs = stack_pop(context, &ok_block)?;
    let rhs = stack_pop(context, &ok_block)?;

    let result = ok_block
        .append_operation(arith::andi(lhs, rhs, location))
        .result(0)?
        .into();

    stack_push(context, &ok_block, result)?;

    Ok((start_block, ok_block))
}

fn codegen_lt<'c, 'r>(
    op_ctx: &mut OperationCtx<'c>,
    region: &'r Region<'c>,
) -> Result<(BlockRef<'c, 'r>, BlockRef<'c, 'r>), CodegenError> {
    let start_block = region.append_block(Block::new(&[]));
    let context = &op_ctx.mlir_context;
    let location = Location::unknown(context);

    // Check there's enough elements in stack
    let flag = check_stack_has_at_least(context, &start_block, 2)?;

    let ok_block = region.append_block(Block::new(&[]));

    start_block.append_operation(cf::cond_br(
        context,
        flag,
        &ok_block,
        &op_ctx.revert_block,
        &[],
        &[],
        location,
    ));

    let lhs = stack_pop(context, &ok_block)?;
    let rhs = stack_pop(context, &ok_block)?;

    let result = ok_block
        .append_operation(arith::cmpi(
            context,
            arith::CmpiPredicate::Ult,
            lhs,
            rhs,
            location,
        ))
        .result(0)?
        .into();

    stack_push(context, &ok_block, result)?;

    Ok((start_block, ok_block))
}

fn codegen_sgt<'c, 'r>(
    op_ctx: &mut OperationCtx<'c>,
    region: &'r Region<'c>,
) -> Result<(BlockRef<'c, 'r>, BlockRef<'c, 'r>), CodegenError> {
    let start_block = region.append_block(Block::new(&[]));
    let context = &op_ctx.mlir_context;
    let location = Location::unknown(context);

    // Check there's enough elements in stack
    let flag = check_stack_has_at_least(context, &start_block, 2)?;

    let ok_block = region.append_block(Block::new(&[]));

    start_block.append_operation(cf::cond_br(
        context,
        flag,
        &ok_block,
        &op_ctx.revert_block,
        &[],
        &[],
        location,
    ));

    let lhs = stack_pop(context, &ok_block)?;
    let rhs = stack_pop(context, &ok_block)?;

    let result = ok_block
        .append_operation(arith::cmpi(
            context,
            arith::CmpiPredicate::Sgt,
            lhs,
            rhs,
            location,
        ))
        .result(0)?
        .into();

    stack_push(context, &ok_block, result)?;

    Ok((start_block, ok_block))
}

fn codegen_push<'c, 'r>(
    op_ctx: &mut OperationCtx<'c>,
    region: &'r Region<'c>,
    value_to_push: BigUint,
) -> Result<(BlockRef<'c, 'r>, BlockRef<'c, 'r>), CodegenError> {
    let start_block = region.append_block(Block::new(&[]));
    let context = &op_ctx.mlir_context;
    let location = Location::unknown(context);

    // Check there's enough space in stack
    let flag = check_stack_has_space_for(context, &start_block, 1)?;

    let ok_block = region.append_block(Block::new(&[]));

    start_block.append_operation(cf::cond_br(
        context,
        flag,
        &ok_block,
        &op_ctx.revert_block,
        &[],
        &[],
        location,
    ));

    let constant_value = Attribute::parse(context, &format!("{} : i256", value_to_push)).unwrap();
    let constant_value = ok_block
        .append_operation(arith::constant(context, constant_value, location))
        .result(0)?
        .into();

    stack_push(context, &ok_block, constant_value)?;

    Ok((start_block, ok_block))
}

fn codegen_dup<'c, 'r>(
    op_ctx: &mut OperationCtx<'c>,
    region: &'r Region<'c>,
    nth: u32,
) -> Result<(BlockRef<'c, 'r>, BlockRef<'c, 'r>), CodegenError> {
    debug_assert!(nth > 0 && nth <= 16);
    let start_block = region.append_block(Block::new(&[]));
    let context = &op_ctx.mlir_context;
    let location = Location::unknown(context);

    // Check there's enough elements in stack
    let flag = check_stack_has_at_least(context, &start_block, nth)?;

    let ok_block = region.append_block(Block::new(&[]));

    start_block.append_operation(cf::cond_br(
        context,
        flag,
        &ok_block,
        &op_ctx.revert_block,
        &[],
        &[],
        location,
    ));

    let (nth_value, _) = get_nth_from_stack(context, &ok_block, nth)?;

    stack_push(context, &ok_block, nth_value)?;

    Ok((start_block, ok_block))
}

fn codegen_swap<'c, 'r>(
    op_ctx: &mut OperationCtx<'c>,
    region: &'r Region<'c>,
    nth: u32,
) -> Result<(BlockRef<'c, 'r>, BlockRef<'c, 'r>), CodegenError> {
    debug_assert!(nth > 0 && nth <= 16);
    let start_block = region.append_block(Block::new(&[]));
    let context = &op_ctx.mlir_context;
    let location = Location::unknown(context);

    // Check there's enough elements in stack
    let flag = check_stack_has_at_least(context, &start_block, nth + 1)?;

    let ok_block = region.append_block(Block::new(&[]));

    start_block.append_operation(cf::cond_br(
        context,
        flag,
        &ok_block,
        &op_ctx.revert_block,
        &[],
        &[],
        location,
    ));

    swap_stack_elements(context, &ok_block, 1, nth + 1)?;

    Ok((start_block, ok_block))
}

fn codegen_add<'c, 'r>(
    op_ctx: &mut OperationCtx<'c>,
    region: &'r Region<'c>,
) -> Result<(BlockRef<'c, 'r>, BlockRef<'c, 'r>), CodegenError> {
    let start_block = region.append_block(Block::new(&[]));
    let context = &op_ctx.mlir_context;
    let location = Location::unknown(context);

    // Check there's enough elements in stack
    let flag = check_stack_has_at_least(context, &start_block, 2)?;

    let ok_block = region.append_block(Block::new(&[]));

    start_block.append_operation(cf::cond_br(
        context,
        flag,
        &ok_block,
        &op_ctx.revert_block,
        &[],
        &[],
        location,
    ));

    let lhs = stack_pop(context, &ok_block)?;
    let rhs = stack_pop(context, &ok_block)?;

    let result = ok_block
        .append_operation(arith::addi(lhs, rhs, location))
        .result(0)?
        .into();

    stack_push(context, &ok_block, result)?;

    Ok((start_block, ok_block))
}

fn codegen_sub<'c, 'r>(
    op_ctx: &mut OperationCtx<'c>,
    region: &'r Region<'c>,
) -> Result<(BlockRef<'c, 'r>, BlockRef<'c, 'r>), CodegenError> {
    let start_block = region.append_block(Block::new(&[]));
    let context = &op_ctx.mlir_context;
    let location = Location::unknown(context);

    // Check there's enough elements in stack
    let flag = check_stack_has_at_least(context, &start_block, 2)?;

    let ok_block = region.append_block(Block::new(&[]));

    start_block.append_operation(cf::cond_br(
        context,
        flag,
        &ok_block,
        &op_ctx.revert_block,
        &[],
        &[],
        location,
    ));

    let lhs = stack_pop(context, &ok_block)?;
    let rhs = stack_pop(context, &ok_block)?;

    let result = ok_block
        .append_operation(arith::subi(lhs, rhs, location))
        .result(0)?
        .into();

    stack_push(context, &ok_block, result)?;

    Ok((start_block, ok_block))
}

fn codegen_div<'c, 'r>(
    op_ctx: &mut OperationCtx<'c>,
    region: &'r Region<'c>,
) -> Result<(BlockRef<'c, 'r>, BlockRef<'c, 'r>), CodegenError> {
    let start_block = region.append_block(Block::new(&[]));
    let context = &op_ctx.mlir_context;
    let location = Location::unknown(context);

    // Check there's enough elements in stack
    let flag = check_stack_has_at_least(context, &start_block, 2)?;

    let ok_block = region.append_block(Block::new(&[]));

    start_block.append_operation(cf::cond_br(
        context,
        flag,
        &ok_block,
        &op_ctx.revert_block,
        &[],
        &[],
        location,
    ));

    let num = stack_pop(context, &ok_block)?;
    let den = stack_pop(context, &ok_block)?;

    let den_is_zero = check_if_zero(context, &ok_block, &den)?;
    let den_zero_bloq = region.append_block(Block::new(&[]));
    let den_not_zero_bloq = region.append_block(Block::new(&[]));
    let return_block = region.append_block(Block::new(&[]));

    let constant_value = den_zero_bloq
        .append_operation(arith::constant(
            context,
            integer_constant_from_i64(context, 0i64).into(),
            location,
        ))
        .result(0)?
        .into();

    stack_push(context, &den_zero_bloq, constant_value)?;

    den_zero_bloq.append_operation(cf::br(&return_block, &[], location));

    // Denominator is not zero path
    let result = den_not_zero_bloq
        .append_operation(arith::divui(num, den, location))
        .result(0)?
        .into();

    stack_push(context, &den_not_zero_bloq, result)?;

    den_not_zero_bloq.append_operation(cf::br(&return_block, &[], location));

    ok_block.append_operation(cf::cond_br(
        context,
        den_is_zero,
        &den_zero_bloq,
        &den_not_zero_bloq,
        &[],
        &[],
        location,
    ));

    Ok((start_block, return_block))
}

fn codegen_mul<'c, 'r>(
    op_ctx: &mut OperationCtx<'c>,
    region: &'r Region<'c>,
) -> Result<(BlockRef<'c, 'r>, BlockRef<'c, 'r>), CodegenError> {
    let start_block = region.append_block(Block::new(&[]));
    let context = &op_ctx.mlir_context;
    let location = Location::unknown(context);

    // Check there's enough elements in stack
    let flag = check_stack_has_at_least(context, &start_block, 2)?;

    let ok_block = region.append_block(Block::new(&[]));

    start_block.append_operation(cf::cond_br(
        context,
        flag,
        &ok_block,
        &op_ctx.revert_block,
        &[],
        &[],
        location,
    ));

    let lhs = stack_pop(context, &ok_block)?;
    let rhs = stack_pop(context, &ok_block)?;

    let result = ok_block
        .append_operation(arith::muli(lhs, rhs, location))
        .result(0)?
        .into();

    stack_push(context, &ok_block, result)?;

    Ok((start_block, ok_block))
}

fn codegen_mod<'c, 'r>(
    op_ctx: &mut OperationCtx<'c>,
    region: &'r Region<'c>,
) -> Result<(BlockRef<'c, 'r>, BlockRef<'c, 'r>), CodegenError> {
    let start_block = region.append_block(Block::new(&[]));
    let context = &op_ctx.mlir_context;
    let location = Location::unknown(context);

    // Check there's enough elements in stack
    let flag = check_stack_has_at_least(context, &start_block, 2)?;

    let ok_block = region.append_block(Block::new(&[]));

    start_block.append_operation(cf::cond_br(
        context,
        flag,
        &ok_block,
        &op_ctx.revert_block,
        &[],
        &[],
        location,
    ));

    let num = stack_pop(context, &ok_block)?;
    let den = stack_pop(context, &ok_block)?;

    let den_is_zero = check_if_zero(context, &ok_block, &den)?;
    let den_zero_bloq = region.append_block(Block::new(&[]));
    let den_not_zero_bloq = region.append_block(Block::new(&[]));
    let return_block = region.append_block(Block::new(&[]));

    let constant_value = den_zero_bloq
        .append_operation(arith::constant(
            context,
            integer_constant_from_i64(context, 0i64).into(),
            location,
        ))
        .result(0)?
        .into();

    stack_push(context, &den_zero_bloq, constant_value)?;

    den_zero_bloq.append_operation(cf::br(&return_block, &[], location));

    let mod_result = den_not_zero_bloq
        .append_operation(arith::remui(num, den, location))
        .result(0)?
        .into();

    stack_push(context, &den_not_zero_bloq, mod_result)?;

    den_not_zero_bloq.append_operation(cf::br(&return_block, &[], location));

    ok_block.append_operation(cf::cond_br(
        context,
        den_is_zero,
        &den_zero_bloq,
        &den_not_zero_bloq,
        &[],
        &[],
        location,
    ));

    Ok((start_block, return_block))
}

fn codegen_addmod<'c, 'r>(
    op_ctx: &mut OperationCtx<'c>,
    region: &'r Region<'c>,
) -> Result<(BlockRef<'c, 'r>, BlockRef<'c, 'r>), CodegenError> {
    let start_block = region.append_block(Block::new(&[]));
    let context = &op_ctx.mlir_context;
    let location = Location::unknown(context);

    // Check there's enough elements in stack
    let flag = check_stack_has_at_least(context, &start_block, 3)?;

    let ok_block = region.append_block(Block::new(&[]));

    start_block.append_operation(cf::cond_br(
        context,
        flag,
        &ok_block,
        &op_ctx.revert_block,
        &[],
        &[],
        location,
    ));

    let a = stack_pop(context, &ok_block)?;
    let b = stack_pop(context, &ok_block)?;
    let den = stack_pop(context, &ok_block)?;

    let den_is_zero = check_if_zero(context, &ok_block, &den)?;
    let den_zero_bloq = region.append_block(Block::new(&[]));
    let den_not_zero_bloq = region.append_block(Block::new(&[]));
    let return_block = region.append_block(Block::new(&[]));

    let constant_value = den_zero_bloq
        .append_operation(arith::constant(
            context,
            integer_constant_from_i64(context, 0i64).into(),
            location,
        ))
        .result(0)?
        .into();

    stack_push(context, &den_zero_bloq, constant_value)?;

    den_zero_bloq.append_operation(cf::br(&return_block, &[], location));

    let add_result = den_not_zero_bloq
        .append_operation(arith::addi(a, b, location))
        .result(0)?
        .into();
    let mod_result = den_not_zero_bloq
        .append_operation(arith::remui(add_result, den, location))
        .result(0)?
        .into();

    stack_push(context, &den_not_zero_bloq, mod_result)?;

    den_not_zero_bloq.append_operation(cf::br(&return_block, &[], location));

    ok_block.append_operation(cf::cond_br(
        context,
        den_is_zero,
        &den_zero_bloq,
        &den_not_zero_bloq,
        &[],
        &[],
        location,
    ));

    Ok((start_block, return_block))
}

fn codegen_xor<'c, 'r>(
    op_ctx: &mut OperationCtx<'c>,
    region: &'r Region<'c>,
) -> Result<(BlockRef<'c, 'r>, BlockRef<'c, 'r>), CodegenError> {
    let start_block = region.append_block(Block::new(&[]));
    let context = &op_ctx.mlir_context;
    let location = Location::unknown(context);

    // Check there's enough elements in stack
    let flag = check_stack_has_at_least(context, &start_block, 2)?;

    let ok_block = region.append_block(Block::new(&[]));

    start_block.append_operation(cf::cond_br(
        context,
        flag,
        &ok_block,
        &op_ctx.revert_block,
        &[],
        &[],
        location,
    ));

    let lhs = stack_pop(context, &ok_block)?;
    let rhs = stack_pop(context, &ok_block)?;

    let result = ok_block
        .append_operation(arith::xori(lhs, rhs, location))
        .result(0)?
        .into();

    stack_push(context, &ok_block, result)?;

    Ok((start_block, ok_block))
}

fn codegen_pop<'c, 'r>(
    op_ctx: &mut OperationCtx<'c>,
    region: &'r Region<'c>,
) -> Result<(BlockRef<'c, 'r>, BlockRef<'c, 'r>), CodegenError> {
    let start_block = region.append_block(Block::new(&[]));
    let context = &op_ctx.mlir_context;
    let location = Location::unknown(context);

    // Check there's at least 1 element in stack
    let flag = check_stack_has_at_least(context, &start_block, 1)?;

    let ok_block = region.append_block(Block::new(&[]));

    start_block.append_operation(cf::cond_br(
        context,
        flag,
        &ok_block,
        &op_ctx.revert_block,
        &[],
        &[],
        location,
    ));

    stack_pop(context, &ok_block)?;

    Ok((start_block, ok_block))
}

fn codegen_byte<'c, 'r>(
    op_ctx: &mut OperationCtx<'c>,
    region: &'r Region<'c>,
) -> Result<(BlockRef<'c, 'r>, BlockRef<'c, 'r>), CodegenError> {
    let start_block = region.append_block(Block::new(&[]));
    let context = &op_ctx.mlir_context;
    let location = Location::unknown(context);

    // Check there's enough elements in stack
    let flag = check_stack_has_at_least(context, &start_block, 2)?;

    let ok_block = region.append_block(Block::new(&[]));

    // in out_of_bounds_block a 0 is pushed to the stack
    let out_of_bounds_block = region.append_block(Block::new(&[]));

    // in offset_ok_block the byte operation is performed
    let offset_ok_block = region.append_block(Block::new(&[]));

    let end_block = region.append_block(Block::new(&[]));

    start_block.append_operation(cf::cond_br(
        context,
        flag,
        &ok_block,
        &op_ctx.revert_block,
        &[],
        &[],
        location,
    ));

    let offset = stack_pop(context, &ok_block)?;
    let value = stack_pop(context, &ok_block)?;

    const BITS_PER_BYTE: u8 = 8;
    const MAX_SHIFT: u8 = 31;
    let mut bits_per_byte: [u8; 32] = [0; 32];
    bits_per_byte[31] = BITS_PER_BYTE;

    let mut max_shift_in_bits: [u8; 32] = [0; 32];
    max_shift_in_bits[31] = MAX_SHIFT * BITS_PER_BYTE;

    let constant_bits_per_byte = ok_block
        .append_operation(arith::constant(
            context,
            integer_constant(context, bits_per_byte),
            location,
        ))
        .result(0)?
        .into();

    let constant_max_shift_in_bits = ok_block
        .append_operation(arith::constant(
            context,
            integer_constant(context, max_shift_in_bits),
            location,
        ))
        .result(0)?
        .into();

    let offset_in_bits = ok_block
        .append_operation(arith::muli(offset, constant_bits_per_byte, location))
        .result(0)?
        .into();

    // compare  offset > max_shift?
    let is_offset_out_of_bounds = ok_block
        .append_operation(arith::cmpi(
            context,
            arith::CmpiPredicate::Ugt,
            offset_in_bits,
            constant_max_shift_in_bits,
            location,
        ))
        .result(0)?
        .into();

    // if offset > max_shift => branch to out_of_bounds_block
    // else => branch to offset_ok_block
    ok_block.append_operation(cf::cond_br(
        context,
        is_offset_out_of_bounds,
        &out_of_bounds_block,
        &offset_ok_block,
        &[],
        &[],
        location,
    ));

    let zero = out_of_bounds_block
        .append_operation(arith::constant(
            context,
            integer_constant(context, [0; 32]),
            location,
        ))
        .result(0)?
        .into();

    // push zero to the stack
    stack_push(context, &out_of_bounds_block, zero)?;

    out_of_bounds_block.append_operation(cf::br(&end_block, &[], location));

    // the idea is to use a right shift to place the byte in the right-most side
    // and then apply a bitwise AND with a 0xFF mask
    //
    // for example, if we want to extract the 0xFF byte in the following value
    // (for simplicity the value has fewer bytes than it has in reality)
    //
    // value = 0xAABBCCDDFFAABBCC
    //                   ^^
    //              desired byte
    //
    // we can shift the value to the right
    //
    // value = 0xAABBCCDDFFAABBCC -> 0x000000AABBCCDDFF
    //                   ^^                          ^^
    // and then apply the bitwise AND it to the right to remove the right-side bytes
    //
    //  value = 0x000000AABBCCDDFF
    //          AND
    //  mask  = 0x00000000000000FF
    //------------------------------
    // result = 0x00000000000000FF

    // compute how many bits the value has to be shifted
    // shift_right_in_bits = max_shift - offset
    let shift_right_in_bits = offset_ok_block
        .append_operation(arith::subi(
            constant_max_shift_in_bits,
            offset_in_bits,
            location,
        ))
        .result(0)?
        .into();

    // shift the value to the right
    let shifted_right_value = offset_ok_block
        .append_operation(arith::shrui(value, shift_right_in_bits, location))
        .result(0)?
        .into();

    let mut mask: [u8; 32] = [0; 32];
    mask[31] = 0xff;

    let mask = offset_ok_block
        .append_operation(arith::constant(
            context,
            integer_constant(context, mask),
            location,
        ))
        .result(0)?
        .into();

    // compute (value AND mask)
    let result = offset_ok_block
        .append_operation(arith::andi(shifted_right_value, mask, location))
        .result(0)?
        .into();

    stack_push(context, &offset_ok_block, result)?;

    offset_ok_block.append_operation(cf::br(&end_block, &[], location));

    Ok((start_block, end_block))
}

fn integer_constant(context: &MeliorContext, value: [u8; 32]) -> Attribute {
    let str_value = BigUint::from_bytes_be(&value).to_string();
    // TODO: should we handle this error?
    Attribute::parse(context, &format!("{str_value} : i256")).unwrap()
}

fn codegen_jumpdest<'c>(
    op_ctx: &mut OperationCtx<'c>,
    region: &'c Region<'c>,
    pc: usize,
) -> Result<(BlockRef<'c, 'c>, BlockRef<'c, 'c>), CodegenError> {
    let landing_block = region.append_block(Block::new(&[]));

    // Register jumpdest block in context
    op_ctx.register_jump_destination(pc, landing_block);

    Ok((landing_block, landing_block))
}

fn codegen_jumpi<'c, 'r: 'c>(
    op_ctx: &mut OperationCtx<'c>,
    region: &'r Region<'c>,
) -> Result<(BlockRef<'c, 'r>, BlockRef<'c, 'r>), CodegenError> {
    let start_block = region.append_block(Block::new(&[]));
    let context = &op_ctx.mlir_context;
    let location = Location::unknown(context);

    // Check there's enough elements in stack
    let flag = check_stack_has_at_least(context, &start_block, 2)?;

    let ok_block = region.append_block(Block::new(&[]));

    start_block.append_operation(cf::cond_br(
        context,
        flag,
        &ok_block,
        &op_ctx.revert_block,
        &[],
        &[],
        location,
    ));

    let pc = stack_pop(context, &ok_block)?;
    let condition = stack_pop(context, &ok_block)?;

    let false_block = region.append_block(Block::new(&[]));

    let zero = ok_block
        .append_operation(arith::constant(
            context,
            integer_constant_from_i64(context, 0i64).into(),
            location,
        ))
        .result(0)?
        .into();

    // compare  condition > 0  to convert condition from u256 to 1-bit signless integer
    // TODO: change this maybe using arith::trunci
    let condition = ok_block
        .append_operation(arith::cmpi(
            context,
            arith::CmpiPredicate::Ne,
            condition,
            zero,
            location,
        ))
        .result(0)?;

    ok_block.append_operation(cf::cond_br(
        context,
        condition.into(),
        &op_ctx.jumptable_block,
        &false_block,
        &[pc],
        &[],
        location,
    ));

    Ok((start_block, false_block))
}

fn codegen_jump<'c, 'r: 'c>(
    op_ctx: &mut OperationCtx<'c>,
    region: &'r Region<'c>,
) -> Result<(BlockRef<'c, 'r>, BlockRef<'c, 'r>), CodegenError> {
    // it reverts if Counter offset is not a JUMPDEST.
    // The error is generated even if the JUMP would not have been done

    let start_block = region.append_block(Block::new(&[]));
    let context = &op_ctx.mlir_context;
    let location = Location::unknown(context);

    // Check there's enough elements in stack
    let flag = check_stack_has_at_least(context, &start_block, 1)?;

    let ok_block = region.append_block(Block::new(&[]));

    start_block.append_operation(cf::cond_br(
        context,
        flag,
        &ok_block,
        &op_ctx.revert_block,
        &[],
        &[],
        location,
    ));

    let pc = stack_pop(context, &ok_block)?;

    // appends operation to ok_block to jump to the `jump table block``
    // in the jump table block the pc is checked and if its ok
    // then it jumps to the block associated with that pc
    op_ctx.add_jump_op(ok_block, pc, location);

    // TODO: we are creating an empty block that won't ever be reached
    // probably there's a better way to do this
    let empty_block = region.append_block(Block::new(&[]));
    Ok((start_block, empty_block))
}

fn codegen_pc<'c>(
    op_ctx: &mut OperationCtx<'c>,
    region: &'c Region<'c>,
    pc: usize,
) -> Result<(BlockRef<'c, 'c>, BlockRef<'c, 'c>), CodegenError> {
    let start_block = region.append_block(Block::new(&[]));
    let context = &op_ctx.mlir_context;
    let location = Location::unknown(context);

    let flag = check_stack_has_space_for(context, &start_block, 1)?;

    let ok_block = region.append_block(Block::new(&[]));

    start_block.append_operation(cf::cond_br(
        context,
        flag,
        &ok_block,
        &op_ctx.revert_block,
        &[],
        &[],
        location,
    ));

    let pc_value = ok_block
        .append_operation(arith::constant(
            context,
            integer_constant_from_i64(context, pc as i64).into(),
            location,
        ))
        .result(0)?
        .into();

    stack_push(context, &ok_block, pc_value)?;

    Ok((start_block, ok_block))
}<|MERGE_RESOLUTION|>--- conflicted
+++ resolved
@@ -39,49 +39,37 @@
         Operation::Dup(x) => codegen_dup(op_ctx, region, x),
         Operation::Swap(x) => codegen_swap(op_ctx, region, x),
         Operation::Byte => codegen_byte(op_ctx, region),
-<<<<<<< HEAD
         Operation::Exp => codegen_exp(op_ctx, region),
-=======
         Operation::Jumpi => codegen_jumpi(op_ctx, region),
         Operation::IsZero => codegen_iszero(op_ctx, region),
->>>>>>> a3099479
         Operation::Jump => codegen_jump(op_ctx, region),
         Operation::And => codegen_and(op_ctx, region),
     }
 }
 
-<<<<<<< HEAD
 fn codegen_exp<'c, 'r>(
-=======
-fn codegen_iszero<'c, 'r>(
->>>>>>> a3099479
-    op_ctx: &mut OperationCtx<'c>,
-    region: &'r Region<'c>,
-) -> Result<(BlockRef<'c, 'r>, BlockRef<'c, 'r>), CodegenError> {
-    let start_block = region.append_block(Block::new(&[]));
-    let context = &op_ctx.mlir_context;
-    let location = Location::unknown(context);
-
-    // Check there's enough elements in stack
-<<<<<<< HEAD
-    let flag = check_stack_has_at_least(context, &start_block, 2)?;
-=======
-    let flag = check_stack_has_at_least(context, &start_block, 1)?;
->>>>>>> a3099479
-
-    let ok_block = region.append_block(Block::new(&[]));
-
-    start_block.append_operation(cf::cond_br(
-        context,
-        flag,
-        &ok_block,
-        &op_ctx.revert_block,
-        &[],
-        &[],
-        location,
-    ));
-
-<<<<<<< HEAD
+    op_ctx: &mut OperationCtx<'c>,
+    region: &'r Region<'c>,
+) -> Result<(BlockRef<'c, 'r>, BlockRef<'c, 'r>), CodegenError> {
+    let start_block = region.append_block(Block::new(&[]));
+    let context = &op_ctx.mlir_context;
+    let location = Location::unknown(context);
+
+    // Check there's enough elements in stack
+    let flag = check_stack_has_at_least(context, &start_block, 2)?;
+
+    let ok_block = region.append_block(Block::new(&[]));
+
+    start_block.append_operation(cf::cond_br(
+        context,
+        flag,
+        &ok_block,
+        &op_ctx.revert_block,
+        &[],
+        &[],
+        location,
+    ));
+
     let lhs = stack_pop(context, &ok_block)?;
     let rhs = stack_pop(context, &ok_block)?;
 
@@ -93,7 +81,31 @@
     stack_push(context, &ok_block, result)?;
 
     Ok((start_block, ok_block))
-=======
+}
+
+fn codegen_iszero<'c, 'r>(
+    op_ctx: &mut OperationCtx<'c>,
+    region: &'r Region<'c>,
+) -> Result<(BlockRef<'c, 'r>, BlockRef<'c, 'r>), CodegenError> {
+    let start_block = region.append_block(Block::new(&[]));
+    let context = &op_ctx.mlir_context;
+    let location = Location::unknown(context);
+
+    // Check there's enough elements in stack
+    let flag = check_stack_has_at_least(context, &start_block, 1)?;
+
+    let ok_block = region.append_block(Block::new(&[]));
+
+    start_block.append_operation(cf::cond_br(
+        context,
+        flag,
+        &ok_block,
+        &op_ctx.revert_block,
+        &[],
+        &[],
+        location,
+    ));
+
     let value = stack_pop(context, &ok_block)?;
     let value_is_zero = check_if_zero(context, &ok_block, &value)?;
 
@@ -136,7 +148,6 @@
     ));
 
     Ok((start_block, return_block))
->>>>>>> a3099479
 }
 
 fn codegen_and<'c, 'r>(
