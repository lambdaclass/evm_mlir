use melior::{
    dialect::{arith, cf, func, ods},
    ir::{
        attribute::IntegerAttribute, r#type::IntegerType, Attribute, Block, BlockRef, Location,
        Region,
    },
};

use super::context::OperationCtx;
use crate::{
    errors::CodegenError,
    program::Operation,
    utils::{
        check_if_zero, check_is_greater_than, check_stack_has_at_least, check_stack_has_space_for,
<<<<<<< HEAD
        consume_gas, extend_memory, get_nth_from_stack, integer_constant_from_i64,
        integer_constant_from_i8, stack_pop, stack_push, swap_stack_elements,
=======
        constant_value_from_i64, consume_gas, get_nth_from_stack, get_remaining_gas,
        integer_constant_from_i64, integer_constant_from_i8, stack_pop, stack_push,
        swap_stack_elements,
>>>>>>> 3d648369
    },
};
use num_bigint::BigUint;

/// Generates blocks for target [`Operation`].
/// Returns both the starting block, and the unterminated last block of the generated code.
pub fn generate_code_for_op<'c>(
    op_ctx: &mut OperationCtx<'c>,
    region: &'c Region<'c>,
    op: Operation,
) -> Result<(BlockRef<'c, 'c>, BlockRef<'c, 'c>), CodegenError> {
    match op {
        Operation::Stop => codegen_stop(op_ctx, region),
        Operation::Add => codegen_add(op_ctx, region),
        Operation::Mul => codegen_mul(op_ctx, region),
        Operation::Sub => codegen_sub(op_ctx, region),
        Operation::Div => codegen_div(op_ctx, region),
        Operation::Sdiv => codegen_sdiv(op_ctx, region),
        Operation::Mod => codegen_mod(op_ctx, region),
        Operation::Addmod => codegen_addmod(op_ctx, region),
        Operation::Mulmod => codegen_mulmod(op_ctx, region),
        Operation::Exp => codegen_exp(op_ctx, region),
        Operation::SignExtend => codegen_signextend(op_ctx, region),
        Operation::Lt => codegen_lt(op_ctx, region),
        Operation::Gt => codegen_gt(op_ctx, region),
        Operation::Sgt => codegen_sgt(op_ctx, region),
        Operation::Eq => codegen_eq(op_ctx, region),
        Operation::IsZero => codegen_iszero(op_ctx, region),
        Operation::And => codegen_and(op_ctx, region),
        Operation::Or => codegen_or(op_ctx, region),
        Operation::Xor => codegen_xor(op_ctx, region),
        Operation::Byte => codegen_byte(op_ctx, region),
        Operation::Shr => codegen_shr(op_ctx, region),
        Operation::Sar => codegen_sar(op_ctx, region),
        Operation::Pop => codegen_pop(op_ctx, region),
        Operation::Jump => codegen_jump(op_ctx, region),
        Operation::Jumpi => codegen_jumpi(op_ctx, region),
        Operation::PC { pc } => codegen_pc(op_ctx, region, pc),
        Operation::Gas => codegen_gas(op_ctx, region),
        Operation::Jumpdest { pc } => codegen_jumpdest(op_ctx, region, pc),
        Operation::Push(x) => codegen_push(op_ctx, region, x),
        Operation::Dup(x) => codegen_dup(op_ctx, region, x),
        Operation::Swap(x) => codegen_swap(op_ctx, region, x),
<<<<<<< HEAD
        Operation::Byte => codegen_byte(op_ctx, region),
        Operation::Exp => codegen_exp(op_ctx, region),
        Operation::Jumpi => codegen_jumpi(op_ctx, region),
        Operation::IsZero => codegen_iszero(op_ctx, region),
        Operation::Jump => codegen_jump(op_ctx, region),
        Operation::And => codegen_and(op_ctx, region),
        Operation::Or => codegen_or(op_ctx, region),
        Operation::Return => codegen_return(op_ctx, region),
=======
>>>>>>> 3d648369
    }
}

fn codegen_exp<'c, 'r>(
    op_ctx: &mut OperationCtx<'c>,
    region: &'r Region<'c>,
) -> Result<(BlockRef<'c, 'r>, BlockRef<'c, 'r>), CodegenError> {
    let start_block = region.append_block(Block::new(&[]));
    let context = &op_ctx.mlir_context;
    let location = Location::unknown(context);

    // Check there's enough elements in stack
    let flag = check_stack_has_at_least(context, &start_block, 2)?;

    let ok_block = region.append_block(Block::new(&[]));

    start_block.append_operation(cf::cond_br(
        context,
        flag,
        &ok_block,
        &op_ctx.revert_block,
        &[],
        &[],
        location,
    ));

    let lhs = stack_pop(context, &ok_block)?;
    let rhs = stack_pop(context, &ok_block)?;

    let result = ok_block
        .append_operation(ods::math::ipowi(context, rhs, lhs, location).into())
        .result(0)?
        .into();

    stack_push(context, &ok_block, result)?;

    Ok((start_block, ok_block))
}

fn codegen_iszero<'c, 'r>(
    op_ctx: &mut OperationCtx<'c>,
    region: &'r Region<'c>,
) -> Result<(BlockRef<'c, 'r>, BlockRef<'c, 'r>), CodegenError> {
    let start_block = region.append_block(Block::new(&[]));
    let context = &op_ctx.mlir_context;
    let location = Location::unknown(context);

    // Check there's enough elements in stack
    let flag = check_stack_has_at_least(context, &start_block, 1)?;

    let ok_block = region.append_block(Block::new(&[]));

    start_block.append_operation(cf::cond_br(
        context,
        flag,
        &ok_block,
        &op_ctx.revert_block,
        &[],
        &[],
        location,
    ));

    let value = stack_pop(context, &ok_block)?;
    let value_is_zero = check_if_zero(context, &ok_block, &value)?;

    let val_zero_bloq = region.append_block(Block::new(&[]));
    let val_not_zero_bloq = region.append_block(Block::new(&[]));
    let return_block = region.append_block(Block::new(&[]));

    let constant_value = val_zero_bloq
        .append_operation(arith::constant(
            context,
            integer_constant_from_i64(context, 1i64).into(),
            location,
        ))
        .result(0)?
        .into();

    stack_push(context, &val_zero_bloq, constant_value)?;
    val_zero_bloq.append_operation(cf::br(&return_block, &[], location));

    let result = val_not_zero_bloq
        .append_operation(arith::constant(
            context,
            integer_constant_from_i64(context, 0i64).into(),
            location,
        ))
        .result(0)?
        .into();

    stack_push(context, &val_not_zero_bloq, result)?;
    val_not_zero_bloq.append_operation(cf::br(&return_block, &[], location));

    ok_block.append_operation(cf::cond_br(
        context,
        value_is_zero,
        &val_zero_bloq,
        &val_not_zero_bloq,
        &[],
        &[],
        location,
    ));

    Ok((start_block, return_block))
}

fn codegen_and<'c, 'r>(
    op_ctx: &mut OperationCtx<'c>,
    region: &'r Region<'c>,
) -> Result<(BlockRef<'c, 'r>, BlockRef<'c, 'r>), CodegenError> {
    let start_block = region.append_block(Block::new(&[]));
    let context = &op_ctx.mlir_context;
    let location = Location::unknown(context);

    // Check there's enough elements in stack
    let flag = check_stack_has_at_least(context, &start_block, 2)?;

    let ok_block = region.append_block(Block::new(&[]));

    start_block.append_operation(cf::cond_br(
        context,
        flag,
        &ok_block,
        &op_ctx.revert_block,
        &[],
        &[],
        location,
    ));

    let lhs = stack_pop(context, &ok_block)?;
    let rhs = stack_pop(context, &ok_block)?;

    let result = ok_block
        .append_operation(arith::andi(lhs, rhs, location))
        .result(0)?
        .into();

    stack_push(context, &ok_block, result)?;

    Ok((start_block, ok_block))
}

fn codegen_gt<'c, 'r>(
    op_ctx: &mut OperationCtx<'c>,
    region: &'r Region<'c>,
) -> Result<(BlockRef<'c, 'r>, BlockRef<'c, 'r>), CodegenError> {
    let start_block = region.append_block(Block::new(&[]));
    let context = &op_ctx.mlir_context;
    let location = Location::unknown(context);

    // Check there's enough elements in stack
    let flag = check_stack_has_at_least(context, &start_block, 2)?;

    let ok_block = region.append_block(Block::new(&[]));

    start_block.append_operation(cf::cond_br(
        context,
        flag,
        &ok_block,
        &op_ctx.revert_block,
        &[],
        &[],
        location,
    ));

    let rhs = stack_pop(context, &ok_block)?;
    let lhs = stack_pop(context, &ok_block)?;

    let result = ok_block
        .append_operation(arith::cmpi(
            context,
            arith::CmpiPredicate::Ugt,
            lhs,
            rhs,
            location,
        ))
        .result(0)?
        .into();

    stack_push(context, &ok_block, result)?;

    Ok((start_block, ok_block))
}

fn codegen_or<'c, 'r>(
    op_ctx: &mut OperationCtx<'c>,
    region: &'r Region<'c>,
) -> Result<(BlockRef<'c, 'r>, BlockRef<'c, 'r>), CodegenError> {
    let start_block = region.append_block(Block::new(&[]));
    let context = &op_ctx.mlir_context;
    let location = Location::unknown(context);

    // Check there's enough elements in stack
    let flag = check_stack_has_at_least(context, &start_block, 2)?;

    let ok_block = region.append_block(Block::new(&[]));

    start_block.append_operation(cf::cond_br(
        context,
        flag,
        &ok_block,
        &op_ctx.revert_block,
        &[],
        &[],
        location,
    ));

    let lhs = stack_pop(context, &ok_block)?;
    let rhs = stack_pop(context, &ok_block)?;

    let result = ok_block
        .append_operation(arith::ori(lhs, rhs, location))
        .result(0)?
        .into();

    stack_push(context, &ok_block, result)?;

    Ok((start_block, ok_block))
}

fn codegen_lt<'c, 'r>(
    op_ctx: &mut OperationCtx<'c>,
    region: &'r Region<'c>,
) -> Result<(BlockRef<'c, 'r>, BlockRef<'c, 'r>), CodegenError> {
    let start_block = region.append_block(Block::new(&[]));
    let context = &op_ctx.mlir_context;
    let location = Location::unknown(context);

    // Check there's enough elements in stack
    let flag = check_stack_has_at_least(context, &start_block, 2)?;

    let ok_block = region.append_block(Block::new(&[]));

    start_block.append_operation(cf::cond_br(
        context,
        flag,
        &ok_block,
        &op_ctx.revert_block,
        &[],
        &[],
        location,
    ));

    let lhs = stack_pop(context, &ok_block)?;
    let rhs = stack_pop(context, &ok_block)?;

    let result = ok_block
        .append_operation(arith::cmpi(
            context,
            arith::CmpiPredicate::Ult,
            lhs,
            rhs,
            location,
        ))
        .result(0)?
        .into();

    stack_push(context, &ok_block, result)?;

    Ok((start_block, ok_block))
}

fn codegen_sgt<'c, 'r>(
    op_ctx: &mut OperationCtx<'c>,
    region: &'r Region<'c>,
) -> Result<(BlockRef<'c, 'r>, BlockRef<'c, 'r>), CodegenError> {
    let start_block = region.append_block(Block::new(&[]));
    let context = &op_ctx.mlir_context;
    let location = Location::unknown(context);

    // Check there's enough elements in stack
    let flag = check_stack_has_at_least(context, &start_block, 2)?;

    let ok_block = region.append_block(Block::new(&[]));

    start_block.append_operation(cf::cond_br(
        context,
        flag,
        &ok_block,
        &op_ctx.revert_block,
        &[],
        &[],
        location,
    ));

    let lhs = stack_pop(context, &ok_block)?;
    let rhs = stack_pop(context, &ok_block)?;

    let result = ok_block
        .append_operation(arith::cmpi(
            context,
            arith::CmpiPredicate::Sgt,
            lhs,
            rhs,
            location,
        ))
        .result(0)?
        .into();

    stack_push(context, &ok_block, result)?;

    Ok((start_block, ok_block))
}

fn codegen_eq<'c, 'r>(
    op_ctx: &mut OperationCtx<'c>,
    region: &'r Region<'c>,
) -> Result<(BlockRef<'c, 'r>, BlockRef<'c, 'r>), CodegenError> {
    let start_block = region.append_block(Block::new(&[]));
    let context = &op_ctx.mlir_context;
    let location = Location::unknown(context);

    // Check there's enough elements in stack
    let flag = check_stack_has_at_least(context, &start_block, 2)?;

    let ok_block = region.append_block(Block::new(&[]));

    start_block.append_operation(cf::cond_br(
        context,
        flag,
        &ok_block,
        &op_ctx.revert_block,
        &[],
        &[],
        location,
    ));

    let lhs = stack_pop(context, &ok_block)?;
    let rhs = stack_pop(context, &ok_block)?;

    let result = ok_block
        .append_operation(arith::cmpi(
            context,
            arith::CmpiPredicate::Eq,
            lhs,
            rhs,
            location,
        ))
        .result(0)?
        .into();

    stack_push(context, &ok_block, result)?;

    Ok((start_block, ok_block))
}

fn codegen_push<'c, 'r>(
    op_ctx: &mut OperationCtx<'c>,
    region: &'r Region<'c>,
    value_to_push: BigUint,
) -> Result<(BlockRef<'c, 'r>, BlockRef<'c, 'r>), CodegenError> {
    let start_block = region.append_block(Block::new(&[]));
    let context = &op_ctx.mlir_context;
    let location = Location::unknown(context);

    // Check there's enough space in stack
    let flag = check_stack_has_space_for(context, &start_block, 1)?;

    let ok_block = region.append_block(Block::new(&[]));

    start_block.append_operation(cf::cond_br(
        context,
        flag,
        &ok_block,
        &op_ctx.revert_block,
        &[],
        &[],
        location,
    ));

    let constant_value = Attribute::parse(context, &format!("{} : i256", value_to_push)).unwrap();
    let constant_value = ok_block
        .append_operation(arith::constant(context, constant_value, location))
        .result(0)?
        .into();

    stack_push(context, &ok_block, constant_value)?;

    Ok((start_block, ok_block))
}

fn codegen_dup<'c, 'r>(
    op_ctx: &mut OperationCtx<'c>,
    region: &'r Region<'c>,
    nth: u32,
) -> Result<(BlockRef<'c, 'r>, BlockRef<'c, 'r>), CodegenError> {
    debug_assert!(nth > 0 && nth <= 16);
    let start_block = region.append_block(Block::new(&[]));
    let context = &op_ctx.mlir_context;
    let location = Location::unknown(context);

    // Check there's enough elements in stack
    let flag = check_stack_has_at_least(context, &start_block, nth)?;

    let ok_block = region.append_block(Block::new(&[]));

    start_block.append_operation(cf::cond_br(
        context,
        flag,
        &ok_block,
        &op_ctx.revert_block,
        &[],
        &[],
        location,
    ));

    let (nth_value, _) = get_nth_from_stack(context, &ok_block, nth)?;

    stack_push(context, &ok_block, nth_value)?;

    Ok((start_block, ok_block))
}

fn codegen_swap<'c, 'r>(
    op_ctx: &mut OperationCtx<'c>,
    region: &'r Region<'c>,
    nth: u32,
) -> Result<(BlockRef<'c, 'r>, BlockRef<'c, 'r>), CodegenError> {
    debug_assert!(nth > 0 && nth <= 16);
    let start_block = region.append_block(Block::new(&[]));
    let context = &op_ctx.mlir_context;
    let location = Location::unknown(context);

    // Check there's enough elements in stack
    let flag = check_stack_has_at_least(context, &start_block, nth + 1)?;

    let ok_block = region.append_block(Block::new(&[]));

    start_block.append_operation(cf::cond_br(
        context,
        flag,
        &ok_block,
        &op_ctx.revert_block,
        &[],
        &[],
        location,
    ));

    swap_stack_elements(context, &ok_block, 1, nth + 1)?;

    Ok((start_block, ok_block))
}

fn codegen_add<'c, 'r>(
    op_ctx: &mut OperationCtx<'c>,
    region: &'r Region<'c>,
) -> Result<(BlockRef<'c, 'r>, BlockRef<'c, 'r>), CodegenError> {
    let start_block = region.append_block(Block::new(&[]));
    let context = &op_ctx.mlir_context;
    let location = Location::unknown(context);

    // Check there's enough elements in stack
    let flag = check_stack_has_at_least(context, &start_block, 2)?;

    let gas_flag = consume_gas(context, &start_block, 3)?;

    let condition = start_block
        .append_operation(arith::andi(gas_flag, flag, location))
        .result(0)?
        .into();

    let ok_block = region.append_block(Block::new(&[]));

    start_block.append_operation(cf::cond_br(
        context,
        condition,
        &ok_block,
        &op_ctx.revert_block,
        &[],
        &[],
        location,
    ));

    let lhs = stack_pop(context, &ok_block)?;
    let rhs = stack_pop(context, &ok_block)?;

    let result = ok_block
        .append_operation(arith::addi(lhs, rhs, location))
        .result(0)?
        .into();

    stack_push(context, &ok_block, result)?;

    Ok((start_block, ok_block))
}

fn codegen_sub<'c, 'r>(
    op_ctx: &mut OperationCtx<'c>,
    region: &'r Region<'c>,
) -> Result<(BlockRef<'c, 'r>, BlockRef<'c, 'r>), CodegenError> {
    let start_block = region.append_block(Block::new(&[]));
    let context = &op_ctx.mlir_context;
    let location = Location::unknown(context);

    // Check there's enough elements in stack
    let flag = check_stack_has_at_least(context, &start_block, 2)?;

    let ok_block = region.append_block(Block::new(&[]));

    start_block.append_operation(cf::cond_br(
        context,
        flag,
        &ok_block,
        &op_ctx.revert_block,
        &[],
        &[],
        location,
    ));

    let lhs = stack_pop(context, &ok_block)?;
    let rhs = stack_pop(context, &ok_block)?;

    let result = ok_block
        .append_operation(arith::subi(lhs, rhs, location))
        .result(0)?
        .into();

    stack_push(context, &ok_block, result)?;

    Ok((start_block, ok_block))
}

fn codegen_div<'c, 'r>(
    op_ctx: &mut OperationCtx<'c>,
    region: &'r Region<'c>,
) -> Result<(BlockRef<'c, 'r>, BlockRef<'c, 'r>), CodegenError> {
    let start_block = region.append_block(Block::new(&[]));
    let context = &op_ctx.mlir_context;
    let location = Location::unknown(context);

    // Check there's enough elements in stack
    let flag = check_stack_has_at_least(context, &start_block, 2)?;
    let ok_block = region.append_block(Block::new(&[]));

    start_block.append_operation(cf::cond_br(
        context,
        flag,
        &ok_block,
        &op_ctx.revert_block,
        &[],
        &[],
        location,
    ));

    let num = stack_pop(context, &ok_block)?;
    let den = stack_pop(context, &ok_block)?;

    let den_is_zero = check_if_zero(context, &ok_block, &den)?;
    let den_zero_bloq = region.append_block(Block::new(&[]));
    let den_not_zero_bloq = region.append_block(Block::new(&[]));
    let return_block = region.append_block(Block::new(&[]));

    // Denominator is zero path
    let zero_value = constant_value_from_i64(context, &den_zero_bloq, 0i64)?;
    stack_push(context, &den_zero_bloq, zero_value)?;
    den_zero_bloq.append_operation(cf::br(&return_block, &[], location));

    // Denominator is not zero path
    let result = den_not_zero_bloq
        .append_operation(arith::divui(num, den, location))
        .result(0)?
        .into();

    stack_push(context, &den_not_zero_bloq, result)?;
    den_not_zero_bloq.append_operation(cf::br(&return_block, &[], location));

    // Branch to den_zero if den_is_zero == true; else branch to den_not_zero
    ok_block.append_operation(cf::cond_br(
        context,
        den_is_zero,
        &den_zero_bloq,
        &den_not_zero_bloq,
        &[],
        &[],
        location,
    ));

    Ok((start_block, return_block))
}

fn codegen_sdiv<'c, 'r>(
    op_ctx: &mut OperationCtx<'c>,
    region: &'r Region<'c>,
) -> Result<(BlockRef<'c, 'r>, BlockRef<'c, 'r>), CodegenError> {
    let start_block = region.append_block(Block::new(&[]));
    let context = &op_ctx.mlir_context;
    let location = Location::unknown(context);

    // Check there's enough elements in stack
    let stack_size_flag = check_stack_has_at_least(context, &start_block, 2)?;
    let gas_flag = consume_gas(context, &start_block, 5)?;

    let ok_flag = start_block
        .append_operation(arith::andi(stack_size_flag, gas_flag, location))
        .result(0)?
        .into();

    let ok_block = region.append_block(Block::new(&[]));

    start_block.append_operation(cf::cond_br(
        context,
        ok_flag,
        &ok_block,
        &op_ctx.revert_block,
        &[],
        &[],
        location,
    ));

    let num = stack_pop(context, &ok_block)?;
    let den = stack_pop(context, &ok_block)?;
    let den_is_zero = check_if_zero(context, &ok_block, &den)?;
    let den_zero_bloq = region.append_block(Block::new(&[]));
    let den_not_zero_bloq = region.append_block(Block::new(&[]));
    let return_block = region.append_block(Block::new(&[]));

    // Denominator is zero path
    let zero_value = constant_value_from_i64(context, &den_zero_bloq, 0i64)?;
    stack_push(context, &den_zero_bloq, zero_value)?;
    den_zero_bloq.append_operation(cf::br(&return_block, &[], location));

    // Denominator is not zero path
    let result = den_not_zero_bloq
        .append_operation(ods::llvm::sdiv(context, num, den, location).into())
        .result(0)?
        .into();

    stack_push(context, &den_not_zero_bloq, result)?;
    den_not_zero_bloq.append_operation(cf::br(&return_block, &[], location));

    // Branch to den_zero if den_is_zero == true; else branch to den_not_zero
    ok_block.append_operation(cf::cond_br(
        context,
        den_is_zero,
        &den_zero_bloq,
        &den_not_zero_bloq,
        &[],
        &[],
        location,
    ));

    Ok((start_block, return_block))
}

fn codegen_mul<'c, 'r>(
    op_ctx: &mut OperationCtx<'c>,
    region: &'r Region<'c>,
) -> Result<(BlockRef<'c, 'r>, BlockRef<'c, 'r>), CodegenError> {
    let start_block = region.append_block(Block::new(&[]));
    let context = &op_ctx.mlir_context;
    let location = Location::unknown(context);

    // Check there's enough elements in stack
    let flag = check_stack_has_at_least(context, &start_block, 2)?;

    let ok_block = region.append_block(Block::new(&[]));

    start_block.append_operation(cf::cond_br(
        context,
        flag,
        &ok_block,
        &op_ctx.revert_block,
        &[],
        &[],
        location,
    ));

    let lhs = stack_pop(context, &ok_block)?;
    let rhs = stack_pop(context, &ok_block)?;

    let result = ok_block
        .append_operation(arith::muli(lhs, rhs, location))
        .result(0)?
        .into();

    stack_push(context, &ok_block, result)?;

    Ok((start_block, ok_block))
}

fn codegen_mod<'c, 'r>(
    op_ctx: &mut OperationCtx<'c>,
    region: &'r Region<'c>,
) -> Result<(BlockRef<'c, 'r>, BlockRef<'c, 'r>), CodegenError> {
    let start_block = region.append_block(Block::new(&[]));
    let context = &op_ctx.mlir_context;
    let location = Location::unknown(context);

    // Check there's enough elements in stack
    let flag = check_stack_has_at_least(context, &start_block, 2)?;
    let gas_flag = consume_gas(context, &start_block, 5)?;
    let condition = start_block
        .append_operation(arith::andi(gas_flag, flag, location))
        .result(0)?
        .into();

    let ok_block = region.append_block(Block::new(&[]));

    start_block.append_operation(cf::cond_br(
        context,
        condition,
        &ok_block,
        &op_ctx.revert_block,
        &[],
        &[],
        location,
    ));

    let num = stack_pop(context, &ok_block)?;
    let den = stack_pop(context, &ok_block)?;

    let den_is_zero = check_if_zero(context, &ok_block, &den)?;
    let den_zero_bloq = region.append_block(Block::new(&[]));
    let den_not_zero_bloq = region.append_block(Block::new(&[]));
    let return_block = region.append_block(Block::new(&[]));

    let constant_value = den_zero_bloq
        .append_operation(arith::constant(
            context,
            integer_constant_from_i64(context, 0i64).into(),
            location,
        ))
        .result(0)?
        .into();

    stack_push(context, &den_zero_bloq, constant_value)?;

    den_zero_bloq.append_operation(cf::br(&return_block, &[], location));

    let mod_result = den_not_zero_bloq
        .append_operation(arith::remui(num, den, location))
        .result(0)?
        .into();

    stack_push(context, &den_not_zero_bloq, mod_result)?;

    den_not_zero_bloq.append_operation(cf::br(&return_block, &[], location));

    ok_block.append_operation(cf::cond_br(
        context,
        den_is_zero,
        &den_zero_bloq,
        &den_not_zero_bloq,
        &[],
        &[],
        location,
    ));

    Ok((start_block, return_block))
}

fn codegen_addmod<'c, 'r>(
    op_ctx: &mut OperationCtx<'c>,
    region: &'r Region<'c>,
) -> Result<(BlockRef<'c, 'r>, BlockRef<'c, 'r>), CodegenError> {
    let start_block = region.append_block(Block::new(&[]));
    let context = &op_ctx.mlir_context;
    let location = Location::unknown(context);

    // Check there's enough elements in stack
    let flag = check_stack_has_at_least(context, &start_block, 3)?;
    let gas_flag = consume_gas(context, &start_block, 8)?;
    let condition = start_block
        .append_operation(arith::andi(gas_flag, flag, location))
        .result(0)?
        .into();

    let ok_block = region.append_block(Block::new(&[]));

    start_block.append_operation(cf::cond_br(
        context,
        condition,
        &ok_block,
        &op_ctx.revert_block,
        &[],
        &[],
        location,
    ));

    let a = stack_pop(context, &ok_block)?;
    let b = stack_pop(context, &ok_block)?;
    let den = stack_pop(context, &ok_block)?;

    let den_is_zero = check_if_zero(context, &ok_block, &den)?;
    let den_zero_bloq = region.append_block(Block::new(&[]));
    let den_not_zero_bloq = region.append_block(Block::new(&[]));
    let return_block = region.append_block(Block::new(&[]));

    let constant_value = den_zero_bloq
        .append_operation(arith::constant(
            context,
            integer_constant_from_i64(context, 0i64).into(),
            location,
        ))
        .result(0)?
        .into();

    stack_push(context, &den_zero_bloq, constant_value)?;

    den_zero_bloq.append_operation(cf::br(&return_block, &[], location));
    let uint256 = IntegerType::new(context, 256).into();
    let uint257 = IntegerType::new(context, 257).into();

    // extend the operands to 257 bits before the addition
    let extended_a = den_not_zero_bloq
        .append_operation(arith::extui(a, uint257, location))
        .result(0)?
        .into();
    let extended_b = den_not_zero_bloq
        .append_operation(arith::extui(b, uint257, location))
        .result(0)?
        .into();
    let extended_den = den_not_zero_bloq
        .append_operation(arith::extui(den, uint257, location))
        .result(0)?
        .into();
    let add_result = den_not_zero_bloq
        .append_operation(arith::addi(extended_a, extended_b, location))
        .result(0)?
        .into();
    let mod_result = den_not_zero_bloq
        .append_operation(arith::remui(add_result, extended_den, location))
        .result(0)?
        .into();
    let truncated_result = den_not_zero_bloq
        .append_operation(arith::trunci(mod_result, uint256, location))
        .result(0)?
        .into();

    stack_push(context, &den_not_zero_bloq, truncated_result)?;

    den_not_zero_bloq.append_operation(cf::br(&return_block, &[], location));

    ok_block.append_operation(cf::cond_br(
        context,
        den_is_zero,
        &den_zero_bloq,
        &den_not_zero_bloq,
        &[],
        &[],
        location,
    ));

    Ok((start_block, return_block))
}

fn codegen_mulmod<'c, 'r>(
    op_ctx: &mut OperationCtx<'c>,
    region: &'r Region<'c>,
) -> Result<(BlockRef<'c, 'r>, BlockRef<'c, 'r>), CodegenError> {
    let start_block = region.append_block(Block::new(&[]));
    let context = &op_ctx.mlir_context;
    let location = Location::unknown(context);

    // Check there's enough elements in stack
    let flag = check_stack_has_at_least(context, &start_block, 3)?;
    let gas_flag = consume_gas(context, &start_block, 8)?;
    let condition = start_block
        .append_operation(arith::andi(gas_flag, flag, location))
        .result(0)?
        .into();

    let ok_block = region.append_block(Block::new(&[]));

    start_block.append_operation(cf::cond_br(
        context,
        condition,
        &ok_block,
        &op_ctx.revert_block,
        &[],
        &[],
        location,
    ));

    let a = stack_pop(context, &ok_block)?;
    let b = stack_pop(context, &ok_block)?;
    let den = stack_pop(context, &ok_block)?;

    let den_is_zero = check_if_zero(context, &ok_block, &den)?;
    let den_zero_bloq = region.append_block(Block::new(&[]));
    let den_not_zero_bloq = region.append_block(Block::new(&[]));
    let return_block = region.append_block(Block::new(&[]));

    let constant_value = den_zero_bloq
        .append_operation(arith::constant(
            context,
            integer_constant_from_i64(context, 0i64).into(),
            location,
        ))
        .result(0)?
        .into();

    stack_push(context, &den_zero_bloq, constant_value)?;

    den_zero_bloq.append_operation(cf::br(&return_block, &[], location));

    let uint256 = IntegerType::new(context, 256).into();
    let uint512 = IntegerType::new(context, 512).into();

    // extend the operands to 512 bits before the multiplication
    let extended_a = den_not_zero_bloq
        .append_operation(arith::extui(a, uint512, location))
        .result(0)?
        .into();
    let extended_b = den_not_zero_bloq
        .append_operation(arith::extui(b, uint512, location))
        .result(0)?
        .into();
    let extended_den = den_not_zero_bloq
        .append_operation(arith::extui(den, uint512, location))
        .result(0)?
        .into();

    let mul_result = den_not_zero_bloq
        .append_operation(arith::muli(extended_a, extended_b, location))
        .result(0)?
        .into();
    let mod_result = den_not_zero_bloq
        .append_operation(arith::remui(mul_result, extended_den, location))
        .result(0)?
        .into();
    let truncated_result = den_not_zero_bloq
        .append_operation(arith::trunci(mod_result, uint256, location))
        .result(0)?
        .into();

    stack_push(context, &den_not_zero_bloq, truncated_result)?;
    den_not_zero_bloq.append_operation(cf::br(&return_block, &[], location));
    ok_block.append_operation(cf::cond_br(
        context,
        den_is_zero,
        &den_zero_bloq,
        &den_not_zero_bloq,
        &[],
        &[],
        location,
    ));
    Ok((start_block, return_block))
}

fn codegen_xor<'c, 'r>(
    op_ctx: &mut OperationCtx<'c>,
    region: &'r Region<'c>,
) -> Result<(BlockRef<'c, 'r>, BlockRef<'c, 'r>), CodegenError> {
    let start_block = region.append_block(Block::new(&[]));
    let context = &op_ctx.mlir_context;
    let location = Location::unknown(context);

    // Check there's enough elements in stack
    let flag = check_stack_has_at_least(context, &start_block, 2)?;

    let gas_flag = consume_gas(context, &start_block, 3)?;

    let condition = start_block
        .append_operation(arith::andi(gas_flag, flag, location))
        .result(0)?
        .into();

    let ok_block = region.append_block(Block::new(&[]));

    start_block.append_operation(cf::cond_br(
        context,
        condition,
        &ok_block,
        &op_ctx.revert_block,
        &[],
        &[],
        location,
    ));

    let lhs = stack_pop(context, &ok_block)?;
    let rhs = stack_pop(context, &ok_block)?;

    let result = ok_block
        .append_operation(arith::xori(lhs, rhs, location))
        .result(0)?
        .into();

    stack_push(context, &ok_block, result)?;

    Ok((start_block, ok_block))
}

fn codegen_shr<'c, 'r>(
    op_ctx: &mut OperationCtx<'c>,
    region: &'r Region<'c>,
) -> Result<(BlockRef<'c, 'r>, BlockRef<'c, 'r>), CodegenError> {
    let start_block = region.append_block(Block::new(&[]));
    let context = &op_ctx.mlir_context;
    let location = Location::unknown(context);
    let uint256 = IntegerType::new(context, 256);

    // Check there's enough elements in stack
    let mut flag = check_stack_has_at_least(context, &start_block, 2)?;

    let ok_block = region.append_block(Block::new(&[]));

    start_block.append_operation(cf::cond_br(
        context,
        flag,
        &ok_block,
        &op_ctx.revert_block,
        &[],
        &[],
        location,
    ));

    let shift = stack_pop(context, &ok_block)?;
    let value = stack_pop(context, &ok_block)?;

    let value_255 = ok_block
        .append_operation(arith::constant(
            context,
            IntegerAttribute::new(uint256.into(), 255_i64).into(),
            location,
        ))
        .result(0)?
        .into();

    flag = check_is_greater_than(context, &ok_block, shift, value_255)?;

    let ok_ok_block = region.append_block(Block::new(&[]));
    let altv_block = region.append_block(Block::new(&[]));
    // to unify the blocks after the branching
    let empty_block = region.append_block(Block::new(&[]));

    ok_block.append_operation(cf::cond_br(
        context,
        flag,
        &ok_ok_block,
        &altv_block,
        &[],
        &[],
        location,
    ));

    // if shift is less than 255
    let result = ok_ok_block
        .append_operation(arith::shrui(value, shift, location))
        .result(0)?
        .into();

    stack_push(context, &ok_ok_block, result)?;

    ok_ok_block.append_operation(cf::br(&empty_block, &[], location));

    // if shifht is grater than 255
    let result = altv_block
        .append_operation(arith::constant(
            context,
            IntegerAttribute::new(uint256.into(), 0_i64).into(),
            location,
        ))
        .result(0)?
        .into();

    stack_push(context, &altv_block, result)?;

    altv_block.append_operation(cf::br(&empty_block, &[], location));

    Ok((start_block, empty_block))
}

fn codegen_pop<'c, 'r>(
    op_ctx: &mut OperationCtx<'c>,
    region: &'r Region<'c>,
) -> Result<(BlockRef<'c, 'r>, BlockRef<'c, 'r>), CodegenError> {
    let start_block = region.append_block(Block::new(&[]));
    let context = &op_ctx.mlir_context;
    let location = Location::unknown(context);

    // Check there's at least 1 element in stack
    let flag = check_stack_has_at_least(context, &start_block, 1)?;

    let gas_flag = consume_gas(context, &start_block, 2)?;

    let condition = start_block
        .append_operation(arith::andi(gas_flag, flag, location))
        .result(0)?
        .into();

    let ok_block = region.append_block(Block::new(&[]));

    start_block.append_operation(cf::cond_br(
        context,
        condition,
        &ok_block,
        &op_ctx.revert_block,
        &[],
        &[],
        location,
    ));

    stack_pop(context, &ok_block)?;

    Ok((start_block, ok_block))
}

fn codegen_sar<'c, 'r>(
    op_ctx: &mut OperationCtx<'c>,
    region: &'r Region<'c>,
) -> Result<(BlockRef<'c, 'r>, BlockRef<'c, 'r>), CodegenError> {
    let start_block = region.append_block(Block::new(&[]));
    let context = &op_ctx.mlir_context;
    let location = Location::unknown(context);

    // Check there's enough elements in stack
    let flag = check_stack_has_at_least(context, &start_block, 2)?;
    // Check there's enough gas
    let gas_flag = consume_gas(context, &start_block, 3)?;

    let condition = start_block
        .append_operation(arith::andi(gas_flag, flag, location))
        .result(0)?
        .into();

    let ok_block = region.append_block(Block::new(&[]));

    start_block.append_operation(cf::cond_br(
        context,
        condition,
        &ok_block,
        &op_ctx.revert_block,
        &[],
        &[],
        location,
    ));

    let shift = stack_pop(context, &ok_block)?;
    let value = stack_pop(context, &ok_block)?;

    // max_shift = 255
    let max_shift = ok_block
        .append_operation(arith::constant(
            context,
            integer_constant_from_i64(context, 255).into(),
            location,
        ))
        .result(0)?
        .into();

    // if shift > 255  then after applying the `shrsi` operation the result will be poisoned
    // to avoid the poisoning we set shift = min(shift, 255)
    let shift = ok_block
        .append_operation(arith::minui(shift, max_shift, location))
        .result(0)?
        .into();

    let result = ok_block
        .append_operation(arith::shrsi(value, shift, location))
        .result(0)?
        .into();

    stack_push(context, &ok_block, result)?;

    Ok((start_block, ok_block))
}

fn codegen_byte<'c, 'r>(
    op_ctx: &mut OperationCtx<'c>,
    region: &'r Region<'c>,
) -> Result<(BlockRef<'c, 'r>, BlockRef<'c, 'r>), CodegenError> {
    let start_block = region.append_block(Block::new(&[]));
    let context = &op_ctx.mlir_context;
    let location = Location::unknown(context);

    // Check there's enough elements in stack
    let flag = check_stack_has_at_least(context, &start_block, 2)?;

    let ok_block = region.append_block(Block::new(&[]));

    // in out_of_bounds_block a 0 is pushed to the stack
    let out_of_bounds_block = region.append_block(Block::new(&[]));

    // in offset_ok_block the byte operation is performed
    let offset_ok_block = region.append_block(Block::new(&[]));

    let end_block = region.append_block(Block::new(&[]));

    start_block.append_operation(cf::cond_br(
        context,
        flag,
        &ok_block,
        &op_ctx.revert_block,
        &[],
        &[],
        location,
    ));

    let offset = stack_pop(context, &ok_block)?;
    let value = stack_pop(context, &ok_block)?;

<<<<<<< HEAD
    const BITS_PER_BYTE: i64 = 8;
    const MAX_SHIFT: i64 = 31;

    let constant_bits_per_byte = ok_block
        .append_operation(arith::constant(
            context,
            integer_constant_from_i64(context, BITS_PER_BYTE).into(),
            location,
        ))
        .result(0)?
        .into();

    let constant_max_shift_in_bits = ok_block
        .append_operation(arith::constant(
            context,
            integer_constant_from_i64(context, MAX_SHIFT * BITS_PER_BYTE).into(),
            location,
        ))
        .result(0)?
        .into();
=======
    const BITS_PER_BYTE: u8 = 8;
    const MAX_SHIFT: u8 = 31;

    let constant_bits_per_byte = constant_value_from_i64(context, &ok_block, BITS_PER_BYTE as i64)?;
    let constant_max_shift_in_bits =
        constant_value_from_i64(context, &ok_block, (MAX_SHIFT * BITS_PER_BYTE) as i64)?;
>>>>>>> 3d648369

    let offset_in_bits = ok_block
        .append_operation(arith::muli(offset, constant_bits_per_byte, location))
        .result(0)?
        .into();

    // compare  offset > max_shift?
    let is_offset_out_of_bounds = ok_block
        .append_operation(arith::cmpi(
            context,
            arith::CmpiPredicate::Ugt,
            offset_in_bits,
            constant_max_shift_in_bits,
            location,
        ))
        .result(0)?
        .into();

    // if offset > max_shift => branch to out_of_bounds_block
    // else => branch to offset_ok_block
    ok_block.append_operation(cf::cond_br(
        context,
        is_offset_out_of_bounds,
        &out_of_bounds_block,
        &offset_ok_block,
        &[],
        &[],
        location,
    ));

<<<<<<< HEAD
    let zero = out_of_bounds_block
        .append_operation(arith::constant(
            context,
            integer_constant_from_i64(context, 0).into(),
            location,
        ))
        .result(0)?
        .into();
=======
    let zero_constant_value = constant_value_from_i64(context, &out_of_bounds_block, 0_i64)?;
>>>>>>> 3d648369

    // push zero to the stack
    stack_push(context, &out_of_bounds_block, zero_constant_value)?;

    out_of_bounds_block.append_operation(cf::br(&end_block, &[], location));

    // the idea is to use a right shift to place the byte in the right-most side
    // and then apply a bitwise AND with a 0xFF mask
    //
    // for example, if we want to extract the 0xFF byte in the following value
    // (for simplicity the value has fewer bytes than it has in reality)
    //
    // value = 0xAABBCCDDFFAABBCC
    //                   ^^
    //              desired byte
    //
    // we can shift the value to the right
    //
    // value = 0xAABBCCDDFFAABBCC -> 0x000000AABBCCDDFF
    //                   ^^                          ^^
    // and then apply the bitwise AND it to the right to remove the right-side bytes
    //
    //  value = 0x000000AABBCCDDFF
    //          AND
    //  mask  = 0x00000000000000FF
    //------------------------------
    // result = 0x00000000000000FF

    // compute how many bits the value has to be shifted
    // shift_right_in_bits = max_shift - offset
    let shift_right_in_bits = offset_ok_block
        .append_operation(arith::subi(
            constant_max_shift_in_bits,
            offset_in_bits,
            location,
        ))
        .result(0)?
        .into();

    // shift the value to the right
    let shifted_right_value = offset_ok_block
        .append_operation(arith::shrui(value, shift_right_in_bits, location))
        .result(0)?
        .into();

    let mask = offset_ok_block
        .append_operation(arith::constant(
            context,
            integer_constant_from_i64(context, 0xff).into(),
            location,
        ))
        .result(0)?
        .into();

    // compute (value AND mask)
    let result = offset_ok_block
        .append_operation(arith::andi(shifted_right_value, mask, location))
        .result(0)?
        .into();

    stack_push(context, &offset_ok_block, result)?;

    offset_ok_block.append_operation(cf::br(&end_block, &[], location));

    Ok((start_block, end_block))
}

fn codegen_jumpdest<'c>(
    op_ctx: &mut OperationCtx<'c>,
    region: &'c Region<'c>,
    pc: usize,
) -> Result<(BlockRef<'c, 'c>, BlockRef<'c, 'c>), CodegenError> {
    let landing_block = region.append_block(Block::new(&[]));
    let context = &op_ctx.mlir_context;
    let location = Location::unknown(context);

    // Check there's enough gas to compute the operation
    let gas_flag = consume_gas(context, &landing_block, 1)?;

    let ok_block = region.append_block(Block::new(&[]));

    landing_block.append_operation(cf::cond_br(
        context,
        gas_flag,
        &ok_block,
        &op_ctx.revert_block,
        &[],
        &[],
        location,
    ));

    // Register jumpdest block in context
    op_ctx.register_jump_destination(pc, landing_block);

    Ok((landing_block, ok_block))
}

fn codegen_jumpi<'c, 'r: 'c>(
    op_ctx: &mut OperationCtx<'c>,
    region: &'r Region<'c>,
) -> Result<(BlockRef<'c, 'r>, BlockRef<'c, 'r>), CodegenError> {
    let start_block = region.append_block(Block::new(&[]));
    let context = &op_ctx.mlir_context;
    let location = Location::unknown(context);

    // Check there's enough elements in stack
    let flag = check_stack_has_at_least(context, &start_block, 2)?;

    let ok_block = region.append_block(Block::new(&[]));

    start_block.append_operation(cf::cond_br(
        context,
        flag,
        &ok_block,
        &op_ctx.revert_block,
        &[],
        &[],
        location,
    ));

    let pc = stack_pop(context, &ok_block)?;
    let condition = stack_pop(context, &ok_block)?;

    let false_block = region.append_block(Block::new(&[]));

    let zero = ok_block
        .append_operation(arith::constant(
            context,
            integer_constant_from_i64(context, 0i64).into(),
            location,
        ))
        .result(0)?
        .into();

    // compare  condition > 0  to convert condition from u256 to 1-bit signless integer
    // TODO: change this maybe using arith::trunci
    let condition = ok_block
        .append_operation(arith::cmpi(
            context,
            arith::CmpiPredicate::Ne,
            condition,
            zero,
            location,
        ))
        .result(0)?;

    ok_block.append_operation(cf::cond_br(
        context,
        condition.into(),
        &op_ctx.jumptable_block,
        &false_block,
        &[pc],
        &[],
        location,
    ));

    Ok((start_block, false_block))
}

fn codegen_jump<'c, 'r: 'c>(
    op_ctx: &mut OperationCtx<'c>,
    region: &'r Region<'c>,
) -> Result<(BlockRef<'c, 'r>, BlockRef<'c, 'r>), CodegenError> {
    // it reverts if Counter offset is not a JUMPDEST.
    // The error is generated even if the JUMP would not have been done

    let start_block = region.append_block(Block::new(&[]));
    let context = &op_ctx.mlir_context;
    let location = Location::unknown(context);

    // Check there's enough elements in stack
    let flag = check_stack_has_at_least(context, &start_block, 1)?;

    let ok_block = region.append_block(Block::new(&[]));

    start_block.append_operation(cf::cond_br(
        context,
        flag,
        &ok_block,
        &op_ctx.revert_block,
        &[],
        &[],
        location,
    ));

    let pc = stack_pop(context, &ok_block)?;

    // appends operation to ok_block to jump to the `jump table block``
    // in the jump table block the pc is checked and if its ok
    // then it jumps to the block associated with that pc
    op_ctx.add_jump_op(ok_block, pc, location);

    // TODO: we are creating an empty block that won't ever be reached
    // probably there's a better way to do this
    let empty_block = region.append_block(Block::new(&[]));
    Ok((start_block, empty_block))
}

fn codegen_pc<'c>(
    op_ctx: &mut OperationCtx<'c>,
    region: &'c Region<'c>,
    pc: usize,
) -> Result<(BlockRef<'c, 'c>, BlockRef<'c, 'c>), CodegenError> {
    let start_block = region.append_block(Block::new(&[]));
    let context = &op_ctx.mlir_context;
    let location = Location::unknown(context);

    let flag = check_stack_has_space_for(context, &start_block, 1)?;

    let ok_block = region.append_block(Block::new(&[]));

    start_block.append_operation(cf::cond_br(
        context,
        flag,
        &ok_block,
        &op_ctx.revert_block,
        &[],
        &[],
        location,
    ));

    let pc_value = ok_block
        .append_operation(arith::constant(
            context,
            integer_constant_from_i64(context, pc as i64).into(),
            location,
        ))
        .result(0)?
        .into();

    stack_push(context, &ok_block, pc_value)?;

    Ok((start_block, ok_block))
}

fn codegen_return<'c>(
    op_ctx: &mut OperationCtx<'c>,
    region: &'c Region<'c>,
) -> Result<(BlockRef<'c, 'c>, BlockRef<'c, 'c>), CodegenError> {
    // TODO: compute gas cost for memory expansion
    let context = op_ctx.mlir_context;
    let location = Location::unknown(context);

    let uint32 = IntegerType::new(context, 32);

    let start_block = region.append_block(Block::new(&[]));
    let ok_block = region.append_block(Block::new(&[]));

    let flag = check_stack_has_at_least(context, &start_block, 2)?;

    start_block.append_operation(cf::cond_br(
        context,
        flag,
        &ok_block,
        &op_ctx.revert_block,
        &[],
        &[],
        location,
    ));

    let offset_u256 = stack_pop(context, &ok_block)?;
    let size_u256 = stack_pop(context, &ok_block)?;

    // NOTE: for simplicity, we're truncating both offset and size to 32 bits here.
    // If any of them were bigger than a u32, we would have ran out of gas before here.
    let offset = ok_block
        .append_operation(arith::trunci(offset_u256, uint32.into(), location))
        .result(0)
        .unwrap()
        .into();

    let size = ok_block
        .append_operation(arith::trunci(size_u256, uint32.into(), location))
        .result(0)
        .unwrap()
        .into();

    let required_size = ok_block
        .append_operation(arith::addi(offset, size, location))
        .result(0)?
        .into();

    extend_memory(op_ctx, &ok_block, required_size)?;

    op_ctx.write_result_syscall(&ok_block, offset, size, location);

    Ok((start_block, ok_block))
}

fn codegen_stop<'c, 'r>(
    op_ctx: &mut OperationCtx<'c>,
    region: &'r Region<'c>,
) -> Result<(BlockRef<'c, 'r>, BlockRef<'c, 'r>), CodegenError> {
    let start_block = region.append_block(Block::new(&[]));
    let context = &op_ctx.mlir_context;
    let location = Location::unknown(context);

    let zero = start_block
        .append_operation(arith::constant(
            context,
            integer_constant_from_i8(context, 0).into(),
            location,
        ))
        .result(0)?
        .into();

    start_block.append_operation(func::r#return(&[zero], location));
    let empty_block = region.append_block(Block::new(&[]));

    Ok((start_block, empty_block))
}

fn codegen_signextend<'c, 'r>(
    op_ctx: &mut OperationCtx<'c>,
    region: &'r Region<'c>,
) -> Result<(BlockRef<'c, 'r>, BlockRef<'c, 'r>), CodegenError> {
    let start_block = region.append_block(Block::new(&[]));
    let context = &op_ctx.mlir_context;
    let location = Location::unknown(context);

    // Check there's enough elements in stack
    let stack_size_flag = check_stack_has_at_least(context, &start_block, 2)?;
    let gas_flag = consume_gas(context, &start_block, 5)?;

    // Check there's enough gas to perform the operation
    let ok_flag = start_block
        .append_operation(arith::andi(stack_size_flag, gas_flag, location))
        .result(0)?
        .into();

    let ok_block = region.append_block(Block::new(&[]));

    start_block.append_operation(cf::cond_br(
        context,
        ok_flag,
        &ok_block,
        &op_ctx.revert_block,
        &[],
        &[],
        location,
    ));

    let byte_size = stack_pop(context, &ok_block)?;
    let value_to_extend = stack_pop(context, &ok_block)?;

    // Constant definition
    let max_byte_size = constant_value_from_i64(context, &ok_block, 31)?;
    let bits_per_byte = constant_value_from_i64(context, &ok_block, 8)?;
    let sign_bit_position_on_byte = constant_value_from_i64(context, &ok_block, 7)?;
    let max_bits = constant_value_from_i64(context, &ok_block, 255)?;

    // byte_size = min(max_byte_size, byte_size)
    let byte_size = ok_block
        .append_operation(arith::minui(byte_size, max_byte_size, location))
        .result(0)?
        .into();

    // bits_to_shift = max_bits - byte_size * bits_per_byte + sign_bit_position_on_byte
    let byte_number_in_bits = ok_block
        .append_operation(arith::muli(byte_size, bits_per_byte, location))
        .result(0)?
        .into();

    let value_size_in_bits = ok_block
        .append_operation(arith::addi(
            byte_number_in_bits,
            sign_bit_position_on_byte,
            location,
        ))
        .result(0)?
        .into();

    let bits_to_shift = ok_block
        .append_operation(arith::subi(max_bits, value_size_in_bits, location))
        .result(0)?
        .into();

    // value_to_extend << bits_to_shift
    let left_shifted_value = ok_block
        .append_operation(ods::llvm::shl(context, value_to_extend, bits_to_shift, location).into())
        .result(0)?
        .into();

    // value_to_extend >> bits_to_shift  (sign extended)
    let result = ok_block
        .append_operation(
            ods::llvm::ashr(context, left_shifted_value, bits_to_shift, location).into(),
        )
        .result(0)?
        .into();

    stack_push(context, &ok_block, result)?;

    Ok((start_block, ok_block))
}

fn codegen_gas<'c, 'r>(
    op_ctx: &mut OperationCtx<'c>,
    region: &'r Region<'c>,
) -> Result<(BlockRef<'c, 'r>, BlockRef<'c, 'r>), CodegenError> {
    let start_block = region.append_block(Block::new(&[]));
    let context = &op_ctx.mlir_context;
    let location = Location::unknown(context);

    // Check there's at least space for one element in the stack
    let stack_size_flag = check_stack_has_space_for(context, &start_block, 1)?;

    // Check there's enough gas to compute the operation
    let gas_flag = consume_gas(context, &start_block, 2)?;

    let ok_flag = start_block
        .append_operation(arith::andi(stack_size_flag, gas_flag, location))
        .result(0)?
        .into();

    let ok_block = region.append_block(Block::new(&[]));

    start_block.append_operation(cf::cond_br(
        context,
        ok_flag,
        &ok_block,
        &op_ctx.revert_block,
        &[],
        &[],
        location,
    ));

    let gas = get_remaining_gas(context, &ok_block)?;

    stack_push(context, &ok_block, gas)?;

    Ok((start_block, ok_block))
}<|MERGE_RESOLUTION|>--- conflicted
+++ resolved
@@ -12,14 +12,9 @@
     program::Operation,
     utils::{
         check_if_zero, check_is_greater_than, check_stack_has_at_least, check_stack_has_space_for,
-<<<<<<< HEAD
-        consume_gas, extend_memory, get_nth_from_stack, integer_constant_from_i64,
-        integer_constant_from_i8, stack_pop, stack_push, swap_stack_elements,
-=======
-        constant_value_from_i64, consume_gas, get_nth_from_stack, get_remaining_gas,
+        constant_value_from_i64, consume_gas, extend_memory, get_nth_from_stack, get_remaining_gas,
         integer_constant_from_i64, integer_constant_from_i8, stack_pop, stack_push,
         swap_stack_elements,
->>>>>>> 3d648369
     },
 };
 use num_bigint::BigUint;
@@ -63,17 +58,7 @@
         Operation::Push(x) => codegen_push(op_ctx, region, x),
         Operation::Dup(x) => codegen_dup(op_ctx, region, x),
         Operation::Swap(x) => codegen_swap(op_ctx, region, x),
-<<<<<<< HEAD
-        Operation::Byte => codegen_byte(op_ctx, region),
-        Operation::Exp => codegen_exp(op_ctx, region),
-        Operation::Jumpi => codegen_jumpi(op_ctx, region),
-        Operation::IsZero => codegen_iszero(op_ctx, region),
-        Operation::Jump => codegen_jump(op_ctx, region),
-        Operation::And => codegen_and(op_ctx, region),
-        Operation::Or => codegen_or(op_ctx, region),
         Operation::Return => codegen_return(op_ctx, region),
-=======
->>>>>>> 3d648369
     }
 }
 
@@ -1266,35 +1251,12 @@
     let offset = stack_pop(context, &ok_block)?;
     let value = stack_pop(context, &ok_block)?;
 
-<<<<<<< HEAD
-    const BITS_PER_BYTE: i64 = 8;
-    const MAX_SHIFT: i64 = 31;
-
-    let constant_bits_per_byte = ok_block
-        .append_operation(arith::constant(
-            context,
-            integer_constant_from_i64(context, BITS_PER_BYTE).into(),
-            location,
-        ))
-        .result(0)?
-        .into();
-
-    let constant_max_shift_in_bits = ok_block
-        .append_operation(arith::constant(
-            context,
-            integer_constant_from_i64(context, MAX_SHIFT * BITS_PER_BYTE).into(),
-            location,
-        ))
-        .result(0)?
-        .into();
-=======
     const BITS_PER_BYTE: u8 = 8;
     const MAX_SHIFT: u8 = 31;
 
     let constant_bits_per_byte = constant_value_from_i64(context, &ok_block, BITS_PER_BYTE as i64)?;
     let constant_max_shift_in_bits =
         constant_value_from_i64(context, &ok_block, (MAX_SHIFT * BITS_PER_BYTE) as i64)?;
->>>>>>> 3d648369
 
     let offset_in_bits = ok_block
         .append_operation(arith::muli(offset, constant_bits_per_byte, location))
@@ -1325,18 +1287,7 @@
         location,
     ));
 
-<<<<<<< HEAD
-    let zero = out_of_bounds_block
-        .append_operation(arith::constant(
-            context,
-            integer_constant_from_i64(context, 0).into(),
-            location,
-        ))
-        .result(0)?
-        .into();
-=======
     let zero_constant_value = constant_value_from_i64(context, &out_of_bounds_block, 0_i64)?;
->>>>>>> 3d648369
 
     // push zero to the stack
     stack_push(context, &out_of_bounds_block, zero_constant_value)?;
