use melior::{
    dialect::{
<<<<<<< HEAD
        arith,
        cf::{self, br, cond_br},
=======
        arith::{self, CmpiPredicate},
        cf,
>>>>>>> b59056e9
        llvm::{self, r#type::pointer, LoadStoreOptions},
        ods,
    },
    ir::{
        attribute::IntegerAttribute, r#type::IntegerType, Attribute, Block, BlockRef, Location,
        Region,
    },
};

use super::context::OperationCtx;
use crate::{
    constants::{gas_cost, MEMORY_PTR_GLOBAL, MEMORY_SIZE_GLOBAL},
    errors::CodegenError,
    program::Operation,
    syscall::ExitStatusCode,
    utils::{
        check_if_zero, check_stack_has_at_least, check_stack_has_space_for, compare_values,
        constant_value_from_i64, consume_gas, extend_memory, get_nth_from_stack, get_remaining_gas,
        get_stack_pointer, inc_stack_pointer, integer_constant_from_i64, llvm_mlir,
        return_empty_result, return_result_from_stack, stack_pop, stack_push, swap_stack_elements,
    },
};
use num_bigint::BigUint;

/// Generates blocks for target [`Operation`].
/// Returns both the starting block, and the unterminated last block of the generated code.
pub fn generate_code_for_op<'c>(
    op_ctx: &mut OperationCtx<'c>,
    region: &'c Region<'c>,
    op: Operation,
) -> Result<(BlockRef<'c, 'c>, BlockRef<'c, 'c>), CodegenError> {
    match op {
        Operation::Stop => codegen_stop(op_ctx, region),
        Operation::Push0 => codegen_push(op_ctx, region, BigUint::ZERO, true),
        Operation::Push((_, x)) => codegen_push(op_ctx, region, x, false),
        Operation::Add => codegen_add(op_ctx, region),
        Operation::Mul => codegen_mul(op_ctx, region),
        Operation::Sub => codegen_sub(op_ctx, region),
        Operation::Div => codegen_div(op_ctx, region),
        Operation::Sdiv => codegen_sdiv(op_ctx, region),
        Operation::Mod => codegen_mod(op_ctx, region),
        Operation::SMod => codegen_smod(op_ctx, region),
        Operation::Addmod => codegen_addmod(op_ctx, region),
        Operation::Mulmod => codegen_mulmod(op_ctx, region),
        Operation::Exp => codegen_exp(op_ctx, region),
        Operation::SignExtend => codegen_signextend(op_ctx, region),
        Operation::Lt => codegen_lt(op_ctx, region),
        Operation::Gt => codegen_gt(op_ctx, region),
        Operation::Slt => codegen_slt(op_ctx, region),
        Operation::Sgt => codegen_sgt(op_ctx, region),
        Operation::Eq => codegen_eq(op_ctx, region),
        Operation::IsZero => codegen_iszero(op_ctx, region),
        Operation::And => codegen_and(op_ctx, region),
        Operation::Or => codegen_or(op_ctx, region),
        Operation::Xor => codegen_xor(op_ctx, region),
        Operation::Byte => codegen_byte(op_ctx, region),
        Operation::Shr => codegen_shr(op_ctx, region),
        Operation::Shl => codegen_shl(op_ctx, region),
        Operation::Sar => codegen_sar(op_ctx, region),
        Operation::Codesize => codegen_codesize(op_ctx, region),
        Operation::Pop => codegen_pop(op_ctx, region),
        Operation::Mload => codegen_mload(op_ctx, region),
        Operation::Jump => codegen_jump(op_ctx, region),
        Operation::Jumpi => codegen_jumpi(op_ctx, region),
        Operation::PC { pc } => codegen_pc(op_ctx, region, pc),
        Operation::Msize => codegen_msize(op_ctx, region),
        Operation::Gas => codegen_gas(op_ctx, region),
        Operation::Jumpdest { pc } => codegen_jumpdest(op_ctx, region, pc),
        Operation::Mcopy => codegen_mcopy(op_ctx, region),
        Operation::Dup(x) => codegen_dup(op_ctx, region, x),
        Operation::Swap(x) => codegen_swap(op_ctx, region, x),
        Operation::Return => codegen_return(op_ctx, region),
        Operation::Revert => codegen_revert(op_ctx, region),
        Operation::Mstore => codegen_mstore(op_ctx, region),
        Operation::Mstore8 => codegen_mstore8(op_ctx, region),
<<<<<<< HEAD
        Operation::CalldataLoad => codegen_calldataload(op_ctx, region),
=======
        Operation::CallDataSize => codegen_calldatasize(op_ctx, region),
>>>>>>> b59056e9
    }
}

fn codegen_calldatasize<'c, 'r>(
    op_ctx: &mut OperationCtx<'c>,
    region: &'r Region<'c>,
) -> Result<(BlockRef<'c, 'r>, BlockRef<'c, 'r>), CodegenError> {
    let start_block = region.append_block(Block::new(&[]));
    let context = &op_ctx.mlir_context;
    let location = Location::unknown(context);

    let gas_flag = consume_gas(context, &start_block, gas_cost::CALLDATASIZE)?;

    let ok_block = region.append_block(Block::new(&[]));

    start_block.append_operation(cf::cond_br(
        context,
        gas_flag,
        &ok_block,
        &op_ctx.revert_block,
        &[],
        &[],
        location,
    ));

    // Get the calldata size using a syscall
    let uint256 = IntegerType::new(context, 256).into();
    let calldatasize = op_ctx.get_calldata_size_syscall(&ok_block, location)?;
    let extended_size = ok_block
        .append_operation(arith::extui(calldatasize, uint256, location))
        .result(0)?
        .into();
    stack_push(context, &ok_block, extended_size)?;

    Ok((start_block, ok_block))
}

fn codegen_exp<'c, 'r>(
    op_ctx: &mut OperationCtx<'c>,
    region: &'r Region<'c>,
) -> Result<(BlockRef<'c, 'r>, BlockRef<'c, 'r>), CodegenError> {
    let start_block = region.append_block(Block::new(&[]));
    let context = &op_ctx.mlir_context;
    let location = Location::unknown(context);

    // Check there's enough elements in stack
    let flag = check_stack_has_at_least(context, &start_block, 2)?;
    let gas_flag = consume_gas(context, &start_block, gas_cost::EXP)?;
    let condition = start_block
        .append_operation(arith::andi(gas_flag, flag, location))
        .result(0)?
        .into();
    let ok_block = region.append_block(Block::new(&[]));

    start_block.append_operation(cf::cond_br(
        context,
        condition,
        &ok_block,
        &op_ctx.revert_block,
        &[],
        &[],
        location,
    ));

    let lhs = stack_pop(context, &ok_block)?;
    let rhs = stack_pop(context, &ok_block)?;

    let result = ok_block
        .append_operation(ods::math::ipowi(context, rhs, lhs, location).into())
        .result(0)?
        .into();

    stack_push(context, &ok_block, result)?;

    Ok((start_block, ok_block))
}

fn codegen_iszero<'c, 'r>(
    op_ctx: &mut OperationCtx<'c>,
    region: &'r Region<'c>,
) -> Result<(BlockRef<'c, 'r>, BlockRef<'c, 'r>), CodegenError> {
    let start_block = region.append_block(Block::new(&[]));
    let context = &op_ctx.mlir_context;
    let location = Location::unknown(context);

    // Check there's enough elements in stack
    let flag = check_stack_has_at_least(context, &start_block, 1)?;
    let gas_flag = consume_gas(context, &start_block, gas_cost::ISZERO)?;
    let condition = start_block
        .append_operation(arith::andi(gas_flag, flag, location))
        .result(0)?
        .into();

    let ok_block = region.append_block(Block::new(&[]));

    start_block.append_operation(cf::cond_br(
        context,
        condition,
        &ok_block,
        &op_ctx.revert_block,
        &[],
        &[],
        location,
    ));

    let value = stack_pop(context, &ok_block)?;
    let value_is_zero = check_if_zero(context, &ok_block, &value)?;

    let val_zero_bloq = region.append_block(Block::new(&[]));
    let val_not_zero_bloq = region.append_block(Block::new(&[]));
    let return_block = region.append_block(Block::new(&[]));

    let constant_value = val_zero_bloq
        .append_operation(arith::constant(
            context,
            integer_constant_from_i64(context, 1i64).into(),
            location,
        ))
        .result(0)?
        .into();

    stack_push(context, &val_zero_bloq, constant_value)?;
    val_zero_bloq.append_operation(cf::br(&return_block, &[], location));

    let result = val_not_zero_bloq
        .append_operation(arith::constant(
            context,
            integer_constant_from_i64(context, 0i64).into(),
            location,
        ))
        .result(0)?
        .into();

    stack_push(context, &val_not_zero_bloq, result)?;
    val_not_zero_bloq.append_operation(cf::br(&return_block, &[], location));

    ok_block.append_operation(cf::cond_br(
        context,
        value_is_zero,
        &val_zero_bloq,
        &val_not_zero_bloq,
        &[],
        &[],
        location,
    ));

    Ok((start_block, return_block))
}

fn codegen_and<'c, 'r>(
    op_ctx: &mut OperationCtx<'c>,
    region: &'r Region<'c>,
) -> Result<(BlockRef<'c, 'r>, BlockRef<'c, 'r>), CodegenError> {
    let start_block = region.append_block(Block::new(&[]));
    let context = &op_ctx.mlir_context;
    let location = Location::unknown(context);

    // Check there's enough elements in stack
    let flag = check_stack_has_at_least(context, &start_block, 2)?;
    let gas_flag = consume_gas(context, &start_block, gas_cost::AND)?;
    let condition = start_block
        .append_operation(arith::andi(gas_flag, flag, location))
        .result(0)?
        .into();

    let ok_block = region.append_block(Block::new(&[]));

    start_block.append_operation(cf::cond_br(
        context,
        condition,
        &ok_block,
        &op_ctx.revert_block,
        &[],
        &[],
        location,
    ));

    let lhs = stack_pop(context, &ok_block)?;
    let rhs = stack_pop(context, &ok_block)?;

    let result = ok_block
        .append_operation(arith::andi(lhs, rhs, location))
        .result(0)?
        .into();

    stack_push(context, &ok_block, result)?;

    Ok((start_block, ok_block))
}

fn codegen_gt<'c, 'r>(
    op_ctx: &mut OperationCtx<'c>,
    region: &'r Region<'c>,
) -> Result<(BlockRef<'c, 'r>, BlockRef<'c, 'r>), CodegenError> {
    let start_block = region.append_block(Block::new(&[]));
    let context = &op_ctx.mlir_context;
    let location = Location::unknown(context);

    // Check there's enough elements in stack
    let flag = check_stack_has_at_least(context, &start_block, 2)?;
    let gas_flag = consume_gas(context, &start_block, gas_cost::GT)?;
    let condition = start_block
        .append_operation(arith::andi(gas_flag, flag, location))
        .result(0)?
        .into();
    let ok_block = region.append_block(Block::new(&[]));

    start_block.append_operation(cf::cond_br(
        context,
        condition,
        &ok_block,
        &op_ctx.revert_block,
        &[],
        &[],
        location,
    ));

    let rhs = stack_pop(context, &ok_block)?;
    let lhs = stack_pop(context, &ok_block)?;

    let result = ok_block
        .append_operation(arith::cmpi(
            context,
            arith::CmpiPredicate::Ugt,
            lhs,
            rhs,
            location,
        ))
        .result(0)?
        .into();

    stack_push(context, &ok_block, result)?;

    Ok((start_block, ok_block))
}

fn codegen_or<'c, 'r>(
    op_ctx: &mut OperationCtx<'c>,
    region: &'r Region<'c>,
) -> Result<(BlockRef<'c, 'r>, BlockRef<'c, 'r>), CodegenError> {
    let start_block = region.append_block(Block::new(&[]));
    let context = &op_ctx.mlir_context;
    let location = Location::unknown(context);

    // Check there's enough elements in stack
    let flag = check_stack_has_at_least(context, &start_block, 2)?;
    let gas_flag = consume_gas(context, &start_block, gas_cost::OR)?;
    let condition = start_block
        .append_operation(arith::andi(gas_flag, flag, location))
        .result(0)?
        .into();

    let ok_block = region.append_block(Block::new(&[]));

    start_block.append_operation(cf::cond_br(
        context,
        condition,
        &ok_block,
        &op_ctx.revert_block,
        &[],
        &[],
        location,
    ));

    let lhs = stack_pop(context, &ok_block)?;
    let rhs = stack_pop(context, &ok_block)?;

    let result = ok_block
        .append_operation(arith::ori(lhs, rhs, location))
        .result(0)?
        .into();

    stack_push(context, &ok_block, result)?;

    Ok((start_block, ok_block))
}

fn codegen_lt<'c, 'r>(
    op_ctx: &mut OperationCtx<'c>,
    region: &'r Region<'c>,
) -> Result<(BlockRef<'c, 'r>, BlockRef<'c, 'r>), CodegenError> {
    let start_block = region.append_block(Block::new(&[]));
    let context = &op_ctx.mlir_context;
    let location = Location::unknown(context);

    // Check there's enough elements in stack
    let flag = check_stack_has_at_least(context, &start_block, 2)?;
    let gas_flag = consume_gas(context, &start_block, gas_cost::LT)?;
    let condition = start_block
        .append_operation(arith::andi(gas_flag, flag, location))
        .result(0)?
        .into();

    let ok_block = region.append_block(Block::new(&[]));

    start_block.append_operation(cf::cond_br(
        context,
        condition,
        &ok_block,
        &op_ctx.revert_block,
        &[],
        &[],
        location,
    ));

    let lhs = stack_pop(context, &ok_block)?;
    let rhs = stack_pop(context, &ok_block)?;

    let result = ok_block
        .append_operation(arith::cmpi(
            context,
            arith::CmpiPredicate::Ult,
            lhs,
            rhs,
            location,
        ))
        .result(0)?
        .into();

    stack_push(context, &ok_block, result)?;

    Ok((start_block, ok_block))
}

fn codegen_sgt<'c, 'r>(
    op_ctx: &mut OperationCtx<'c>,
    region: &'r Region<'c>,
) -> Result<(BlockRef<'c, 'r>, BlockRef<'c, 'r>), CodegenError> {
    let start_block = region.append_block(Block::new(&[]));
    let context = &op_ctx.mlir_context;
    let location = Location::unknown(context);

    // Check there's enough elements in stack
    let flag = check_stack_has_at_least(context, &start_block, 2)?;
    let gas_flag = consume_gas(context, &start_block, gas_cost::SGT)?;
    let condition = start_block
        .append_operation(arith::andi(gas_flag, flag, location))
        .result(0)?
        .into();

    let ok_block = region.append_block(Block::new(&[]));

    start_block.append_operation(cf::cond_br(
        context,
        condition,
        &ok_block,
        &op_ctx.revert_block,
        &[],
        &[],
        location,
    ));

    let lhs = stack_pop(context, &ok_block)?;
    let rhs = stack_pop(context, &ok_block)?;

    let result = ok_block
        .append_operation(arith::cmpi(
            context,
            arith::CmpiPredicate::Sgt,
            lhs,
            rhs,
            location,
        ))
        .result(0)?
        .into();

    stack_push(context, &ok_block, result)?;

    Ok((start_block, ok_block))
}

fn codegen_eq<'c, 'r>(
    op_ctx: &mut OperationCtx<'c>,
    region: &'r Region<'c>,
) -> Result<(BlockRef<'c, 'r>, BlockRef<'c, 'r>), CodegenError> {
    let start_block = region.append_block(Block::new(&[]));
    let context = &op_ctx.mlir_context;
    let location = Location::unknown(context);

    // Check there's enough elements in stack
    let flag = check_stack_has_at_least(context, &start_block, 2)?;
    let gas_flag = consume_gas(context, &start_block, gas_cost::EQ)?;
    let condition = start_block
        .append_operation(arith::andi(gas_flag, flag, location))
        .result(0)?
        .into();
    let ok_block = region.append_block(Block::new(&[]));

    start_block.append_operation(cf::cond_br(
        context,
        condition,
        &ok_block,
        &op_ctx.revert_block,
        &[],
        &[],
        location,
    ));

    let lhs = stack_pop(context, &ok_block)?;
    let rhs = stack_pop(context, &ok_block)?;

    let result = ok_block
        .append_operation(arith::cmpi(
            context,
            arith::CmpiPredicate::Eq,
            lhs,
            rhs,
            location,
        ))
        .result(0)?
        .into();

    stack_push(context, &ok_block, result)?;

    Ok((start_block, ok_block))
}

fn codegen_push<'c, 'r>(
    op_ctx: &mut OperationCtx<'c>,
    region: &'r Region<'c>,
    value_to_push: BigUint,
    is_zero: bool,
) -> Result<(BlockRef<'c, 'r>, BlockRef<'c, 'r>), CodegenError> {
    let start_block = region.append_block(Block::new(&[]));
    let context = &op_ctx.mlir_context;
    let location = Location::unknown(context);

    // Check there's enough space in stack
    let flag = check_stack_has_space_for(context, &start_block, 1)?;
    let gas_cost = if is_zero {
        gas_cost::PUSH0
    } else {
        gas_cost::PUSHN
    };
    let gas_flag = consume_gas(context, &start_block, gas_cost)?;
    let condition = start_block
        .append_operation(arith::andi(gas_flag, flag, location))
        .result(0)?
        .into();

    let ok_block = region.append_block(Block::new(&[]));

    start_block.append_operation(cf::cond_br(
        context,
        condition,
        &ok_block,
        &op_ctx.revert_block,
        &[],
        &[],
        location,
    ));

    let constant_value = Attribute::parse(context, &format!("{} : i256", value_to_push)).unwrap();
    let constant_value = ok_block
        .append_operation(arith::constant(context, constant_value, location))
        .result(0)?
        .into();

    stack_push(context, &ok_block, constant_value)?;

    Ok((start_block, ok_block))
}

fn codegen_dup<'c, 'r>(
    op_ctx: &mut OperationCtx<'c>,
    region: &'r Region<'c>,
    nth: u8,
) -> Result<(BlockRef<'c, 'r>, BlockRef<'c, 'r>), CodegenError> {
    debug_assert!(nth > 0 && nth <= 16);
    let start_block = region.append_block(Block::new(&[]));
    let context = &op_ctx.mlir_context;
    let location = Location::unknown(context);

    // Check there's enough elements in stack
    let flag = check_stack_has_at_least(context, &start_block, nth as u32)?;

    let gas_flag = consume_gas(context, &start_block, gas_cost::DUPN)?;

    let condition = start_block
        .append_operation(arith::andi(gas_flag, flag, location))
        .result(0)?
        .into();
    let ok_block = region.append_block(Block::new(&[]));

    start_block.append_operation(cf::cond_br(
        context,
        condition,
        &ok_block,
        &op_ctx.revert_block,
        &[],
        &[],
        location,
    ));

    let (nth_value, _) = get_nth_from_stack(context, &ok_block, nth)?;

    stack_push(context, &ok_block, nth_value)?;

    Ok((start_block, ok_block))
}

fn codegen_swap<'c, 'r>(
    op_ctx: &mut OperationCtx<'c>,
    region: &'r Region<'c>,
    nth: u8,
) -> Result<(BlockRef<'c, 'r>, BlockRef<'c, 'r>), CodegenError> {
    debug_assert!(nth > 0 && nth <= 16);
    let start_block = region.append_block(Block::new(&[]));
    let context = &op_ctx.mlir_context;
    let location = Location::unknown(context);

    // Check there's enough elements in stack
    let flag = check_stack_has_at_least(context, &start_block, (nth + 1) as u32)?;

    let gas_flag = consume_gas(context, &start_block, gas_cost::SWAPN)?;

    let condition = start_block
        .append_operation(arith::andi(gas_flag, flag, location))
        .result(0)?
        .into();

    let ok_block = region.append_block(Block::new(&[]));

    start_block.append_operation(cf::cond_br(
        context,
        condition,
        &ok_block,
        &op_ctx.revert_block,
        &[],
        &[],
        location,
    ));

    swap_stack_elements(context, &ok_block, 1, nth + 1)?;

    Ok((start_block, ok_block))
}

fn codegen_add<'c, 'r>(
    op_ctx: &mut OperationCtx<'c>,
    region: &'r Region<'c>,
) -> Result<(BlockRef<'c, 'r>, BlockRef<'c, 'r>), CodegenError> {
    let start_block = region.append_block(Block::new(&[]));
    let context = &op_ctx.mlir_context;
    let location = Location::unknown(context);

    // Check there's enough elements in stack
    let flag = check_stack_has_at_least(context, &start_block, 2)?;

    let gas_flag = consume_gas(context, &start_block, gas_cost::ADD)?;

    let condition = start_block
        .append_operation(arith::andi(gas_flag, flag, location))
        .result(0)?
        .into();

    let ok_block = region.append_block(Block::new(&[]));

    start_block.append_operation(cf::cond_br(
        context,
        condition,
        &ok_block,
        &op_ctx.revert_block,
        &[],
        &[],
        location,
    ));

    let lhs = stack_pop(context, &ok_block)?;
    let rhs = stack_pop(context, &ok_block)?;

    let result = ok_block
        .append_operation(arith::addi(lhs, rhs, location))
        .result(0)?
        .into();

    stack_push(context, &ok_block, result)?;

    Ok((start_block, ok_block))
}

fn codegen_sub<'c, 'r>(
    op_ctx: &mut OperationCtx<'c>,
    region: &'r Region<'c>,
) -> Result<(BlockRef<'c, 'r>, BlockRef<'c, 'r>), CodegenError> {
    let start_block = region.append_block(Block::new(&[]));
    let context = &op_ctx.mlir_context;
    let location = Location::unknown(context);

    // Check there's enough elements in stack
    let flag = check_stack_has_at_least(context, &start_block, 2)?;

    let gas_flag = consume_gas(context, &start_block, gas_cost::SUB)?;

    let condition = start_block
        .append_operation(arith::andi(gas_flag, flag, location))
        .result(0)?
        .into();

    let ok_block = region.append_block(Block::new(&[]));

    start_block.append_operation(cf::cond_br(
        context,
        condition,
        &ok_block,
        &op_ctx.revert_block,
        &[],
        &[],
        location,
    ));

    let lhs = stack_pop(context, &ok_block)?;
    let rhs = stack_pop(context, &ok_block)?;

    let result = ok_block
        .append_operation(arith::subi(lhs, rhs, location))
        .result(0)?
        .into();

    stack_push(context, &ok_block, result)?;

    Ok((start_block, ok_block))
}

fn codegen_div<'c, 'r>(
    op_ctx: &mut OperationCtx<'c>,
    region: &'r Region<'c>,
) -> Result<(BlockRef<'c, 'r>, BlockRef<'c, 'r>), CodegenError> {
    let start_block = region.append_block(Block::new(&[]));
    let context = &op_ctx.mlir_context;
    let location = Location::unknown(context);

    // Check there's enough elements in stack
    let stack_size_flag = check_stack_has_at_least(context, &start_block, 2)?;

    // Check there's enough gas to compute the operation
    let gas_flag = consume_gas(context, &start_block, gas_cost::DIV)?;

    let ok_flag = start_block
        .append_operation(arith::andi(stack_size_flag, gas_flag, location))
        .result(0)?
        .into();

    let ok_block = region.append_block(Block::new(&[]));

    start_block.append_operation(cf::cond_br(
        context,
        ok_flag,
        &ok_block,
        &op_ctx.revert_block,
        &[],
        &[],
        location,
    ));

    let num = stack_pop(context, &ok_block)?;
    let den = stack_pop(context, &ok_block)?;

    let den_is_zero = check_if_zero(context, &ok_block, &den)?;
    let den_zero_bloq = region.append_block(Block::new(&[]));
    let den_not_zero_bloq = region.append_block(Block::new(&[]));
    let return_block = region.append_block(Block::new(&[]));

    // Denominator is zero path
    let zero_value = constant_value_from_i64(context, &den_zero_bloq, 0i64)?;
    stack_push(context, &den_zero_bloq, zero_value)?;
    den_zero_bloq.append_operation(cf::br(&return_block, &[], location));

    // Denominator is not zero path
    let result = den_not_zero_bloq
        .append_operation(arith::divui(num, den, location))
        .result(0)?
        .into();

    stack_push(context, &den_not_zero_bloq, result)?;
    den_not_zero_bloq.append_operation(cf::br(&return_block, &[], location));

    // Branch to den_zero if den_is_zero == true; else branch to den_not_zero
    ok_block.append_operation(cf::cond_br(
        context,
        den_is_zero,
        &den_zero_bloq,
        &den_not_zero_bloq,
        &[],
        &[],
        location,
    ));

    Ok((start_block, return_block))
}

fn codegen_sdiv<'c, 'r>(
    op_ctx: &mut OperationCtx<'c>,
    region: &'r Region<'c>,
) -> Result<(BlockRef<'c, 'r>, BlockRef<'c, 'r>), CodegenError> {
    let start_block = region.append_block(Block::new(&[]));
    let context = &op_ctx.mlir_context;
    let location = Location::unknown(context);

    // Check there's enough elements in stack
    let stack_size_flag = check_stack_has_at_least(context, &start_block, 2)?;
    let gas_flag = consume_gas(context, &start_block, gas_cost::SDIV)?;

    let ok_flag = start_block
        .append_operation(arith::andi(stack_size_flag, gas_flag, location))
        .result(0)?
        .into();

    let ok_block = region.append_block(Block::new(&[]));

    start_block.append_operation(cf::cond_br(
        context,
        ok_flag,
        &ok_block,
        &op_ctx.revert_block,
        &[],
        &[],
        location,
    ));

    let num = stack_pop(context, &ok_block)?;
    let den = stack_pop(context, &ok_block)?;
    let den_is_zero = check_if_zero(context, &ok_block, &den)?;
    let den_zero_bloq = region.append_block(Block::new(&[]));
    let den_not_zero_bloq = region.append_block(Block::new(&[]));
    let return_block = region.append_block(Block::new(&[]));

    // Denominator is zero path
    let zero_value = constant_value_from_i64(context, &den_zero_bloq, 0i64)?;
    stack_push(context, &den_zero_bloq, zero_value)?;
    den_zero_bloq.append_operation(cf::br(&return_block, &[], location));

    // Denominator is not zero path
    let result = den_not_zero_bloq
        .append_operation(ods::llvm::sdiv(context, num, den, location).into())
        .result(0)?
        .into();

    stack_push(context, &den_not_zero_bloq, result)?;
    den_not_zero_bloq.append_operation(cf::br(&return_block, &[], location));

    // Branch to den_zero if den_is_zero == true; else branch to den_not_zero
    ok_block.append_operation(cf::cond_br(
        context,
        den_is_zero,
        &den_zero_bloq,
        &den_not_zero_bloq,
        &[],
        &[],
        location,
    ));

    Ok((start_block, return_block))
}

fn codegen_mul<'c, 'r>(
    op_ctx: &mut OperationCtx<'c>,
    region: &'r Region<'c>,
) -> Result<(BlockRef<'c, 'r>, BlockRef<'c, 'r>), CodegenError> {
    let start_block = region.append_block(Block::new(&[]));
    let context = &op_ctx.mlir_context;
    let location = Location::unknown(context);

    // Check there's enough elements in stack
    let stack_size_flag = check_stack_has_at_least(context, &start_block, 2)?;
    // Check there's enough gas to compute the operation
    let gas_flag = consume_gas(context, &start_block, gas_cost::MUL)?;

    let ok_flag = start_block
        .append_operation(arith::andi(stack_size_flag, gas_flag, location))
        .result(0)?
        .into();

    let ok_block = region.append_block(Block::new(&[]));

    start_block.append_operation(cf::cond_br(
        context,
        ok_flag,
        &ok_block,
        &op_ctx.revert_block,
        &[],
        &[],
        location,
    ));

    let lhs = stack_pop(context, &ok_block)?;
    let rhs = stack_pop(context, &ok_block)?;

    let result = ok_block
        .append_operation(arith::muli(lhs, rhs, location))
        .result(0)?
        .into();

    stack_push(context, &ok_block, result)?;

    Ok((start_block, ok_block))
}

fn codegen_mod<'c, 'r>(
    op_ctx: &mut OperationCtx<'c>,
    region: &'r Region<'c>,
) -> Result<(BlockRef<'c, 'r>, BlockRef<'c, 'r>), CodegenError> {
    let start_block = region.append_block(Block::new(&[]));
    let context = &op_ctx.mlir_context;
    let location = Location::unknown(context);

    // Check there's enough elements in stack
    let flag = check_stack_has_at_least(context, &start_block, 2)?;
    let gas_flag = consume_gas(context, &start_block, gas_cost::MOD)?;
    let condition = start_block
        .append_operation(arith::andi(gas_flag, flag, location))
        .result(0)?
        .into();

    let ok_block = region.append_block(Block::new(&[]));

    start_block.append_operation(cf::cond_br(
        context,
        condition,
        &ok_block,
        &op_ctx.revert_block,
        &[],
        &[],
        location,
    ));

    let num = stack_pop(context, &ok_block)?;
    let den = stack_pop(context, &ok_block)?;

    let den_is_zero = check_if_zero(context, &ok_block, &den)?;
    let den_zero_bloq = region.append_block(Block::new(&[]));
    let den_not_zero_bloq = region.append_block(Block::new(&[]));
    let return_block = region.append_block(Block::new(&[]));

    let constant_value = den_zero_bloq
        .append_operation(arith::constant(
            context,
            integer_constant_from_i64(context, 0i64).into(),
            location,
        ))
        .result(0)?
        .into();

    stack_push(context, &den_zero_bloq, constant_value)?;

    den_zero_bloq.append_operation(cf::br(&return_block, &[], location));

    let mod_result = den_not_zero_bloq
        .append_operation(arith::remui(num, den, location))
        .result(0)?
        .into();

    stack_push(context, &den_not_zero_bloq, mod_result)?;

    den_not_zero_bloq.append_operation(cf::br(&return_block, &[], location));

    ok_block.append_operation(cf::cond_br(
        context,
        den_is_zero,
        &den_zero_bloq,
        &den_not_zero_bloq,
        &[],
        &[],
        location,
    ));

    Ok((start_block, return_block))
}

fn codegen_smod<'c, 'r>(
    op_ctx: &mut OperationCtx<'c>,
    region: &'r Region<'c>,
) -> Result<(BlockRef<'c, 'r>, BlockRef<'c, 'r>), CodegenError> {
    let start_block = region.append_block(Block::new(&[]));
    let context = &op_ctx.mlir_context;
    let location = Location::unknown(context);

    // Check there's enough elements in stack
    let flag = check_stack_has_at_least(context, &start_block, 2)?;
    let gas_flag = consume_gas(context, &start_block, gas_cost::SMOD)?;
    let condition = start_block
        .append_operation(arith::andi(gas_flag, flag, location))
        .result(0)?
        .into();

    let ok_block = region.append_block(Block::new(&[]));

    start_block.append_operation(cf::cond_br(
        context,
        condition,
        &ok_block,
        &op_ctx.revert_block,
        &[],
        &[],
        location,
    ));

    let num = stack_pop(context, &ok_block)?;
    let den = stack_pop(context, &ok_block)?;

    let den_is_zero = check_if_zero(context, &ok_block, &den)?;
    let den_zero_bloq = region.append_block(Block::new(&[]));
    let den_not_zero_bloq = region.append_block(Block::new(&[]));
    let return_block = region.append_block(Block::new(&[]));

    let constant_value = den_zero_bloq
        .append_operation(arith::constant(
            context,
            integer_constant_from_i64(context, 0i64).into(),
            location,
        ))
        .result(0)?
        .into();

    stack_push(context, &den_zero_bloq, constant_value)?;

    den_zero_bloq.append_operation(cf::br(&return_block, &[], location));

    let mod_result = den_not_zero_bloq
        .append_operation(ods::llvm::srem(context, num, den, location).into())
        .result(0)?
        .into();

    stack_push(context, &den_not_zero_bloq, mod_result)?;

    den_not_zero_bloq.append_operation(cf::br(&return_block, &[], location));

    ok_block.append_operation(cf::cond_br(
        context,
        den_is_zero,
        &den_zero_bloq,
        &den_not_zero_bloq,
        &[],
        &[],
        location,
    ));

    Ok((start_block, return_block))
}

fn codegen_addmod<'c, 'r>(
    op_ctx: &mut OperationCtx<'c>,
    region: &'r Region<'c>,
) -> Result<(BlockRef<'c, 'r>, BlockRef<'c, 'r>), CodegenError> {
    let start_block = region.append_block(Block::new(&[]));
    let context = &op_ctx.mlir_context;
    let location = Location::unknown(context);

    // Check there's enough elements in stack
    let flag = check_stack_has_at_least(context, &start_block, 3)?;
    let gas_flag = consume_gas(context, &start_block, gas_cost::ADDMOD)?;
    let condition = start_block
        .append_operation(arith::andi(gas_flag, flag, location))
        .result(0)?
        .into();

    let ok_block = region.append_block(Block::new(&[]));

    start_block.append_operation(cf::cond_br(
        context,
        condition,
        &ok_block,
        &op_ctx.revert_block,
        &[],
        &[],
        location,
    ));

    let a = stack_pop(context, &ok_block)?;
    let b = stack_pop(context, &ok_block)?;
    let den = stack_pop(context, &ok_block)?;

    let den_is_zero = check_if_zero(context, &ok_block, &den)?;
    let den_zero_bloq = region.append_block(Block::new(&[]));
    let den_not_zero_bloq = region.append_block(Block::new(&[]));
    let return_block = region.append_block(Block::new(&[]));

    let constant_value = den_zero_bloq
        .append_operation(arith::constant(
            context,
            integer_constant_from_i64(context, 0i64).into(),
            location,
        ))
        .result(0)?
        .into();

    stack_push(context, &den_zero_bloq, constant_value)?;

    den_zero_bloq.append_operation(cf::br(&return_block, &[], location));
    let uint256 = IntegerType::new(context, 256).into();
    let uint257 = IntegerType::new(context, 257).into();

    // extend the operands to 257 bits before the addition
    let extended_a = den_not_zero_bloq
        .append_operation(arith::extui(a, uint257, location))
        .result(0)?
        .into();
    let extended_b = den_not_zero_bloq
        .append_operation(arith::extui(b, uint257, location))
        .result(0)?
        .into();
    let extended_den = den_not_zero_bloq
        .append_operation(arith::extui(den, uint257, location))
        .result(0)?
        .into();
    let add_result = den_not_zero_bloq
        .append_operation(arith::addi(extended_a, extended_b, location))
        .result(0)?
        .into();
    let mod_result = den_not_zero_bloq
        .append_operation(arith::remui(add_result, extended_den, location))
        .result(0)?
        .into();
    let truncated_result = den_not_zero_bloq
        .append_operation(arith::trunci(mod_result, uint256, location))
        .result(0)?
        .into();

    stack_push(context, &den_not_zero_bloq, truncated_result)?;

    den_not_zero_bloq.append_operation(cf::br(&return_block, &[], location));

    ok_block.append_operation(cf::cond_br(
        context,
        den_is_zero,
        &den_zero_bloq,
        &den_not_zero_bloq,
        &[],
        &[],
        location,
    ));

    Ok((start_block, return_block))
}

fn codegen_mulmod<'c, 'r>(
    op_ctx: &mut OperationCtx<'c>,
    region: &'r Region<'c>,
) -> Result<(BlockRef<'c, 'r>, BlockRef<'c, 'r>), CodegenError> {
    let start_block = region.append_block(Block::new(&[]));
    let context = &op_ctx.mlir_context;
    let location = Location::unknown(context);

    // Check there's enough elements in stack
    let flag = check_stack_has_at_least(context, &start_block, 3)?;
    let gas_flag = consume_gas(context, &start_block, gas_cost::MULMOD)?;
    let condition = start_block
        .append_operation(arith::andi(gas_flag, flag, location))
        .result(0)?
        .into();

    let ok_block = region.append_block(Block::new(&[]));

    start_block.append_operation(cf::cond_br(
        context,
        condition,
        &ok_block,
        &op_ctx.revert_block,
        &[],
        &[],
        location,
    ));

    let a = stack_pop(context, &ok_block)?;
    let b = stack_pop(context, &ok_block)?;
    let den = stack_pop(context, &ok_block)?;

    let den_is_zero = check_if_zero(context, &ok_block, &den)?;
    let den_zero_bloq = region.append_block(Block::new(&[]));
    let den_not_zero_bloq = region.append_block(Block::new(&[]));
    let return_block = region.append_block(Block::new(&[]));

    let constant_value = den_zero_bloq
        .append_operation(arith::constant(
            context,
            integer_constant_from_i64(context, 0i64).into(),
            location,
        ))
        .result(0)?
        .into();

    stack_push(context, &den_zero_bloq, constant_value)?;

    den_zero_bloq.append_operation(cf::br(&return_block, &[], location));

    let uint256 = IntegerType::new(context, 256).into();
    let uint512 = IntegerType::new(context, 512).into();

    // extend the operands to 512 bits before the multiplication
    let extended_a = den_not_zero_bloq
        .append_operation(arith::extui(a, uint512, location))
        .result(0)?
        .into();
    let extended_b = den_not_zero_bloq
        .append_operation(arith::extui(b, uint512, location))
        .result(0)?
        .into();
    let extended_den = den_not_zero_bloq
        .append_operation(arith::extui(den, uint512, location))
        .result(0)?
        .into();

    let mul_result = den_not_zero_bloq
        .append_operation(arith::muli(extended_a, extended_b, location))
        .result(0)?
        .into();
    let mod_result = den_not_zero_bloq
        .append_operation(arith::remui(mul_result, extended_den, location))
        .result(0)?
        .into();
    let truncated_result = den_not_zero_bloq
        .append_operation(arith::trunci(mod_result, uint256, location))
        .result(0)?
        .into();

    stack_push(context, &den_not_zero_bloq, truncated_result)?;
    den_not_zero_bloq.append_operation(cf::br(&return_block, &[], location));
    ok_block.append_operation(cf::cond_br(
        context,
        den_is_zero,
        &den_zero_bloq,
        &den_not_zero_bloq,
        &[],
        &[],
        location,
    ));
    Ok((start_block, return_block))
}

fn codegen_xor<'c, 'r>(
    op_ctx: &mut OperationCtx<'c>,
    region: &'r Region<'c>,
) -> Result<(BlockRef<'c, 'r>, BlockRef<'c, 'r>), CodegenError> {
    let start_block = region.append_block(Block::new(&[]));
    let context = &op_ctx.mlir_context;
    let location = Location::unknown(context);

    // Check there's enough elements in stack
    let flag = check_stack_has_at_least(context, &start_block, 2)?;

    let gas_flag = consume_gas(context, &start_block, gas_cost::XOR)?;

    let condition = start_block
        .append_operation(arith::andi(gas_flag, flag, location))
        .result(0)?
        .into();

    let ok_block = region.append_block(Block::new(&[]));

    start_block.append_operation(cf::cond_br(
        context,
        condition,
        &ok_block,
        &op_ctx.revert_block,
        &[],
        &[],
        location,
    ));

    let lhs = stack_pop(context, &ok_block)?;
    let rhs = stack_pop(context, &ok_block)?;

    let result = ok_block
        .append_operation(arith::xori(lhs, rhs, location))
        .result(0)?
        .into();

    stack_push(context, &ok_block, result)?;

    Ok((start_block, ok_block))
}

fn codegen_shr<'c, 'r>(
    op_ctx: &mut OperationCtx<'c>,
    region: &'r Region<'c>,
) -> Result<(BlockRef<'c, 'r>, BlockRef<'c, 'r>), CodegenError> {
    let start_block = region.append_block(Block::new(&[]));
    let context = &op_ctx.mlir_context;
    let location = Location::unknown(context);
    let uint256 = IntegerType::new(context, 256);

    // Check there's enough elements in stack
    let mut flag = check_stack_has_at_least(context, &start_block, 2)?;

    let gas_flag = consume_gas(context, &start_block, 3)?;

    let condition = start_block
        .append_operation(arith::andi(gas_flag, flag, location))
        .result(0)?
        .into();

    let ok_block = region.append_block(Block::new(&[]));

    start_block.append_operation(cf::cond_br(
        context,
        condition,
        &ok_block,
        &op_ctx.revert_block,
        &[],
        &[],
        location,
    ));

    let shift = stack_pop(context, &ok_block)?;
    let value = stack_pop(context, &ok_block)?;

    let value_255 = ok_block
        .append_operation(arith::constant(
            context,
            IntegerAttribute::new(uint256.into(), 255_i64).into(),
            location,
        ))
        .result(0)?
        .into();

    flag = compare_values(context, &ok_block, CmpiPredicate::Ult, shift, value_255)?;

    let ok_ok_block = region.append_block(Block::new(&[]));
    let altv_block = region.append_block(Block::new(&[]));
    // to unify the blocks after the branching
    let empty_block = region.append_block(Block::new(&[]));

    ok_block.append_operation(cf::cond_br(
        context,
        flag,
        &ok_ok_block,
        &altv_block,
        &[],
        &[],
        location,
    ));

    // if shift is less than 255
    let result = ok_ok_block
        .append_operation(arith::shrui(value, shift, location))
        .result(0)?
        .into();

    stack_push(context, &ok_ok_block, result)?;

    ok_ok_block.append_operation(cf::br(&empty_block, &[], location));

    // if shift is greater than 255
    let result = altv_block
        .append_operation(arith::constant(
            context,
            IntegerAttribute::new(uint256.into(), 0_i64).into(),
            location,
        ))
        .result(0)?
        .into();

    stack_push(context, &altv_block, result)?;

    altv_block.append_operation(cf::br(&empty_block, &[], location));

    Ok((start_block, empty_block))
}

fn codegen_shl<'c, 'r>(
    op_ctx: &mut OperationCtx<'c>,
    region: &'r Region<'c>,
) -> Result<(BlockRef<'c, 'r>, BlockRef<'c, 'r>), CodegenError> {
    let start_block = region.append_block(Block::new(&[]));
    let context = &op_ctx.mlir_context;
    let location = Location::unknown(context);
    let uint256 = IntegerType::new(context, 256);

    // Check there's enough elements in stack
    let mut flag = check_stack_has_at_least(context, &start_block, 2)?;

    let gas_flag = consume_gas(context, &start_block, gas_cost::SHL)?;

    let condition = start_block
        .append_operation(arith::andi(gas_flag, flag, location))
        .result(0)?
        .into();

    let ok_block = region.append_block(Block::new(&[]));

    start_block.append_operation(cf::cond_br(
        context,
        condition,
        &ok_block,
        &op_ctx.revert_block,
        &[],
        &[],
        location,
    ));

    let shift = stack_pop(context, &ok_block)?;
    let value = stack_pop(context, &ok_block)?;

    let value_255 = ok_block
        .append_operation(arith::constant(
            context,
            IntegerAttribute::new(uint256.into(), 255_i64).into(),
            location,
        ))
        .result(0)?
        .into();

    flag = compare_values(context, &ok_block, CmpiPredicate::Ult, shift, value_255)?;

    let ok_ok_block = region.append_block(Block::new(&[]));
    let altv_block = region.append_block(Block::new(&[]));
    // to unify the blocks after the branching
    let empty_block = region.append_block(Block::new(&[]));

    ok_block.append_operation(cf::cond_br(
        context,
        flag,
        &ok_ok_block,
        &altv_block,
        &[],
        &[],
        location,
    ));

    // if shift is less than 255
    let result = ok_ok_block
        .append_operation(arith::shli(value, shift, location))
        .result(0)?
        .into();

    stack_push(context, &ok_ok_block, result)?;

    ok_ok_block.append_operation(cf::br(&empty_block, &[], location));

    // if shift is greater than 255
    let result = altv_block
        .append_operation(arith::constant(
            context,
            IntegerAttribute::new(uint256.into(), 0_i64).into(),
            location,
        ))
        .result(0)?
        .into();

    stack_push(context, &altv_block, result)?;

    altv_block.append_operation(cf::br(&empty_block, &[], location));

    Ok((start_block, empty_block))
}

fn codegen_pop<'c, 'r>(
    op_ctx: &mut OperationCtx<'c>,
    region: &'r Region<'c>,
) -> Result<(BlockRef<'c, 'r>, BlockRef<'c, 'r>), CodegenError> {
    let start_block = region.append_block(Block::new(&[]));
    let context = &op_ctx.mlir_context;
    let location = Location::unknown(context);

    // Check there's at least 1 element in stack
    let flag = check_stack_has_at_least(context, &start_block, 1)?;

    let gas_flag = consume_gas(context, &start_block, gas_cost::POP)?;

    let condition = start_block
        .append_operation(arith::andi(gas_flag, flag, location))
        .result(0)?
        .into();

    let ok_block = region.append_block(Block::new(&[]));

    start_block.append_operation(cf::cond_br(
        context,
        condition,
        &ok_block,
        &op_ctx.revert_block,
        &[],
        &[],
        location,
    ));

    stack_pop(context, &ok_block)?;

    Ok((start_block, ok_block))
}

fn codegen_mload<'c, 'r>(
    op_ctx: &mut OperationCtx<'c>,
    region: &'r Region<'c>,
) -> Result<(BlockRef<'c, 'r>, BlockRef<'c, 'r>), CodegenError> {
    let start_block = region.append_block(Block::new(&[]));
    let context = &op_ctx.mlir_context;
    let location = Location::unknown(context);
    let uint256 = IntegerType::new(context, 256);
    let uint32 = IntegerType::new(context, 32);
    let uint8 = IntegerType::new(context, 8);
    let ptr_type = pointer(context, 0);

    let stack_flag = check_stack_has_at_least(context, &start_block, 1)?;
    let ok_block = region.append_block(Block::new(&[]));

    start_block.append_operation(cf::cond_br(
        context,
        stack_flag,
        &ok_block,
        &op_ctx.revert_block,
        &[],
        &[],
        location,
    ));

    let offset = stack_pop(context, &ok_block)?;

    // Compute required memory size
    let offset = ok_block
        .append_operation(arith::trunci(offset, uint32.into(), location))
        .result(0)
        .unwrap()
        .into();
    let value_size = ok_block
        .append_operation(arith::constant(
            context,
            IntegerAttribute::new(uint32.into(), 32).into(),
            location,
        ))
        .result(0)?
        .into();
    let required_size = ok_block
        .append_operation(arith::addi(offset, value_size, location))
        .result(0)?
        .into();

    let memory_access_block = region.append_block(Block::new(&[]));

    extend_memory(
        op_ctx,
        &ok_block,
        &memory_access_block,
        region,
        required_size,
        gas_cost::MLOAD,
    )?;

    // Memory access
    let memory_ptr_ptr = memory_access_block
        .append_operation(llvm_mlir::addressof(
            context,
            MEMORY_PTR_GLOBAL,
            ptr_type,
            location,
        ))
        .result(0)?;

    let memory_ptr = memory_access_block
        .append_operation(llvm::load(
            context,
            memory_ptr_ptr.into(),
            ptr_type,
            location,
            LoadStoreOptions::default(),
        ))
        .result(0)?
        .into();

    let memory_destination = memory_access_block
        .append_operation(llvm::get_element_ptr_dynamic(
            context,
            memory_ptr,
            &[offset],
            uint8.into(),
            ptr_type,
            location,
        ))
        .result(0)?
        .into();

    let read_value = memory_access_block
        .append_operation(llvm::load(
            context,
            memory_destination,
            uint256.into(),
            location,
            LoadStoreOptions::new()
                .align(IntegerAttribute::new(IntegerType::new(context, 64).into(), 1).into()),
        ))
        .result(0)?
        .into();

    // check system endianness before pushing the value
    let read_value = if cfg!(target_endian = "little") {
        // if the system is little endian, we convert the value to big endian
        memory_access_block
            .append_operation(llvm::intr_bswap(read_value, uint256.into(), location))
            .result(0)?
            .into()
    } else {
        // if the system is big endian, there is no need to convert the value
        read_value
    };

    stack_push(context, &memory_access_block, read_value)?;

    Ok((start_block, memory_access_block))
}

fn codegen_codesize<'c, 'r>(
    op_ctx: &mut OperationCtx<'c>,
    region: &'r Region<'c>,
) -> Result<(BlockRef<'c, 'r>, BlockRef<'c, 'r>), CodegenError> {
    let start_block = region.append_block(Block::new(&[]));
    let context = &op_ctx.mlir_context;
    let location = Location::unknown(context);
    let uint256 = IntegerType::new(context, 256);

    // Check there's stack overflow
    let stack_flag = check_stack_has_space_for(context, &start_block, 1)?;
    // Check there's enough gas
    let gas_flag = consume_gas(context, &start_block, gas_cost::CODESIZE)?;

    let condition = start_block
        .append_operation(arith::andi(gas_flag, stack_flag, location))
        .result(0)?
        .into();

    let ok_block = region.append_block(Block::new(&[]));

    start_block.append_operation(cf::cond_br(
        context,
        condition,
        &ok_block,
        &op_ctx.revert_block,
        &[],
        &[],
        location,
    ));

    let codesize = ok_block
        .append_operation(arith::constant(
            context,
            IntegerAttribute::new(uint256.into(), op_ctx.program.code_size as i64).into(),
            location,
        ))
        .result(0)?
        .into();

    stack_push(context, &ok_block, codesize)?;

    Ok((start_block, ok_block))
}

fn codegen_sar<'c, 'r>(
    op_ctx: &mut OperationCtx<'c>,
    region: &'r Region<'c>,
) -> Result<(BlockRef<'c, 'r>, BlockRef<'c, 'r>), CodegenError> {
    let start_block = region.append_block(Block::new(&[]));
    let context = &op_ctx.mlir_context;
    let location = Location::unknown(context);

    // Check there's enough elements in stack
    let flag = check_stack_has_at_least(context, &start_block, 2)?;
    // Check there's enough gas
    let gas_flag = consume_gas(context, &start_block, gas_cost::SAR)?;

    let condition = start_block
        .append_operation(arith::andi(gas_flag, flag, location))
        .result(0)?
        .into();

    let ok_block = region.append_block(Block::new(&[]));

    start_block.append_operation(cf::cond_br(
        context,
        condition,
        &ok_block,
        &op_ctx.revert_block,
        &[],
        &[],
        location,
    ));

    let shift = stack_pop(context, &ok_block)?;
    let value = stack_pop(context, &ok_block)?;

    // max_shift = 255
    let max_shift = ok_block
        .append_operation(arith::constant(
            context,
            integer_constant_from_i64(context, 255).into(),
            location,
        ))
        .result(0)?
        .into();

    // if shift > 255  then after applying the `shrsi` operation the result will be poisoned
    // to avoid the poisoning we set shift = min(shift, 255)
    let shift = ok_block
        .append_operation(arith::minui(shift, max_shift, location))
        .result(0)?
        .into();

    let result = ok_block
        .append_operation(arith::shrsi(value, shift, location))
        .result(0)?
        .into();

    stack_push(context, &ok_block, result)?;

    Ok((start_block, ok_block))
}

fn codegen_byte<'c, 'r>(
    op_ctx: &mut OperationCtx<'c>,
    region: &'r Region<'c>,
) -> Result<(BlockRef<'c, 'r>, BlockRef<'c, 'r>), CodegenError> {
    let start_block = region.append_block(Block::new(&[]));
    let context = &op_ctx.mlir_context;
    let location = Location::unknown(context);

    // Check there's enough elements in stack
    let flag = check_stack_has_at_least(context, &start_block, 2)?;
    // Check there's enough gas
    let gas_flag = consume_gas(context, &start_block, gas_cost::BYTE)?;

    let condition = start_block
        .append_operation(arith::andi(gas_flag, flag, location))
        .result(0)?
        .into();

    let ok_block = region.append_block(Block::new(&[]));

    // in out_of_bounds_block a 0 is pushed to the stack
    let out_of_bounds_block = region.append_block(Block::new(&[]));

    // in offset_ok_block the byte operation is performed
    let offset_ok_block = region.append_block(Block::new(&[]));

    let end_block = region.append_block(Block::new(&[]));

    start_block.append_operation(cf::cond_br(
        context,
        condition,
        &ok_block,
        &op_ctx.revert_block,
        &[],
        &[],
        location,
    ));

    let offset = stack_pop(context, &ok_block)?;
    let value = stack_pop(context, &ok_block)?;

    const BITS_PER_BYTE: u8 = 8;
    const MAX_SHIFT: u8 = 31;

    let constant_bits_per_byte = constant_value_from_i64(context, &ok_block, BITS_PER_BYTE as i64)?;
    let constant_max_shift_in_bits =
        constant_value_from_i64(context, &ok_block, (MAX_SHIFT * BITS_PER_BYTE) as i64)?;

    let offset_in_bits = ok_block
        .append_operation(arith::muli(offset, constant_bits_per_byte, location))
        .result(0)?
        .into();

    // compare  offset > max_shift?
    let is_offset_out_of_bounds = ok_block
        .append_operation(arith::cmpi(
            context,
            arith::CmpiPredicate::Ugt,
            offset_in_bits,
            constant_max_shift_in_bits,
            location,
        ))
        .result(0)?
        .into();

    // if offset > max_shift => branch to out_of_bounds_block
    // else => branch to offset_ok_block
    ok_block.append_operation(cf::cond_br(
        context,
        is_offset_out_of_bounds,
        &out_of_bounds_block,
        &offset_ok_block,
        &[],
        &[],
        location,
    ));

    let zero_constant_value = constant_value_from_i64(context, &out_of_bounds_block, 0_i64)?;

    // push zero to the stack
    stack_push(context, &out_of_bounds_block, zero_constant_value)?;

    out_of_bounds_block.append_operation(cf::br(&end_block, &[], location));

    // the idea is to use a right shift to place the byte in the right-most side
    // and then apply a bitwise AND with a 0xFF mask
    //
    // for example, if we want to extract the 0xFF byte in the following value
    // (for simplicity the value has fewer bytes than it has in reality)
    //
    // value = 0xAABBCCDDFFAABBCC
    //                   ^^
    //              desired byte
    //
    // we can shift the value to the right
    //
    // value = 0xAABBCCDDFFAABBCC -> 0x000000AABBCCDDFF
    //                   ^^                          ^^
    // and then apply the bitwise AND it to the right to remove the right-side bytes
    //
    //  value = 0x000000AABBCCDDFF
    //          AND
    //  mask  = 0x00000000000000FF
    //------------------------------
    // result = 0x00000000000000FF

    // compute how many bits the value has to be shifted
    // shift_right_in_bits = max_shift - offset
    let shift_right_in_bits = offset_ok_block
        .append_operation(arith::subi(
            constant_max_shift_in_bits,
            offset_in_bits,
            location,
        ))
        .result(0)?
        .into();

    // shift the value to the right
    let shifted_right_value = offset_ok_block
        .append_operation(arith::shrui(value, shift_right_in_bits, location))
        .result(0)?
        .into();

    let mask = offset_ok_block
        .append_operation(arith::constant(
            context,
            integer_constant_from_i64(context, 0xff).into(),
            location,
        ))
        .result(0)?
        .into();

    // compute (value AND mask)
    let result = offset_ok_block
        .append_operation(arith::andi(shifted_right_value, mask, location))
        .result(0)?
        .into();

    stack_push(context, &offset_ok_block, result)?;

    offset_ok_block.append_operation(cf::br(&end_block, &[], location));

    Ok((start_block, end_block))
}

fn codegen_jumpdest<'c>(
    op_ctx: &mut OperationCtx<'c>,
    region: &'c Region<'c>,
    pc: usize,
) -> Result<(BlockRef<'c, 'c>, BlockRef<'c, 'c>), CodegenError> {
    let landing_block = region.append_block(Block::new(&[]));
    let context = &op_ctx.mlir_context;
    let location = Location::unknown(context);

    // Check there's enough gas to compute the operation
    let gas_flag = consume_gas(context, &landing_block, gas_cost::JUMPDEST)?;

    let ok_block = region.append_block(Block::new(&[]));

    landing_block.append_operation(cf::cond_br(
        context,
        gas_flag,
        &ok_block,
        &op_ctx.revert_block,
        &[],
        &[],
        location,
    ));

    // Register jumpdest block in context
    op_ctx.register_jump_destination(pc, landing_block);

    Ok((landing_block, ok_block))
}

fn codegen_jumpi<'c, 'r: 'c>(
    op_ctx: &mut OperationCtx<'c>,
    region: &'r Region<'c>,
) -> Result<(BlockRef<'c, 'r>, BlockRef<'c, 'r>), CodegenError> {
    let start_block = region.append_block(Block::new(&[]));
    let context = &op_ctx.mlir_context;
    let location = Location::unknown(context);

    // Check there's enough elements in stack
    let flag = check_stack_has_at_least(context, &start_block, 2)?;
    // Check there's enough gas
    let gas_flag = consume_gas(context, &start_block, gas_cost::JUMPI)?;

    let ok_block = region.append_block(Block::new(&[]));

    let condition = start_block
        .append_operation(arith::andi(gas_flag, flag, location))
        .result(0)?
        .into();

    start_block.append_operation(cf::cond_br(
        context,
        condition,
        &ok_block,
        &op_ctx.revert_block,
        &[],
        &[],
        location,
    ));

    let pc = stack_pop(context, &ok_block)?;
    let condition = stack_pop(context, &ok_block)?;

    let false_block = region.append_block(Block::new(&[]));

    let zero = ok_block
        .append_operation(arith::constant(
            context,
            integer_constant_from_i64(context, 0i64).into(),
            location,
        ))
        .result(0)?
        .into();

    // compare  condition != 0  to convert condition from u256 to 1-bit signless integer
    let condition = ok_block
        .append_operation(arith::cmpi(
            context,
            arith::CmpiPredicate::Ne,
            condition,
            zero,
            location,
        ))
        .result(0)?;

    ok_block.append_operation(cf::cond_br(
        context,
        condition.into(),
        &op_ctx.jumptable_block,
        &false_block,
        &[pc],
        &[],
        location,
    ));

    Ok((start_block, false_block))
}

fn codegen_jump<'c, 'r: 'c>(
    op_ctx: &mut OperationCtx<'c>,
    region: &'r Region<'c>,
) -> Result<(BlockRef<'c, 'r>, BlockRef<'c, 'r>), CodegenError> {
    // it reverts if Counter offset is not a JUMPDEST.
    // The error is generated even if the JUMP would not have been done

    let start_block = region.append_block(Block::new(&[]));
    let context = &op_ctx.mlir_context;
    let location = Location::unknown(context);

    // Check there's enough elements in stack
    let flag = check_stack_has_at_least(context, &start_block, 1)?;
    // Check there's enough gas
    let gas_flag = consume_gas(context, &start_block, gas_cost::JUMP)?;

    let ok_block = region.append_block(Block::new(&[]));

    let condition = start_block
        .append_operation(arith::andi(gas_flag, flag, location))
        .result(0)?
        .into();

    start_block.append_operation(cf::cond_br(
        context,
        condition,
        &ok_block,
        &op_ctx.revert_block,
        &[],
        &[],
        location,
    ));

    let pc = stack_pop(context, &ok_block)?;

    // appends operation to ok_block to jump to the `jump table block``
    // in the jump table block the pc is checked and if its ok
    // then it jumps to the block associated with that pc
    op_ctx.add_jump_op(ok_block, pc, location);

    // TODO: we are creating an empty block that won't ever be reached
    // probably there's a better way to do this
    let empty_block = region.append_block(Block::new(&[]));
    Ok((start_block, empty_block))
}

fn codegen_pc<'c>(
    op_ctx: &mut OperationCtx<'c>,
    region: &'c Region<'c>,
    pc: usize,
) -> Result<(BlockRef<'c, 'c>, BlockRef<'c, 'c>), CodegenError> {
    let start_block = region.append_block(Block::new(&[]));
    let context = &op_ctx.mlir_context;
    let location = Location::unknown(context);

    let stack_size_flag = check_stack_has_space_for(context, &start_block, 1)?;
    let gas_flag = consume_gas(context, &start_block, gas_cost::PC)?;

    let ok_flag = start_block
        .append_operation(arith::andi(stack_size_flag, gas_flag, location))
        .result(0)?
        .into();

    let ok_block = region.append_block(Block::new(&[]));

    start_block.append_operation(cf::cond_br(
        context,
        ok_flag,
        &ok_block,
        &op_ctx.revert_block,
        &[],
        &[],
        location,
    ));

    let pc_value = ok_block
        .append_operation(arith::constant(
            context,
            integer_constant_from_i64(context, pc as i64).into(),
            location,
        ))
        .result(0)?
        .into();

    stack_push(context, &ok_block, pc_value)?;

    Ok((start_block, ok_block))
}

fn codegen_msize<'c>(
    op_ctx: &mut OperationCtx<'c>,
    region: &'c Region<'c>,
) -> Result<(BlockRef<'c, 'c>, BlockRef<'c, 'c>), CodegenError> {
    let start_block = region.append_block(Block::new(&[]));
    let context = op_ctx.mlir_context;
    let location = Location::unknown(context);

    let ptr_type = pointer(context, 0);
    let uint32 = IntegerType::new(context, 32).into();
    let uint256 = IntegerType::new(context, 256).into();

    let stack_flag = check_stack_has_space_for(context, &start_block, 1)?;
    let gas_flag = consume_gas(context, &start_block, gas_cost::MSIZE)?;

    let condition = start_block
        .append_operation(arith::andi(gas_flag, stack_flag, location))
        .result(0)?
        .into();

    let ok_block = region.append_block(Block::new(&[]));

    start_block.append_operation(cf::cond_br(
        context,
        condition,
        &ok_block,
        &op_ctx.revert_block,
        &[],
        &[],
        location,
    ));

    // Get address of memory size global
    let memory_ptr = ok_block
        .append_operation(llvm_mlir::addressof(
            context,
            MEMORY_SIZE_GLOBAL,
            ptr_type,
            location,
        ))
        .result(0)?;

    // Load memory size
    let memory_size = ok_block
        .append_operation(llvm::load(
            context,
            memory_ptr.into(),
            uint32,
            location,
            LoadStoreOptions::default(),
        ))
        .result(0)?
        .into();

    let memory_size_extended = ok_block
        .append_operation(arith::extui(memory_size, uint256, location))
        .result(0)?
        .into();

    stack_push(context, &ok_block, memory_size_extended)?;

    Ok((start_block, ok_block))
}

fn codegen_return<'c>(
    op_ctx: &mut OperationCtx<'c>,
    region: &'c Region<'c>,
) -> Result<(BlockRef<'c, 'c>, BlockRef<'c, 'c>), CodegenError> {
    let context = op_ctx.mlir_context;
    let location = Location::unknown(context);

    let start_block = region.append_block(Block::new(&[]));
    let ok_block = region.append_block(Block::new(&[]));

    let flag = check_stack_has_at_least(context, &start_block, 2)?;

    start_block.append_operation(cf::cond_br(
        context,
        flag,
        &ok_block,
        &op_ctx.revert_block,
        &[],
        &[],
        location,
    ));

    return_result_from_stack(op_ctx, region, &ok_block, ExitStatusCode::Return, location)?;

    let empty_block = region.append_block(Block::new(&[]));

    Ok((start_block, empty_block))
}

// Stop the current context execution, revert the state changes
// (see STATICCALL for a list of state changing opcodes) and
// return the unused gas to the caller. It also reverts the gas refund to i
// ts value before the current context. If the execution is stopped with REVERT,
// the value 0 is put on the stack of the calling context, which continues to execute normally.
// The return data of the calling context is set as the given
// chunk of memory of this context.
fn codegen_revert<'c>(
    op_ctx: &mut OperationCtx<'c>,
    region: &'c Region<'c>,
) -> Result<(BlockRef<'c, 'c>, BlockRef<'c, 'c>), CodegenError> {
    let context = op_ctx.mlir_context;
    let location = Location::unknown(context);

    let start_block = region.append_block(Block::new(&[]));
    let ok_block = region.append_block(Block::new(&[]));

    let flag = check_stack_has_at_least(context, &start_block, 2)?;

    start_block.append_operation(cf::cond_br(
        context,
        flag,
        &ok_block,
        &op_ctx.revert_block,
        &[],
        &[],
        location,
    ));

    return_result_from_stack(op_ctx, region, &ok_block, ExitStatusCode::Revert, location)?;

    let empty_block = region.append_block(Block::new(&[]));

    Ok((start_block, empty_block))
}

fn codegen_stop<'c, 'r>(
    op_ctx: &mut OperationCtx<'c>,
    region: &'r Region<'c>,
) -> Result<(BlockRef<'c, 'r>, BlockRef<'c, 'r>), CodegenError> {
    let start_block = region.append_block(Block::new(&[]));
    let context = &op_ctx.mlir_context;
    let location = Location::unknown(context);

    return_empty_result(op_ctx, &start_block, ExitStatusCode::Stop, location)?;

    let empty_block = region.append_block(Block::new(&[]));

    Ok((start_block, empty_block))
}

fn codegen_signextend<'c, 'r>(
    op_ctx: &mut OperationCtx<'c>,
    region: &'r Region<'c>,
) -> Result<(BlockRef<'c, 'r>, BlockRef<'c, 'r>), CodegenError> {
    let start_block = region.append_block(Block::new(&[]));
    let context = &op_ctx.mlir_context;
    let location = Location::unknown(context);

    // Check there's enough elements in stack
    let stack_size_flag = check_stack_has_at_least(context, &start_block, 2)?;
    let gas_flag = consume_gas(context, &start_block, gas_cost::SIGNEXTEND)?;

    // Check there's enough gas to perform the operation
    let ok_flag = start_block
        .append_operation(arith::andi(stack_size_flag, gas_flag, location))
        .result(0)?
        .into();

    let ok_block = region.append_block(Block::new(&[]));

    start_block.append_operation(cf::cond_br(
        context,
        ok_flag,
        &ok_block,
        &op_ctx.revert_block,
        &[],
        &[],
        location,
    ));

    let byte_size = stack_pop(context, &ok_block)?;
    let value_to_extend = stack_pop(context, &ok_block)?;

    // Constant definition
    let max_byte_size = constant_value_from_i64(context, &ok_block, 31)?;
    let bits_per_byte = constant_value_from_i64(context, &ok_block, 8)?;
    let sign_bit_position_on_byte = constant_value_from_i64(context, &ok_block, 7)?;
    let max_bits = constant_value_from_i64(context, &ok_block, 255)?;

    // byte_size = min(max_byte_size, byte_size)
    let byte_size = ok_block
        .append_operation(arith::minui(byte_size, max_byte_size, location))
        .result(0)?
        .into();

    // bits_to_shift = max_bits - byte_size * bits_per_byte + sign_bit_position_on_byte
    let byte_number_in_bits = ok_block
        .append_operation(arith::muli(byte_size, bits_per_byte, location))
        .result(0)?
        .into();

    let value_size_in_bits = ok_block
        .append_operation(arith::addi(
            byte_number_in_bits,
            sign_bit_position_on_byte,
            location,
        ))
        .result(0)?
        .into();

    let bits_to_shift = ok_block
        .append_operation(arith::subi(max_bits, value_size_in_bits, location))
        .result(0)?
        .into();

    // value_to_extend << bits_to_shift
    let left_shifted_value = ok_block
        .append_operation(ods::llvm::shl(context, value_to_extend, bits_to_shift, location).into())
        .result(0)?
        .into();

    // value_to_extend >> bits_to_shift  (sign extended)
    let result = ok_block
        .append_operation(
            ods::llvm::ashr(context, left_shifted_value, bits_to_shift, location).into(),
        )
        .result(0)?
        .into();

    stack_push(context, &ok_block, result)?;

    Ok((start_block, ok_block))
}

fn codegen_gas<'c, 'r>(
    op_ctx: &mut OperationCtx<'c>,
    region: &'r Region<'c>,
) -> Result<(BlockRef<'c, 'r>, BlockRef<'c, 'r>), CodegenError> {
    let start_block = region.append_block(Block::new(&[]));
    let context = &op_ctx.mlir_context;
    let location = Location::unknown(context);

    // Check there's at least space for one element in the stack
    let stack_size_flag = check_stack_has_space_for(context, &start_block, 1)?;

    // Check there's enough gas to compute the operation
    let gas_flag = consume_gas(context, &start_block, gas_cost::GAS)?;

    let ok_flag = start_block
        .append_operation(arith::andi(stack_size_flag, gas_flag, location))
        .result(0)?
        .into();

    let ok_block = region.append_block(Block::new(&[]));

    start_block.append_operation(cf::cond_br(
        context,
        ok_flag,
        &ok_block,
        &op_ctx.revert_block,
        &[],
        &[],
        location,
    ));

    let gas = get_remaining_gas(context, &ok_block)?;

    let gas_extended = ok_block
        .append_operation(arith::extui(
            gas,
            IntegerType::new(context, 256).into(),
            location,
        ))
        .result(0)?
        .into();

    stack_push(context, &ok_block, gas_extended)?;

    Ok((start_block, ok_block))
}

fn codegen_slt<'c, 'r>(
    op_ctx: &mut OperationCtx<'c>,
    region: &'r Region<'c>,
) -> Result<(BlockRef<'c, 'r>, BlockRef<'c, 'r>), CodegenError> {
    let start_block = region.append_block(Block::new(&[]));
    let context = &op_ctx.mlir_context;
    let location = Location::unknown(context);

    // Check there's enough elements in stack
    let stack_size_flag = check_stack_has_at_least(context, &start_block, 2)?;

    // Check there's enough gas to compute the operation
    let gas_flag = consume_gas(context, &start_block, gas_cost::SLT)?;

    let ok_flag = start_block
        .append_operation(arith::andi(stack_size_flag, gas_flag, location))
        .result(0)?
        .into();

    let ok_block = region.append_block(Block::new(&[]));

    start_block.append_operation(cf::cond_br(
        context,
        ok_flag,
        &ok_block,
        &op_ctx.revert_block,
        &[],
        &[],
        location,
    ));

    let lhs = stack_pop(context, &ok_block)?;
    let rhs = stack_pop(context, &ok_block)?;

    let result = ok_block
        .append_operation(arith::cmpi(
            context,
            arith::CmpiPredicate::Slt,
            lhs,
            rhs,
            location,
        ))
        .result(0)?
        .into();

    stack_push(context, &ok_block, result)?;

    Ok((start_block, ok_block))
}

fn codegen_mstore<'c, 'r>(
    op_ctx: &mut OperationCtx<'c>,
    region: &'r Region<'c>,
) -> Result<(BlockRef<'c, 'r>, BlockRef<'c, 'r>), CodegenError> {
    let start_block = region.append_block(Block::new(&[]));
    let context = &op_ctx.mlir_context;
    let location = Location::unknown(context);
    let uint32 = IntegerType::new(context, 32);
    let uint8 = IntegerType::new(context, 8);
    let ptr_type = pointer(context, 0);

    // Check there's enough elements in stack
    let flag = check_stack_has_at_least(context, &start_block, 2)?;

    let ok_block = region.append_block(Block::new(&[]));

    start_block.append_operation(cf::cond_br(
        context,
        flag,
        &ok_block,
        &op_ctx.revert_block,
        &[],
        &[],
        location,
    ));

    let offset = stack_pop(context, &ok_block)?;
    let value = stack_pop(context, &ok_block)?;

    // truncate offset to 32 bits
    let offset = ok_block
        .append_operation(arith::trunci(offset, uint32.into(), location))
        .result(0)
        .unwrap()
        .into();

    let value_width_in_bytes = 32;
    // value_size = 32
    let value_size = ok_block
        .append_operation(arith::constant(
            context,
            IntegerAttribute::new(uint32.into(), value_width_in_bytes).into(),
            location,
        ))
        .result(0)?
        .into();

    // required_size = offset + value_size
    let required_size = ok_block
        .append_operation(arith::addi(offset, value_size, location))
        .result(0)?
        .into();

    let memory_access_block = region.append_block(Block::new(&[]));

    extend_memory(
        op_ctx,
        &ok_block,
        &memory_access_block,
        region,
        required_size,
        gas_cost::MSTORE,
    )?;

    // Memory access
    let memory_ptr_ptr = memory_access_block
        .append_operation(llvm_mlir::addressof(
            context,
            MEMORY_PTR_GLOBAL,
            ptr_type,
            location,
        ))
        .result(0)?;

    let memory_ptr = memory_access_block
        .append_operation(llvm::load(
            context,
            memory_ptr_ptr.into(),
            ptr_type,
            location,
            LoadStoreOptions::default(),
        ))
        .result(0)?
        .into();

    // memory_destination = memory_ptr + offset
    let memory_destination = memory_access_block
        .append_operation(llvm::get_element_ptr_dynamic(
            context,
            memory_ptr,
            &[offset],
            uint8.into(),
            ptr_type,
            location,
        ))
        .result(0)?
        .into();

    let uint256 = IntegerType::new(context, 256);

    // check system endianness before storing the value
    let value = if cfg!(target_endian = "little") {
        // if the system is little endian, we convert the value to big endian
        memory_access_block
            .append_operation(llvm::intr_bswap(value, uint256.into(), location))
            .result(0)?
            .into()
    } else {
        // if the system is big endian, there is no need to convert the value
        value
    };

    // store the value in the memory
    memory_access_block.append_operation(llvm::store(
        context,
        value,
        memory_destination,
        location,
        LoadStoreOptions::new()
            .align(IntegerAttribute::new(IntegerType::new(context, 64).into(), 1).into()),
    ));

    Ok((start_block, memory_access_block))
}

fn codegen_mstore8<'c, 'r>(
    op_ctx: &mut OperationCtx<'c>,
    region: &'r Region<'c>,
) -> Result<(BlockRef<'c, 'r>, BlockRef<'c, 'r>), CodegenError> {
    let start_block = region.append_block(Block::new(&[]));
    let context = &op_ctx.mlir_context;
    let location = Location::unknown(context);
    let uint32 = IntegerType::new(context, 32);
    let uint8 = IntegerType::new(context, 8);
    let ptr_type = pointer(context, 0);

    // Check there's enough elements in stack
    let flag = check_stack_has_at_least(context, &start_block, 2)?;

    let ok_block = region.append_block(Block::new(&[]));

    start_block.append_operation(cf::cond_br(
        context,
        flag,
        &ok_block,
        &op_ctx.revert_block,
        &[],
        &[],
        location,
    ));

    let offset = stack_pop(context, &ok_block)?;
    let value = stack_pop(context, &ok_block)?;

    // truncate value to the least significative byte of the 32-byte value
    let value = ok_block
        .append_operation(arith::trunci(
            value,
            r#IntegerType::new(context, 8).into(),
            location,
        ))
        .result(0)?
        .into();

    // truncate offset to 32 bits
    let offset = ok_block
        .append_operation(arith::trunci(offset, uint32.into(), location))
        .result(0)
        .unwrap()
        .into();

    let value_width_in_bytes = 1;
    // value_size = 1
    let value_size = ok_block
        .append_operation(arith::constant(
            context,
            IntegerAttribute::new(uint32.into(), value_width_in_bytes).into(),
            location,
        ))
        .result(0)?
        .into();

    // required_size = offset + size
    let required_size = ok_block
        .append_operation(arith::addi(offset, value_size, location))
        .result(0)?
        .into();

    let memory_access_block = region.append_block(Block::new(&[]));

    extend_memory(
        op_ctx,
        &ok_block,
        &memory_access_block,
        region,
        required_size,
        gas_cost::MSTORE8,
    )?;

    // Memory access
    let memory_ptr_ptr = memory_access_block
        .append_operation(llvm_mlir::addressof(
            context,
            MEMORY_PTR_GLOBAL,
            ptr_type,
            location,
        ))
        .result(0)?;

    let memory_ptr = memory_access_block
        .append_operation(llvm::load(
            context,
            memory_ptr_ptr.into(),
            ptr_type,
            location,
            LoadStoreOptions::default(),
        ))
        .result(0)?
        .into();

    // memory_destination = memory_ptr + offset
    let memory_destination = memory_access_block
        .append_operation(llvm::get_element_ptr_dynamic(
            context,
            memory_ptr,
            &[offset],
            uint8.into(),
            ptr_type,
            location,
        ))
        .result(0)?
        .into();

    memory_access_block.append_operation(llvm::store(
        context,
        value,
        memory_destination,
        location,
        LoadStoreOptions::new()
            .align(IntegerAttribute::new(IntegerType::new(context, 64).into(), 1).into()),
    ));

<<<<<<< HEAD
    Ok((start_block, ok_block))
}

fn codegen_calldataload<'c, 'r>(
=======
    Ok((start_block, memory_access_block))
}

fn codegen_mcopy<'c, 'r>(
>>>>>>> b59056e9
    op_ctx: &mut OperationCtx<'c>,
    region: &'r Region<'c>,
) -> Result<(BlockRef<'c, 'r>, BlockRef<'c, 'r>), CodegenError> {
    let start_block = region.append_block(Block::new(&[]));
    let context = &op_ctx.mlir_context;
    let location = Location::unknown(context);
<<<<<<< HEAD
    let uint256 = IntegerType::new(context, 256);
    let uint8 = IntegerType::new(context, 8);
    let uint1 = IntegerType::new(context, 1);
    let ptr_type = pointer(context, 0);

    // Check there's enough elements in stack
    let flag = check_stack_has_at_least(context, &start_block, 1)?;
    // Check there's enough gas
    let gas_flag = consume_gas(context, &start_block, gas_cost::CALLDATALOAD)?;

    let condition = start_block
        .append_operation(arith::andi(gas_flag, flag, location))
        .result(0)?
        .into();
=======
    let uint32 = IntegerType::new(context, 32);
    let uint8 = IntegerType::new(context, 8);
    let ptr_type = pointer(context, 0);

    let flag = check_stack_has_at_least(context, &start_block, 3)?;
>>>>>>> b59056e9

    let ok_block = region.append_block(Block::new(&[]));

    start_block.append_operation(cf::cond_br(
        context,
<<<<<<< HEAD
        condition,
=======
        flag,
>>>>>>> b59056e9
        &ok_block,
        &op_ctx.revert_block,
        &[],
        &[],
        location,
    ));

<<<<<<< HEAD
    let offset = stack_pop(context, &ok_block)?;

    // TODO: add a calldata_ptr and size setup

    let calldata_ptr = op_ctx.get_calldata_ptr_syscall(&ok_block, location)?;

    // max_slice_width = 32
    let max_slice_width = ok_block
        .append_operation(arith::constant(
            context,
            integer_constant_from_i64(context, 32).into(),
            location,
        ))
        .result(0)?
        .into();

    let calldata_size_u32 = op_ctx.get_calldata_size_syscall(&ok_block, location)?;
    // convert calldata_size from u32 to u256
    let calldata_size = ok_block
        .append_operation(arith::extui(calldata_size_u32, uint256.into(), location))
        .result(0)?
        .into();

    let zero = ok_block
        .append_operation(arith::constant(
            context,
            IntegerAttribute::new(uint256.into(), 0).into(),
=======
    // where to copy
    let dest_offset = stack_pop(context, &ok_block)?;
    // where to copy from
    let offset = stack_pop(context, &ok_block)?;
    let size = stack_pop(context, &ok_block)?;

    // truncate offset and dest_offset to 32 bits
    let offset = ok_block
        .append_operation(arith::trunci(offset, uint32.into(), location))
        .result(0)?
        .into();

    let dest_offset = ok_block
        .append_operation(arith::trunci(dest_offset, uint32.into(), location))
        .result(0)?
        .into();

    let size = ok_block
        .append_operation(arith::trunci(size, uint32.into(), location))
        .result(0)?
        .into();

    // required_size = offset + size
    let src_required_size = ok_block
        .append_operation(arith::addi(offset, size, location))
        .result(0)?
        .into();

    // dest_required_size = dest_offset + size
    let dest_required_size = ok_block
        .append_operation(arith::addi(dest_offset, size, location))
        .result(0)?
        .into();

    let required_size = ok_block
        .append_operation(arith::maxui(
            src_required_size,
            dest_required_size,
>>>>>>> b59056e9
            location,
        ))
        .result(0)?
        .into();

<<<<<<< HEAD
    let offset_ok_block = region.append_block(Block::new(&[]));
    let offset_bad_block = region.append_block(Block::new(&[]));
    let end_block = region.append_block(Block::new(&[]));

    // offset < calldata_size =>  offset_ok
    let offset_ok = ok_block
        .append_operation(arith::cmpi(
            context,
            arith::CmpiPredicate::Ult,
            offset,
            calldata_size,
            location,
=======
    let memory_access_block = region.append_block(Block::new(&[]));

    extend_memory(
        op_ctx,
        &ok_block,
        &memory_access_block,
        region,
        required_size,
        gas_cost::MCOPY,
    )?;

    // Memory access
    let memory_ptr_ptr = memory_access_block
        .append_operation(llvm_mlir::addressof(
            context,
            MEMORY_PTR_GLOBAL,
            ptr_type,
            location,
        ))
        .result(0)?;

    let memory_ptr = memory_access_block
        .append_operation(llvm::load(
            context,
            memory_ptr_ptr.into(),
            ptr_type,
            location,
            LoadStoreOptions::default(),
>>>>>>> b59056e9
        ))
        .result(0)?
        .into();

<<<<<<< HEAD
    // if offset < calldata_size => offset_ok_block
    // else => offset_bad_block
    ok_block.append_operation(cond_br(
        context,
        offset_ok,
        &offset_ok_block,
        &offset_bad_block,
        &[],
        &[],
        location,
    ));

    /******************** offset_bad_block *******************/

    // offset >= calldata_size => push 0
    stack_push(context, &offset_bad_block, zero)?;
    offset_bad_block.append_operation(br(&end_block, &[], location));

    /******************** offset_bad_block *******************/

    /******************** offset_OK_block *******************/

    let stack_ptr = get_stack_pointer(context, &offset_ok_block)?;

    // fill the top of the stack with 0s to remove any garbage bytes it could have
    offset_ok_block.append_operation(llvm::store(
        context,
        zero,
        stack_ptr,
        location,
        LoadStoreOptions::new(),
    ));

    // calldata_ptr_at_offset = calldata_ptr + new_offset
    let calldata_ptr_at_offset = offset_ok_block
        .append_operation(llvm::get_element_ptr_dynamic(
            context,
            calldata_ptr,
=======
    let source = memory_access_block
        .append_operation(llvm::get_element_ptr_dynamic(
            context,
            memory_ptr,
>>>>>>> b59056e9
            &[offset],
            uint8.into(),
            ptr_type,
            location,
        ))
        .result(0)?
        .into();

<<<<<<< HEAD
    // len is the length of the slice (len is maximum 32 bytes)
    let len = offset_ok_block
        .append_operation(arith::subi(calldata_size, offset, location))
        .result(0)?
        .into();

    // len = min(calldata_size - offset, 32 bytes)
    // this is done to fix the len so that  offset + len <= calldata_size
    let len = offset_ok_block
        .append_operation(arith::minui(len, max_slice_width, location))
        .result(0)?
        .into();

    // copy calldata[offset..offset + len] to the top of the stack
    offset_ok_block.append_operation(
        ods::llvm::intr_memcpy(
            context,
            stack_ptr,
            calldata_ptr_at_offset,
            len,
            IntegerAttribute::new(uint1.into(), 0),
=======
    // memory_destination = memory_ptr + dest_offset
    let destination = memory_access_block
        .append_operation(llvm::get_element_ptr_dynamic(
            context,
            memory_ptr,
            &[dest_offset],
            uint8.into(),
            ptr_type,
            location,
        ))
        .result(0)?
        .into();

    memory_access_block.append_operation(
        ods::llvm::intr_memmove(
            context,
            destination,
            source,
            size,
            IntegerAttribute::new(IntegerType::new(context, 1).into(), 0),
>>>>>>> b59056e9
            location,
        )
        .into(),
    );

<<<<<<< HEAD
    // increment the stack pointer so calldata[offset..len] is placed at the top of the stack
    inc_stack_pointer(context, &offset_ok_block)?;

    // if the system is little endian, we have to convert the result to big endian
    // pop calldata_slice, change to big endian and push it again
    if cfg!(target_endian = "little") {
        // pop the slice
        let calldata_slice = stack_pop(context, &offset_ok_block)?;
        // convert it to big endian
        let calldata_slice = offset_ok_block
            .append_operation(llvm::intr_bswap(calldata_slice, uint256.into(), location))
            .result(0)?
            .into();
        // push it back on the stack
        stack_push(context, &offset_ok_block, calldata_slice)?;
    }

    offset_ok_block.append_operation(br(&end_block, &[], location));

    /******************** offset_OK_block *******************/

    Ok((start_block, end_block))
=======
    Ok((start_block, memory_access_block))
>>>>>>> b59056e9
}<|MERGE_RESOLUTION|>--- conflicted
+++ resolved
@@ -1,12 +1,8 @@
 use melior::{
     dialect::{
-<<<<<<< HEAD
         arith,
+        arith::CmpiPredicate,
         cf::{self, br, cond_br},
-=======
-        arith::{self, CmpiPredicate},
-        cf,
->>>>>>> b59056e9
         llvm::{self, r#type::pointer, LoadStoreOptions},
         ods,
     },
@@ -82,11 +78,8 @@
         Operation::Revert => codegen_revert(op_ctx, region),
         Operation::Mstore => codegen_mstore(op_ctx, region),
         Operation::Mstore8 => codegen_mstore8(op_ctx, region),
-<<<<<<< HEAD
         Operation::CalldataLoad => codegen_calldataload(op_ctx, region),
-=======
         Operation::CallDataSize => codegen_calldatasize(op_ctx, region),
->>>>>>> b59056e9
     }
 }
 
@@ -2591,91 +2584,34 @@
             .align(IntegerAttribute::new(IntegerType::new(context, 64).into(), 1).into()),
     ));
 
-<<<<<<< HEAD
-    Ok((start_block, ok_block))
-}
-
-fn codegen_calldataload<'c, 'r>(
-=======
     Ok((start_block, memory_access_block))
 }
 
 fn codegen_mcopy<'c, 'r>(
->>>>>>> b59056e9
-    op_ctx: &mut OperationCtx<'c>,
-    region: &'r Region<'c>,
-) -> Result<(BlockRef<'c, 'r>, BlockRef<'c, 'r>), CodegenError> {
-    let start_block = region.append_block(Block::new(&[]));
-    let context = &op_ctx.mlir_context;
-    let location = Location::unknown(context);
-<<<<<<< HEAD
-    let uint256 = IntegerType::new(context, 256);
-    let uint8 = IntegerType::new(context, 8);
-    let uint1 = IntegerType::new(context, 1);
-    let ptr_type = pointer(context, 0);
-
-    // Check there's enough elements in stack
-    let flag = check_stack_has_at_least(context, &start_block, 1)?;
-    // Check there's enough gas
-    let gas_flag = consume_gas(context, &start_block, gas_cost::CALLDATALOAD)?;
-
-    let condition = start_block
-        .append_operation(arith::andi(gas_flag, flag, location))
-        .result(0)?
-        .into();
-=======
+    op_ctx: &mut OperationCtx<'c>,
+    region: &'r Region<'c>,
+) -> Result<(BlockRef<'c, 'r>, BlockRef<'c, 'r>), CodegenError> {
+    let start_block = region.append_block(Block::new(&[]));
+    let context = &op_ctx.mlir_context;
+    let location = Location::unknown(context);
     let uint32 = IntegerType::new(context, 32);
     let uint8 = IntegerType::new(context, 8);
     let ptr_type = pointer(context, 0);
 
     let flag = check_stack_has_at_least(context, &start_block, 3)?;
->>>>>>> b59056e9
-
-    let ok_block = region.append_block(Block::new(&[]));
-
-    start_block.append_operation(cf::cond_br(
-        context,
-<<<<<<< HEAD
-        condition,
-=======
+
+    let ok_block = region.append_block(Block::new(&[]));
+
+    start_block.append_operation(cf::cond_br(
+        context,
         flag,
->>>>>>> b59056e9
-        &ok_block,
-        &op_ctx.revert_block,
-        &[],
-        &[],
-        location,
-    ));
-
-<<<<<<< HEAD
-    let offset = stack_pop(context, &ok_block)?;
-
-    // TODO: add a calldata_ptr and size setup
-
-    let calldata_ptr = op_ctx.get_calldata_ptr_syscall(&ok_block, location)?;
-
-    // max_slice_width = 32
-    let max_slice_width = ok_block
-        .append_operation(arith::constant(
-            context,
-            integer_constant_from_i64(context, 32).into(),
-            location,
-        ))
-        .result(0)?
-        .into();
-
-    let calldata_size_u32 = op_ctx.get_calldata_size_syscall(&ok_block, location)?;
-    // convert calldata_size from u32 to u256
-    let calldata_size = ok_block
-        .append_operation(arith::extui(calldata_size_u32, uint256.into(), location))
-        .result(0)?
-        .into();
-
-    let zero = ok_block
-        .append_operation(arith::constant(
-            context,
-            IntegerAttribute::new(uint256.into(), 0).into(),
-=======
+        &ok_block,
+        &op_ctx.revert_block,
+        &[],
+        &[],
+        location,
+    ));
+
     // where to copy
     let dest_offset = stack_pop(context, &ok_block)?;
     // where to copy from
@@ -2714,26 +2650,11 @@
         .append_operation(arith::maxui(
             src_required_size,
             dest_required_size,
->>>>>>> b59056e9
-            location,
-        ))
-        .result(0)?
-        .into();
-
-<<<<<<< HEAD
-    let offset_ok_block = region.append_block(Block::new(&[]));
-    let offset_bad_block = region.append_block(Block::new(&[]));
-    let end_block = region.append_block(Block::new(&[]));
-
-    // offset < calldata_size =>  offset_ok
-    let offset_ok = ok_block
-        .append_operation(arith::cmpi(
-            context,
-            arith::CmpiPredicate::Ult,
-            offset,
-            calldata_size,
-            location,
-=======
+            location,
+        ))
+        .result(0)?
+        .into();
+
     let memory_access_block = region.append_block(Block::new(&[]));
 
     extend_memory(
@@ -2762,12 +2683,132 @@
             ptr_type,
             location,
             LoadStoreOptions::default(),
->>>>>>> b59056e9
-        ))
-        .result(0)?
-        .into();
-
-<<<<<<< HEAD
+        ))
+        .result(0)?
+        .into();
+
+    let source = memory_access_block
+        .append_operation(llvm::get_element_ptr_dynamic(
+            context,
+            memory_ptr,
+            &[offset],
+            uint8.into(),
+            ptr_type,
+            location,
+        ))
+        .result(0)?
+        .into();
+
+    // memory_destination = memory_ptr + dest_offset
+    let destination = memory_access_block
+        .append_operation(llvm::get_element_ptr_dynamic(
+            context,
+            memory_ptr,
+            &[dest_offset],
+            uint8.into(),
+            ptr_type,
+            location,
+        ))
+        .result(0)?
+        .into();
+
+    memory_access_block.append_operation(
+        ods::llvm::intr_memmove(
+            context,
+            destination,
+            source,
+            size,
+            IntegerAttribute::new(IntegerType::new(context, 1).into(), 0),
+            location,
+        )
+        .into(),
+    );
+
+    Ok((start_block, memory_access_block))
+}
+
+fn codegen_calldataload<'c, 'r>(
+    op_ctx: &mut OperationCtx<'c>,
+    region: &'r Region<'c>,
+) -> Result<(BlockRef<'c, 'r>, BlockRef<'c, 'r>), CodegenError> {
+    let start_block = region.append_block(Block::new(&[]));
+    let context = &op_ctx.mlir_context;
+    let location = Location::unknown(context);
+    let uint256 = IntegerType::new(context, 256);
+    let uint8 = IntegerType::new(context, 8);
+    let uint1 = IntegerType::new(context, 1);
+    let ptr_type = pointer(context, 0);
+
+    // Check there's enough elements in stack
+    let flag = check_stack_has_at_least(context, &start_block, 1)?;
+    // Check there's enough gas
+    let gas_flag = consume_gas(context, &start_block, gas_cost::CALLDATALOAD)?;
+
+    let condition = start_block
+        .append_operation(arith::andi(gas_flag, flag, location))
+        .result(0)?
+        .into();
+
+    let ok_block = region.append_block(Block::new(&[]));
+
+    start_block.append_operation(cf::cond_br(
+        context,
+        condition,
+        &ok_block,
+        &op_ctx.revert_block,
+        &[],
+        &[],
+        location,
+    ));
+
+    let offset = stack_pop(context, &ok_block)?;
+
+    // TODO: add a calldata_ptr and size setup
+
+    let calldata_ptr = op_ctx.get_calldata_ptr_syscall(&ok_block, location)?;
+
+    // max_slice_width = 32
+    let max_slice_width = ok_block
+        .append_operation(arith::constant(
+            context,
+            integer_constant_from_i64(context, 32).into(),
+            location,
+        ))
+        .result(0)?
+        .into();
+
+    let calldata_size_u32 = op_ctx.get_calldata_size_syscall(&ok_block, location)?;
+    // convert calldata_size from u32 to u256
+    let calldata_size = ok_block
+        .append_operation(arith::extui(calldata_size_u32, uint256.into(), location))
+        .result(0)?
+        .into();
+
+    let zero = ok_block
+        .append_operation(arith::constant(
+            context,
+            IntegerAttribute::new(uint256.into(), 0).into(),
+            location,
+        ))
+        .result(0)?
+        .into();
+
+    let offset_ok_block = region.append_block(Block::new(&[]));
+    let offset_bad_block = region.append_block(Block::new(&[]));
+    let end_block = region.append_block(Block::new(&[]));
+
+    // offset < calldata_size =>  offset_ok
+    let offset_ok = ok_block
+        .append_operation(arith::cmpi(
+            context,
+            arith::CmpiPredicate::Ult,
+            offset,
+            calldata_size,
+            location,
+        ))
+        .result(0)?
+        .into();
+
     // if offset < calldata_size => offset_ok_block
     // else => offset_bad_block
     ok_block.append_operation(cond_br(
@@ -2806,12 +2847,6 @@
         .append_operation(llvm::get_element_ptr_dynamic(
             context,
             calldata_ptr,
-=======
-    let source = memory_access_block
-        .append_operation(llvm::get_element_ptr_dynamic(
-            context,
-            memory_ptr,
->>>>>>> b59056e9
             &[offset],
             uint8.into(),
             ptr_type,
@@ -2820,7 +2855,6 @@
         .result(0)?
         .into();
 
-<<<<<<< HEAD
     // len is the length of the slice (len is maximum 32 bytes)
     let len = offset_ok_block
         .append_operation(arith::subi(calldata_size, offset, location))
@@ -2842,34 +2876,11 @@
             calldata_ptr_at_offset,
             len,
             IntegerAttribute::new(uint1.into(), 0),
-=======
-    // memory_destination = memory_ptr + dest_offset
-    let destination = memory_access_block
-        .append_operation(llvm::get_element_ptr_dynamic(
-            context,
-            memory_ptr,
-            &[dest_offset],
-            uint8.into(),
-            ptr_type,
-            location,
-        ))
-        .result(0)?
-        .into();
-
-    memory_access_block.append_operation(
-        ods::llvm::intr_memmove(
-            context,
-            destination,
-            source,
-            size,
-            IntegerAttribute::new(IntegerType::new(context, 1).into(), 0),
->>>>>>> b59056e9
             location,
         )
         .into(),
     );
 
-<<<<<<< HEAD
     // increment the stack pointer so calldata[offset..len] is placed at the top of the stack
     inc_stack_pointer(context, &offset_ok_block)?;
 
@@ -2892,7 +2903,4 @@
     /******************** offset_OK_block *******************/
 
     Ok((start_block, end_block))
-=======
-    Ok((start_block, memory_access_block))
->>>>>>> b59056e9
 }