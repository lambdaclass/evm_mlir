use melior::{
    dialect::{
<<<<<<< HEAD
        arith, cf,
        llvm::{self, r#type::pointer, AllocaOptions, LoadStoreOptions},
=======
        arith::{self, CmpiPredicate},
        cf,
        llvm::{self, r#type::pointer, LoadStoreOptions},
>>>>>>> 972830ab
        ods,
    },
    ir::{
        attribute::{IntegerAttribute, TypeAttribute},
        r#type::IntegerType,
        Attribute, Block, BlockRef, Location, Region,
    },
};

use super::context::OperationCtx;
use crate::{
    constants::{gas_cost, MEMORY_PTR_GLOBAL, MEMORY_SIZE_GLOBAL},
    errors::CodegenError,
    program::Operation,
    syscall::ExitStatusCode,
    utils::{
        check_if_zero, check_stack_has_at_least, check_stack_has_space_for, compare_values,
        constant_value_from_i64, consume_gas, extend_memory, get_nth_from_stack, get_remaining_gas,
        integer_constant_from_i64, llvm_mlir, read_storage, return_empty_result,
        return_result_from_stack, stack_pop, stack_push, swap_stack_elements,
    },
};
use num_bigint::BigUint;

/// Generates blocks for target [`Operation`].
/// Returns both the starting block, and the unterminated last block of the generated code.
pub fn generate_code_for_op<'c>(
    op_ctx: &mut OperationCtx<'c>,
    region: &'c Region<'c>,
    op: Operation,
) -> Result<(BlockRef<'c, 'c>, BlockRef<'c, 'c>), CodegenError> {
    match op {
        Operation::Stop => codegen_stop(op_ctx, region),
        Operation::Push0 => codegen_push(op_ctx, region, BigUint::ZERO, true),
        Operation::Push((_, x)) => codegen_push(op_ctx, region, x, false),
        Operation::Add => codegen_add(op_ctx, region),
        Operation::Mul => codegen_mul(op_ctx, region),
        Operation::Sub => codegen_sub(op_ctx, region),
        Operation::Div => codegen_div(op_ctx, region),
        Operation::Sdiv => codegen_sdiv(op_ctx, region),
        Operation::Mod => codegen_mod(op_ctx, region),
        Operation::SMod => codegen_smod(op_ctx, region),
        Operation::Addmod => codegen_addmod(op_ctx, region),
        Operation::Mulmod => codegen_mulmod(op_ctx, region),
        Operation::Exp => codegen_exp(op_ctx, region),
        Operation::SignExtend => codegen_signextend(op_ctx, region),
        Operation::Lt => codegen_lt(op_ctx, region),
        Operation::Gt => codegen_gt(op_ctx, region),
        Operation::Slt => codegen_slt(op_ctx, region),
        Operation::Sgt => codegen_sgt(op_ctx, region),
        Operation::Eq => codegen_eq(op_ctx, region),
        Operation::IsZero => codegen_iszero(op_ctx, region),
        Operation::And => codegen_and(op_ctx, region),
        Operation::Or => codegen_or(op_ctx, region),
        Operation::Xor => codegen_xor(op_ctx, region),
        Operation::Byte => codegen_byte(op_ctx, region),
        Operation::Shr => codegen_shr(op_ctx, region),
        Operation::Shl => codegen_shl(op_ctx, region),
        Operation::Sar => codegen_sar(op_ctx, region),
        Operation::Codesize => codegen_codesize(op_ctx, region),
        Operation::Pop => codegen_pop(op_ctx, region),
        Operation::Mload => codegen_mload(op_ctx, region),
        Operation::Sload => codegen_sload(op_ctx, region),
        Operation::Sstore => codegen_sstore(op_ctx, region),
        Operation::Jump => codegen_jump(op_ctx, region),
        Operation::Jumpi => codegen_jumpi(op_ctx, region),
        Operation::PC { pc } => codegen_pc(op_ctx, region, pc),
        Operation::Msize => codegen_msize(op_ctx, region),
        Operation::Gas => codegen_gas(op_ctx, region),
        Operation::Jumpdest { pc } => codegen_jumpdest(op_ctx, region, pc),
        Operation::Mcopy => codegen_mcopy(op_ctx, region),
        Operation::Dup(x) => codegen_dup(op_ctx, region, x),
        Operation::Swap(x) => codegen_swap(op_ctx, region, x),
        Operation::Return => codegen_return(op_ctx, region),
        Operation::Revert => codegen_revert(op_ctx, region),
        Operation::Mstore => codegen_mstore(op_ctx, region),
        Operation::Mstore8 => codegen_mstore8(op_ctx, region),
        Operation::CallDataSize => codegen_calldatasize(op_ctx, region),
    }
}

fn codegen_calldatasize<'c, 'r>(
    op_ctx: &mut OperationCtx<'c>,
    region: &'r Region<'c>,
) -> Result<(BlockRef<'c, 'r>, BlockRef<'c, 'r>), CodegenError> {
    let start_block = region.append_block(Block::new(&[]));
    let context = &op_ctx.mlir_context;
    let location = Location::unknown(context);

    let gas_flag = consume_gas(context, &start_block, gas_cost::CALLDATASIZE)?;

    let ok_block = region.append_block(Block::new(&[]));

    start_block.append_operation(cf::cond_br(
        context,
        gas_flag,
        &ok_block,
        &op_ctx.revert_block,
        &[],
        &[],
        location,
    ));

    // Get the calldata size using a syscall
    let uint256 = IntegerType::new(context, 256).into();
    let calldatasize = op_ctx.get_calldata_size_syscall(&ok_block, location)?;
    let extended_size = ok_block
        .append_operation(arith::extui(calldatasize, uint256, location))
        .result(0)?
        .into();
    stack_push(context, &ok_block, extended_size)?;

    Ok((start_block, ok_block))
}

fn codegen_exp<'c, 'r>(
    op_ctx: &mut OperationCtx<'c>,
    region: &'r Region<'c>,
) -> Result<(BlockRef<'c, 'r>, BlockRef<'c, 'r>), CodegenError> {
    let start_block = region.append_block(Block::new(&[]));
    let context = &op_ctx.mlir_context;
    let location = Location::unknown(context);

    // Check there's enough elements in stack
    let flag = check_stack_has_at_least(context, &start_block, 2)?;
    let gas_flag = consume_gas(context, &start_block, gas_cost::EXP)?;
    let condition = start_block
        .append_operation(arith::andi(gas_flag, flag, location))
        .result(0)?
        .into();
    let ok_block = region.append_block(Block::new(&[]));

    start_block.append_operation(cf::cond_br(
        context,
        condition,
        &ok_block,
        &op_ctx.revert_block,
        &[],
        &[],
        location,
    ));

    let lhs = stack_pop(context, &ok_block)?;
    let rhs = stack_pop(context, &ok_block)?;

    let result = ok_block
        .append_operation(ods::math::ipowi(context, rhs, lhs, location).into())
        .result(0)?
        .into();

    stack_push(context, &ok_block, result)?;

    Ok((start_block, ok_block))
}

fn codegen_iszero<'c, 'r>(
    op_ctx: &mut OperationCtx<'c>,
    region: &'r Region<'c>,
) -> Result<(BlockRef<'c, 'r>, BlockRef<'c, 'r>), CodegenError> {
    let start_block = region.append_block(Block::new(&[]));
    let context = &op_ctx.mlir_context;
    let location = Location::unknown(context);

    // Check there's enough elements in stack
    let flag = check_stack_has_at_least(context, &start_block, 1)?;
    let gas_flag = consume_gas(context, &start_block, gas_cost::ISZERO)?;
    let condition = start_block
        .append_operation(arith::andi(gas_flag, flag, location))
        .result(0)?
        .into();

    let ok_block = region.append_block(Block::new(&[]));

    start_block.append_operation(cf::cond_br(
        context,
        condition,
        &ok_block,
        &op_ctx.revert_block,
        &[],
        &[],
        location,
    ));

    let value = stack_pop(context, &ok_block)?;
    let value_is_zero = check_if_zero(context, &ok_block, &value)?;

    let val_zero_bloq = region.append_block(Block::new(&[]));
    let val_not_zero_bloq = region.append_block(Block::new(&[]));
    let return_block = region.append_block(Block::new(&[]));

    let constant_value = val_zero_bloq
        .append_operation(arith::constant(
            context,
            integer_constant_from_i64(context, 1i64).into(),
            location,
        ))
        .result(0)?
        .into();

    stack_push(context, &val_zero_bloq, constant_value)?;
    val_zero_bloq.append_operation(cf::br(&return_block, &[], location));

    let result = val_not_zero_bloq
        .append_operation(arith::constant(
            context,
            integer_constant_from_i64(context, 0i64).into(),
            location,
        ))
        .result(0)?
        .into();

    stack_push(context, &val_not_zero_bloq, result)?;
    val_not_zero_bloq.append_operation(cf::br(&return_block, &[], location));

    ok_block.append_operation(cf::cond_br(
        context,
        value_is_zero,
        &val_zero_bloq,
        &val_not_zero_bloq,
        &[],
        &[],
        location,
    ));

    Ok((start_block, return_block))
}

fn codegen_and<'c, 'r>(
    op_ctx: &mut OperationCtx<'c>,
    region: &'r Region<'c>,
) -> Result<(BlockRef<'c, 'r>, BlockRef<'c, 'r>), CodegenError> {
    let start_block = region.append_block(Block::new(&[]));
    let context = &op_ctx.mlir_context;
    let location = Location::unknown(context);

    // Check there's enough elements in stack
    let flag = check_stack_has_at_least(context, &start_block, 2)?;
    let gas_flag = consume_gas(context, &start_block, gas_cost::AND)?;
    let condition = start_block
        .append_operation(arith::andi(gas_flag, flag, location))
        .result(0)?
        .into();

    let ok_block = region.append_block(Block::new(&[]));

    start_block.append_operation(cf::cond_br(
        context,
        condition,
        &ok_block,
        &op_ctx.revert_block,
        &[],
        &[],
        location,
    ));

    let lhs = stack_pop(context, &ok_block)?;
    let rhs = stack_pop(context, &ok_block)?;

    let result = ok_block
        .append_operation(arith::andi(lhs, rhs, location))
        .result(0)?
        .into();

    stack_push(context, &ok_block, result)?;

    Ok((start_block, ok_block))
}

fn codegen_gt<'c, 'r>(
    op_ctx: &mut OperationCtx<'c>,
    region: &'r Region<'c>,
) -> Result<(BlockRef<'c, 'r>, BlockRef<'c, 'r>), CodegenError> {
    let start_block = region.append_block(Block::new(&[]));
    let context = &op_ctx.mlir_context;
    let location = Location::unknown(context);

    // Check there's enough elements in stack
    let flag = check_stack_has_at_least(context, &start_block, 2)?;
    let gas_flag = consume_gas(context, &start_block, gas_cost::GT)?;
    let condition = start_block
        .append_operation(arith::andi(gas_flag, flag, location))
        .result(0)?
        .into();
    let ok_block = region.append_block(Block::new(&[]));

    start_block.append_operation(cf::cond_br(
        context,
        condition,
        &ok_block,
        &op_ctx.revert_block,
        &[],
        &[],
        location,
    ));

    let rhs = stack_pop(context, &ok_block)?;
    let lhs = stack_pop(context, &ok_block)?;

    let result = ok_block
        .append_operation(arith::cmpi(
            context,
            arith::CmpiPredicate::Ugt,
            lhs,
            rhs,
            location,
        ))
        .result(0)?
        .into();

    stack_push(context, &ok_block, result)?;

    Ok((start_block, ok_block))
}

fn codegen_or<'c, 'r>(
    op_ctx: &mut OperationCtx<'c>,
    region: &'r Region<'c>,
) -> Result<(BlockRef<'c, 'r>, BlockRef<'c, 'r>), CodegenError> {
    let start_block = region.append_block(Block::new(&[]));
    let context = &op_ctx.mlir_context;
    let location = Location::unknown(context);

    // Check there's enough elements in stack
    let flag = check_stack_has_at_least(context, &start_block, 2)?;
    let gas_flag = consume_gas(context, &start_block, gas_cost::OR)?;
    let condition = start_block
        .append_operation(arith::andi(gas_flag, flag, location))
        .result(0)?
        .into();

    let ok_block = region.append_block(Block::new(&[]));

    start_block.append_operation(cf::cond_br(
        context,
        condition,
        &ok_block,
        &op_ctx.revert_block,
        &[],
        &[],
        location,
    ));

    let lhs = stack_pop(context, &ok_block)?;
    let rhs = stack_pop(context, &ok_block)?;

    let result = ok_block
        .append_operation(arith::ori(lhs, rhs, location))
        .result(0)?
        .into();

    stack_push(context, &ok_block, result)?;

    Ok((start_block, ok_block))
}

fn codegen_lt<'c, 'r>(
    op_ctx: &mut OperationCtx<'c>,
    region: &'r Region<'c>,
) -> Result<(BlockRef<'c, 'r>, BlockRef<'c, 'r>), CodegenError> {
    let start_block = region.append_block(Block::new(&[]));
    let context = &op_ctx.mlir_context;
    let location = Location::unknown(context);

    // Check there's enough elements in stack
    let flag = check_stack_has_at_least(context, &start_block, 2)?;
    let gas_flag = consume_gas(context, &start_block, gas_cost::LT)?;
    let condition = start_block
        .append_operation(arith::andi(gas_flag, flag, location))
        .result(0)?
        .into();

    let ok_block = region.append_block(Block::new(&[]));

    start_block.append_operation(cf::cond_br(
        context,
        condition,
        &ok_block,
        &op_ctx.revert_block,
        &[],
        &[],
        location,
    ));

    let lhs = stack_pop(context, &ok_block)?;
    let rhs = stack_pop(context, &ok_block)?;

    let result = ok_block
        .append_operation(arith::cmpi(
            context,
            arith::CmpiPredicate::Ult,
            lhs,
            rhs,
            location,
        ))
        .result(0)?
        .into();

    stack_push(context, &ok_block, result)?;

    Ok((start_block, ok_block))
}

fn codegen_sgt<'c, 'r>(
    op_ctx: &mut OperationCtx<'c>,
    region: &'r Region<'c>,
) -> Result<(BlockRef<'c, 'r>, BlockRef<'c, 'r>), CodegenError> {
    let start_block = region.append_block(Block::new(&[]));
    let context = &op_ctx.mlir_context;
    let location = Location::unknown(context);

    // Check there's enough elements in stack
    let flag = check_stack_has_at_least(context, &start_block, 2)?;
    let gas_flag = consume_gas(context, &start_block, gas_cost::SGT)?;
    let condition = start_block
        .append_operation(arith::andi(gas_flag, flag, location))
        .result(0)?
        .into();

    let ok_block = region.append_block(Block::new(&[]));

    start_block.append_operation(cf::cond_br(
        context,
        condition,
        &ok_block,
        &op_ctx.revert_block,
        &[],
        &[],
        location,
    ));

    let lhs = stack_pop(context, &ok_block)?;
    let rhs = stack_pop(context, &ok_block)?;

    let result = ok_block
        .append_operation(arith::cmpi(
            context,
            arith::CmpiPredicate::Sgt,
            lhs,
            rhs,
            location,
        ))
        .result(0)?
        .into();

    stack_push(context, &ok_block, result)?;

    Ok((start_block, ok_block))
}

fn codegen_eq<'c, 'r>(
    op_ctx: &mut OperationCtx<'c>,
    region: &'r Region<'c>,
) -> Result<(BlockRef<'c, 'r>, BlockRef<'c, 'r>), CodegenError> {
    let start_block = region.append_block(Block::new(&[]));
    let context = &op_ctx.mlir_context;
    let location = Location::unknown(context);

    // Check there's enough elements in stack
    let flag = check_stack_has_at_least(context, &start_block, 2)?;
    let gas_flag = consume_gas(context, &start_block, gas_cost::EQ)?;
    let condition = start_block
        .append_operation(arith::andi(gas_flag, flag, location))
        .result(0)?
        .into();
    let ok_block = region.append_block(Block::new(&[]));

    start_block.append_operation(cf::cond_br(
        context,
        condition,
        &ok_block,
        &op_ctx.revert_block,
        &[],
        &[],
        location,
    ));

    let lhs = stack_pop(context, &ok_block)?;
    let rhs = stack_pop(context, &ok_block)?;

    let result = ok_block
        .append_operation(arith::cmpi(
            context,
            arith::CmpiPredicate::Eq,
            lhs,
            rhs,
            location,
        ))
        .result(0)?
        .into();

    stack_push(context, &ok_block, result)?;

    Ok((start_block, ok_block))
}

fn codegen_push<'c, 'r>(
    op_ctx: &mut OperationCtx<'c>,
    region: &'r Region<'c>,
    value_to_push: BigUint,
    is_zero: bool,
) -> Result<(BlockRef<'c, 'r>, BlockRef<'c, 'r>), CodegenError> {
    let start_block = region.append_block(Block::new(&[]));
    let context = &op_ctx.mlir_context;
    let location = Location::unknown(context);

    // Check there's enough space in stack
    let flag = check_stack_has_space_for(context, &start_block, 1)?;
    let gas_cost = if is_zero {
        gas_cost::PUSH0
    } else {
        gas_cost::PUSHN
    };
    let gas_flag = consume_gas(context, &start_block, gas_cost)?;
    let condition = start_block
        .append_operation(arith::andi(gas_flag, flag, location))
        .result(0)?
        .into();

    let ok_block = region.append_block(Block::new(&[]));

    start_block.append_operation(cf::cond_br(
        context,
        condition,
        &ok_block,
        &op_ctx.revert_block,
        &[],
        &[],
        location,
    ));

    let constant_value = Attribute::parse(context, &format!("{} : i256", value_to_push)).unwrap();
    let constant_value = ok_block
        .append_operation(arith::constant(context, constant_value, location))
        .result(0)?
        .into();

    stack_push(context, &ok_block, constant_value)?;

    Ok((start_block, ok_block))
}

fn codegen_dup<'c, 'r>(
    op_ctx: &mut OperationCtx<'c>,
    region: &'r Region<'c>,
    nth: u8,
) -> Result<(BlockRef<'c, 'r>, BlockRef<'c, 'r>), CodegenError> {
    debug_assert!(nth > 0 && nth <= 16);
    let start_block = region.append_block(Block::new(&[]));
    let context = &op_ctx.mlir_context;
    let location = Location::unknown(context);

    // Check there's enough elements in stack
    let flag = check_stack_has_at_least(context, &start_block, nth as u32)?;

    let gas_flag = consume_gas(context, &start_block, gas_cost::DUPN)?;

    let condition = start_block
        .append_operation(arith::andi(gas_flag, flag, location))
        .result(0)?
        .into();
    let ok_block = region.append_block(Block::new(&[]));

    start_block.append_operation(cf::cond_br(
        context,
        condition,
        &ok_block,
        &op_ctx.revert_block,
        &[],
        &[],
        location,
    ));

    let (nth_value, _) = get_nth_from_stack(context, &ok_block, nth)?;

    stack_push(context, &ok_block, nth_value)?;

    Ok((start_block, ok_block))
}

fn codegen_swap<'c, 'r>(
    op_ctx: &mut OperationCtx<'c>,
    region: &'r Region<'c>,
    nth: u8,
) -> Result<(BlockRef<'c, 'r>, BlockRef<'c, 'r>), CodegenError> {
    debug_assert!(nth > 0 && nth <= 16);
    let start_block = region.append_block(Block::new(&[]));
    let context = &op_ctx.mlir_context;
    let location = Location::unknown(context);

    // Check there's enough elements in stack
    let flag = check_stack_has_at_least(context, &start_block, (nth + 1) as u32)?;

    let gas_flag = consume_gas(context, &start_block, gas_cost::SWAPN)?;

    let condition = start_block
        .append_operation(arith::andi(gas_flag, flag, location))
        .result(0)?
        .into();

    let ok_block = region.append_block(Block::new(&[]));

    start_block.append_operation(cf::cond_br(
        context,
        condition,
        &ok_block,
        &op_ctx.revert_block,
        &[],
        &[],
        location,
    ));

    swap_stack_elements(context, &ok_block, 1, nth + 1)?;

    Ok((start_block, ok_block))
}

fn codegen_add<'c, 'r>(
    op_ctx: &mut OperationCtx<'c>,
    region: &'r Region<'c>,
) -> Result<(BlockRef<'c, 'r>, BlockRef<'c, 'r>), CodegenError> {
    let start_block = region.append_block(Block::new(&[]));
    let context = &op_ctx.mlir_context;
    let location = Location::unknown(context);

    // Check there's enough elements in stack
    let flag = check_stack_has_at_least(context, &start_block, 2)?;

    let gas_flag = consume_gas(context, &start_block, gas_cost::ADD)?;

    let condition = start_block
        .append_operation(arith::andi(gas_flag, flag, location))
        .result(0)?
        .into();

    let ok_block = region.append_block(Block::new(&[]));

    start_block.append_operation(cf::cond_br(
        context,
        condition,
        &ok_block,
        &op_ctx.revert_block,
        &[],
        &[],
        location,
    ));

    let lhs = stack_pop(context, &ok_block)?;
    let rhs = stack_pop(context, &ok_block)?;

    let result = ok_block
        .append_operation(arith::addi(lhs, rhs, location))
        .result(0)?
        .into();

    stack_push(context, &ok_block, result)?;

    Ok((start_block, ok_block))
}

fn codegen_sub<'c, 'r>(
    op_ctx: &mut OperationCtx<'c>,
    region: &'r Region<'c>,
) -> Result<(BlockRef<'c, 'r>, BlockRef<'c, 'r>), CodegenError> {
    let start_block = region.append_block(Block::new(&[]));
    let context = &op_ctx.mlir_context;
    let location = Location::unknown(context);

    // Check there's enough elements in stack
    let flag = check_stack_has_at_least(context, &start_block, 2)?;

    let gas_flag = consume_gas(context, &start_block, gas_cost::SUB)?;

    let condition = start_block
        .append_operation(arith::andi(gas_flag, flag, location))
        .result(0)?
        .into();

    let ok_block = region.append_block(Block::new(&[]));

    start_block.append_operation(cf::cond_br(
        context,
        condition,
        &ok_block,
        &op_ctx.revert_block,
        &[],
        &[],
        location,
    ));

    let lhs = stack_pop(context, &ok_block)?;
    let rhs = stack_pop(context, &ok_block)?;

    let result = ok_block
        .append_operation(arith::subi(lhs, rhs, location))
        .result(0)?
        .into();

    stack_push(context, &ok_block, result)?;

    Ok((start_block, ok_block))
}

fn codegen_div<'c, 'r>(
    op_ctx: &mut OperationCtx<'c>,
    region: &'r Region<'c>,
) -> Result<(BlockRef<'c, 'r>, BlockRef<'c, 'r>), CodegenError> {
    let start_block = region.append_block(Block::new(&[]));
    let context = &op_ctx.mlir_context;
    let location = Location::unknown(context);

    // Check there's enough elements in stack
    let stack_size_flag = check_stack_has_at_least(context, &start_block, 2)?;

    // Check there's enough gas to compute the operation
    let gas_flag = consume_gas(context, &start_block, gas_cost::DIV)?;

    let ok_flag = start_block
        .append_operation(arith::andi(stack_size_flag, gas_flag, location))
        .result(0)?
        .into();

    let ok_block = region.append_block(Block::new(&[]));

    start_block.append_operation(cf::cond_br(
        context,
        ok_flag,
        &ok_block,
        &op_ctx.revert_block,
        &[],
        &[],
        location,
    ));

    let num = stack_pop(context, &ok_block)?;
    let den = stack_pop(context, &ok_block)?;

    let den_is_zero = check_if_zero(context, &ok_block, &den)?;
    let den_zero_bloq = region.append_block(Block::new(&[]));
    let den_not_zero_bloq = region.append_block(Block::new(&[]));
    let return_block = region.append_block(Block::new(&[]));

    // Denominator is zero path
    let zero_value = constant_value_from_i64(context, &den_zero_bloq, 0i64)?;
    stack_push(context, &den_zero_bloq, zero_value)?;
    den_zero_bloq.append_operation(cf::br(&return_block, &[], location));

    // Denominator is not zero path
    let result = den_not_zero_bloq
        .append_operation(arith::divui(num, den, location))
        .result(0)?
        .into();

    stack_push(context, &den_not_zero_bloq, result)?;
    den_not_zero_bloq.append_operation(cf::br(&return_block, &[], location));

    // Branch to den_zero if den_is_zero == true; else branch to den_not_zero
    ok_block.append_operation(cf::cond_br(
        context,
        den_is_zero,
        &den_zero_bloq,
        &den_not_zero_bloq,
        &[],
        &[],
        location,
    ));

    Ok((start_block, return_block))
}

fn codegen_sdiv<'c, 'r>(
    op_ctx: &mut OperationCtx<'c>,
    region: &'r Region<'c>,
) -> Result<(BlockRef<'c, 'r>, BlockRef<'c, 'r>), CodegenError> {
    let start_block = region.append_block(Block::new(&[]));
    let context = &op_ctx.mlir_context;
    let location = Location::unknown(context);

    // Check there's enough elements in stack
    let stack_size_flag = check_stack_has_at_least(context, &start_block, 2)?;
    let gas_flag = consume_gas(context, &start_block, gas_cost::SDIV)?;

    let ok_flag = start_block
        .append_operation(arith::andi(stack_size_flag, gas_flag, location))
        .result(0)?
        .into();

    let ok_block = region.append_block(Block::new(&[]));

    start_block.append_operation(cf::cond_br(
        context,
        ok_flag,
        &ok_block,
        &op_ctx.revert_block,
        &[],
        &[],
        location,
    ));

    let num = stack_pop(context, &ok_block)?;
    let den = stack_pop(context, &ok_block)?;
    let den_is_zero = check_if_zero(context, &ok_block, &den)?;
    let den_zero_bloq = region.append_block(Block::new(&[]));
    let den_not_zero_bloq = region.append_block(Block::new(&[]));
    let return_block = region.append_block(Block::new(&[]));

    // Denominator is zero path
    let zero_value = constant_value_from_i64(context, &den_zero_bloq, 0i64)?;
    stack_push(context, &den_zero_bloq, zero_value)?;
    den_zero_bloq.append_operation(cf::br(&return_block, &[], location));

    // Denominator is not zero path
    let result = den_not_zero_bloq
        .append_operation(ods::llvm::sdiv(context, num, den, location).into())
        .result(0)?
        .into();

    stack_push(context, &den_not_zero_bloq, result)?;
    den_not_zero_bloq.append_operation(cf::br(&return_block, &[], location));

    // Branch to den_zero if den_is_zero == true; else branch to den_not_zero
    ok_block.append_operation(cf::cond_br(
        context,
        den_is_zero,
        &den_zero_bloq,
        &den_not_zero_bloq,
        &[],
        &[],
        location,
    ));

    Ok((start_block, return_block))
}

fn codegen_mul<'c, 'r>(
    op_ctx: &mut OperationCtx<'c>,
    region: &'r Region<'c>,
) -> Result<(BlockRef<'c, 'r>, BlockRef<'c, 'r>), CodegenError> {
    let start_block = region.append_block(Block::new(&[]));
    let context = &op_ctx.mlir_context;
    let location = Location::unknown(context);

    // Check there's enough elements in stack
    let stack_size_flag = check_stack_has_at_least(context, &start_block, 2)?;
    // Check there's enough gas to compute the operation
    let gas_flag = consume_gas(context, &start_block, gas_cost::MUL)?;

    let ok_flag = start_block
        .append_operation(arith::andi(stack_size_flag, gas_flag, location))
        .result(0)?
        .into();

    let ok_block = region.append_block(Block::new(&[]));

    start_block.append_operation(cf::cond_br(
        context,
        ok_flag,
        &ok_block,
        &op_ctx.revert_block,
        &[],
        &[],
        location,
    ));

    let lhs = stack_pop(context, &ok_block)?;
    let rhs = stack_pop(context, &ok_block)?;

    let result = ok_block
        .append_operation(arith::muli(lhs, rhs, location))
        .result(0)?
        .into();

    stack_push(context, &ok_block, result)?;

    Ok((start_block, ok_block))
}

fn codegen_mod<'c, 'r>(
    op_ctx: &mut OperationCtx<'c>,
    region: &'r Region<'c>,
) -> Result<(BlockRef<'c, 'r>, BlockRef<'c, 'r>), CodegenError> {
    let start_block = region.append_block(Block::new(&[]));
    let context = &op_ctx.mlir_context;
    let location = Location::unknown(context);

    // Check there's enough elements in stack
    let flag = check_stack_has_at_least(context, &start_block, 2)?;
    let gas_flag = consume_gas(context, &start_block, gas_cost::MOD)?;
    let condition = start_block
        .append_operation(arith::andi(gas_flag, flag, location))
        .result(0)?
        .into();

    let ok_block = region.append_block(Block::new(&[]));

    start_block.append_operation(cf::cond_br(
        context,
        condition,
        &ok_block,
        &op_ctx.revert_block,
        &[],
        &[],
        location,
    ));

    let num = stack_pop(context, &ok_block)?;
    let den = stack_pop(context, &ok_block)?;

    let den_is_zero = check_if_zero(context, &ok_block, &den)?;
    let den_zero_bloq = region.append_block(Block::new(&[]));
    let den_not_zero_bloq = region.append_block(Block::new(&[]));
    let return_block = region.append_block(Block::new(&[]));

    let constant_value = den_zero_bloq
        .append_operation(arith::constant(
            context,
            integer_constant_from_i64(context, 0i64).into(),
            location,
        ))
        .result(0)?
        .into();

    stack_push(context, &den_zero_bloq, constant_value)?;

    den_zero_bloq.append_operation(cf::br(&return_block, &[], location));

    let mod_result = den_not_zero_bloq
        .append_operation(arith::remui(num, den, location))
        .result(0)?
        .into();

    stack_push(context, &den_not_zero_bloq, mod_result)?;

    den_not_zero_bloq.append_operation(cf::br(&return_block, &[], location));

    ok_block.append_operation(cf::cond_br(
        context,
        den_is_zero,
        &den_zero_bloq,
        &den_not_zero_bloq,
        &[],
        &[],
        location,
    ));

    Ok((start_block, return_block))
}

fn codegen_smod<'c, 'r>(
    op_ctx: &mut OperationCtx<'c>,
    region: &'r Region<'c>,
) -> Result<(BlockRef<'c, 'r>, BlockRef<'c, 'r>), CodegenError> {
    let start_block = region.append_block(Block::new(&[]));
    let context = &op_ctx.mlir_context;
    let location = Location::unknown(context);

    // Check there's enough elements in stack
    let flag = check_stack_has_at_least(context, &start_block, 2)?;
    let gas_flag = consume_gas(context, &start_block, gas_cost::SMOD)?;
    let condition = start_block
        .append_operation(arith::andi(gas_flag, flag, location))
        .result(0)?
        .into();

    let ok_block = region.append_block(Block::new(&[]));

    start_block.append_operation(cf::cond_br(
        context,
        condition,
        &ok_block,
        &op_ctx.revert_block,
        &[],
        &[],
        location,
    ));

    let num = stack_pop(context, &ok_block)?;
    let den = stack_pop(context, &ok_block)?;

    let den_is_zero = check_if_zero(context, &ok_block, &den)?;
    let den_zero_bloq = region.append_block(Block::new(&[]));
    let den_not_zero_bloq = region.append_block(Block::new(&[]));
    let return_block = region.append_block(Block::new(&[]));

    let constant_value = den_zero_bloq
        .append_operation(arith::constant(
            context,
            integer_constant_from_i64(context, 0i64).into(),
            location,
        ))
        .result(0)?
        .into();

    stack_push(context, &den_zero_bloq, constant_value)?;

    den_zero_bloq.append_operation(cf::br(&return_block, &[], location));

    let mod_result = den_not_zero_bloq
        .append_operation(ods::llvm::srem(context, num, den, location).into())
        .result(0)?
        .into();

    stack_push(context, &den_not_zero_bloq, mod_result)?;

    den_not_zero_bloq.append_operation(cf::br(&return_block, &[], location));

    ok_block.append_operation(cf::cond_br(
        context,
        den_is_zero,
        &den_zero_bloq,
        &den_not_zero_bloq,
        &[],
        &[],
        location,
    ));

    Ok((start_block, return_block))
}

fn codegen_addmod<'c, 'r>(
    op_ctx: &mut OperationCtx<'c>,
    region: &'r Region<'c>,
) -> Result<(BlockRef<'c, 'r>, BlockRef<'c, 'r>), CodegenError> {
    let start_block = region.append_block(Block::new(&[]));
    let context = &op_ctx.mlir_context;
    let location = Location::unknown(context);

    // Check there's enough elements in stack
    let flag = check_stack_has_at_least(context, &start_block, 3)?;
    let gas_flag = consume_gas(context, &start_block, gas_cost::ADDMOD)?;
    let condition = start_block
        .append_operation(arith::andi(gas_flag, flag, location))
        .result(0)?
        .into();

    let ok_block = region.append_block(Block::new(&[]));

    start_block.append_operation(cf::cond_br(
        context,
        condition,
        &ok_block,
        &op_ctx.revert_block,
        &[],
        &[],
        location,
    ));

    let a = stack_pop(context, &ok_block)?;
    let b = stack_pop(context, &ok_block)?;
    let den = stack_pop(context, &ok_block)?;

    let den_is_zero = check_if_zero(context, &ok_block, &den)?;
    let den_zero_bloq = region.append_block(Block::new(&[]));
    let den_not_zero_bloq = region.append_block(Block::new(&[]));
    let return_block = region.append_block(Block::new(&[]));

    let constant_value = den_zero_bloq
        .append_operation(arith::constant(
            context,
            integer_constant_from_i64(context, 0i64).into(),
            location,
        ))
        .result(0)?
        .into();

    stack_push(context, &den_zero_bloq, constant_value)?;

    den_zero_bloq.append_operation(cf::br(&return_block, &[], location));
    let uint256 = IntegerType::new(context, 256).into();
    let uint257 = IntegerType::new(context, 257).into();

    // extend the operands to 257 bits before the addition
    let extended_a = den_not_zero_bloq
        .append_operation(arith::extui(a, uint257, location))
        .result(0)?
        .into();
    let extended_b = den_not_zero_bloq
        .append_operation(arith::extui(b, uint257, location))
        .result(0)?
        .into();
    let extended_den = den_not_zero_bloq
        .append_operation(arith::extui(den, uint257, location))
        .result(0)?
        .into();
    let add_result = den_not_zero_bloq
        .append_operation(arith::addi(extended_a, extended_b, location))
        .result(0)?
        .into();
    let mod_result = den_not_zero_bloq
        .append_operation(arith::remui(add_result, extended_den, location))
        .result(0)?
        .into();
    let truncated_result = den_not_zero_bloq
        .append_operation(arith::trunci(mod_result, uint256, location))
        .result(0)?
        .into();

    stack_push(context, &den_not_zero_bloq, truncated_result)?;

    den_not_zero_bloq.append_operation(cf::br(&return_block, &[], location));

    ok_block.append_operation(cf::cond_br(
        context,
        den_is_zero,
        &den_zero_bloq,
        &den_not_zero_bloq,
        &[],
        &[],
        location,
    ));

    Ok((start_block, return_block))
}

fn codegen_mulmod<'c, 'r>(
    op_ctx: &mut OperationCtx<'c>,
    region: &'r Region<'c>,
) -> Result<(BlockRef<'c, 'r>, BlockRef<'c, 'r>), CodegenError> {
    let start_block = region.append_block(Block::new(&[]));
    let context = &op_ctx.mlir_context;
    let location = Location::unknown(context);

    // Check there's enough elements in stack
    let flag = check_stack_has_at_least(context, &start_block, 3)?;
    let gas_flag = consume_gas(context, &start_block, gas_cost::MULMOD)?;
    let condition = start_block
        .append_operation(arith::andi(gas_flag, flag, location))
        .result(0)?
        .into();

    let ok_block = region.append_block(Block::new(&[]));

    start_block.append_operation(cf::cond_br(
        context,
        condition,
        &ok_block,
        &op_ctx.revert_block,
        &[],
        &[],
        location,
    ));

    let a = stack_pop(context, &ok_block)?;
    let b = stack_pop(context, &ok_block)?;
    let den = stack_pop(context, &ok_block)?;

    let den_is_zero = check_if_zero(context, &ok_block, &den)?;
    let den_zero_bloq = region.append_block(Block::new(&[]));
    let den_not_zero_bloq = region.append_block(Block::new(&[]));
    let return_block = region.append_block(Block::new(&[]));

    let constant_value = den_zero_bloq
        .append_operation(arith::constant(
            context,
            integer_constant_from_i64(context, 0i64).into(),
            location,
        ))
        .result(0)?
        .into();

    stack_push(context, &den_zero_bloq, constant_value)?;

    den_zero_bloq.append_operation(cf::br(&return_block, &[], location));

    let uint256 = IntegerType::new(context, 256).into();
    let uint512 = IntegerType::new(context, 512).into();

    // extend the operands to 512 bits before the multiplication
    let extended_a = den_not_zero_bloq
        .append_operation(arith::extui(a, uint512, location))
        .result(0)?
        .into();
    let extended_b = den_not_zero_bloq
        .append_operation(arith::extui(b, uint512, location))
        .result(0)?
        .into();
    let extended_den = den_not_zero_bloq
        .append_operation(arith::extui(den, uint512, location))
        .result(0)?
        .into();

    let mul_result = den_not_zero_bloq
        .append_operation(arith::muli(extended_a, extended_b, location))
        .result(0)?
        .into();
    let mod_result = den_not_zero_bloq
        .append_operation(arith::remui(mul_result, extended_den, location))
        .result(0)?
        .into();
    let truncated_result = den_not_zero_bloq
        .append_operation(arith::trunci(mod_result, uint256, location))
        .result(0)?
        .into();

    stack_push(context, &den_not_zero_bloq, truncated_result)?;
    den_not_zero_bloq.append_operation(cf::br(&return_block, &[], location));
    ok_block.append_operation(cf::cond_br(
        context,
        den_is_zero,
        &den_zero_bloq,
        &den_not_zero_bloq,
        &[],
        &[],
        location,
    ));
    Ok((start_block, return_block))
}

fn codegen_xor<'c, 'r>(
    op_ctx: &mut OperationCtx<'c>,
    region: &'r Region<'c>,
) -> Result<(BlockRef<'c, 'r>, BlockRef<'c, 'r>), CodegenError> {
    let start_block = region.append_block(Block::new(&[]));
    let context = &op_ctx.mlir_context;
    let location = Location::unknown(context);

    // Check there's enough elements in stack
    let flag = check_stack_has_at_least(context, &start_block, 2)?;

    let gas_flag = consume_gas(context, &start_block, gas_cost::XOR)?;

    let condition = start_block
        .append_operation(arith::andi(gas_flag, flag, location))
        .result(0)?
        .into();

    let ok_block = region.append_block(Block::new(&[]));

    start_block.append_operation(cf::cond_br(
        context,
        condition,
        &ok_block,
        &op_ctx.revert_block,
        &[],
        &[],
        location,
    ));

    let lhs = stack_pop(context, &ok_block)?;
    let rhs = stack_pop(context, &ok_block)?;

    let result = ok_block
        .append_operation(arith::xori(lhs, rhs, location))
        .result(0)?
        .into();

    stack_push(context, &ok_block, result)?;

    Ok((start_block, ok_block))
}

fn codegen_shr<'c, 'r>(
    op_ctx: &mut OperationCtx<'c>,
    region: &'r Region<'c>,
) -> Result<(BlockRef<'c, 'r>, BlockRef<'c, 'r>), CodegenError> {
    let start_block = region.append_block(Block::new(&[]));
    let context = &op_ctx.mlir_context;
    let location = Location::unknown(context);
    let uint256 = IntegerType::new(context, 256);

    // Check there's enough elements in stack
    let mut flag = check_stack_has_at_least(context, &start_block, 2)?;

    let gas_flag = consume_gas(context, &start_block, 3)?;

    let condition = start_block
        .append_operation(arith::andi(gas_flag, flag, location))
        .result(0)?
        .into();

    let ok_block = region.append_block(Block::new(&[]));

    start_block.append_operation(cf::cond_br(
        context,
        condition,
        &ok_block,
        &op_ctx.revert_block,
        &[],
        &[],
        location,
    ));

    let shift = stack_pop(context, &ok_block)?;
    let value = stack_pop(context, &ok_block)?;

    let value_255 = ok_block
        .append_operation(arith::constant(
            context,
            IntegerAttribute::new(uint256.into(), 255_i64).into(),
            location,
        ))
        .result(0)?
        .into();

    flag = compare_values(context, &ok_block, CmpiPredicate::Ult, shift, value_255)?;

    let ok_ok_block = region.append_block(Block::new(&[]));
    let altv_block = region.append_block(Block::new(&[]));
    // to unify the blocks after the branching
    let empty_block = region.append_block(Block::new(&[]));

    ok_block.append_operation(cf::cond_br(
        context,
        flag,
        &ok_ok_block,
        &altv_block,
        &[],
        &[],
        location,
    ));

    // if shift is less than 255
    let result = ok_ok_block
        .append_operation(arith::shrui(value, shift, location))
        .result(0)?
        .into();

    stack_push(context, &ok_ok_block, result)?;

    ok_ok_block.append_operation(cf::br(&empty_block, &[], location));

    // if shift is greater than 255
    let result = altv_block
        .append_operation(arith::constant(
            context,
            IntegerAttribute::new(uint256.into(), 0_i64).into(),
            location,
        ))
        .result(0)?
        .into();

    stack_push(context, &altv_block, result)?;

    altv_block.append_operation(cf::br(&empty_block, &[], location));

    Ok((start_block, empty_block))
}

fn codegen_shl<'c, 'r>(
    op_ctx: &mut OperationCtx<'c>,
    region: &'r Region<'c>,
) -> Result<(BlockRef<'c, 'r>, BlockRef<'c, 'r>), CodegenError> {
    let start_block = region.append_block(Block::new(&[]));
    let context = &op_ctx.mlir_context;
    let location = Location::unknown(context);
    let uint256 = IntegerType::new(context, 256);

    // Check there's enough elements in stack
    let mut flag = check_stack_has_at_least(context, &start_block, 2)?;

    let gas_flag = consume_gas(context, &start_block, gas_cost::SHL)?;

    let condition = start_block
        .append_operation(arith::andi(gas_flag, flag, location))
        .result(0)?
        .into();

    let ok_block = region.append_block(Block::new(&[]));

    start_block.append_operation(cf::cond_br(
        context,
        condition,
        &ok_block,
        &op_ctx.revert_block,
        &[],
        &[],
        location,
    ));

    let shift = stack_pop(context, &ok_block)?;
    let value = stack_pop(context, &ok_block)?;

    let value_255 = ok_block
        .append_operation(arith::constant(
            context,
            IntegerAttribute::new(uint256.into(), 255_i64).into(),
            location,
        ))
        .result(0)?
        .into();

    flag = compare_values(context, &ok_block, CmpiPredicate::Ult, shift, value_255)?;

    let ok_ok_block = region.append_block(Block::new(&[]));
    let altv_block = region.append_block(Block::new(&[]));
    // to unify the blocks after the branching
    let empty_block = region.append_block(Block::new(&[]));

    ok_block.append_operation(cf::cond_br(
        context,
        flag,
        &ok_ok_block,
        &altv_block,
        &[],
        &[],
        location,
    ));

    // if shift is less than 255
    let result = ok_ok_block
        .append_operation(arith::shli(value, shift, location))
        .result(0)?
        .into();

    stack_push(context, &ok_ok_block, result)?;

    ok_ok_block.append_operation(cf::br(&empty_block, &[], location));

    // if shift is greater than 255
    let result = altv_block
        .append_operation(arith::constant(
            context,
            IntegerAttribute::new(uint256.into(), 0_i64).into(),
            location,
        ))
        .result(0)?
        .into();

    stack_push(context, &altv_block, result)?;

    altv_block.append_operation(cf::br(&empty_block, &[], location));

    Ok((start_block, empty_block))
}

fn codegen_pop<'c, 'r>(
    op_ctx: &mut OperationCtx<'c>,
    region: &'r Region<'c>,
) -> Result<(BlockRef<'c, 'r>, BlockRef<'c, 'r>), CodegenError> {
    let start_block = region.append_block(Block::new(&[]));
    let context = &op_ctx.mlir_context;
    let location = Location::unknown(context);

    // Check there's at least 1 element in stack
    let flag = check_stack_has_at_least(context, &start_block, 1)?;

    let gas_flag = consume_gas(context, &start_block, gas_cost::POP)?;

    let condition = start_block
        .append_operation(arith::andi(gas_flag, flag, location))
        .result(0)?
        .into();

    let ok_block = region.append_block(Block::new(&[]));

    start_block.append_operation(cf::cond_br(
        context,
        condition,
        &ok_block,
        &op_ctx.revert_block,
        &[],
        &[],
        location,
    ));

    stack_pop(context, &ok_block)?;

    Ok((start_block, ok_block))
}

fn codegen_mload<'c, 'r>(
    op_ctx: &mut OperationCtx<'c>,
    region: &'r Region<'c>,
) -> Result<(BlockRef<'c, 'r>, BlockRef<'c, 'r>), CodegenError> {
    let start_block = region.append_block(Block::new(&[]));
    let context = &op_ctx.mlir_context;
    let location = Location::unknown(context);
    let uint256 = IntegerType::new(context, 256);
    let uint32 = IntegerType::new(context, 32);
    let uint8 = IntegerType::new(context, 8);
    let ptr_type = pointer(context, 0);

    let stack_flag = check_stack_has_at_least(context, &start_block, 1)?;
    let ok_block = region.append_block(Block::new(&[]));

    start_block.append_operation(cf::cond_br(
        context,
        stack_flag,
        &ok_block,
        &op_ctx.revert_block,
        &[],
        &[],
        location,
    ));

    let offset = stack_pop(context, &ok_block)?;

    // Compute required memory size
    let offset = ok_block
        .append_operation(arith::trunci(offset, uint32.into(), location))
        .result(0)
        .unwrap()
        .into();
    let value_size = ok_block
        .append_operation(arith::constant(
            context,
            IntegerAttribute::new(uint32.into(), 32).into(),
            location,
        ))
        .result(0)?
        .into();
    let required_size = ok_block
        .append_operation(arith::addi(offset, value_size, location))
        .result(0)?
        .into();

    let memory_access_block = region.append_block(Block::new(&[]));

    extend_memory(
        op_ctx,
        &ok_block,
        &memory_access_block,
        region,
        required_size,
        gas_cost::MLOAD,
    )?;

    // Memory access
    let memory_ptr_ptr = memory_access_block
        .append_operation(llvm_mlir::addressof(
            context,
            MEMORY_PTR_GLOBAL,
            ptr_type,
            location,
        ))
        .result(0)?;

    let memory_ptr = memory_access_block
        .append_operation(llvm::load(
            context,
            memory_ptr_ptr.into(),
            ptr_type,
            location,
            LoadStoreOptions::default(),
        ))
        .result(0)?
        .into();

    let memory_destination = memory_access_block
        .append_operation(llvm::get_element_ptr_dynamic(
            context,
            memory_ptr,
            &[offset],
            uint8.into(),
            ptr_type,
            location,
        ))
        .result(0)?
        .into();

    let read_value = memory_access_block
        .append_operation(llvm::load(
            context,
            memory_destination,
            uint256.into(),
            location,
            LoadStoreOptions::new()
                .align(IntegerAttribute::new(IntegerType::new(context, 64).into(), 1).into()),
        ))
        .result(0)?
        .into();

    // check system endianness before pushing the value
    let read_value = if cfg!(target_endian = "little") {
        // if the system is little endian, we convert the value to big endian
        memory_access_block
            .append_operation(llvm::intr_bswap(read_value, uint256.into(), location))
            .result(0)?
            .into()
    } else {
        // if the system is big endian, there is no need to convert the value
        read_value
    };

    stack_push(context, &memory_access_block, read_value)?;

    Ok((start_block, memory_access_block))
}

fn codegen_sload<'c, 'r>(
    op_ctx: &mut OperationCtx<'c>,
    region: &'r Region<'c>,
) -> Result<(BlockRef<'c, 'r>, BlockRef<'c, 'r>), CodegenError> {
    let start_block = region.append_block(Block::new(&[]));
    let context = &op_ctx.mlir_context;
    let location = Location::unknown(context);

    // Check there's enough elements in the stack
    let flag = check_stack_has_at_least(context, &start_block, 1)?;
    // Check there's enough gas
    let gas_flag = consume_gas(context, &start_block, gas_cost::SLOAD)?;

    let condition = start_block
        .append_operation(arith::andi(gas_flag, flag, location))
        .result(0)?
        .into();

    let ok_block = region.append_block(Block::new(&[]));

    start_block.append_operation(cf::cond_br(
        context,
        condition,
        &ok_block,
        &op_ctx.revert_block,
        &[],
        &[],
        location,
    ));

    let key = stack_pop(context, &ok_block)?;

    let read_value = read_storage(op_ctx, &ok_block, key)?;

    stack_push(context, &ok_block, read_value)?;

    Ok((start_block, ok_block))
}

fn codegen_sstore<'c, 'r>(
    op_ctx: &mut OperationCtx<'c>,
    region: &'r Region<'c>,
) -> Result<(BlockRef<'c, 'r>, BlockRef<'c, 'r>), CodegenError> {
    let start_block = region.append_block(Block::new(&[]));
    let context = &op_ctx.mlir_context;
    let location = Location::unknown(context);
    let uint256 = IntegerType::new(context, 256);
    let ptr_type = pointer(context, 0);

    let flag = check_stack_has_at_least(context, &start_block, 2)?;
    // TODO: add gas consumption
    let ok_block = region.append_block(Block::new(&[]));

    start_block.append_operation(cf::cond_br(
        context,
        flag,
        &ok_block,
        &op_ctx.revert_block,
        &[],
        &[],
        location,
    ));

    let key = stack_pop(context, &ok_block)?;
    let value = stack_pop(context, &ok_block)?;

    let pointer_size = ok_block
        .append_operation(arith::constant(
            context,
            IntegerAttribute::new(uint256.into(), 1 as i64).into(),
            location,
        ))
        .result(0)?
        .into();

    // Allocate the key
    let key_ptr = ok_block
        .append_operation(llvm::alloca(
            context,
            pointer_size,
            ptr_type,
            location,
            AllocaOptions::new().elem_type(Some(TypeAttribute::new(uint256.into()))),
        ))
        .result(0)?
        .into();

    let res = ok_block.append_operation(llvm::store(
        context,
        key,
        key_ptr,
        location,
        LoadStoreOptions::default(),
    ));
    assert!(res.verify());

    // Allocate the value
    let value_ptr = ok_block
        .append_operation(llvm::alloca(
            context,
            pointer_size,
            ptr_type,
            location,
            AllocaOptions::new().elem_type(Some(TypeAttribute::new(uint256.into()))),
        ))
        .result(0)?
        .into();

    let res = ok_block.append_operation(llvm::store(
        context,
        value,
        value_ptr,
        location,
        LoadStoreOptions::default(),
    ));
    assert!(res.verify());

    op_ctx.storage_write_syscall(&ok_block, key_ptr, value_ptr, location)?;

    Ok((start_block, ok_block))
}

fn codegen_codesize<'c, 'r>(
    op_ctx: &mut OperationCtx<'c>,
    region: &'r Region<'c>,
) -> Result<(BlockRef<'c, 'r>, BlockRef<'c, 'r>), CodegenError> {
    let start_block = region.append_block(Block::new(&[]));
    let context = &op_ctx.mlir_context;
    let location = Location::unknown(context);
    let uint256 = IntegerType::new(context, 256);

    // Check there's stack overflow
    let stack_flag = check_stack_has_space_for(context, &start_block, 1)?;
    // Check there's enough gas
    let gas_flag = consume_gas(context, &start_block, gas_cost::CODESIZE)?;

    let condition = start_block
        .append_operation(arith::andi(gas_flag, stack_flag, location))
        .result(0)?
        .into();

    let ok_block = region.append_block(Block::new(&[]));

    start_block.append_operation(cf::cond_br(
        context,
        condition,
        &ok_block,
        &op_ctx.revert_block,
        &[],
        &[],
        location,
    ));

    let codesize = ok_block
        .append_operation(arith::constant(
            context,
            IntegerAttribute::new(uint256.into(), op_ctx.program.code_size as i64).into(),
            location,
        ))
        .result(0)?
        .into();

    stack_push(context, &ok_block, codesize)?;

    Ok((start_block, ok_block))
}

fn codegen_sar<'c, 'r>(
    op_ctx: &mut OperationCtx<'c>,
    region: &'r Region<'c>,
) -> Result<(BlockRef<'c, 'r>, BlockRef<'c, 'r>), CodegenError> {
    let start_block = region.append_block(Block::new(&[]));
    let context = &op_ctx.mlir_context;
    let location = Location::unknown(context);

    // Check there's enough elements in stack
    let flag = check_stack_has_at_least(context, &start_block, 2)?;
    // Check there's enough gas
    let gas_flag = consume_gas(context, &start_block, gas_cost::SAR)?;

    let condition = start_block
        .append_operation(arith::andi(gas_flag, flag, location))
        .result(0)?
        .into();

    let ok_block = region.append_block(Block::new(&[]));

    start_block.append_operation(cf::cond_br(
        context,
        condition,
        &ok_block,
        &op_ctx.revert_block,
        &[],
        &[],
        location,
    ));

    let shift = stack_pop(context, &ok_block)?;
    let value = stack_pop(context, &ok_block)?;

    // max_shift = 255
    let max_shift = ok_block
        .append_operation(arith::constant(
            context,
            integer_constant_from_i64(context, 255).into(),
            location,
        ))
        .result(0)?
        .into();

    // if shift > 255  then after applying the `shrsi` operation the result will be poisoned
    // to avoid the poisoning we set shift = min(shift, 255)
    let shift = ok_block
        .append_operation(arith::minui(shift, max_shift, location))
        .result(0)?
        .into();

    let result = ok_block
        .append_operation(arith::shrsi(value, shift, location))
        .result(0)?
        .into();

    stack_push(context, &ok_block, result)?;

    Ok((start_block, ok_block))
}

fn codegen_byte<'c, 'r>(
    op_ctx: &mut OperationCtx<'c>,
    region: &'r Region<'c>,
) -> Result<(BlockRef<'c, 'r>, BlockRef<'c, 'r>), CodegenError> {
    let start_block = region.append_block(Block::new(&[]));
    let context = &op_ctx.mlir_context;
    let location = Location::unknown(context);

    // Check there's enough elements in stack
    let flag = check_stack_has_at_least(context, &start_block, 2)?;
    // Check there's enough gas
    let gas_flag = consume_gas(context, &start_block, gas_cost::BYTE)?;

    let condition = start_block
        .append_operation(arith::andi(gas_flag, flag, location))
        .result(0)?
        .into();

    let ok_block = region.append_block(Block::new(&[]));

    // in out_of_bounds_block a 0 is pushed to the stack
    let out_of_bounds_block = region.append_block(Block::new(&[]));

    // in offset_ok_block the byte operation is performed
    let offset_ok_block = region.append_block(Block::new(&[]));

    let end_block = region.append_block(Block::new(&[]));

    start_block.append_operation(cf::cond_br(
        context,
        condition,
        &ok_block,
        &op_ctx.revert_block,
        &[],
        &[],
        location,
    ));

    let offset = stack_pop(context, &ok_block)?;
    let value = stack_pop(context, &ok_block)?;

    const BITS_PER_BYTE: u8 = 8;
    const MAX_SHIFT: u8 = 31;

    let constant_bits_per_byte = constant_value_from_i64(context, &ok_block, BITS_PER_BYTE as i64)?;
    let constant_max_shift_in_bits =
        constant_value_from_i64(context, &ok_block, (MAX_SHIFT * BITS_PER_BYTE) as i64)?;

    let offset_in_bits = ok_block
        .append_operation(arith::muli(offset, constant_bits_per_byte, location))
        .result(0)?
        .into();

    // compare  offset > max_shift?
    let is_offset_out_of_bounds = ok_block
        .append_operation(arith::cmpi(
            context,
            arith::CmpiPredicate::Ugt,
            offset_in_bits,
            constant_max_shift_in_bits,
            location,
        ))
        .result(0)?
        .into();

    // if offset > max_shift => branch to out_of_bounds_block
    // else => branch to offset_ok_block
    ok_block.append_operation(cf::cond_br(
        context,
        is_offset_out_of_bounds,
        &out_of_bounds_block,
        &offset_ok_block,
        &[],
        &[],
        location,
    ));

    let zero_constant_value = constant_value_from_i64(context, &out_of_bounds_block, 0_i64)?;

    // push zero to the stack
    stack_push(context, &out_of_bounds_block, zero_constant_value)?;

    out_of_bounds_block.append_operation(cf::br(&end_block, &[], location));

    // the idea is to use a right shift to place the byte in the right-most side
    // and then apply a bitwise AND with a 0xFF mask
    //
    // for example, if we want to extract the 0xFF byte in the following value
    // (for simplicity the value has fewer bytes than it has in reality)
    //
    // value = 0xAABBCCDDFFAABBCC
    //                   ^^
    //              desired byte
    //
    // we can shift the value to the right
    //
    // value = 0xAABBCCDDFFAABBCC -> 0x000000AABBCCDDFF
    //                   ^^                          ^^
    // and then apply the bitwise AND it to the right to remove the right-side bytes
    //
    //  value = 0x000000AABBCCDDFF
    //          AND
    //  mask  = 0x00000000000000FF
    //------------------------------
    // result = 0x00000000000000FF

    // compute how many bits the value has to be shifted
    // shift_right_in_bits = max_shift - offset
    let shift_right_in_bits = offset_ok_block
        .append_operation(arith::subi(
            constant_max_shift_in_bits,
            offset_in_bits,
            location,
        ))
        .result(0)?
        .into();

    // shift the value to the right
    let shifted_right_value = offset_ok_block
        .append_operation(arith::shrui(value, shift_right_in_bits, location))
        .result(0)?
        .into();

    let mask = offset_ok_block
        .append_operation(arith::constant(
            context,
            integer_constant_from_i64(context, 0xff).into(),
            location,
        ))
        .result(0)?
        .into();

    // compute (value AND mask)
    let result = offset_ok_block
        .append_operation(arith::andi(shifted_right_value, mask, location))
        .result(0)?
        .into();

    stack_push(context, &offset_ok_block, result)?;

    offset_ok_block.append_operation(cf::br(&end_block, &[], location));

    Ok((start_block, end_block))
}

fn codegen_jumpdest<'c>(
    op_ctx: &mut OperationCtx<'c>,
    region: &'c Region<'c>,
    pc: usize,
) -> Result<(BlockRef<'c, 'c>, BlockRef<'c, 'c>), CodegenError> {
    let landing_block = region.append_block(Block::new(&[]));
    let context = &op_ctx.mlir_context;
    let location = Location::unknown(context);

    // Check there's enough gas to compute the operation
    let gas_flag = consume_gas(context, &landing_block, gas_cost::JUMPDEST)?;

    let ok_block = region.append_block(Block::new(&[]));

    landing_block.append_operation(cf::cond_br(
        context,
        gas_flag,
        &ok_block,
        &op_ctx.revert_block,
        &[],
        &[],
        location,
    ));

    // Register jumpdest block in context
    op_ctx.register_jump_destination(pc, landing_block);

    Ok((landing_block, ok_block))
}

fn codegen_jumpi<'c, 'r: 'c>(
    op_ctx: &mut OperationCtx<'c>,
    region: &'r Region<'c>,
) -> Result<(BlockRef<'c, 'r>, BlockRef<'c, 'r>), CodegenError> {
    let start_block = region.append_block(Block::new(&[]));
    let context = &op_ctx.mlir_context;
    let location = Location::unknown(context);

    // Check there's enough elements in stack
    let flag = check_stack_has_at_least(context, &start_block, 2)?;
    // Check there's enough gas
    let gas_flag = consume_gas(context, &start_block, gas_cost::JUMPI)?;

    let ok_block = region.append_block(Block::new(&[]));

    let condition = start_block
        .append_operation(arith::andi(gas_flag, flag, location))
        .result(0)?
        .into();

    start_block.append_operation(cf::cond_br(
        context,
        condition,
        &ok_block,
        &op_ctx.revert_block,
        &[],
        &[],
        location,
    ));

    let pc = stack_pop(context, &ok_block)?;
    let condition = stack_pop(context, &ok_block)?;

    let false_block = region.append_block(Block::new(&[]));

    let zero = ok_block
        .append_operation(arith::constant(
            context,
            integer_constant_from_i64(context, 0i64).into(),
            location,
        ))
        .result(0)?
        .into();

    // compare  condition != 0  to convert condition from u256 to 1-bit signless integer
    let condition = ok_block
        .append_operation(arith::cmpi(
            context,
            arith::CmpiPredicate::Ne,
            condition,
            zero,
            location,
        ))
        .result(0)?;

    ok_block.append_operation(cf::cond_br(
        context,
        condition.into(),
        &op_ctx.jumptable_block,
        &false_block,
        &[pc],
        &[],
        location,
    ));

    Ok((start_block, false_block))
}

fn codegen_jump<'c, 'r: 'c>(
    op_ctx: &mut OperationCtx<'c>,
    region: &'r Region<'c>,
) -> Result<(BlockRef<'c, 'r>, BlockRef<'c, 'r>), CodegenError> {
    // it reverts if Counter offset is not a JUMPDEST.
    // The error is generated even if the JUMP would not have been done

    let start_block = region.append_block(Block::new(&[]));
    let context = &op_ctx.mlir_context;
    let location = Location::unknown(context);

    // Check there's enough elements in stack
    let flag = check_stack_has_at_least(context, &start_block, 1)?;
    // Check there's enough gas
    let gas_flag = consume_gas(context, &start_block, gas_cost::JUMP)?;

    let ok_block = region.append_block(Block::new(&[]));

    let condition = start_block
        .append_operation(arith::andi(gas_flag, flag, location))
        .result(0)?
        .into();

    start_block.append_operation(cf::cond_br(
        context,
        condition,
        &ok_block,
        &op_ctx.revert_block,
        &[],
        &[],
        location,
    ));

    let pc = stack_pop(context, &ok_block)?;

    // appends operation to ok_block to jump to the `jump table block``
    // in the jump table block the pc is checked and if its ok
    // then it jumps to the block associated with that pc
    op_ctx.add_jump_op(ok_block, pc, location);

    // TODO: we are creating an empty block that won't ever be reached
    // probably there's a better way to do this
    let empty_block = region.append_block(Block::new(&[]));
    Ok((start_block, empty_block))
}

fn codegen_pc<'c>(
    op_ctx: &mut OperationCtx<'c>,
    region: &'c Region<'c>,
    pc: usize,
) -> Result<(BlockRef<'c, 'c>, BlockRef<'c, 'c>), CodegenError> {
    let start_block = region.append_block(Block::new(&[]));
    let context = &op_ctx.mlir_context;
    let location = Location::unknown(context);

    let stack_size_flag = check_stack_has_space_for(context, &start_block, 1)?;
    let gas_flag = consume_gas(context, &start_block, gas_cost::PC)?;

    let ok_flag = start_block
        .append_operation(arith::andi(stack_size_flag, gas_flag, location))
        .result(0)?
        .into();

    let ok_block = region.append_block(Block::new(&[]));

    start_block.append_operation(cf::cond_br(
        context,
        ok_flag,
        &ok_block,
        &op_ctx.revert_block,
        &[],
        &[],
        location,
    ));

    let pc_value = ok_block
        .append_operation(arith::constant(
            context,
            integer_constant_from_i64(context, pc as i64).into(),
            location,
        ))
        .result(0)?
        .into();

    stack_push(context, &ok_block, pc_value)?;

    Ok((start_block, ok_block))
}

fn codegen_msize<'c>(
    op_ctx: &mut OperationCtx<'c>,
    region: &'c Region<'c>,
) -> Result<(BlockRef<'c, 'c>, BlockRef<'c, 'c>), CodegenError> {
    let start_block = region.append_block(Block::new(&[]));
    let context = op_ctx.mlir_context;
    let location = Location::unknown(context);

    let ptr_type = pointer(context, 0);
    let uint32 = IntegerType::new(context, 32).into();
    let uint256 = IntegerType::new(context, 256).into();

    let stack_flag = check_stack_has_space_for(context, &start_block, 1)?;
    let gas_flag = consume_gas(context, &start_block, gas_cost::MSIZE)?;

    let condition = start_block
        .append_operation(arith::andi(gas_flag, stack_flag, location))
        .result(0)?
        .into();

    let ok_block = region.append_block(Block::new(&[]));

    start_block.append_operation(cf::cond_br(
        context,
        condition,
        &ok_block,
        &op_ctx.revert_block,
        &[],
        &[],
        location,
    ));

    // Get address of memory size global
    let memory_ptr = ok_block
        .append_operation(llvm_mlir::addressof(
            context,
            MEMORY_SIZE_GLOBAL,
            ptr_type,
            location,
        ))
        .result(0)?;

    // Load memory size
    let memory_size = ok_block
        .append_operation(llvm::load(
            context,
            memory_ptr.into(),
            uint32,
            location,
            LoadStoreOptions::default(),
        ))
        .result(0)?
        .into();

    let memory_size_extended = ok_block
        .append_operation(arith::extui(memory_size, uint256, location))
        .result(0)?
        .into();

    stack_push(context, &ok_block, memory_size_extended)?;

    Ok((start_block, ok_block))
}

fn codegen_return<'c>(
    op_ctx: &mut OperationCtx<'c>,
    region: &'c Region<'c>,
) -> Result<(BlockRef<'c, 'c>, BlockRef<'c, 'c>), CodegenError> {
    let context = op_ctx.mlir_context;
    let location = Location::unknown(context);

    let start_block = region.append_block(Block::new(&[]));
    let ok_block = region.append_block(Block::new(&[]));

    let flag = check_stack_has_at_least(context, &start_block, 2)?;

    start_block.append_operation(cf::cond_br(
        context,
        flag,
        &ok_block,
        &op_ctx.revert_block,
        &[],
        &[],
        location,
    ));

    return_result_from_stack(op_ctx, region, &ok_block, ExitStatusCode::Return, location)?;

    let empty_block = region.append_block(Block::new(&[]));

    Ok((start_block, empty_block))
}

// Stop the current context execution, revert the state changes
// (see STATICCALL for a list of state changing opcodes) and
// return the unused gas to the caller. It also reverts the gas refund to i
// ts value before the current context. If the execution is stopped with REVERT,
// the value 0 is put on the stack of the calling context, which continues to execute normally.
// The return data of the calling context is set as the given
// chunk of memory of this context.
fn codegen_revert<'c>(
    op_ctx: &mut OperationCtx<'c>,
    region: &'c Region<'c>,
) -> Result<(BlockRef<'c, 'c>, BlockRef<'c, 'c>), CodegenError> {
    let context = op_ctx.mlir_context;
    let location = Location::unknown(context);

    let start_block = region.append_block(Block::new(&[]));
    let ok_block = region.append_block(Block::new(&[]));

    let flag = check_stack_has_at_least(context, &start_block, 2)?;

    start_block.append_operation(cf::cond_br(
        context,
        flag,
        &ok_block,
        &op_ctx.revert_block,
        &[],
        &[],
        location,
    ));

    return_result_from_stack(op_ctx, region, &ok_block, ExitStatusCode::Revert, location)?;

    let empty_block = region.append_block(Block::new(&[]));

    Ok((start_block, empty_block))
}

fn codegen_stop<'c, 'r>(
    op_ctx: &mut OperationCtx<'c>,
    region: &'r Region<'c>,
) -> Result<(BlockRef<'c, 'r>, BlockRef<'c, 'r>), CodegenError> {
    let start_block = region.append_block(Block::new(&[]));
    let context = &op_ctx.mlir_context;
    let location = Location::unknown(context);

    return_empty_result(op_ctx, &start_block, ExitStatusCode::Stop, location)?;

    let empty_block = region.append_block(Block::new(&[]));

    Ok((start_block, empty_block))
}

fn codegen_signextend<'c, 'r>(
    op_ctx: &mut OperationCtx<'c>,
    region: &'r Region<'c>,
) -> Result<(BlockRef<'c, 'r>, BlockRef<'c, 'r>), CodegenError> {
    let start_block = region.append_block(Block::new(&[]));
    let context = &op_ctx.mlir_context;
    let location = Location::unknown(context);

    // Check there's enough elements in stack
    let stack_size_flag = check_stack_has_at_least(context, &start_block, 2)?;
    let gas_flag = consume_gas(context, &start_block, gas_cost::SIGNEXTEND)?;

    // Check there's enough gas to perform the operation
    let ok_flag = start_block
        .append_operation(arith::andi(stack_size_flag, gas_flag, location))
        .result(0)?
        .into();

    let ok_block = region.append_block(Block::new(&[]));

    start_block.append_operation(cf::cond_br(
        context,
        ok_flag,
        &ok_block,
        &op_ctx.revert_block,
        &[],
        &[],
        location,
    ));

    let byte_size = stack_pop(context, &ok_block)?;
    let value_to_extend = stack_pop(context, &ok_block)?;

    // Constant definition
    let max_byte_size = constant_value_from_i64(context, &ok_block, 31)?;
    let bits_per_byte = constant_value_from_i64(context, &ok_block, 8)?;
    let sign_bit_position_on_byte = constant_value_from_i64(context, &ok_block, 7)?;
    let max_bits = constant_value_from_i64(context, &ok_block, 255)?;

    // byte_size = min(max_byte_size, byte_size)
    let byte_size = ok_block
        .append_operation(arith::minui(byte_size, max_byte_size, location))
        .result(0)?
        .into();

    // bits_to_shift = max_bits - byte_size * bits_per_byte + sign_bit_position_on_byte
    let byte_number_in_bits = ok_block
        .append_operation(arith::muli(byte_size, bits_per_byte, location))
        .result(0)?
        .into();

    let value_size_in_bits = ok_block
        .append_operation(arith::addi(
            byte_number_in_bits,
            sign_bit_position_on_byte,
            location,
        ))
        .result(0)?
        .into();

    let bits_to_shift = ok_block
        .append_operation(arith::subi(max_bits, value_size_in_bits, location))
        .result(0)?
        .into();

    // value_to_extend << bits_to_shift
    let left_shifted_value = ok_block
        .append_operation(ods::llvm::shl(context, value_to_extend, bits_to_shift, location).into())
        .result(0)?
        .into();

    // value_to_extend >> bits_to_shift  (sign extended)
    let result = ok_block
        .append_operation(
            ods::llvm::ashr(context, left_shifted_value, bits_to_shift, location).into(),
        )
        .result(0)?
        .into();

    stack_push(context, &ok_block, result)?;

    Ok((start_block, ok_block))
}

fn codegen_gas<'c, 'r>(
    op_ctx: &mut OperationCtx<'c>,
    region: &'r Region<'c>,
) -> Result<(BlockRef<'c, 'r>, BlockRef<'c, 'r>), CodegenError> {
    let start_block = region.append_block(Block::new(&[]));
    let context = &op_ctx.mlir_context;
    let location = Location::unknown(context);

    // Check there's at least space for one element in the stack
    let stack_size_flag = check_stack_has_space_for(context, &start_block, 1)?;

    // Check there's enough gas to compute the operation
    let gas_flag = consume_gas(context, &start_block, gas_cost::GAS)?;

    let ok_flag = start_block
        .append_operation(arith::andi(stack_size_flag, gas_flag, location))
        .result(0)?
        .into();

    let ok_block = region.append_block(Block::new(&[]));

    start_block.append_operation(cf::cond_br(
        context,
        ok_flag,
        &ok_block,
        &op_ctx.revert_block,
        &[],
        &[],
        location,
    ));

    let gas = get_remaining_gas(context, &ok_block)?;

    let gas_extended = ok_block
        .append_operation(arith::extui(
            gas,
            IntegerType::new(context, 256).into(),
            location,
        ))
        .result(0)?
        .into();

    stack_push(context, &ok_block, gas_extended)?;

    Ok((start_block, ok_block))
}

fn codegen_slt<'c, 'r>(
    op_ctx: &mut OperationCtx<'c>,
    region: &'r Region<'c>,
) -> Result<(BlockRef<'c, 'r>, BlockRef<'c, 'r>), CodegenError> {
    let start_block = region.append_block(Block::new(&[]));
    let context = &op_ctx.mlir_context;
    let location = Location::unknown(context);

    // Check there's enough elements in stack
    let stack_size_flag = check_stack_has_at_least(context, &start_block, 2)?;

    // Check there's enough gas to compute the operation
    let gas_flag = consume_gas(context, &start_block, gas_cost::SLT)?;

    let ok_flag = start_block
        .append_operation(arith::andi(stack_size_flag, gas_flag, location))
        .result(0)?
        .into();

    let ok_block = region.append_block(Block::new(&[]));

    start_block.append_operation(cf::cond_br(
        context,
        ok_flag,
        &ok_block,
        &op_ctx.revert_block,
        &[],
        &[],
        location,
    ));

    let lhs = stack_pop(context, &ok_block)?;
    let rhs = stack_pop(context, &ok_block)?;

    let result = ok_block
        .append_operation(arith::cmpi(
            context,
            arith::CmpiPredicate::Slt,
            lhs,
            rhs,
            location,
        ))
        .result(0)?
        .into();

    stack_push(context, &ok_block, result)?;

    Ok((start_block, ok_block))
}

fn codegen_mstore<'c, 'r>(
    op_ctx: &mut OperationCtx<'c>,
    region: &'r Region<'c>,
) -> Result<(BlockRef<'c, 'r>, BlockRef<'c, 'r>), CodegenError> {
    let start_block = region.append_block(Block::new(&[]));
    let context = &op_ctx.mlir_context;
    let location = Location::unknown(context);
    let uint32 = IntegerType::new(context, 32);
    let uint8 = IntegerType::new(context, 8);
    let ptr_type = pointer(context, 0);

    // Check there's enough elements in stack
    let flag = check_stack_has_at_least(context, &start_block, 2)?;

    let ok_block = region.append_block(Block::new(&[]));

    start_block.append_operation(cf::cond_br(
        context,
        flag,
        &ok_block,
        &op_ctx.revert_block,
        &[],
        &[],
        location,
    ));

    let offset = stack_pop(context, &ok_block)?;
    let value = stack_pop(context, &ok_block)?;

    // truncate offset to 32 bits
    let offset = ok_block
        .append_operation(arith::trunci(offset, uint32.into(), location))
        .result(0)
        .unwrap()
        .into();

    let value_width_in_bytes = 32;
    // value_size = 32
    let value_size = ok_block
        .append_operation(arith::constant(
            context,
            IntegerAttribute::new(uint32.into(), value_width_in_bytes).into(),
            location,
        ))
        .result(0)?
        .into();

    // required_size = offset + value_size
    let required_size = ok_block
        .append_operation(arith::addi(offset, value_size, location))
        .result(0)?
        .into();

    let memory_access_block = region.append_block(Block::new(&[]));

    extend_memory(
        op_ctx,
        &ok_block,
        &memory_access_block,
        region,
        required_size,
        gas_cost::MSTORE,
    )?;

    // Memory access
    let memory_ptr_ptr = memory_access_block
        .append_operation(llvm_mlir::addressof(
            context,
            MEMORY_PTR_GLOBAL,
            ptr_type,
            location,
        ))
        .result(0)?;

    let memory_ptr = memory_access_block
        .append_operation(llvm::load(
            context,
            memory_ptr_ptr.into(),
            ptr_type,
            location,
            LoadStoreOptions::default(),
        ))
        .result(0)?
        .into();

    // memory_destination = memory_ptr + offset
    let memory_destination = memory_access_block
        .append_operation(llvm::get_element_ptr_dynamic(
            context,
            memory_ptr,
            &[offset],
            uint8.into(),
            ptr_type,
            location,
        ))
        .result(0)?
        .into();

    let uint256 = IntegerType::new(context, 256);

    // check system endianness before storing the value
    let value = if cfg!(target_endian = "little") {
        // if the system is little endian, we convert the value to big endian
        memory_access_block
            .append_operation(llvm::intr_bswap(value, uint256.into(), location))
            .result(0)?
            .into()
    } else {
        // if the system is big endian, there is no need to convert the value
        value
    };

    // store the value in the memory
    memory_access_block.append_operation(llvm::store(
        context,
        value,
        memory_destination,
        location,
        LoadStoreOptions::new()
            .align(IntegerAttribute::new(IntegerType::new(context, 64).into(), 1).into()),
    ));

    Ok((start_block, memory_access_block))
}

fn codegen_mstore8<'c, 'r>(
    op_ctx: &mut OperationCtx<'c>,
    region: &'r Region<'c>,
) -> Result<(BlockRef<'c, 'r>, BlockRef<'c, 'r>), CodegenError> {
    let start_block = region.append_block(Block::new(&[]));
    let context = &op_ctx.mlir_context;
    let location = Location::unknown(context);
    let uint32 = IntegerType::new(context, 32);
    let uint8 = IntegerType::new(context, 8);
    let ptr_type = pointer(context, 0);

    // Check there's enough elements in stack
    let flag = check_stack_has_at_least(context, &start_block, 2)?;

    let ok_block = region.append_block(Block::new(&[]));

    start_block.append_operation(cf::cond_br(
        context,
        flag,
        &ok_block,
        &op_ctx.revert_block,
        &[],
        &[],
        location,
    ));

    let offset = stack_pop(context, &ok_block)?;
    let value = stack_pop(context, &ok_block)?;

    // truncate value to the least significative byte of the 32-byte value
    let value = ok_block
        .append_operation(arith::trunci(
            value,
            r#IntegerType::new(context, 8).into(),
            location,
        ))
        .result(0)?
        .into();

    // truncate offset to 32 bits
    let offset = ok_block
        .append_operation(arith::trunci(offset, uint32.into(), location))
        .result(0)
        .unwrap()
        .into();

    let value_width_in_bytes = 1;
    // value_size = 1
    let value_size = ok_block
        .append_operation(arith::constant(
            context,
            IntegerAttribute::new(uint32.into(), value_width_in_bytes).into(),
            location,
        ))
        .result(0)?
        .into();

    // required_size = offset + size
    let required_size = ok_block
        .append_operation(arith::addi(offset, value_size, location))
        .result(0)?
        .into();

    let memory_access_block = region.append_block(Block::new(&[]));

    extend_memory(
        op_ctx,
        &ok_block,
        &memory_access_block,
        region,
        required_size,
        gas_cost::MSTORE8,
    )?;

    // Memory access
    let memory_ptr_ptr = memory_access_block
        .append_operation(llvm_mlir::addressof(
            context,
            MEMORY_PTR_GLOBAL,
            ptr_type,
            location,
        ))
        .result(0)?;

    let memory_ptr = memory_access_block
        .append_operation(llvm::load(
            context,
            memory_ptr_ptr.into(),
            ptr_type,
            location,
            LoadStoreOptions::default(),
        ))
        .result(0)?
        .into();

    // memory_destination = memory_ptr + offset
    let memory_destination = memory_access_block
        .append_operation(llvm::get_element_ptr_dynamic(
            context,
            memory_ptr,
            &[offset],
            uint8.into(),
            ptr_type,
            location,
        ))
        .result(0)?
        .into();

    memory_access_block.append_operation(llvm::store(
        context,
        value,
        memory_destination,
        location,
        LoadStoreOptions::new()
            .align(IntegerAttribute::new(IntegerType::new(context, 64).into(), 1).into()),
    ));

    Ok((start_block, memory_access_block))
}

fn codegen_mcopy<'c, 'r>(
    op_ctx: &mut OperationCtx<'c>,
    region: &'r Region<'c>,
) -> Result<(BlockRef<'c, 'r>, BlockRef<'c, 'r>), CodegenError> {
    let start_block = region.append_block(Block::new(&[]));
    let context = &op_ctx.mlir_context;
    let location = Location::unknown(context);
    let uint32 = IntegerType::new(context, 32);
    let uint8 = IntegerType::new(context, 8);
    let ptr_type = pointer(context, 0);

    let flag = check_stack_has_at_least(context, &start_block, 3)?;

    let ok_block = region.append_block(Block::new(&[]));

    start_block.append_operation(cf::cond_br(
        context,
        flag,
        &ok_block,
        &op_ctx.revert_block,
        &[],
        &[],
        location,
    ));

    // where to copy
    let dest_offset = stack_pop(context, &ok_block)?;
    // where to copy from
    let offset = stack_pop(context, &ok_block)?;
    let size = stack_pop(context, &ok_block)?;

    // truncate offset and dest_offset to 32 bits
    let offset = ok_block
        .append_operation(arith::trunci(offset, uint32.into(), location))
        .result(0)?
        .into();

    let dest_offset = ok_block
        .append_operation(arith::trunci(dest_offset, uint32.into(), location))
        .result(0)?
        .into();

    let size = ok_block
        .append_operation(arith::trunci(size, uint32.into(), location))
        .result(0)?
        .into();

    // required_size = offset + size
    let src_required_size = ok_block
        .append_operation(arith::addi(offset, size, location))
        .result(0)?
        .into();

    // dest_required_size = dest_offset + size
    let dest_required_size = ok_block
        .append_operation(arith::addi(dest_offset, size, location))
        .result(0)?
        .into();

    let required_size = ok_block
        .append_operation(arith::maxui(
            src_required_size,
            dest_required_size,
            location,
        ))
        .result(0)?
        .into();

    let memory_access_block = region.append_block(Block::new(&[]));

    extend_memory(
        op_ctx,
        &ok_block,
        &memory_access_block,
        region,
        required_size,
        gas_cost::MCOPY,
    )?;

    // Memory access
    let memory_ptr_ptr = memory_access_block
        .append_operation(llvm_mlir::addressof(
            context,
            MEMORY_PTR_GLOBAL,
            ptr_type,
            location,
        ))
        .result(0)?;

    let memory_ptr = memory_access_block
        .append_operation(llvm::load(
            context,
            memory_ptr_ptr.into(),
            ptr_type,
            location,
            LoadStoreOptions::default(),
        ))
        .result(0)?
        .into();

    let source = memory_access_block
        .append_operation(llvm::get_element_ptr_dynamic(
            context,
            memory_ptr,
            &[offset],
            uint8.into(),
            ptr_type,
            location,
        ))
        .result(0)?
        .into();

    // memory_destination = memory_ptr + dest_offset
    let destination = memory_access_block
        .append_operation(llvm::get_element_ptr_dynamic(
            context,
            memory_ptr,
            &[dest_offset],
            uint8.into(),
            ptr_type,
            location,
        ))
        .result(0)?
        .into();

    memory_access_block.append_operation(
        ods::llvm::intr_memmove(
            context,
            destination,
            source,
            size,
            IntegerAttribute::new(IntegerType::new(context, 1).into(), 0),
            location,
        )
        .into(),
    );

    Ok((start_block, memory_access_block))
}<|MERGE_RESOLUTION|>--- conflicted
+++ resolved
@@ -1,13 +1,8 @@
 use melior::{
     dialect::{
-<<<<<<< HEAD
-        arith, cf,
-        llvm::{self, r#type::pointer, AllocaOptions, LoadStoreOptions},
-=======
         arith::{self, CmpiPredicate},
         cf,
-        llvm::{self, r#type::pointer, LoadStoreOptions},
->>>>>>> 972830ab
+        llvm::{self, r#type::pointer, AllocaOptions, LoadStoreOptions},
         ods,
     },
     ir::{
