use melior::{
    dialect::{
        arith::{self, CmpiPredicate},
        cf,
        llvm::{self, r#type::pointer, AllocaOptions, LoadStoreOptions},
        ods,
    },
    ir::{
        attribute::{IntegerAttribute, TypeAttribute},
        r#type::IntegerType,
        Attribute, Block, BlockRef, Location, Region,
    },
};

use super::context::OperationCtx;
use crate::{
    constants::{gas_cost, MEMORY_PTR_GLOBAL, MEMORY_SIZE_GLOBAL},
    errors::CodegenError,
    program::Operation,
    syscall::ExitStatusCode,
    utils::{
        allocate_and_store_value, check_if_zero, check_stack_has_at_least,
        check_stack_has_space_for, compare_values, compute_copy_cost, compute_log_dynamic_gas,
        constant_value_from_i64, consume_gas, consume_gas_as_value, extend_memory, get_basefee,
        get_block_number, get_memory_pointer, get_nth_from_stack, get_remaining_gas,
        get_stack_pointer, inc_stack_pointer, integer_constant_from_i64, llvm_mlir,
        return_empty_result, return_result_from_stack, stack_pop, stack_push, swap_stack_elements,
    },
};

use num_bigint::BigUint;

/// Generates blocks for target [`Operation`].
/// Returns both the starting block, and the unterminated last block of the generated code.
pub fn generate_code_for_op<'c>(
    op_ctx: &mut OperationCtx<'c>,
    region: &'c Region<'c>,
    op: Operation,
) -> Result<(BlockRef<'c, 'c>, BlockRef<'c, 'c>), CodegenError> {
    match op {
        Operation::Stop => codegen_stop(op_ctx, region),
        Operation::Push0 => codegen_push(op_ctx, region, BigUint::ZERO, true),
        Operation::Push((_, x)) => codegen_push(op_ctx, region, x, false),
        Operation::Add => codegen_add(op_ctx, region),
        Operation::Mul => codegen_mul(op_ctx, region),
        Operation::Sub => codegen_sub(op_ctx, region),
        Operation::Div => codegen_div(op_ctx, region),
        Operation::Sdiv => codegen_sdiv(op_ctx, region),
        Operation::Mod => codegen_mod(op_ctx, region),
        Operation::SMod => codegen_smod(op_ctx, region),
        Operation::Addmod => codegen_addmod(op_ctx, region),
        Operation::Mulmod => codegen_mulmod(op_ctx, region),
        Operation::Exp => codegen_exp(op_ctx, region),
        Operation::SignExtend => codegen_signextend(op_ctx, region),
        Operation::Lt => codegen_lt(op_ctx, region),
        Operation::Gt => codegen_gt(op_ctx, region),
        Operation::Slt => codegen_slt(op_ctx, region),
        Operation::Sgt => codegen_sgt(op_ctx, region),
        Operation::Eq => codegen_eq(op_ctx, region),
        Operation::IsZero => codegen_iszero(op_ctx, region),
        Operation::And => codegen_and(op_ctx, region),
        Operation::Or => codegen_or(op_ctx, region),
        Operation::Xor => codegen_xor(op_ctx, region),
        Operation::Byte => codegen_byte(op_ctx, region),
        Operation::Shr => codegen_shr(op_ctx, region),
        Operation::Shl => codegen_shl(op_ctx, region),
        Operation::Sar => codegen_sar(op_ctx, region),
        Operation::Codesize => codegen_codesize(op_ctx, region),
        Operation::Gasprice => codegen_gasprice(op_ctx, region),
        Operation::Number => codegen_number(op_ctx, region),
        Operation::Chainid => codegen_chaind(op_ctx, region),
        Operation::Pop => codegen_pop(op_ctx, region),
        Operation::Mload => codegen_mload(op_ctx, region),
        Operation::Sload => codegen_sload(op_ctx, region),
        Operation::Jump => codegen_jump(op_ctx, region),
        Operation::Jumpi => codegen_jumpi(op_ctx, region),
        Operation::PC { pc } => codegen_pc(op_ctx, region, pc),
        Operation::Msize => codegen_msize(op_ctx, region),
        Operation::Gas => codegen_gas(op_ctx, region),
        Operation::Jumpdest { pc } => codegen_jumpdest(op_ctx, region, pc),
        Operation::Mcopy => codegen_mcopy(op_ctx, region),
        Operation::Dup(x) => codegen_dup(op_ctx, region, x),
        Operation::Swap(x) => codegen_swap(op_ctx, region, x),
        Operation::Return => codegen_return(op_ctx, region),
        Operation::Revert => codegen_revert(op_ctx, region),
        Operation::Mstore => codegen_mstore(op_ctx, region),
        Operation::Mstore8 => codegen_mstore8(op_ctx, region),
<<<<<<< HEAD
        Operation::Not => codegen_not(op_ctx, region),
=======
        Operation::CallDataCopy => codegen_calldatacopy(op_ctx, region),
        Operation::Log(x) => codegen_log(op_ctx, region, x),
        Operation::CalldataLoad => codegen_calldataload(op_ctx, region),
        Operation::CallDataSize => codegen_calldatasize(op_ctx, region),
        Operation::Callvalue => codegen_callvalue(op_ctx, region),
        Operation::Basefee => codegen_basefee(op_ctx, region),
        Operation::Origin => codegen_origin(op_ctx, region),
        Operation::Caller => codegen_caller(op_ctx, region),
>>>>>>> 7891aa4a
    }
}

fn codegen_origin<'c, 'r>(
    op_ctx: &mut OperationCtx<'c>,
    region: &'r Region<'c>,
) -> Result<(BlockRef<'c, 'r>, BlockRef<'c, 'r>), CodegenError> {
    let start_block = region.append_block(Block::new(&[]));
    let context = &op_ctx.mlir_context;
    let location = Location::unknown(context);

    //Check if there is stack overflow and if there is enough gas
    let gas_flag = consume_gas(context, &start_block, gas_cost::ORIGIN)?;
    let stack_size_flag = check_stack_has_space_for(context, &start_block, 1)?;

    let condition = start_block
        .append_operation(arith::andi(gas_flag, stack_size_flag, location))
        .result(0)?
        .into();

    let ok_block = region.append_block(Block::new(&[]));
    start_block.append_operation(cf::cond_br(
        context,
        condition,
        &ok_block,
        &op_ctx.revert_block,
        &[],
        &[],
        location,
    ));

    let uint256 = IntegerType::new(context, 256);
    let ptr_type = pointer(context, 0);

    //This may be refactored to use constant_value_from_i64 util function
    let pointer_size = ok_block
        .append_operation(arith::constant(
            context,
            IntegerAttribute::new(uint256.into(), 1_i64).into(),
            location,
        ))
        .result(0)?
        .into();

    let address_ptr = ok_block
        .append_operation(llvm::alloca(
            context,
            pointer_size,
            ptr_type,
            location,
            AllocaOptions::new().elem_type(Some(TypeAttribute::new(uint256.into()))),
        ))
        .result(0)?
        .into();

    //Get the 20-byte address of the sender of the transaction
    op_ctx.get_origin_syscall(&ok_block, address_ptr, location);

    let address_value = ok_block
        .append_operation(llvm::load(
            context,
            address_ptr,
            uint256.into(),
            location,
            LoadStoreOptions::default(),
        ))
        .result(0)?
        .into();

    stack_push(context, &ok_block, address_value)?;

    Ok((start_block, ok_block))
}

fn codegen_callvalue<'c, 'r>(
    op_ctx: &mut OperationCtx<'c>,
    region: &'r Region<'c>,
) -> Result<(BlockRef<'c, 'r>, BlockRef<'c, 'r>), CodegenError> {
    let start_block = region.append_block(Block::new(&[]));
    let context = &op_ctx.mlir_context;
    let location = Location::unknown(context);

    // Check there's enough elements in stack
    let stack_size_flag = check_stack_has_space_for(context, &start_block, 1)?;
    let gas_flag = consume_gas(context, &start_block, gas_cost::CALLVALUE)?;

    let ok_flag = start_block
        .append_operation(arith::andi(stack_size_flag, gas_flag, location))
        .result(0)?
        .into();

    let ok_block = region.append_block(Block::new(&[]));

    start_block.append_operation(cf::cond_br(
        context,
        ok_flag,
        &ok_block,
        &op_ctx.revert_block,
        &[],
        &[],
        location,
    ));

    let uint256 = IntegerType::new(context, 256);
    let ptr_type = pointer(context, 0);

    let pointer_size = constant_value_from_i64(context, &ok_block, 1_i64)?;

    let callvalue_ptr = ok_block
        .append_operation(llvm::alloca(
            context,
            pointer_size,
            ptr_type,
            location,
            AllocaOptions::new().elem_type(Some(TypeAttribute::new(uint256.into()))),
        ))
        .result(0)?
        .into();

    op_ctx.store_in_callvalue_ptr(&ok_block, location, callvalue_ptr);

    let callvalue = ok_block
        .append_operation(llvm::load(
            context,
            callvalue_ptr,
            uint256.into(),
            location,
            LoadStoreOptions::default(),
        ))
        .result(0)?
        .into();

    stack_push(context, &ok_block, callvalue)?;

    Ok((start_block, ok_block))
}

fn codegen_calldatacopy<'c, 'r>(
    op_ctx: &mut OperationCtx<'c>,
    region: &'r Region<'c>,
) -> Result<(BlockRef<'c, 'r>, BlockRef<'c, 'r>), CodegenError> {
    let start_block = region.append_block(Block::new(&[]));
    let context = &op_ctx.mlir_context;
    let location = Location::unknown(context);

    let gas_flag = consume_gas(context, &start_block, gas_cost::CALLDATACOPY)?;

    let flag = check_stack_has_at_least(context, &start_block, 3)?;

    let condition = start_block
        .append_operation(arith::andi(gas_flag, flag, location))
        .result(0)?
        .into();

    let ok_block = region.append_block(Block::new(&[]));

    start_block.append_operation(cf::cond_br(
        context,
        condition,
        &ok_block,
        &op_ctx.revert_block,
        &[],
        &[],
        location,
    ));

    let uint32 = IntegerType::new(context, 32);
    let uint8 = IntegerType::new(context, 8);
    let ptr_type = pointer(context, 0);

    // byte offset in the memory where the result will be copied
    let dest_offset = stack_pop(context, &ok_block)?;
    // byte offset in the calldata to copy from
    let call_data_offset = stack_pop(context, &ok_block)?;
    // byte size to copy
    let size = stack_pop(context, &ok_block)?;

    // truncate offsets and size to 32 bits
    let call_data_offset = ok_block
        .append_operation(arith::trunci(call_data_offset, uint32.into(), location))
        .result(0)
        .unwrap()
        .into();

    let dest_offset = ok_block
        .append_operation(arith::trunci(dest_offset, uint32.into(), location))
        .result(0)
        .unwrap()
        .into();

    let size = ok_block
        .append_operation(arith::trunci(size, uint32.into(), location))
        .result(0)
        .unwrap()
        .into();

    //required size = des_offset + size
    let required_memory_size = ok_block
        .append_operation(arith::addi(dest_offset, size, location))
        .result(0)?
        .into();

    let continue_memory_block = region.append_block(Block::new(&[]));
    extend_memory(
        op_ctx,
        &ok_block,
        &continue_memory_block,
        region,
        required_memory_size,
        gas_cost::CALLDATACOPY,
    )?;
    let memory_ptr = get_memory_pointer(op_ctx, &continue_memory_block, location)?;
    let memory_dest = continue_memory_block
        .append_operation(llvm::get_element_ptr_dynamic(
            context,
            memory_ptr,
            &[dest_offset],
            uint8.into(),
            ptr_type,
            location,
        ))
        .result(0)?
        .into();

    let zero_value = continue_memory_block
        .append_operation(arith::constant(
            context,
            IntegerAttribute::new(IntegerType::new(context, 8).into(), 0).into(),
            location,
        ))
        .result(0)?
        .into();

    continue_memory_block.append_operation(
        ods::llvm::intr_memset(
            context,
            memory_dest,
            zero_value,
            size,
            IntegerAttribute::new(IntegerType::new(context, 1).into(), 0),
            location,
        )
        .into(),
    );

    let calldatasize = op_ctx.get_calldata_size_syscall(&continue_memory_block, location)?;
    let offset_bigger_than_size_flag = continue_memory_block
        .append_operation(arith::cmpi(
            context,
            CmpiPredicate::Ugt,
            call_data_offset,
            calldatasize,
            location,
        ))
        .result(0)?
        .into();

    let invalid_offset_block = region.append_block(Block::new(&[]));
    let valid_offset_block = region.append_block(Block::new(&[]));
    let return_block = region.append_block(Block::new(&[]));

    continue_memory_block.append_operation(cf::cond_br(
        context,
        offset_bigger_than_size_flag,
        &invalid_offset_block,
        &valid_offset_block,
        &[],
        &[],
        location,
    ));

    invalid_offset_block.append_operation(cf::br(&return_block, &[], location));

    let remaining_calldata_size = valid_offset_block
        .append_operation(arith::subi(calldatasize, call_data_offset, location))
        .result(0)?
        .into();

    let memcpy_len = valid_offset_block
        .append_operation(arith::minui(remaining_calldata_size, size, location))
        .result(0)?
        .into();

    let calldata_ptr = op_ctx.get_calldata_ptr_syscall(&valid_offset_block, location)?;
    let calldata_src = valid_offset_block
        .append_operation(llvm::get_element_ptr_dynamic(
            context,
            calldata_ptr,
            &[call_data_offset],
            uint8.into(),
            ptr_type,
            location,
        ))
        .result(0)?
        .into();

    valid_offset_block.append_operation(
        ods::llvm::intr_memcpy(
            context,
            memory_dest,
            calldata_src,
            memcpy_len,
            IntegerAttribute::new(IntegerType::new(context, 1).into(), 0),
            location,
        )
        .into(),
    );

    valid_offset_block.append_operation(cf::br(&return_block, &[], location));

    Ok((start_block, return_block))
}

fn codegen_calldatasize<'c, 'r>(
    op_ctx: &mut OperationCtx<'c>,
    region: &'r Region<'c>,
) -> Result<(BlockRef<'c, 'r>, BlockRef<'c, 'r>), CodegenError> {
    let start_block = region.append_block(Block::new(&[]));
    let context = &op_ctx.mlir_context;
    let location = Location::unknown(context);

    let gas_flag = consume_gas(context, &start_block, gas_cost::CALLDATASIZE)?;

    let ok_block = region.append_block(Block::new(&[]));

    start_block.append_operation(cf::cond_br(
        context,
        gas_flag,
        &ok_block,
        &op_ctx.revert_block,
        &[],
        &[],
        location,
    ));

    // Get the calldata size using a syscall
    let uint256 = IntegerType::new(context, 256).into();
    let calldatasize = op_ctx.get_calldata_size_syscall(&ok_block, location)?;
    let extended_size = ok_block
        .append_operation(arith::extui(calldatasize, uint256, location))
        .result(0)?
        .into();
    stack_push(context, &ok_block, extended_size)?;

    Ok((start_block, ok_block))
}

fn codegen_exp<'c, 'r>(
    op_ctx: &mut OperationCtx<'c>,
    region: &'r Region<'c>,
) -> Result<(BlockRef<'c, 'r>, BlockRef<'c, 'r>), CodegenError> {
    let start_block = region.append_block(Block::new(&[]));
    let context = &op_ctx.mlir_context;
    let location = Location::unknown(context);

    // Check there's enough elements in stack
    let flag = check_stack_has_at_least(context, &start_block, 2)?;
    let ok_block = region.append_block(Block::new(&[]));

    start_block.append_operation(cf::cond_br(
        context,
        flag,
        &ok_block,
        &op_ctx.revert_block,
        &[],
        &[],
        location,
    ));

    let base = stack_pop(context, &ok_block)?;
    let exponent = stack_pop(context, &ok_block)?;

    let result = ok_block
        .append_operation(ods::math::ipowi(context, base, exponent, location).into())
        .result(0)?
        .into();

    let result_type = IntegerType::new(context, 256);
    let leading_zeros = ok_block
        .append_operation(llvm::intr_ctlz(
            context,
            exponent,
            false,
            result_type.into(),
            location,
        ))
        .result(0)?
        .into();

    let number_of_bits = ok_block
        .append_operation(arith::subi(
            constant_value_from_i64(context, &ok_block, 256)?,
            leading_zeros,
            location,
        ))
        .result(0)?
        .into();

    let bits_with_offset = ok_block
        .append_operation(arith::addi(
            number_of_bits,
            constant_value_from_i64(context, &ok_block, 7)?,
            location,
        ))
        .result(0)?
        .into();

    let number_of_bytes = ok_block
        .append_operation(arith::divui(
            bits_with_offset,
            constant_value_from_i64(context, &ok_block, 8)?,
            location,
        ))
        .result(0)?
        .into();

    let dynamic_gas_cost = ok_block
        .append_operation(arith::muli(
            number_of_bytes,
            constant_value_from_i64(context, &ok_block, 50)?,
            location,
        ))
        .result(0)?
        .into();

    let total_gas_cost = ok_block
        .append_operation(arith::addi(
            constant_value_from_i64(context, &ok_block, gas_cost::EXP)?,
            dynamic_gas_cost,
            location,
        ))
        .result(0)?
        .into();

    let uint64 = IntegerType::new(context, 64);
    let total_gas_cost = ok_block
        .append_operation(arith::trunci(total_gas_cost, uint64.into(), location))
        .result(0)?
        .into();

    let gas_flag = consume_gas_as_value(context, &ok_block, total_gas_cost)?;
    let enough_gas_block = region.append_block(Block::new(&[]));

    ok_block.append_operation(cf::cond_br(
        context,
        gas_flag,
        &enough_gas_block,
        &op_ctx.revert_block,
        &[],
        &[],
        location,
    ));

    stack_push(context, &enough_gas_block, result)?;

    Ok((start_block, enough_gas_block))
}

fn codegen_iszero<'c, 'r>(
    op_ctx: &mut OperationCtx<'c>,
    region: &'r Region<'c>,
) -> Result<(BlockRef<'c, 'r>, BlockRef<'c, 'r>), CodegenError> {
    let start_block = region.append_block(Block::new(&[]));
    let context = &op_ctx.mlir_context;
    let location = Location::unknown(context);

    // Check there's enough elements in stack
    let flag = check_stack_has_at_least(context, &start_block, 1)?;
    let gas_flag = consume_gas(context, &start_block, gas_cost::ISZERO)?;
    let condition = start_block
        .append_operation(arith::andi(gas_flag, flag, location))
        .result(0)?
        .into();

    let ok_block = region.append_block(Block::new(&[]));

    start_block.append_operation(cf::cond_br(
        context,
        condition,
        &ok_block,
        &op_ctx.revert_block,
        &[],
        &[],
        location,
    ));

    let value = stack_pop(context, &ok_block)?;
    let zero_constant = constant_value_from_i64(context, &ok_block, 0)?;

    let result = ok_block
        .append_operation(arith::cmpi(
            context,
            arith::CmpiPredicate::Eq,
            value,
            zero_constant,
            location,
        ))
        .result(0)?
        .into();

    //Extend the 1 bit result to 256 bits.
    let uint256 = IntegerType::new(context, 256);
    let result = ok_block
        .append_operation(arith::extui(result, uint256.into(), location))
        .result(0)?
        .into();

    stack_push(context, &ok_block, result)?;

    Ok((start_block, ok_block))
}

fn codegen_and<'c, 'r>(
    op_ctx: &mut OperationCtx<'c>,
    region: &'r Region<'c>,
) -> Result<(BlockRef<'c, 'r>, BlockRef<'c, 'r>), CodegenError> {
    let start_block = region.append_block(Block::new(&[]));
    let context = &op_ctx.mlir_context;
    let location = Location::unknown(context);

    // Check there's enough elements in stack
    let flag = check_stack_has_at_least(context, &start_block, 2)?;
    let gas_flag = consume_gas(context, &start_block, gas_cost::AND)?;
    let condition = start_block
        .append_operation(arith::andi(gas_flag, flag, location))
        .result(0)?
        .into();

    let ok_block = region.append_block(Block::new(&[]));

    start_block.append_operation(cf::cond_br(
        context,
        condition,
        &ok_block,
        &op_ctx.revert_block,
        &[],
        &[],
        location,
    ));

    let lhs = stack_pop(context, &ok_block)?;
    let rhs = stack_pop(context, &ok_block)?;

    let result = ok_block
        .append_operation(arith::andi(lhs, rhs, location))
        .result(0)?
        .into();

    stack_push(context, &ok_block, result)?;

    Ok((start_block, ok_block))
}

fn codegen_gt<'c, 'r>(
    op_ctx: &mut OperationCtx<'c>,
    region: &'r Region<'c>,
) -> Result<(BlockRef<'c, 'r>, BlockRef<'c, 'r>), CodegenError> {
    let start_block = region.append_block(Block::new(&[]));
    let context = &op_ctx.mlir_context;
    let location = Location::unknown(context);

    // Check there's enough elements in stack
    let flag = check_stack_has_at_least(context, &start_block, 2)?;
    let gas_flag = consume_gas(context, &start_block, gas_cost::GT)?;
    let condition = start_block
        .append_operation(arith::andi(gas_flag, flag, location))
        .result(0)?
        .into();
    let ok_block = region.append_block(Block::new(&[]));

    start_block.append_operation(cf::cond_br(
        context,
        condition,
        &ok_block,
        &op_ctx.revert_block,
        &[],
        &[],
        location,
    ));

    let lhs = stack_pop(context, &ok_block)?;
    let rhs = stack_pop(context, &ok_block)?;

    let result = ok_block
        .append_operation(arith::cmpi(
            context,
            arith::CmpiPredicate::Ugt,
            lhs,
            rhs,
            location,
        ))
        .result(0)?
        .into();

    //Extend 1 bit result to 256 bit
    let uint256 = IntegerType::new(context, 256);
    let result = ok_block
        .append_operation(arith::extui(result, uint256.into(), location))
        .result(0)?
        .into();

    stack_push(context, &ok_block, result)?;

    Ok((start_block, ok_block))
}

fn codegen_or<'c, 'r>(
    op_ctx: &mut OperationCtx<'c>,
    region: &'r Region<'c>,
) -> Result<(BlockRef<'c, 'r>, BlockRef<'c, 'r>), CodegenError> {
    let start_block = region.append_block(Block::new(&[]));
    let context = &op_ctx.mlir_context;
    let location = Location::unknown(context);

    // Check there's enough elements in stack
    let flag = check_stack_has_at_least(context, &start_block, 2)?;
    let gas_flag = consume_gas(context, &start_block, gas_cost::OR)?;
    let condition = start_block
        .append_operation(arith::andi(gas_flag, flag, location))
        .result(0)?
        .into();

    let ok_block = region.append_block(Block::new(&[]));

    start_block.append_operation(cf::cond_br(
        context,
        condition,
        &ok_block,
        &op_ctx.revert_block,
        &[],
        &[],
        location,
    ));

    let lhs = stack_pop(context, &ok_block)?;
    let rhs = stack_pop(context, &ok_block)?;

    let result = ok_block
        .append_operation(arith::ori(lhs, rhs, location))
        .result(0)?
        .into();

    stack_push(context, &ok_block, result)?;

    Ok((start_block, ok_block))
}

fn codegen_lt<'c, 'r>(
    op_ctx: &mut OperationCtx<'c>,
    region: &'r Region<'c>,
) -> Result<(BlockRef<'c, 'r>, BlockRef<'c, 'r>), CodegenError> {
    let start_block = region.append_block(Block::new(&[]));
    let context = &op_ctx.mlir_context;
    let location = Location::unknown(context);

    // Check there's enough elements in stack
    let flag = check_stack_has_at_least(context, &start_block, 2)?;
    let gas_flag = consume_gas(context, &start_block, gas_cost::LT)?;
    let condition = start_block
        .append_operation(arith::andi(gas_flag, flag, location))
        .result(0)?
        .into();

    let ok_block = region.append_block(Block::new(&[]));

    start_block.append_operation(cf::cond_br(
        context,
        condition,
        &ok_block,
        &op_ctx.revert_block,
        &[],
        &[],
        location,
    ));

    let lhs = stack_pop(context, &ok_block)?;
    let rhs = stack_pop(context, &ok_block)?;

    let result = ok_block
        .append_operation(arith::cmpi(
            context,
            arith::CmpiPredicate::Ult,
            lhs,
            rhs,
            location,
        ))
        .result(0)?
        .into();

    //Extend 1 bit result to 256 bit
    let uint256 = IntegerType::new(context, 256);
    let result = ok_block
        .append_operation(arith::extui(result, uint256.into(), location))
        .result(0)?
        .into();

    stack_push(context, &ok_block, result)?;

    Ok((start_block, ok_block))
}

fn codegen_sgt<'c, 'r>(
    op_ctx: &mut OperationCtx<'c>,
    region: &'r Region<'c>,
) -> Result<(BlockRef<'c, 'r>, BlockRef<'c, 'r>), CodegenError> {
    let start_block = region.append_block(Block::new(&[]));
    let context = &op_ctx.mlir_context;
    let location = Location::unknown(context);

    // Check there's enough elements in stack
    let flag = check_stack_has_at_least(context, &start_block, 2)?;
    let gas_flag = consume_gas(context, &start_block, gas_cost::SGT)?;
    let condition = start_block
        .append_operation(arith::andi(gas_flag, flag, location))
        .result(0)?
        .into();

    let ok_block = region.append_block(Block::new(&[]));

    start_block.append_operation(cf::cond_br(
        context,
        condition,
        &ok_block,
        &op_ctx.revert_block,
        &[],
        &[],
        location,
    ));

    let lhs = stack_pop(context, &ok_block)?;
    let rhs = stack_pop(context, &ok_block)?;

    let result = ok_block
        .append_operation(arith::cmpi(
            context,
            arith::CmpiPredicate::Sgt,
            lhs,
            rhs,
            location,
        ))
        .result(0)?
        .into();

    //Extend 1 bit result to 256 bit
    let uint256 = IntegerType::new(context, 256);
    let result = ok_block
        .append_operation(arith::extui(result, uint256.into(), location))
        .result(0)?
        .into();

    stack_push(context, &ok_block, result)?;

    Ok((start_block, ok_block))
}

fn codegen_eq<'c, 'r>(
    op_ctx: &mut OperationCtx<'c>,
    region: &'r Region<'c>,
) -> Result<(BlockRef<'c, 'r>, BlockRef<'c, 'r>), CodegenError> {
    let start_block = region.append_block(Block::new(&[]));
    let context = &op_ctx.mlir_context;
    let location = Location::unknown(context);

    // Check there's enough elements in stack
    let flag = check_stack_has_at_least(context, &start_block, 2)?;
    let gas_flag = consume_gas(context, &start_block, gas_cost::EQ)?;
    let condition = start_block
        .append_operation(arith::andi(gas_flag, flag, location))
        .result(0)?
        .into();
    let ok_block = region.append_block(Block::new(&[]));

    start_block.append_operation(cf::cond_br(
        context,
        condition,
        &ok_block,
        &op_ctx.revert_block,
        &[],
        &[],
        location,
    ));

    let lhs = stack_pop(context, &ok_block)?;
    let rhs = stack_pop(context, &ok_block)?;

    let result = ok_block
        .append_operation(arith::cmpi(
            context,
            arith::CmpiPredicate::Eq,
            lhs,
            rhs,
            location,
        ))
        .result(0)?
        .into();

    //Extend 1 bit result to 256 bit
    let uint256 = IntegerType::new(context, 256);
    let result = ok_block
        .append_operation(arith::extui(result, uint256.into(), location))
        .result(0)?
        .into();

    stack_push(context, &ok_block, result)?;

    Ok((start_block, ok_block))
}

fn codegen_push<'c, 'r>(
    op_ctx: &mut OperationCtx<'c>,
    region: &'r Region<'c>,
    value_to_push: BigUint,
    is_zero: bool,
) -> Result<(BlockRef<'c, 'r>, BlockRef<'c, 'r>), CodegenError> {
    let start_block = region.append_block(Block::new(&[]));
    let context = &op_ctx.mlir_context;
    let location = Location::unknown(context);

    // Check there's enough space in stack
    let flag = check_stack_has_space_for(context, &start_block, 1)?;
    let gas_cost = if is_zero {
        gas_cost::PUSH0
    } else {
        gas_cost::PUSHN
    };
    let gas_flag = consume_gas(context, &start_block, gas_cost)?;
    let condition = start_block
        .append_operation(arith::andi(gas_flag, flag, location))
        .result(0)?
        .into();

    let ok_block = region.append_block(Block::new(&[]));

    start_block.append_operation(cf::cond_br(
        context,
        condition,
        &ok_block,
        &op_ctx.revert_block,
        &[],
        &[],
        location,
    ));

    let constant_value = Attribute::parse(context, &format!("{} : i256", value_to_push)).unwrap();
    let constant_value = ok_block
        .append_operation(arith::constant(context, constant_value, location))
        .result(0)?
        .into();

    stack_push(context, &ok_block, constant_value)?;

    Ok((start_block, ok_block))
}

fn codegen_dup<'c, 'r>(
    op_ctx: &mut OperationCtx<'c>,
    region: &'r Region<'c>,
    nth: u8,
) -> Result<(BlockRef<'c, 'r>, BlockRef<'c, 'r>), CodegenError> {
    debug_assert!(nth > 0 && nth <= 16);
    let start_block = region.append_block(Block::new(&[]));
    let context = &op_ctx.mlir_context;
    let location = Location::unknown(context);

    // Check there's enough elements in stack
    let flag = check_stack_has_at_least(context, &start_block, nth as u32)?;

    let gas_flag = consume_gas(context, &start_block, gas_cost::DUPN)?;

    let condition = start_block
        .append_operation(arith::andi(gas_flag, flag, location))
        .result(0)?
        .into();
    let ok_block = region.append_block(Block::new(&[]));

    start_block.append_operation(cf::cond_br(
        context,
        condition,
        &ok_block,
        &op_ctx.revert_block,
        &[],
        &[],
        location,
    ));

    let (nth_value, _) = get_nth_from_stack(context, &ok_block, nth)?;

    stack_push(context, &ok_block, nth_value)?;

    Ok((start_block, ok_block))
}

fn codegen_swap<'c, 'r>(
    op_ctx: &mut OperationCtx<'c>,
    region: &'r Region<'c>,
    nth: u8,
) -> Result<(BlockRef<'c, 'r>, BlockRef<'c, 'r>), CodegenError> {
    debug_assert!(nth > 0 && nth <= 16);
    let start_block = region.append_block(Block::new(&[]));
    let context = &op_ctx.mlir_context;
    let location = Location::unknown(context);

    // Check there's enough elements in stack
    let flag = check_stack_has_at_least(context, &start_block, (nth + 1) as u32)?;

    let gas_flag = consume_gas(context, &start_block, gas_cost::SWAPN)?;

    let condition = start_block
        .append_operation(arith::andi(gas_flag, flag, location))
        .result(0)?
        .into();

    let ok_block = region.append_block(Block::new(&[]));

    start_block.append_operation(cf::cond_br(
        context,
        condition,
        &ok_block,
        &op_ctx.revert_block,
        &[],
        &[],
        location,
    ));

    swap_stack_elements(context, &ok_block, 1, nth + 1)?;

    Ok((start_block, ok_block))
}

fn codegen_add<'c, 'r>(
    op_ctx: &mut OperationCtx<'c>,
    region: &'r Region<'c>,
) -> Result<(BlockRef<'c, 'r>, BlockRef<'c, 'r>), CodegenError> {
    let start_block = region.append_block(Block::new(&[]));
    let context = &op_ctx.mlir_context;
    let location = Location::unknown(context);

    // Check there's enough elements in stack
    let flag = check_stack_has_at_least(context, &start_block, 2)?;

    let gas_flag = consume_gas(context, &start_block, gas_cost::ADD)?;

    let condition = start_block
        .append_operation(arith::andi(gas_flag, flag, location))
        .result(0)?
        .into();

    let ok_block = region.append_block(Block::new(&[]));

    start_block.append_operation(cf::cond_br(
        context,
        condition,
        &ok_block,
        &op_ctx.revert_block,
        &[],
        &[],
        location,
    ));

    let lhs = stack_pop(context, &ok_block)?;
    let rhs = stack_pop(context, &ok_block)?;

    let result = ok_block
        .append_operation(arith::addi(lhs, rhs, location))
        .result(0)?
        .into();

    stack_push(context, &ok_block, result)?;

    Ok((start_block, ok_block))
}

fn codegen_sub<'c, 'r>(
    op_ctx: &mut OperationCtx<'c>,
    region: &'r Region<'c>,
) -> Result<(BlockRef<'c, 'r>, BlockRef<'c, 'r>), CodegenError> {
    let start_block = region.append_block(Block::new(&[]));
    let context = &op_ctx.mlir_context;
    let location = Location::unknown(context);

    // Check there's enough elements in stack
    let flag = check_stack_has_at_least(context, &start_block, 2)?;

    let gas_flag = consume_gas(context, &start_block, gas_cost::SUB)?;

    let condition = start_block
        .append_operation(arith::andi(gas_flag, flag, location))
        .result(0)?
        .into();

    let ok_block = region.append_block(Block::new(&[]));

    start_block.append_operation(cf::cond_br(
        context,
        condition,
        &ok_block,
        &op_ctx.revert_block,
        &[],
        &[],
        location,
    ));

    let lhs = stack_pop(context, &ok_block)?;
    let rhs = stack_pop(context, &ok_block)?;

    let result = ok_block
        .append_operation(arith::subi(lhs, rhs, location))
        .result(0)?
        .into();

    stack_push(context, &ok_block, result)?;

    Ok((start_block, ok_block))
}

fn codegen_div<'c, 'r>(
    op_ctx: &mut OperationCtx<'c>,
    region: &'r Region<'c>,
) -> Result<(BlockRef<'c, 'r>, BlockRef<'c, 'r>), CodegenError> {
    let start_block = region.append_block(Block::new(&[]));
    let context = &op_ctx.mlir_context;
    let location = Location::unknown(context);

    // Check there's enough elements in stack
    let stack_size_flag = check_stack_has_at_least(context, &start_block, 2)?;

    // Check there's enough gas to compute the operation
    let gas_flag = consume_gas(context, &start_block, gas_cost::DIV)?;

    let ok_flag = start_block
        .append_operation(arith::andi(stack_size_flag, gas_flag, location))
        .result(0)?
        .into();

    let ok_block = region.append_block(Block::new(&[]));

    start_block.append_operation(cf::cond_br(
        context,
        ok_flag,
        &ok_block,
        &op_ctx.revert_block,
        &[],
        &[],
        location,
    ));

    let num = stack_pop(context, &ok_block)?;
    let den = stack_pop(context, &ok_block)?;

    let den_is_zero = check_if_zero(context, &ok_block, &den)?;
    let den_zero_bloq = region.append_block(Block::new(&[]));
    let den_not_zero_bloq = region.append_block(Block::new(&[]));
    let return_block = region.append_block(Block::new(&[]));

    // Denominator is zero path
    let zero_value = constant_value_from_i64(context, &den_zero_bloq, 0i64)?;
    stack_push(context, &den_zero_bloq, zero_value)?;
    den_zero_bloq.append_operation(cf::br(&return_block, &[], location));

    // Denominator is not zero path
    let result = den_not_zero_bloq
        .append_operation(arith::divui(num, den, location))
        .result(0)?
        .into();

    stack_push(context, &den_not_zero_bloq, result)?;
    den_not_zero_bloq.append_operation(cf::br(&return_block, &[], location));

    // Branch to den_zero if den_is_zero == true; else branch to den_not_zero
    ok_block.append_operation(cf::cond_br(
        context,
        den_is_zero,
        &den_zero_bloq,
        &den_not_zero_bloq,
        &[],
        &[],
        location,
    ));

    Ok((start_block, return_block))
}

fn codegen_sdiv<'c, 'r>(
    op_ctx: &mut OperationCtx<'c>,
    region: &'r Region<'c>,
) -> Result<(BlockRef<'c, 'r>, BlockRef<'c, 'r>), CodegenError> {
    let start_block = region.append_block(Block::new(&[]));
    let context = &op_ctx.mlir_context;
    let location = Location::unknown(context);

    // Check there's enough elements in stack
    let stack_size_flag = check_stack_has_at_least(context, &start_block, 2)?;
    let gas_flag = consume_gas(context, &start_block, gas_cost::SDIV)?;

    let ok_flag = start_block
        .append_operation(arith::andi(stack_size_flag, gas_flag, location))
        .result(0)?
        .into();

    let ok_block = region.append_block(Block::new(&[]));

    start_block.append_operation(cf::cond_br(
        context,
        ok_flag,
        &ok_block,
        &op_ctx.revert_block,
        &[],
        &[],
        location,
    ));

    let num = stack_pop(context, &ok_block)?;
    let den = stack_pop(context, &ok_block)?;
    let den_is_zero = check_if_zero(context, &ok_block, &den)?;
    let den_zero_bloq = region.append_block(Block::new(&[]));
    let den_not_zero_bloq = region.append_block(Block::new(&[]));
    let return_block = region.append_block(Block::new(&[]));

    // Denominator is zero path
    let zero_value = constant_value_from_i64(context, &den_zero_bloq, 0i64)?;
    stack_push(context, &den_zero_bloq, zero_value)?;
    den_zero_bloq.append_operation(cf::br(&return_block, &[], location));

    // Denominator is not zero path
    let result = den_not_zero_bloq
        .append_operation(ods::llvm::sdiv(context, num, den, location).into())
        .result(0)?
        .into();

    stack_push(context, &den_not_zero_bloq, result)?;
    den_not_zero_bloq.append_operation(cf::br(&return_block, &[], location));

    // Branch to den_zero if den_is_zero == true; else branch to den_not_zero
    ok_block.append_operation(cf::cond_br(
        context,
        den_is_zero,
        &den_zero_bloq,
        &den_not_zero_bloq,
        &[],
        &[],
        location,
    ));

    Ok((start_block, return_block))
}

fn codegen_mul<'c, 'r>(
    op_ctx: &mut OperationCtx<'c>,
    region: &'r Region<'c>,
) -> Result<(BlockRef<'c, 'r>, BlockRef<'c, 'r>), CodegenError> {
    let start_block = region.append_block(Block::new(&[]));
    let context = &op_ctx.mlir_context;
    let location = Location::unknown(context);

    // Check there's enough elements in stack
    let stack_size_flag = check_stack_has_at_least(context, &start_block, 2)?;
    // Check there's enough gas to compute the operation
    let gas_flag = consume_gas(context, &start_block, gas_cost::MUL)?;

    let ok_flag = start_block
        .append_operation(arith::andi(stack_size_flag, gas_flag, location))
        .result(0)?
        .into();

    let ok_block = region.append_block(Block::new(&[]));

    start_block.append_operation(cf::cond_br(
        context,
        ok_flag,
        &ok_block,
        &op_ctx.revert_block,
        &[],
        &[],
        location,
    ));

    let lhs = stack_pop(context, &ok_block)?;
    let rhs = stack_pop(context, &ok_block)?;

    let result = ok_block
        .append_operation(arith::muli(lhs, rhs, location))
        .result(0)?
        .into();

    stack_push(context, &ok_block, result)?;

    Ok((start_block, ok_block))
}

fn codegen_mod<'c, 'r>(
    op_ctx: &mut OperationCtx<'c>,
    region: &'r Region<'c>,
) -> Result<(BlockRef<'c, 'r>, BlockRef<'c, 'r>), CodegenError> {
    let start_block = region.append_block(Block::new(&[]));
    let context = &op_ctx.mlir_context;
    let location = Location::unknown(context);

    // Check there's enough elements in stack
    let flag = check_stack_has_at_least(context, &start_block, 2)?;
    let gas_flag = consume_gas(context, &start_block, gas_cost::MOD)?;
    let condition = start_block
        .append_operation(arith::andi(gas_flag, flag, location))
        .result(0)?
        .into();

    let ok_block = region.append_block(Block::new(&[]));

    start_block.append_operation(cf::cond_br(
        context,
        condition,
        &ok_block,
        &op_ctx.revert_block,
        &[],
        &[],
        location,
    ));

    let num = stack_pop(context, &ok_block)?;
    let den = stack_pop(context, &ok_block)?;

    let den_is_zero = check_if_zero(context, &ok_block, &den)?;
    let den_zero_bloq = region.append_block(Block::new(&[]));
    let den_not_zero_bloq = region.append_block(Block::new(&[]));
    let return_block = region.append_block(Block::new(&[]));

    let constant_value = den_zero_bloq
        .append_operation(arith::constant(
            context,
            integer_constant_from_i64(context, 0i64).into(),
            location,
        ))
        .result(0)?
        .into();

    stack_push(context, &den_zero_bloq, constant_value)?;

    den_zero_bloq.append_operation(cf::br(&return_block, &[], location));

    let mod_result = den_not_zero_bloq
        .append_operation(arith::remui(num, den, location))
        .result(0)?
        .into();

    stack_push(context, &den_not_zero_bloq, mod_result)?;

    den_not_zero_bloq.append_operation(cf::br(&return_block, &[], location));

    ok_block.append_operation(cf::cond_br(
        context,
        den_is_zero,
        &den_zero_bloq,
        &den_not_zero_bloq,
        &[],
        &[],
        location,
    ));

    Ok((start_block, return_block))
}

fn codegen_smod<'c, 'r>(
    op_ctx: &mut OperationCtx<'c>,
    region: &'r Region<'c>,
) -> Result<(BlockRef<'c, 'r>, BlockRef<'c, 'r>), CodegenError> {
    let start_block = region.append_block(Block::new(&[]));
    let context = &op_ctx.mlir_context;
    let location = Location::unknown(context);

    // Check there's enough elements in stack
    let flag = check_stack_has_at_least(context, &start_block, 2)?;
    let gas_flag = consume_gas(context, &start_block, gas_cost::SMOD)?;
    let condition = start_block
        .append_operation(arith::andi(gas_flag, flag, location))
        .result(0)?
        .into();

    let ok_block = region.append_block(Block::new(&[]));

    start_block.append_operation(cf::cond_br(
        context,
        condition,
        &ok_block,
        &op_ctx.revert_block,
        &[],
        &[],
        location,
    ));

    let num = stack_pop(context, &ok_block)?;
    let den = stack_pop(context, &ok_block)?;

    let den_is_zero = check_if_zero(context, &ok_block, &den)?;
    let den_zero_bloq = region.append_block(Block::new(&[]));
    let den_not_zero_bloq = region.append_block(Block::new(&[]));
    let return_block = region.append_block(Block::new(&[]));

    let constant_value = den_zero_bloq
        .append_operation(arith::constant(
            context,
            integer_constant_from_i64(context, 0i64).into(),
            location,
        ))
        .result(0)?
        .into();

    stack_push(context, &den_zero_bloq, constant_value)?;

    den_zero_bloq.append_operation(cf::br(&return_block, &[], location));

    let mod_result = den_not_zero_bloq
        .append_operation(ods::llvm::srem(context, num, den, location).into())
        .result(0)?
        .into();

    stack_push(context, &den_not_zero_bloq, mod_result)?;

    den_not_zero_bloq.append_operation(cf::br(&return_block, &[], location));

    ok_block.append_operation(cf::cond_br(
        context,
        den_is_zero,
        &den_zero_bloq,
        &den_not_zero_bloq,
        &[],
        &[],
        location,
    ));

    Ok((start_block, return_block))
}

fn codegen_addmod<'c, 'r>(
    op_ctx: &mut OperationCtx<'c>,
    region: &'r Region<'c>,
) -> Result<(BlockRef<'c, 'r>, BlockRef<'c, 'r>), CodegenError> {
    let start_block = region.append_block(Block::new(&[]));
    let context = &op_ctx.mlir_context;
    let location = Location::unknown(context);

    // Check there's enough elements in stack
    let flag = check_stack_has_at_least(context, &start_block, 3)?;
    let gas_flag = consume_gas(context, &start_block, gas_cost::ADDMOD)?;
    let condition = start_block
        .append_operation(arith::andi(gas_flag, flag, location))
        .result(0)?
        .into();

    let ok_block = region.append_block(Block::new(&[]));

    start_block.append_operation(cf::cond_br(
        context,
        condition,
        &ok_block,
        &op_ctx.revert_block,
        &[],
        &[],
        location,
    ));

    let a = stack_pop(context, &ok_block)?;
    let b = stack_pop(context, &ok_block)?;
    let den = stack_pop(context, &ok_block)?;

    let den_is_zero = check_if_zero(context, &ok_block, &den)?;
    let den_zero_bloq = region.append_block(Block::new(&[]));
    let den_not_zero_bloq = region.append_block(Block::new(&[]));
    let return_block = region.append_block(Block::new(&[]));

    let constant_value = den_zero_bloq
        .append_operation(arith::constant(
            context,
            integer_constant_from_i64(context, 0i64).into(),
            location,
        ))
        .result(0)?
        .into();

    stack_push(context, &den_zero_bloq, constant_value)?;

    den_zero_bloq.append_operation(cf::br(&return_block, &[], location));
    let uint256 = IntegerType::new(context, 256).into();
    let uint257 = IntegerType::new(context, 257).into();

    // extend the operands to 257 bits before the addition
    let extended_a = den_not_zero_bloq
        .append_operation(arith::extui(a, uint257, location))
        .result(0)?
        .into();
    let extended_b = den_not_zero_bloq
        .append_operation(arith::extui(b, uint257, location))
        .result(0)?
        .into();
    let extended_den = den_not_zero_bloq
        .append_operation(arith::extui(den, uint257, location))
        .result(0)?
        .into();
    let add_result = den_not_zero_bloq
        .append_operation(arith::addi(extended_a, extended_b, location))
        .result(0)?
        .into();
    let mod_result = den_not_zero_bloq
        .append_operation(arith::remui(add_result, extended_den, location))
        .result(0)?
        .into();
    let truncated_result = den_not_zero_bloq
        .append_operation(arith::trunci(mod_result, uint256, location))
        .result(0)?
        .into();

    stack_push(context, &den_not_zero_bloq, truncated_result)?;

    den_not_zero_bloq.append_operation(cf::br(&return_block, &[], location));

    ok_block.append_operation(cf::cond_br(
        context,
        den_is_zero,
        &den_zero_bloq,
        &den_not_zero_bloq,
        &[],
        &[],
        location,
    ));

    Ok((start_block, return_block))
}

fn codegen_mulmod<'c, 'r>(
    op_ctx: &mut OperationCtx<'c>,
    region: &'r Region<'c>,
) -> Result<(BlockRef<'c, 'r>, BlockRef<'c, 'r>), CodegenError> {
    let start_block = region.append_block(Block::new(&[]));
    let context = &op_ctx.mlir_context;
    let location = Location::unknown(context);

    // Check there's enough elements in stack
    let flag = check_stack_has_at_least(context, &start_block, 3)?;
    let gas_flag = consume_gas(context, &start_block, gas_cost::MULMOD)?;
    let condition = start_block
        .append_operation(arith::andi(gas_flag, flag, location))
        .result(0)?
        .into();

    let ok_block = region.append_block(Block::new(&[]));

    start_block.append_operation(cf::cond_br(
        context,
        condition,
        &ok_block,
        &op_ctx.revert_block,
        &[],
        &[],
        location,
    ));

    let a = stack_pop(context, &ok_block)?;
    let b = stack_pop(context, &ok_block)?;
    let den = stack_pop(context, &ok_block)?;

    let den_is_zero = check_if_zero(context, &ok_block, &den)?;
    let den_zero_bloq = region.append_block(Block::new(&[]));
    let den_not_zero_bloq = region.append_block(Block::new(&[]));
    let return_block = region.append_block(Block::new(&[]));

    let constant_value = den_zero_bloq
        .append_operation(arith::constant(
            context,
            integer_constant_from_i64(context, 0i64).into(),
            location,
        ))
        .result(0)?
        .into();

    stack_push(context, &den_zero_bloq, constant_value)?;

    den_zero_bloq.append_operation(cf::br(&return_block, &[], location));

    let uint256 = IntegerType::new(context, 256).into();
    let uint512 = IntegerType::new(context, 512).into();

    // extend the operands to 512 bits before the multiplication
    let extended_a = den_not_zero_bloq
        .append_operation(arith::extui(a, uint512, location))
        .result(0)?
        .into();
    let extended_b = den_not_zero_bloq
        .append_operation(arith::extui(b, uint512, location))
        .result(0)?
        .into();
    let extended_den = den_not_zero_bloq
        .append_operation(arith::extui(den, uint512, location))
        .result(0)?
        .into();

    let mul_result = den_not_zero_bloq
        .append_operation(arith::muli(extended_a, extended_b, location))
        .result(0)?
        .into();
    let mod_result = den_not_zero_bloq
        .append_operation(arith::remui(mul_result, extended_den, location))
        .result(0)?
        .into();
    let truncated_result = den_not_zero_bloq
        .append_operation(arith::trunci(mod_result, uint256, location))
        .result(0)?
        .into();

    stack_push(context, &den_not_zero_bloq, truncated_result)?;
    den_not_zero_bloq.append_operation(cf::br(&return_block, &[], location));
    ok_block.append_operation(cf::cond_br(
        context,
        den_is_zero,
        &den_zero_bloq,
        &den_not_zero_bloq,
        &[],
        &[],
        location,
    ));
    Ok((start_block, return_block))
}

fn codegen_xor<'c, 'r>(
    op_ctx: &mut OperationCtx<'c>,
    region: &'r Region<'c>,
) -> Result<(BlockRef<'c, 'r>, BlockRef<'c, 'r>), CodegenError> {
    let start_block = region.append_block(Block::new(&[]));
    let context = &op_ctx.mlir_context;
    let location = Location::unknown(context);

    // Check there's enough elements in stack
    let flag = check_stack_has_at_least(context, &start_block, 2)?;

    let gas_flag = consume_gas(context, &start_block, gas_cost::XOR)?;

    let condition = start_block
        .append_operation(arith::andi(gas_flag, flag, location))
        .result(0)?
        .into();

    let ok_block = region.append_block(Block::new(&[]));

    start_block.append_operation(cf::cond_br(
        context,
        condition,
        &ok_block,
        &op_ctx.revert_block,
        &[],
        &[],
        location,
    ));

    let lhs = stack_pop(context, &ok_block)?;
    let rhs = stack_pop(context, &ok_block)?;

    let result = ok_block
        .append_operation(arith::xori(lhs, rhs, location))
        .result(0)?
        .into();

    stack_push(context, &ok_block, result)?;

    Ok((start_block, ok_block))
}

fn codegen_shr<'c, 'r>(
    op_ctx: &mut OperationCtx<'c>,
    region: &'r Region<'c>,
) -> Result<(BlockRef<'c, 'r>, BlockRef<'c, 'r>), CodegenError> {
    let start_block = region.append_block(Block::new(&[]));
    let context = &op_ctx.mlir_context;
    let location = Location::unknown(context);
    let uint256 = IntegerType::new(context, 256);

    // Check there's enough elements in stack
    let mut flag = check_stack_has_at_least(context, &start_block, 2)?;

    let gas_flag = consume_gas(context, &start_block, 3)?;

    let condition = start_block
        .append_operation(arith::andi(gas_flag, flag, location))
        .result(0)?
        .into();

    let ok_block = region.append_block(Block::new(&[]));

    start_block.append_operation(cf::cond_br(
        context,
        condition,
        &ok_block,
        &op_ctx.revert_block,
        &[],
        &[],
        location,
    ));

    let shift = stack_pop(context, &ok_block)?;
    let value = stack_pop(context, &ok_block)?;

    let value_255 = ok_block
        .append_operation(arith::constant(
            context,
            IntegerAttribute::new(uint256.into(), 255_i64).into(),
            location,
        ))
        .result(0)?
        .into();

    flag = compare_values(context, &ok_block, CmpiPredicate::Ult, shift, value_255)?;

    let ok_ok_block = region.append_block(Block::new(&[]));
    let altv_block = region.append_block(Block::new(&[]));
    // to unify the blocks after the branching
    let empty_block = region.append_block(Block::new(&[]));

    ok_block.append_operation(cf::cond_br(
        context,
        flag,
        &ok_ok_block,
        &altv_block,
        &[],
        &[],
        location,
    ));

    // if shift is less than 255
    let result = ok_ok_block
        .append_operation(arith::shrui(value, shift, location))
        .result(0)?
        .into();

    stack_push(context, &ok_ok_block, result)?;

    ok_ok_block.append_operation(cf::br(&empty_block, &[], location));

    // if shift is greater than 255
    let result = altv_block
        .append_operation(arith::constant(
            context,
            IntegerAttribute::new(uint256.into(), 0_i64).into(),
            location,
        ))
        .result(0)?
        .into();

    stack_push(context, &altv_block, result)?;

    altv_block.append_operation(cf::br(&empty_block, &[], location));

    Ok((start_block, empty_block))
}

fn codegen_shl<'c, 'r>(
    op_ctx: &mut OperationCtx<'c>,
    region: &'r Region<'c>,
) -> Result<(BlockRef<'c, 'r>, BlockRef<'c, 'r>), CodegenError> {
    let start_block = region.append_block(Block::new(&[]));
    let context = &op_ctx.mlir_context;
    let location = Location::unknown(context);
    let uint256 = IntegerType::new(context, 256);

    // Check there's enough elements in stack
    let mut flag = check_stack_has_at_least(context, &start_block, 2)?;

    let gas_flag = consume_gas(context, &start_block, gas_cost::SHL)?;

    let condition = start_block
        .append_operation(arith::andi(gas_flag, flag, location))
        .result(0)?
        .into();

    let ok_block = region.append_block(Block::new(&[]));

    start_block.append_operation(cf::cond_br(
        context,
        condition,
        &ok_block,
        &op_ctx.revert_block,
        &[],
        &[],
        location,
    ));

    let shift = stack_pop(context, &ok_block)?;
    let value = stack_pop(context, &ok_block)?;

    let value_255 = ok_block
        .append_operation(arith::constant(
            context,
            IntegerAttribute::new(uint256.into(), 255_i64).into(),
            location,
        ))
        .result(0)?
        .into();

    flag = compare_values(context, &ok_block, CmpiPredicate::Ult, shift, value_255)?;

    let ok_ok_block = region.append_block(Block::new(&[]));
    let altv_block = region.append_block(Block::new(&[]));
    // to unify the blocks after the branching
    let empty_block = region.append_block(Block::new(&[]));

    ok_block.append_operation(cf::cond_br(
        context,
        flag,
        &ok_ok_block,
        &altv_block,
        &[],
        &[],
        location,
    ));

    // if shift is less than 255
    let result = ok_ok_block
        .append_operation(arith::shli(value, shift, location))
        .result(0)?
        .into();

    stack_push(context, &ok_ok_block, result)?;

    ok_ok_block.append_operation(cf::br(&empty_block, &[], location));

    // if shift is greater than 255
    let result = altv_block
        .append_operation(arith::constant(
            context,
            IntegerAttribute::new(uint256.into(), 0_i64).into(),
            location,
        ))
        .result(0)?
        .into();

    stack_push(context, &altv_block, result)?;

    altv_block.append_operation(cf::br(&empty_block, &[], location));

    Ok((start_block, empty_block))
}

fn codegen_number<'c, 'r>(
    op_ctx: &mut OperationCtx<'c>,
    region: &'r Region<'c>,
) -> Result<(BlockRef<'c, 'r>, BlockRef<'c, 'r>), CodegenError> {
    let start_block = region.append_block(Block::new(&[]));
    let context = &op_ctx.mlir_context;
    let location = Location::unknown(context);

    // Check there's enough space for 1 element in stack
    let stack_flag = check_stack_has_space_for(context, &start_block, 1)?;

    let gas_flag = consume_gas(context, &start_block, gas_cost::NUMBER)?;

    let condition = start_block
        .append_operation(arith::andi(gas_flag, stack_flag, location))
        .result(0)?
        .into();

    let ok_block = region.append_block(Block::new(&[]));

    start_block.append_operation(cf::cond_br(
        context,
        condition,
        &ok_block,
        &op_ctx.revert_block,
        &[],
        &[],
        location,
    ));

    let block_number = get_block_number(op_ctx, &ok_block)?;

    stack_push(context, &ok_block, block_number)?;

    Ok((start_block, ok_block))
}

fn codegen_pop<'c, 'r>(
    op_ctx: &mut OperationCtx<'c>,
    region: &'r Region<'c>,
) -> Result<(BlockRef<'c, 'r>, BlockRef<'c, 'r>), CodegenError> {
    let start_block = region.append_block(Block::new(&[]));
    let context = &op_ctx.mlir_context;
    let location = Location::unknown(context);

    // Check there's at least 1 element in stack
    let flag = check_stack_has_at_least(context, &start_block, 1)?;

    let gas_flag = consume_gas(context, &start_block, gas_cost::POP)?;

    let condition = start_block
        .append_operation(arith::andi(gas_flag, flag, location))
        .result(0)?
        .into();

    let ok_block = region.append_block(Block::new(&[]));

    start_block.append_operation(cf::cond_br(
        context,
        condition,
        &ok_block,
        &op_ctx.revert_block,
        &[],
        &[],
        location,
    ));

    stack_pop(context, &ok_block)?;

    Ok((start_block, ok_block))
}

fn codegen_mload<'c, 'r>(
    op_ctx: &mut OperationCtx<'c>,
    region: &'r Region<'c>,
) -> Result<(BlockRef<'c, 'r>, BlockRef<'c, 'r>), CodegenError> {
    let start_block = region.append_block(Block::new(&[]));
    let context = &op_ctx.mlir_context;
    let location = Location::unknown(context);
    let uint256 = IntegerType::new(context, 256);
    let uint32 = IntegerType::new(context, 32);
    let uint8 = IntegerType::new(context, 8);
    let ptr_type = pointer(context, 0);

    let stack_flag = check_stack_has_at_least(context, &start_block, 1)?;
    let ok_block = region.append_block(Block::new(&[]));

    start_block.append_operation(cf::cond_br(
        context,
        stack_flag,
        &ok_block,
        &op_ctx.revert_block,
        &[],
        &[],
        location,
    ));

    let offset = stack_pop(context, &ok_block)?;

    // Compute required memory size
    let offset = ok_block
        .append_operation(arith::trunci(offset, uint32.into(), location))
        .result(0)
        .unwrap()
        .into();
    let value_size = ok_block
        .append_operation(arith::constant(
            context,
            IntegerAttribute::new(uint32.into(), 32).into(),
            location,
        ))
        .result(0)?
        .into();
    let required_size = ok_block
        .append_operation(arith::addi(offset, value_size, location))
        .result(0)?
        .into();

    let memory_access_block = region.append_block(Block::new(&[]));

    extend_memory(
        op_ctx,
        &ok_block,
        &memory_access_block,
        region,
        required_size,
        gas_cost::MLOAD,
    )?;

    // Memory access
    let memory_ptr_ptr = memory_access_block
        .append_operation(llvm_mlir::addressof(
            context,
            MEMORY_PTR_GLOBAL,
            ptr_type,
            location,
        ))
        .result(0)?;

    let memory_ptr = memory_access_block
        .append_operation(llvm::load(
            context,
            memory_ptr_ptr.into(),
            ptr_type,
            location,
            LoadStoreOptions::default(),
        ))
        .result(0)?
        .into();

    let memory_destination = memory_access_block
        .append_operation(llvm::get_element_ptr_dynamic(
            context,
            memory_ptr,
            &[offset],
            uint8.into(),
            ptr_type,
            location,
        ))
        .result(0)?
        .into();

    let read_value = memory_access_block
        .append_operation(llvm::load(
            context,
            memory_destination,
            uint256.into(),
            location,
            LoadStoreOptions::new()
                .align(IntegerAttribute::new(IntegerType::new(context, 64).into(), 1).into()),
        ))
        .result(0)?
        .into();

    // check system endianness before pushing the value
    let read_value = if cfg!(target_endian = "little") {
        // if the system is little endian, we convert the value to big endian
        memory_access_block
            .append_operation(llvm::intr_bswap(read_value, uint256.into(), location))
            .result(0)?
            .into()
    } else {
        // if the system is big endian, there is no need to convert the value
        read_value
    };

    stack_push(context, &memory_access_block, read_value)?;

    Ok((start_block, memory_access_block))
}

fn codegen_sload<'c, 'r>(
    op_ctx: &mut OperationCtx<'c>,
    region: &'r Region<'c>,
) -> Result<(BlockRef<'c, 'r>, BlockRef<'c, 'r>), CodegenError> {
    let start_block = region.append_block(Block::new(&[]));
    let context = &op_ctx.mlir_context;
    let location = Location::unknown(context);
    let uint256 = IntegerType::new(context, 256);
    let ptr_type = pointer(context, 0);
    let pointer_size = start_block
        .append_operation(arith::constant(
            context,
            IntegerAttribute::new(uint256.into(), 1_i64).into(),
            location,
        ))
        .result(0)?
        .into();

    // Check there's enough elements in the stack
    let flag = check_stack_has_at_least(context, &start_block, 1)?;
    // Check there's enough gas
    let gas_flag = consume_gas(context, &start_block, gas_cost::SLOAD)?;

    let condition = start_block
        .append_operation(arith::andi(gas_flag, flag, location))
        .result(0)?
        .into();

    let ok_block = region.append_block(Block::new(&[]));

    start_block.append_operation(cf::cond_br(
        context,
        condition,
        &ok_block,
        &op_ctx.revert_block,
        &[],
        &[],
        location,
    ));

    let key = stack_pop(context, &ok_block)?;

    // get the address of the key parameter
    let key_ptr = ok_block
        .append_operation(llvm::alloca(
            context,
            pointer_size,
            ptr_type,
            location,
            AllocaOptions::new().elem_type(Some(TypeAttribute::new(uint256.into()))),
        ))
        .result(0)?
        .into();

    let res = ok_block.append_operation(llvm::store(
        context,
        key,
        key_ptr,
        location,
        LoadStoreOptions::default(),
    ));
    assert!(res.verify());

    // get the address of the key parameter
    let read_value_ptr = ok_block
        .append_operation(llvm::alloca(
            context,
            pointer_size,
            ptr_type,
            location,
            AllocaOptions::new().elem_type(Some(TypeAttribute::new(uint256.into()))),
        ))
        .result(0)?
        .into();

    // storage_read_syscall returns a pointer to the value
    op_ctx.storage_read_syscall(&ok_block, key_ptr, read_value_ptr, location);

    // get the value from the pointer
    let read_value = ok_block
        .append_operation(llvm::load(
            context,
            read_value_ptr,
            IntegerType::new(context, 256).into(),
            location,
            LoadStoreOptions::default(),
        ))
        .result(0)?
        .into();

    stack_push(context, &ok_block, read_value)?;

    Ok((start_block, ok_block))
}

fn codegen_codesize<'c, 'r>(
    op_ctx: &mut OperationCtx<'c>,
    region: &'r Region<'c>,
) -> Result<(BlockRef<'c, 'r>, BlockRef<'c, 'r>), CodegenError> {
    let start_block = region.append_block(Block::new(&[]));
    let context = &op_ctx.mlir_context;
    let location = Location::unknown(context);
    let uint256 = IntegerType::new(context, 256);

    // Check there's stack overflow
    let stack_flag = check_stack_has_space_for(context, &start_block, 1)?;
    // Check there's enough gas
    let gas_flag = consume_gas(context, &start_block, gas_cost::CODESIZE)?;

    let condition = start_block
        .append_operation(arith::andi(gas_flag, stack_flag, location))
        .result(0)?
        .into();

    let ok_block = region.append_block(Block::new(&[]));

    start_block.append_operation(cf::cond_br(
        context,
        condition,
        &ok_block,
        &op_ctx.revert_block,
        &[],
        &[],
        location,
    ));

    let codesize = ok_block
        .append_operation(arith::constant(
            context,
            IntegerAttribute::new(uint256.into(), op_ctx.program.code_size as i64).into(),
            location,
        ))
        .result(0)?
        .into();

    stack_push(context, &ok_block, codesize)?;

    Ok((start_block, ok_block))
}

fn codegen_sar<'c, 'r>(
    op_ctx: &mut OperationCtx<'c>,
    region: &'r Region<'c>,
) -> Result<(BlockRef<'c, 'r>, BlockRef<'c, 'r>), CodegenError> {
    let start_block = region.append_block(Block::new(&[]));
    let context = &op_ctx.mlir_context;
    let location = Location::unknown(context);

    // Check there's enough elements in stack
    let flag = check_stack_has_at_least(context, &start_block, 2)?;
    // Check there's enough gas
    let gas_flag = consume_gas(context, &start_block, gas_cost::SAR)?;

    let condition = start_block
        .append_operation(arith::andi(gas_flag, flag, location))
        .result(0)?
        .into();

    let ok_block = region.append_block(Block::new(&[]));

    start_block.append_operation(cf::cond_br(
        context,
        condition,
        &ok_block,
        &op_ctx.revert_block,
        &[],
        &[],
        location,
    ));

    let shift = stack_pop(context, &ok_block)?;
    let value = stack_pop(context, &ok_block)?;

    // max_shift = 255
    let max_shift = ok_block
        .append_operation(arith::constant(
            context,
            integer_constant_from_i64(context, 255).into(),
            location,
        ))
        .result(0)?
        .into();

    // if shift > 255  then after applying the `shrsi` operation the result will be poisoned
    // to avoid the poisoning we set shift = min(shift, 255)
    let shift = ok_block
        .append_operation(arith::minui(shift, max_shift, location))
        .result(0)?
        .into();

    let result = ok_block
        .append_operation(arith::shrsi(value, shift, location))
        .result(0)?
        .into();

    stack_push(context, &ok_block, result)?;

    Ok((start_block, ok_block))
}

fn codegen_byte<'c, 'r>(
    op_ctx: &mut OperationCtx<'c>,
    region: &'r Region<'c>,
) -> Result<(BlockRef<'c, 'r>, BlockRef<'c, 'r>), CodegenError> {
    let start_block = region.append_block(Block::new(&[]));
    let context = &op_ctx.mlir_context;
    let location = Location::unknown(context);

    // Check there's enough elements in stack
    let flag = check_stack_has_at_least(context, &start_block, 2)?;
    // Check there's enough gas
    let gas_flag = consume_gas(context, &start_block, gas_cost::BYTE)?;

    let condition = start_block
        .append_operation(arith::andi(gas_flag, flag, location))
        .result(0)?
        .into();

    let ok_block = region.append_block(Block::new(&[]));

    // in out_of_bounds_block a 0 is pushed to the stack
    let out_of_bounds_block = region.append_block(Block::new(&[]));

    // in offset_ok_block the byte operation is performed
    let offset_ok_block = region.append_block(Block::new(&[]));

    let end_block = region.append_block(Block::new(&[]));

    start_block.append_operation(cf::cond_br(
        context,
        condition,
        &ok_block,
        &op_ctx.revert_block,
        &[],
        &[],
        location,
    ));

    let offset = stack_pop(context, &ok_block)?;
    let value = stack_pop(context, &ok_block)?;

    const BITS_PER_BYTE: u8 = 8;
    const MAX_SHIFT: u8 = 31;

    let constant_bits_per_byte = constant_value_from_i64(context, &ok_block, BITS_PER_BYTE as i64)?;
    let constant_max_shift_in_bits =
        constant_value_from_i64(context, &ok_block, (MAX_SHIFT * BITS_PER_BYTE) as i64)?;

    let offset_in_bits = ok_block
        .append_operation(arith::muli(offset, constant_bits_per_byte, location))
        .result(0)?
        .into();

    // compare  offset > max_shift?
    let is_offset_out_of_bounds = ok_block
        .append_operation(arith::cmpi(
            context,
            arith::CmpiPredicate::Ugt,
            offset_in_bits,
            constant_max_shift_in_bits,
            location,
        ))
        .result(0)?
        .into();

    // if offset > max_shift => branch to out_of_bounds_block
    // else => branch to offset_ok_block
    ok_block.append_operation(cf::cond_br(
        context,
        is_offset_out_of_bounds,
        &out_of_bounds_block,
        &offset_ok_block,
        &[],
        &[],
        location,
    ));

    let zero_constant_value = constant_value_from_i64(context, &out_of_bounds_block, 0_i64)?;

    // push zero to the stack
    stack_push(context, &out_of_bounds_block, zero_constant_value)?;

    out_of_bounds_block.append_operation(cf::br(&end_block, &[], location));

    // the idea is to use a right shift to place the byte in the right-most side
    // and then apply a bitwise AND with a 0xFF mask
    //
    // for example, if we want to extract the 0xFF byte in the following value
    // (for simplicity the value has fewer bytes than it has in reality)
    //
    // value = 0xAABBCCDDFFAABBCC
    //                   ^^
    //              desired byte
    //
    // we can shift the value to the right
    //
    // value = 0xAABBCCDDFFAABBCC -> 0x000000AABBCCDDFF
    //                   ^^                          ^^
    // and then apply the bitwise AND it to the right to remove the right-side bytes
    //
    //  value = 0x000000AABBCCDDFF
    //          AND
    //  mask  = 0x00000000000000FF
    //------------------------------
    // result = 0x00000000000000FF

    // compute how many bits the value has to be shifted
    // shift_right_in_bits = max_shift - offset
    let shift_right_in_bits = offset_ok_block
        .append_operation(arith::subi(
            constant_max_shift_in_bits,
            offset_in_bits,
            location,
        ))
        .result(0)?
        .into();

    // shift the value to the right
    let shifted_right_value = offset_ok_block
        .append_operation(arith::shrui(value, shift_right_in_bits, location))
        .result(0)?
        .into();

    let mask = offset_ok_block
        .append_operation(arith::constant(
            context,
            integer_constant_from_i64(context, 0xff).into(),
            location,
        ))
        .result(0)?
        .into();

    // compute (value AND mask)
    let result = offset_ok_block
        .append_operation(arith::andi(shifted_right_value, mask, location))
        .result(0)?
        .into();

    stack_push(context, &offset_ok_block, result)?;

    offset_ok_block.append_operation(cf::br(&end_block, &[], location));

    Ok((start_block, end_block))
}

fn codegen_jumpdest<'c>(
    op_ctx: &mut OperationCtx<'c>,
    region: &'c Region<'c>,
    pc: usize,
) -> Result<(BlockRef<'c, 'c>, BlockRef<'c, 'c>), CodegenError> {
    let landing_block = region.append_block(Block::new(&[]));
    let context = &op_ctx.mlir_context;
    let location = Location::unknown(context);

    // Check there's enough gas to compute the operation
    let gas_flag = consume_gas(context, &landing_block, gas_cost::JUMPDEST)?;

    let ok_block = region.append_block(Block::new(&[]));

    landing_block.append_operation(cf::cond_br(
        context,
        gas_flag,
        &ok_block,
        &op_ctx.revert_block,
        &[],
        &[],
        location,
    ));

    // Register jumpdest block in context
    op_ctx.register_jump_destination(pc, landing_block);

    Ok((landing_block, ok_block))
}

fn codegen_jumpi<'c, 'r: 'c>(
    op_ctx: &mut OperationCtx<'c>,
    region: &'r Region<'c>,
) -> Result<(BlockRef<'c, 'r>, BlockRef<'c, 'r>), CodegenError> {
    let start_block = region.append_block(Block::new(&[]));
    let context = &op_ctx.mlir_context;
    let location = Location::unknown(context);

    // Check there's enough elements in stack
    let flag = check_stack_has_at_least(context, &start_block, 2)?;
    // Check there's enough gas
    let gas_flag = consume_gas(context, &start_block, gas_cost::JUMPI)?;

    let ok_block = region.append_block(Block::new(&[]));

    let condition = start_block
        .append_operation(arith::andi(gas_flag, flag, location))
        .result(0)?
        .into();

    start_block.append_operation(cf::cond_br(
        context,
        condition,
        &ok_block,
        &op_ctx.revert_block,
        &[],
        &[],
        location,
    ));

    let pc = stack_pop(context, &ok_block)?;
    let condition = stack_pop(context, &ok_block)?;

    let false_block = region.append_block(Block::new(&[]));

    let zero = ok_block
        .append_operation(arith::constant(
            context,
            integer_constant_from_i64(context, 0i64).into(),
            location,
        ))
        .result(0)?
        .into();

    // compare  condition != 0  to convert condition from u256 to 1-bit signless integer
    let condition = ok_block
        .append_operation(arith::cmpi(
            context,
            arith::CmpiPredicate::Ne,
            condition,
            zero,
            location,
        ))
        .result(0)?;

    ok_block.append_operation(cf::cond_br(
        context,
        condition.into(),
        &op_ctx.jumptable_block,
        &false_block,
        &[pc],
        &[],
        location,
    ));

    Ok((start_block, false_block))
}

fn codegen_jump<'c, 'r: 'c>(
    op_ctx: &mut OperationCtx<'c>,
    region: &'r Region<'c>,
) -> Result<(BlockRef<'c, 'r>, BlockRef<'c, 'r>), CodegenError> {
    // it reverts if Counter offset is not a JUMPDEST.
    // The error is generated even if the JUMP would not have been done

    let start_block = region.append_block(Block::new(&[]));
    let context = &op_ctx.mlir_context;
    let location = Location::unknown(context);

    // Check there's enough elements in stack
    let flag = check_stack_has_at_least(context, &start_block, 1)?;
    // Check there's enough gas
    let gas_flag = consume_gas(context, &start_block, gas_cost::JUMP)?;

    let ok_block = region.append_block(Block::new(&[]));

    let condition = start_block
        .append_operation(arith::andi(gas_flag, flag, location))
        .result(0)?
        .into();

    start_block.append_operation(cf::cond_br(
        context,
        condition,
        &ok_block,
        &op_ctx.revert_block,
        &[],
        &[],
        location,
    ));

    let pc = stack_pop(context, &ok_block)?;

    // appends operation to ok_block to jump to the `jump table block``
    // in the jump table block the pc is checked and if its ok
    // then it jumps to the block associated with that pc
    op_ctx.add_jump_op(ok_block, pc, location);

    // TODO: we are creating an empty block that won't ever be reached
    // probably there's a better way to do this
    let empty_block = region.append_block(Block::new(&[]));
    Ok((start_block, empty_block))
}

fn codegen_pc<'c>(
    op_ctx: &mut OperationCtx<'c>,
    region: &'c Region<'c>,
    pc: usize,
) -> Result<(BlockRef<'c, 'c>, BlockRef<'c, 'c>), CodegenError> {
    let start_block = region.append_block(Block::new(&[]));
    let context = &op_ctx.mlir_context;
    let location = Location::unknown(context);

    let stack_size_flag = check_stack_has_space_for(context, &start_block, 1)?;
    let gas_flag = consume_gas(context, &start_block, gas_cost::PC)?;

    let ok_flag = start_block
        .append_operation(arith::andi(stack_size_flag, gas_flag, location))
        .result(0)?
        .into();

    let ok_block = region.append_block(Block::new(&[]));

    start_block.append_operation(cf::cond_br(
        context,
        ok_flag,
        &ok_block,
        &op_ctx.revert_block,
        &[],
        &[],
        location,
    ));

    let pc_value = ok_block
        .append_operation(arith::constant(
            context,
            integer_constant_from_i64(context, pc as i64).into(),
            location,
        ))
        .result(0)?
        .into();

    stack_push(context, &ok_block, pc_value)?;

    Ok((start_block, ok_block))
}

fn codegen_msize<'c>(
    op_ctx: &mut OperationCtx<'c>,
    region: &'c Region<'c>,
) -> Result<(BlockRef<'c, 'c>, BlockRef<'c, 'c>), CodegenError> {
    let start_block = region.append_block(Block::new(&[]));
    let context = op_ctx.mlir_context;
    let location = Location::unknown(context);

    let ptr_type = pointer(context, 0);
    let uint32 = IntegerType::new(context, 32).into();
    let uint256 = IntegerType::new(context, 256).into();

    let stack_flag = check_stack_has_space_for(context, &start_block, 1)?;
    let gas_flag = consume_gas(context, &start_block, gas_cost::MSIZE)?;

    let condition = start_block
        .append_operation(arith::andi(gas_flag, stack_flag, location))
        .result(0)?
        .into();

    let ok_block = region.append_block(Block::new(&[]));

    start_block.append_operation(cf::cond_br(
        context,
        condition,
        &ok_block,
        &op_ctx.revert_block,
        &[],
        &[],
        location,
    ));

    // Get address of memory size global
    let memory_ptr = ok_block
        .append_operation(llvm_mlir::addressof(
            context,
            MEMORY_SIZE_GLOBAL,
            ptr_type,
            location,
        ))
        .result(0)?;

    // Load memory size
    let memory_size = ok_block
        .append_operation(llvm::load(
            context,
            memory_ptr.into(),
            uint32,
            location,
            LoadStoreOptions::default(),
        ))
        .result(0)?
        .into();

    let memory_size_extended = ok_block
        .append_operation(arith::extui(memory_size, uint256, location))
        .result(0)?
        .into();

    stack_push(context, &ok_block, memory_size_extended)?;

    Ok((start_block, ok_block))
}

fn codegen_return<'c>(
    op_ctx: &mut OperationCtx<'c>,
    region: &'c Region<'c>,
) -> Result<(BlockRef<'c, 'c>, BlockRef<'c, 'c>), CodegenError> {
    let context = op_ctx.mlir_context;
    let location = Location::unknown(context);

    let start_block = region.append_block(Block::new(&[]));
    let ok_block = region.append_block(Block::new(&[]));

    let flag = check_stack_has_at_least(context, &start_block, 2)?;

    start_block.append_operation(cf::cond_br(
        context,
        flag,
        &ok_block,
        &op_ctx.revert_block,
        &[],
        &[],
        location,
    ));

    return_result_from_stack(op_ctx, region, &ok_block, ExitStatusCode::Return, location)?;

    let empty_block = region.append_block(Block::new(&[]));

    Ok((start_block, empty_block))
}

// Stop the current context execution, revert the state changes
// (see STATICCALL for a list of state changing opcodes) and
// return the unused gas to the caller. It also reverts the gas refund to i
// ts value before the current context. If the execution is stopped with REVERT,
// the value 0 is put on the stack of the calling context, which continues to execute normally.
// The return data of the calling context is set as the given
// chunk of memory of this context.
fn codegen_revert<'c>(
    op_ctx: &mut OperationCtx<'c>,
    region: &'c Region<'c>,
) -> Result<(BlockRef<'c, 'c>, BlockRef<'c, 'c>), CodegenError> {
    let context = op_ctx.mlir_context;
    let location = Location::unknown(context);

    let start_block = region.append_block(Block::new(&[]));
    let ok_block = region.append_block(Block::new(&[]));

    let flag = check_stack_has_at_least(context, &start_block, 2)?;

    start_block.append_operation(cf::cond_br(
        context,
        flag,
        &ok_block,
        &op_ctx.revert_block,
        &[],
        &[],
        location,
    ));

    return_result_from_stack(op_ctx, region, &ok_block, ExitStatusCode::Revert, location)?;

    let empty_block = region.append_block(Block::new(&[]));

    Ok((start_block, empty_block))
}

fn codegen_stop<'c, 'r>(
    op_ctx: &mut OperationCtx<'c>,
    region: &'r Region<'c>,
) -> Result<(BlockRef<'c, 'r>, BlockRef<'c, 'r>), CodegenError> {
    let start_block = region.append_block(Block::new(&[]));
    let context = &op_ctx.mlir_context;
    let location = Location::unknown(context);

    return_empty_result(op_ctx, &start_block, ExitStatusCode::Stop, location)?;

    let empty_block = region.append_block(Block::new(&[]));

    Ok((start_block, empty_block))
}

fn codegen_signextend<'c, 'r>(
    op_ctx: &mut OperationCtx<'c>,
    region: &'r Region<'c>,
) -> Result<(BlockRef<'c, 'r>, BlockRef<'c, 'r>), CodegenError> {
    let start_block = region.append_block(Block::new(&[]));
    let context = &op_ctx.mlir_context;
    let location = Location::unknown(context);

    // Check there's enough elements in stack
    let stack_size_flag = check_stack_has_at_least(context, &start_block, 2)?;
    let gas_flag = consume_gas(context, &start_block, gas_cost::SIGNEXTEND)?;

    // Check there's enough gas to perform the operation
    let ok_flag = start_block
        .append_operation(arith::andi(stack_size_flag, gas_flag, location))
        .result(0)?
        .into();

    let ok_block = region.append_block(Block::new(&[]));

    start_block.append_operation(cf::cond_br(
        context,
        ok_flag,
        &ok_block,
        &op_ctx.revert_block,
        &[],
        &[],
        location,
    ));

    let byte_size = stack_pop(context, &ok_block)?;
    let value_to_extend = stack_pop(context, &ok_block)?;

    // Constant definition
    let max_byte_size = constant_value_from_i64(context, &ok_block, 31)?;
    let bits_per_byte = constant_value_from_i64(context, &ok_block, 8)?;
    let sign_bit_position_on_byte = constant_value_from_i64(context, &ok_block, 7)?;
    let max_bits = constant_value_from_i64(context, &ok_block, 255)?;

    // byte_size = min(max_byte_size, byte_size)
    let byte_size = ok_block
        .append_operation(arith::minui(byte_size, max_byte_size, location))
        .result(0)?
        .into();

    // bits_to_shift = max_bits - byte_size * bits_per_byte + sign_bit_position_on_byte
    let byte_number_in_bits = ok_block
        .append_operation(arith::muli(byte_size, bits_per_byte, location))
        .result(0)?
        .into();

    let value_size_in_bits = ok_block
        .append_operation(arith::addi(
            byte_number_in_bits,
            sign_bit_position_on_byte,
            location,
        ))
        .result(0)?
        .into();

    let bits_to_shift = ok_block
        .append_operation(arith::subi(max_bits, value_size_in_bits, location))
        .result(0)?
        .into();

    // value_to_extend << bits_to_shift
    let left_shifted_value = ok_block
        .append_operation(ods::llvm::shl(context, value_to_extend, bits_to_shift, location).into())
        .result(0)?
        .into();

    // value_to_extend >> bits_to_shift  (sign extended)
    let result = ok_block
        .append_operation(
            ods::llvm::ashr(context, left_shifted_value, bits_to_shift, location).into(),
        )
        .result(0)?
        .into();

    stack_push(context, &ok_block, result)?;

    Ok((start_block, ok_block))
}

fn codegen_gas<'c, 'r>(
    op_ctx: &mut OperationCtx<'c>,
    region: &'r Region<'c>,
) -> Result<(BlockRef<'c, 'r>, BlockRef<'c, 'r>), CodegenError> {
    let start_block = region.append_block(Block::new(&[]));
    let context = &op_ctx.mlir_context;
    let location = Location::unknown(context);

    // Check there's at least space for one element in the stack
    let stack_size_flag = check_stack_has_space_for(context, &start_block, 1)?;

    // Check there's enough gas to compute the operation
    let gas_flag = consume_gas(context, &start_block, gas_cost::GAS)?;

    let ok_flag = start_block
        .append_operation(arith::andi(stack_size_flag, gas_flag, location))
        .result(0)?
        .into();

    let ok_block = region.append_block(Block::new(&[]));

    start_block.append_operation(cf::cond_br(
        context,
        ok_flag,
        &ok_block,
        &op_ctx.revert_block,
        &[],
        &[],
        location,
    ));

    let gas = get_remaining_gas(context, &ok_block)?;

    let gas_extended = ok_block
        .append_operation(arith::extui(
            gas,
            IntegerType::new(context, 256).into(),
            location,
        ))
        .result(0)?
        .into();

    stack_push(context, &ok_block, gas_extended)?;

    Ok((start_block, ok_block))
}

fn codegen_slt<'c, 'r>(
    op_ctx: &mut OperationCtx<'c>,
    region: &'r Region<'c>,
) -> Result<(BlockRef<'c, 'r>, BlockRef<'c, 'r>), CodegenError> {
    let start_block = region.append_block(Block::new(&[]));
    let context = &op_ctx.mlir_context;
    let location = Location::unknown(context);

    // Check there's enough elements in stack
    let stack_size_flag = check_stack_has_at_least(context, &start_block, 2)?;

    // Check there's enough gas to compute the operation
    let gas_flag = consume_gas(context, &start_block, gas_cost::SLT)?;

    let ok_flag = start_block
        .append_operation(arith::andi(stack_size_flag, gas_flag, location))
        .result(0)?
        .into();

    let ok_block = region.append_block(Block::new(&[]));

    start_block.append_operation(cf::cond_br(
        context,
        ok_flag,
        &ok_block,
        &op_ctx.revert_block,
        &[],
        &[],
        location,
    ));

    let lhs = stack_pop(context, &ok_block)?;
    let rhs = stack_pop(context, &ok_block)?;

    let result = ok_block
        .append_operation(arith::cmpi(
            context,
            arith::CmpiPredicate::Slt,
            lhs,
            rhs,
            location,
        ))
        .result(0)?
        .into();

    //Extend 1 bit result to 256 bit
    let uint256 = IntegerType::new(context, 256);
    let result = ok_block
        .append_operation(arith::extui(result, uint256.into(), location))
        .result(0)?
        .into();

    stack_push(context, &ok_block, result)?;

    Ok((start_block, ok_block))
}

fn codegen_mstore<'c, 'r>(
    op_ctx: &mut OperationCtx<'c>,
    region: &'r Region<'c>,
) -> Result<(BlockRef<'c, 'r>, BlockRef<'c, 'r>), CodegenError> {
    let start_block = region.append_block(Block::new(&[]));
    let context = &op_ctx.mlir_context;
    let location = Location::unknown(context);
    let uint32 = IntegerType::new(context, 32);
    let uint8 = IntegerType::new(context, 8);
    let ptr_type = pointer(context, 0);

    // Check there's enough elements in stack
    let flag = check_stack_has_at_least(context, &start_block, 2)?;

    let ok_block = region.append_block(Block::new(&[]));

    start_block.append_operation(cf::cond_br(
        context,
        flag,
        &ok_block,
        &op_ctx.revert_block,
        &[],
        &[],
        location,
    ));

    let offset = stack_pop(context, &ok_block)?;
    let value = stack_pop(context, &ok_block)?;

    // truncate offset to 32 bits
    let offset = ok_block
        .append_operation(arith::trunci(offset, uint32.into(), location))
        .result(0)
        .unwrap()
        .into();

    let value_width_in_bytes = 32;
    // value_size = 32
    let value_size = ok_block
        .append_operation(arith::constant(
            context,
            IntegerAttribute::new(uint32.into(), value_width_in_bytes).into(),
            location,
        ))
        .result(0)?
        .into();

    // required_size = offset + value_size
    let required_size = ok_block
        .append_operation(arith::addi(offset, value_size, location))
        .result(0)?
        .into();

    let memory_access_block = region.append_block(Block::new(&[]));

    extend_memory(
        op_ctx,
        &ok_block,
        &memory_access_block,
        region,
        required_size,
        gas_cost::MSTORE,
    )?;

    // Memory access
    let memory_ptr_ptr = memory_access_block
        .append_operation(llvm_mlir::addressof(
            context,
            MEMORY_PTR_GLOBAL,
            ptr_type,
            location,
        ))
        .result(0)?;

    let memory_ptr = memory_access_block
        .append_operation(llvm::load(
            context,
            memory_ptr_ptr.into(),
            ptr_type,
            location,
            LoadStoreOptions::default(),
        ))
        .result(0)?
        .into();

    // memory_destination = memory_ptr + offset
    let memory_destination = memory_access_block
        .append_operation(llvm::get_element_ptr_dynamic(
            context,
            memory_ptr,
            &[offset],
            uint8.into(),
            ptr_type,
            location,
        ))
        .result(0)?
        .into();

    let uint256 = IntegerType::new(context, 256);

    // check system endianness before storing the value
    let value = if cfg!(target_endian = "little") {
        // if the system is little endian, we convert the value to big endian
        memory_access_block
            .append_operation(llvm::intr_bswap(value, uint256.into(), location))
            .result(0)?
            .into()
    } else {
        // if the system is big endian, there is no need to convert the value
        value
    };

    // store the value in the memory
    memory_access_block.append_operation(llvm::store(
        context,
        value,
        memory_destination,
        location,
        LoadStoreOptions::new()
            .align(IntegerAttribute::new(IntegerType::new(context, 64).into(), 1).into()),
    ));

    Ok((start_block, memory_access_block))
}

fn codegen_mstore8<'c, 'r>(
    op_ctx: &mut OperationCtx<'c>,
    region: &'r Region<'c>,
) -> Result<(BlockRef<'c, 'r>, BlockRef<'c, 'r>), CodegenError> {
    let start_block = region.append_block(Block::new(&[]));
    let context = &op_ctx.mlir_context;
    let location = Location::unknown(context);
    let uint32 = IntegerType::new(context, 32);
    let uint8 = IntegerType::new(context, 8);
    let ptr_type = pointer(context, 0);

    // Check there's enough elements in stack
    let flag = check_stack_has_at_least(context, &start_block, 2)?;

    let ok_block = region.append_block(Block::new(&[]));

    start_block.append_operation(cf::cond_br(
        context,
        flag,
        &ok_block,
        &op_ctx.revert_block,
        &[],
        &[],
        location,
    ));

    let offset = stack_pop(context, &ok_block)?;
    let value = stack_pop(context, &ok_block)?;

    // truncate value to the least significative byte of the 32-byte value
    let value = ok_block
        .append_operation(arith::trunci(
            value,
            r#IntegerType::new(context, 8).into(),
            location,
        ))
        .result(0)?
        .into();

    // truncate offset to 32 bits
    let offset = ok_block
        .append_operation(arith::trunci(offset, uint32.into(), location))
        .result(0)
        .unwrap()
        .into();

    let value_width_in_bytes = 1;
    // value_size = 1
    let value_size = ok_block
        .append_operation(arith::constant(
            context,
            IntegerAttribute::new(uint32.into(), value_width_in_bytes).into(),
            location,
        ))
        .result(0)?
        .into();

    // required_size = offset + size
    let required_size = ok_block
        .append_operation(arith::addi(offset, value_size, location))
        .result(0)?
        .into();

    let memory_access_block = region.append_block(Block::new(&[]));

    extend_memory(
        op_ctx,
        &ok_block,
        &memory_access_block,
        region,
        required_size,
        gas_cost::MSTORE8,
    )?;

    // Memory access
    let memory_ptr_ptr = memory_access_block
        .append_operation(llvm_mlir::addressof(
            context,
            MEMORY_PTR_GLOBAL,
            ptr_type,
            location,
        ))
        .result(0)?;

    let memory_ptr = memory_access_block
        .append_operation(llvm::load(
            context,
            memory_ptr_ptr.into(),
            ptr_type,
            location,
            LoadStoreOptions::default(),
        ))
        .result(0)?
        .into();

    // memory_destination = memory_ptr + offset
    let memory_destination = memory_access_block
        .append_operation(llvm::get_element_ptr_dynamic(
            context,
            memory_ptr,
            &[offset],
            uint8.into(),
            ptr_type,
            location,
        ))
        .result(0)?
        .into();

    memory_access_block.append_operation(llvm::store(
        context,
        value,
        memory_destination,
        location,
        LoadStoreOptions::new()
            .align(IntegerAttribute::new(IntegerType::new(context, 64).into(), 1).into()),
    ));

    Ok((start_block, memory_access_block))
}

fn codegen_mcopy<'c, 'r>(
    op_ctx: &mut OperationCtx<'c>,
    region: &'r Region<'c>,
) -> Result<(BlockRef<'c, 'r>, BlockRef<'c, 'r>), CodegenError> {
    let start_block = region.append_block(Block::new(&[]));
    let context = &op_ctx.mlir_context;
    let location = Location::unknown(context);
    let uint32 = IntegerType::new(context, 32);
    let uint8 = IntegerType::new(context, 8);
    let ptr_type = pointer(context, 0);

    let flag = check_stack_has_at_least(context, &start_block, 3)?;

    let ok_block = region.append_block(Block::new(&[]));

    start_block.append_operation(cf::cond_br(
        context,
        flag,
        &ok_block,
        &op_ctx.revert_block,
        &[],
        &[],
        location,
    ));

    // where to copy
    let dest_offset = stack_pop(context, &ok_block)?;
    // where to copy from
    let offset = stack_pop(context, &ok_block)?;
    let size = stack_pop(context, &ok_block)?;

    // truncate offset and dest_offset to 32 bits
    let offset = ok_block
        .append_operation(arith::trunci(offset, uint32.into(), location))
        .result(0)?
        .into();

    let dest_offset = ok_block
        .append_operation(arith::trunci(dest_offset, uint32.into(), location))
        .result(0)?
        .into();

    let size = ok_block
        .append_operation(arith::trunci(size, uint32.into(), location))
        .result(0)?
        .into();

    // required_size = offset + size
    let src_required_size = ok_block
        .append_operation(arith::addi(offset, size, location))
        .result(0)?
        .into();

    // dest_required_size = dest_offset + size
    let dest_required_size = ok_block
        .append_operation(arith::addi(dest_offset, size, location))
        .result(0)?
        .into();

    let required_size = ok_block
        .append_operation(arith::maxui(
            src_required_size,
            dest_required_size,
            location,
        ))
        .result(0)?
        .into();

    let memory_access_block = region.append_block(Block::new(&[]));

    extend_memory(
        op_ctx,
        &ok_block,
        &memory_access_block,
        region,
        required_size,
        gas_cost::MCOPY,
    )?;

    // Memory access
    let memory_ptr_ptr = memory_access_block
        .append_operation(llvm_mlir::addressof(
            context,
            MEMORY_PTR_GLOBAL,
            ptr_type,
            location,
        ))
        .result(0)?;

    let memory_ptr = memory_access_block
        .append_operation(llvm::load(
            context,
            memory_ptr_ptr.into(),
            ptr_type,
            location,
            LoadStoreOptions::default(),
        ))
        .result(0)?
        .into();

    let source = memory_access_block
        .append_operation(llvm::get_element_ptr_dynamic(
            context,
            memory_ptr,
            &[offset],
            uint8.into(),
            ptr_type,
            location,
        ))
        .result(0)?
        .into();

    // memory_destination = memory_ptr + dest_offset
    let destination = memory_access_block
        .append_operation(llvm::get_element_ptr_dynamic(
            context,
            memory_ptr,
            &[dest_offset],
            uint8.into(),
            ptr_type,
            location,
        ))
        .result(0)?
        .into();

    memory_access_block.append_operation(
        ods::llvm::intr_memmove(
            context,
            destination,
            source,
            size,
            IntegerAttribute::new(IntegerType::new(context, 1).into(), 0),
            location,
        )
        .into(),
    );

    let dynamic_gas = compute_copy_cost(op_ctx, &memory_access_block, size)?;

    consume_gas_as_value(context, &memory_access_block, dynamic_gas)?;

    Ok((start_block, memory_access_block))
}

fn codegen_calldataload<'c, 'r>(
    op_ctx: &mut OperationCtx<'c>,
    region: &'r Region<'c>,
) -> Result<(BlockRef<'c, 'r>, BlockRef<'c, 'r>), CodegenError> {
    let start_block = region.append_block(Block::new(&[]));
    let context = &op_ctx.mlir_context;
    let location = Location::unknown(context);
    let uint256 = IntegerType::new(context, 256);
    let uint8 = IntegerType::new(context, 8);
    let uint1 = IntegerType::new(context, 1);
    let ptr_type = pointer(context, 0);

    // Check there's enough elements in stack
    let flag = check_stack_has_at_least(context, &start_block, 1)?;
    // Check there's enough gas
    let gas_flag = consume_gas(context, &start_block, gas_cost::CALLDATALOAD)?;

    let condition = start_block
        .append_operation(arith::andi(gas_flag, flag, location))
        .result(0)?
        .into();

    let ok_block = region.append_block(Block::new(&[]));

    start_block.append_operation(cf::cond_br(
        context,
        condition,
        &ok_block,
        &op_ctx.revert_block,
        &[],
        &[],
        location,
    ));

    let offset = stack_pop(context, &ok_block)?;

    // TODO: add a calldata_ptr and size setup

    let calldata_ptr = op_ctx.get_calldata_ptr_syscall(&ok_block, location)?;

    // max_slice_width = 32
    let max_slice_width = ok_block
        .append_operation(arith::constant(
            context,
            integer_constant_from_i64(context, 32).into(),
            location,
        ))
        .result(0)?
        .into();

    let calldata_size_u32 = op_ctx.get_calldata_size_syscall(&ok_block, location)?;
    // convert calldata_size from u32 to u256
    let calldata_size = ok_block
        .append_operation(arith::extui(calldata_size_u32, uint256.into(), location))
        .result(0)?
        .into();

    let zero = ok_block
        .append_operation(arith::constant(
            context,
            IntegerAttribute::new(uint256.into(), 0).into(),
            location,
        ))
        .result(0)?
        .into();

    let offset_ok_block = region.append_block(Block::new(&[]));
    let offset_bad_block = region.append_block(Block::new(&[]));
    let end_block = region.append_block(Block::new(&[]));

    // offset < calldata_size =>  offset_ok
    let offset_ok = ok_block
        .append_operation(arith::cmpi(
            context,
            arith::CmpiPredicate::Ult,
            offset,
            calldata_size,
            location,
        ))
        .result(0)?
        .into();

    // if offset < calldata_size => offset_ok_block
    // else => offset_bad_block
    ok_block.append_operation(cf::cond_br(
        context,
        offset_ok,
        &offset_ok_block,
        &offset_bad_block,
        &[],
        &[],
        location,
    ));

    /******************** offset_bad_block *******************/

    // offset >= calldata_size => push 0
    stack_push(context, &offset_bad_block, zero)?;
    offset_bad_block.append_operation(cf::br(&end_block, &[], location));

    /******************** offset_bad_block *******************/

    /******************** offset_OK_block *******************/

    let stack_ptr = get_stack_pointer(context, &offset_ok_block)?;

    // fill the top of the stack with 0s to remove any garbage bytes it could have
    offset_ok_block.append_operation(llvm::store(
        context,
        zero,
        stack_ptr,
        location,
        LoadStoreOptions::new(),
    ));

    // calldata_ptr_at_offset = calldata_ptr + new_offset
    let calldata_ptr_at_offset = offset_ok_block
        .append_operation(llvm::get_element_ptr_dynamic(
            context,
            calldata_ptr,
            &[offset],
            uint8.into(),
            ptr_type,
            location,
        ))
        .result(0)?
        .into();

    // len is the length of the slice (len is maximum 32 bytes)
    let len = offset_ok_block
        .append_operation(arith::subi(calldata_size, offset, location))
        .result(0)?
        .into();

    // len = min(calldata_size - offset, 32 bytes)
    // this is done to fix the len so that  offset + len <= calldata_size
    let len = offset_ok_block
        .append_operation(arith::minui(len, max_slice_width, location))
        .result(0)?
        .into();

    // copy calldata[offset..offset + len] to the top of the stack
    offset_ok_block.append_operation(
        ods::llvm::intr_memcpy(
            context,
            stack_ptr,
            calldata_ptr_at_offset,
            len,
            IntegerAttribute::new(uint1.into(), 0),
            location,
        )
        .into(),
    );

    // increment the stack pointer so calldata[offset..len] is placed at the top of the stack
    inc_stack_pointer(context, &offset_ok_block)?;

    // if the system is little endian, we have to convert the result to big endian
    // pop calldata_slice, change to big endian and push it again
    if cfg!(target_endian = "little") {
        // pop the slice
        let calldata_slice = stack_pop(context, &offset_ok_block)?;
        // convert it to big endian
        let calldata_slice = offset_ok_block
            .append_operation(llvm::intr_bswap(calldata_slice, uint256.into(), location))
            .result(0)?
            .into();
        // push it back on the stack
        stack_push(context, &offset_ok_block, calldata_slice)?;
    }

    offset_ok_block.append_operation(cf::br(&end_block, &[], location));

    /******************** offset_OK_block *******************/

    Ok((start_block, end_block))
}

fn codegen_log<'c, 'r>(
    op_ctx: &mut OperationCtx<'c>,
    region: &'r Region<'c>,
    nth: u8,
) -> Result<(BlockRef<'c, 'r>, BlockRef<'c, 'r>), CodegenError> {
    debug_assert!(nth <= 4);
    // TODO: check if the current execution context is from a STATICCALL (since Byzantium fork).
    let start_block = region.append_block(Block::new(&[]));
    let context = &op_ctx.mlir_context;
    let location = Location::unknown(context);
    let uint32 = IntegerType::new(context, 32);
    let required_elements = 2 + nth;
    // Check there's enough elements in stack
    let flag = check_stack_has_at_least(context, &start_block, required_elements.into())?;

    let ok_block = region.append_block(Block::new(&[]));

    start_block.append_operation(cf::cond_br(
        context,
        flag,
        &ok_block,
        &op_ctx.revert_block,
        &[],
        &[],
        location,
    ));

    let offset_u256 = stack_pop(context, &ok_block)?;
    let size_u256 = stack_pop(context, &ok_block)?;

    let offset = ok_block
        .append_operation(arith::trunci(offset_u256, uint32.into(), location))
        .result(0)?
        .into();
    let size = ok_block
        .append_operation(arith::trunci(size_u256, uint32.into(), location))
        .result(0)?
        .into();

    // required_size = offset + value_size
    let required_size = ok_block
        .append_operation(arith::addi(offset, size, location))
        .result(0)?
        .into();

    let log_block = region.append_block(Block::new(&[]));
    let dynamic_gas = compute_log_dynamic_gas(op_ctx, &ok_block, nth, size_u256, location)?;
    consume_gas_as_value(context, &ok_block, dynamic_gas)?;
    extend_memory(
        op_ctx,
        &ok_block,
        &log_block,
        region,
        required_size,
        gas_cost::LOG,
    )?;

    let mut topic_pointers = vec![];
    for _i in 0..nth {
        let topic = stack_pop(context, &log_block)?;
        let topic_ptr = allocate_and_store_value(op_ctx, &log_block, topic, location)?;
        topic_pointers.push(topic_ptr);
    }

    match nth {
        0 => {
            op_ctx.append_log_syscall(&log_block, offset, size, location);
        }
        1 => {
            op_ctx.append_log_with_one_topic_syscall(
                &log_block,
                offset,
                size,
                topic_pointers[0],
                location,
            );
        }
        2 => {
            op_ctx.append_log_with_two_topics_syscall(
                &log_block,
                offset,
                size,
                topic_pointers[0],
                topic_pointers[1],
                location,
            );
        }
        3 => {
            op_ctx.append_log_with_three_topics_syscall(
                &log_block,
                offset,
                size,
                topic_pointers[0],
                topic_pointers[1],
                topic_pointers[2],
                location,
            );
        }
        4 => {
            op_ctx.append_log_with_four_topics_syscall(
                &log_block,
                offset,
                size,
                topic_pointers[0],
                topic_pointers[1],
                topic_pointers[2],
                topic_pointers[3],
                location,
            );
        }
        _ => unreachable!("nth should satisfy 0 <= nth <= 4"),
    }

    Ok((start_block, log_block))
}

fn codegen_gasprice<'c, 'r>(
    op_ctx: &mut OperationCtx<'c>,
    region: &'r Region<'c>,
) -> Result<(BlockRef<'c, 'r>, BlockRef<'c, 'r>), CodegenError> {
    let start_block = region.append_block(Block::new(&[]));
    let context = &op_ctx.mlir_context;
    let location = Location::unknown(context);

    // Check there's enough elements in stack
    let stack_size_flag = check_stack_has_space_for(context, &start_block, 1)?;
    let gas_flag = consume_gas(context, &start_block, gas_cost::GASPRICE)?;

    let ok_flag = start_block
        .append_operation(arith::andi(stack_size_flag, gas_flag, location))
        .result(0)?
        .into();

    let ok_block = region.append_block(Block::new(&[]));

    start_block.append_operation(cf::cond_br(
        context,
        ok_flag,
        &ok_block,
        &op_ctx.revert_block,
        &[],
        &[],
        location,
    ));

    let uint256 = IntegerType::new(context, 256);
    let ptr_type = pointer(context, 0);

    let pointer_size = constant_value_from_i64(context, &ok_block, 1_i64)?;

    let gasprice_ptr = ok_block
        .append_operation(llvm::alloca(
            context,
            pointer_size,
            ptr_type,
            location,
            AllocaOptions::new().elem_type(Some(TypeAttribute::new(uint256.into()))),
        ))
        .result(0)?
        .into();

    op_ctx.store_in_gasprice_ptr(&ok_block, location, gasprice_ptr);

    let gasprice = ok_block
        .append_operation(llvm::load(
            context,
            gasprice_ptr,
            uint256.into(),
            location,
            LoadStoreOptions::default(),
        ))
        .result(0)?
        .into();

    stack_push(context, &ok_block, gasprice)?;

    Ok((start_block, ok_block))
}

fn codegen_chaind<'c, 'r>(
    op_ctx: &mut OperationCtx<'c>,
    region: &'r Region<'c>,
) -> Result<(BlockRef<'c, 'r>, BlockRef<'c, 'r>), CodegenError> {
    let start_block = region.append_block(Block::new(&[]));
    let context = &op_ctx.mlir_context;
    let location = Location::unknown(context);
    // Check there's enough elements in stack
    let stack_size_flag = check_stack_has_space_for(context, &start_block, 1)?;
    let gas_flag = consume_gas(context, &start_block, gas_cost::CHAINID)?;
    let ok_flag = start_block
        .append_operation(arith::andi(stack_size_flag, gas_flag, location))
        .result(0)?
        .into();
    let ok_block = region.append_block(Block::new(&[]));
    start_block.append_operation(cf::cond_br(
        context,
        ok_flag,
        &ok_block,
        &op_ctx.revert_block,
        &[],
        &[],
        location,
    ));
    let chainid = op_ctx.get_chainid_syscall(&ok_block, location)?;
    let uint256 = IntegerType::new(context, 256);
    // Convert calldata_size from u32 to u256
    let chainid = ok_block
        .append_operation(arith::extui(chainid, uint256.into(), location))
        .result(0)?
        .into();
    stack_push(context, &ok_block, chainid)?;
    Ok((start_block, ok_block))
}

fn codegen_caller<'c, 'r>(
    op_ctx: &mut OperationCtx<'c>,
    region: &'r Region<'c>,
) -> Result<(BlockRef<'c, 'r>, BlockRef<'c, 'r>), CodegenError> {
    let start_block = region.append_block(Block::new(&[]));
    let context = &op_ctx.mlir_context;
    let location = Location::unknown(context);

    // Check there's enough elements in stack
    let stack_size_flag = check_stack_has_space_for(context, &start_block, 1)?;
    let gas_flag = consume_gas(context, &start_block, gas_cost::CALLER)?;

    let ok_flag = start_block
        .append_operation(arith::andi(stack_size_flag, gas_flag, location))
        .result(0)?
        .into();

    let ok_block = region.append_block(Block::new(&[]));

    start_block.append_operation(cf::cond_br(
        context,
        ok_flag,
        &ok_block,
        &op_ctx.revert_block,
        &[],
        &[],
        location,
    ));

    let uint256 = IntegerType::new(context, 256);
    let ptr_type = pointer(context, 0);

    //This may be refactored to use constant_value_from_i64 util function
    let pointer_size = ok_block
        .append_operation(arith::constant(
            context,
            IntegerAttribute::new(uint256.into(), 1_i64).into(),
            location,
        ))
        .result(0)?
        .into();

    let caller_ptr = ok_block
        .append_operation(llvm::alloca(
            context,
            pointer_size,
            ptr_type,
            location,
            AllocaOptions::new().elem_type(Some(TypeAttribute::new(uint256.into()))),
        ))
        .result(0)?
        .into();

    op_ctx.store_in_caller_ptr(&ok_block, location, caller_ptr);

    let caller = ok_block
        .append_operation(llvm::load(
            context,
            caller_ptr,
            uint256.into(),
            location,
            LoadStoreOptions::default(),
        ))
        .result(0)?
        .into();

    stack_push(context, &ok_block, caller)?;

    Ok((start_block, ok_block))
}

fn codegen_basefee<'c, 'r>(
    op_ctx: &mut OperationCtx<'c>,
    region: &'r Region<'c>,
) -> Result<(BlockRef<'c, 'r>, BlockRef<'c, 'r>), CodegenError> {
    let start_block = region.append_block(Block::new(&[]));
    let context = &op_ctx.mlir_context;
    let location = Location::unknown(context);

    // Check there's enough space in stack
    let stack_size_flag = check_stack_has_space_for(context, &start_block, 1)?;
    let gas_flag = consume_gas(context, &start_block, gas_cost::BASEFEE)?;

    let condition = start_block
        .append_operation(arith::andi(stack_size_flag, gas_flag, location))
        .result(0)?
        .into();

    let ok_block = region.append_block(Block::new(&[]));

    start_block.append_operation(cf::cond_br(
        context,
        condition,
        &ok_block,
        &op_ctx.revert_block,
        &[],
        &[],
        location,
    ));

    let basefee = get_basefee(op_ctx, &ok_block)?;
    stack_push(context, &ok_block, basefee)?;

    Ok((start_block, ok_block))
}

// from the understanding of the not operator , A xor 1 == Not A
fn codegen_not<'c, 'r>(
    op_ctx: &mut OperationCtx<'c>,
    region: &'r Region<'c>,
) -> Result<(BlockRef<'c, 'r>, BlockRef<'c, 'r>), CodegenError> {
    let start_block = region.append_block(Block::new(&[]));
    let context = &op_ctx.mlir_context;
    let location = Location::unknown(context);

    // Check there's enough elements in stack
    let flag = check_stack_has_at_least(context, &start_block, 1)?;

    let ok_block = region.append_block(Block::new(&[]));

    start_block.append_operation(cf::cond_br(
        context,
        flag,
        &ok_block,
        &op_ctx.revert_block,
        &[],
        &[],
        location,
    ));

    let lhs = stack_pop(context, &ok_block)?;
    let mask = ok_block
        .append_operation(arith::constant(
            context,
            Attribute::parse(context, &format!("{} : i256", BigUint::from_bytes_be(&[0xff; 32]))).unwrap(),
            location,
        ))
        .result(0)?
        .into(); 
    let result = ok_block
        .append_operation(arith::xori(lhs, mask, location))
        .result(0)?
        .into();

    stack_push(context, &ok_block, result)?;

    Ok((start_block, ok_block))
}<|MERGE_RESOLUTION|>--- conflicted
+++ resolved
@@ -85,9 +85,6 @@
         Operation::Revert => codegen_revert(op_ctx, region),
         Operation::Mstore => codegen_mstore(op_ctx, region),
         Operation::Mstore8 => codegen_mstore8(op_ctx, region),
-<<<<<<< HEAD
-        Operation::Not => codegen_not(op_ctx, region),
-=======
         Operation::CallDataCopy => codegen_calldatacopy(op_ctx, region),
         Operation::Log(x) => codegen_log(op_ctx, region, x),
         Operation::CalldataLoad => codegen_calldataload(op_ctx, region),
@@ -96,7 +93,7 @@
         Operation::Basefee => codegen_basefee(op_ctx, region),
         Operation::Origin => codegen_origin(op_ctx, region),
         Operation::Caller => codegen_caller(op_ctx, region),
->>>>>>> 7891aa4a
+        Operation::Not => codegen_not(op_ctx, region),
     }
 }
 
