--- conflicted
+++ resolved
@@ -1,17 +1,10 @@
 use melior::{
-<<<<<<< HEAD
-    dialect::{arith, cf, ods},
-=======
     dialect::{arith, cf, func, ods},
->>>>>>> 3448a8e2
     ir::{
         attribute::IntegerAttribute, r#type::IntegerType, Attribute, Block, BlockRef, Location,
         Region,
     },
-<<<<<<< HEAD
     Context as MeliorContext,
-=======
->>>>>>> 3448a8e2
 };
 
 use super::context::OperationCtx;
@@ -20,13 +13,9 @@
     program::Operation,
     utils::{
         check_if_zero, check_is_greater_than, check_stack_has_at_least, check_stack_has_space_for,
-<<<<<<< HEAD
         get_nth_from_stack, integer_constant_from_i64, stack_pop, stack_push, swap_stack_elements,
-=======
-        constant_value_from_i64, consume_gas, extend_memory, get_nth_from_stack, get_remaining_gas,
-        integer_constant_from_i64, integer_constant_from_i8, stack_pop, stack_push,
-        swap_stack_elements,
->>>>>>> 3448a8e2
+        constant_value_from_i64, consume_gas, extend_memory, get_remaining_gas,
+        integer_constant_from_i8,
     },
 };
 use num_bigint::BigUint;
@@ -50,9 +39,7 @@
         Operation::Mod => codegen_mod(op_ctx, region),
         Operation::SMod => codegen_smod(op_ctx, region),
         Operation::Addmod => codegen_addmod(op_ctx, region),
-<<<<<<< HEAD
         Operation::Shl => codegen_shl(op_ctx, region),
-=======
         Operation::Mulmod => codegen_mulmod(op_ctx, region),
         Operation::Exp => codegen_exp(op_ctx, region),
         Operation::SignExtend => codegen_signextend(op_ctx, region),
@@ -67,7 +54,6 @@
         Operation::Byte => codegen_byte(op_ctx, region),
         Operation::Shr => codegen_shr(op_ctx, region),
         Operation::Sar => codegen_sar(op_ctx, region),
->>>>>>> 3448a8e2
         Operation::Pop => codegen_pop(op_ctx, region),
         Operation::Jump => codegen_jump(op_ctx, region),
         Operation::Jumpi => codegen_jumpi(op_ctx, region),
@@ -906,8 +892,239 @@
     Ok((start_block, return_block))
 }
 
-<<<<<<< HEAD
-fn codegen_shl<'c, 'r>(
+fn codegen_addmod<'c, 'r>(
+    op_ctx: &mut OperationCtx<'c>,
+    region: &'r Region<'c>,
+) -> Result<(BlockRef<'c, 'r>, BlockRef<'c, 'r>), CodegenError> {
+    let start_block = region.append_block(Block::new(&[]));
+    let context = &op_ctx.mlir_context;
+    let location = Location::unknown(context);
+
+    // Check there's enough elements in stack
+    let flag = check_stack_has_at_least(context, &start_block, 3)?;
+    let gas_flag = consume_gas(context, &start_block, 8)?;
+    let condition = start_block
+        .append_operation(arith::andi(gas_flag, flag, location))
+        .result(0)?
+        .into();
+
+    let ok_block = region.append_block(Block::new(&[]));
+
+    start_block.append_operation(cf::cond_br(
+        context,
+        condition,
+        &ok_block,
+        &op_ctx.revert_block,
+        &[],
+        &[],
+        location,
+    ));
+
+    let a = stack_pop(context, &ok_block)?;
+    let b = stack_pop(context, &ok_block)?;
+    let den = stack_pop(context, &ok_block)?;
+
+    let den_is_zero = check_if_zero(context, &ok_block, &den)?;
+    let den_zero_bloq = region.append_block(Block::new(&[]));
+    let den_not_zero_bloq = region.append_block(Block::new(&[]));
+    let return_block = region.append_block(Block::new(&[]));
+
+    let constant_value = den_zero_bloq
+        .append_operation(arith::constant(
+            context,
+            integer_constant_from_i64(context, 0i64).into(),
+            location,
+        ))
+        .result(0)?
+        .into();
+
+    stack_push(context, &den_zero_bloq, constant_value)?;
+
+    den_zero_bloq.append_operation(cf::br(&return_block, &[], location));
+    let uint256 = IntegerType::new(context, 256).into();
+    let uint257 = IntegerType::new(context, 257).into();
+
+    // extend the operands to 257 bits before the addition
+    let extended_a = den_not_zero_bloq
+        .append_operation(arith::extui(a, uint257, location))
+        .result(0)?
+        .into();
+    let extended_b = den_not_zero_bloq
+        .append_operation(arith::extui(b, uint257, location))
+        .result(0)?
+        .into();
+    let extended_den = den_not_zero_bloq
+        .append_operation(arith::extui(den, uint257, location))
+        .result(0)?
+        .into();
+    let add_result = den_not_zero_bloq
+        .append_operation(arith::addi(extended_a, extended_b, location))
+        .result(0)?
+        .into();
+    let mod_result = den_not_zero_bloq
+        .append_operation(arith::remui(add_result, extended_den, location))
+        .result(0)?
+        .into();
+    let truncated_result = den_not_zero_bloq
+        .append_operation(arith::trunci(mod_result, uint256, location))
+        .result(0)?
+        .into();
+
+    stack_push(context, &den_not_zero_bloq, truncated_result)?;
+
+    den_not_zero_bloq.append_operation(cf::br(&return_block, &[], location));
+
+    ok_block.append_operation(cf::cond_br(
+        context,
+        den_is_zero,
+        &den_zero_bloq,
+        &den_not_zero_bloq,
+        &[],
+        &[],
+        location,
+    ));
+
+    Ok((start_block, return_block))
+}
+
+fn codegen_mulmod<'c, 'r>(
+    op_ctx: &mut OperationCtx<'c>,
+    region: &'r Region<'c>,
+) -> Result<(BlockRef<'c, 'r>, BlockRef<'c, 'r>), CodegenError> {
+    let start_block = region.append_block(Block::new(&[]));
+    let context = &op_ctx.mlir_context;
+    let location = Location::unknown(context);
+
+    // Check there's enough elements in stack
+    let flag = check_stack_has_at_least(context, &start_block, 3)?;
+    let gas_flag = consume_gas(context, &start_block, 8)?;
+    let condition = start_block
+        .append_operation(arith::andi(gas_flag, flag, location))
+        .result(0)?
+        .into();
+
+    let ok_block = region.append_block(Block::new(&[]));
+
+    start_block.append_operation(cf::cond_br(
+        context,
+        condition,
+        &ok_block,
+        &op_ctx.revert_block,
+        &[],
+        &[],
+        location,
+    ));
+
+    let a = stack_pop(context, &ok_block)?;
+    let b = stack_pop(context, &ok_block)?;
+    let den = stack_pop(context, &ok_block)?;
+
+    let den_is_zero = check_if_zero(context, &ok_block, &den)?;
+    let den_zero_bloq = region.append_block(Block::new(&[]));
+    let den_not_zero_bloq = region.append_block(Block::new(&[]));
+    let return_block = region.append_block(Block::new(&[]));
+
+    let constant_value = den_zero_bloq
+        .append_operation(arith::constant(
+            context,
+            integer_constant_from_i64(context, 0i64).into(),
+            location,
+        ))
+        .result(0)?
+        .into();
+
+    stack_push(context, &den_zero_bloq, constant_value)?;
+
+    den_zero_bloq.append_operation(cf::br(&return_block, &[], location));
+
+    let uint256 = IntegerType::new(context, 256).into();
+    let uint512 = IntegerType::new(context, 512).into();
+
+    // extend the operands to 512 bits before the multiplication
+    let extended_a = den_not_zero_bloq
+        .append_operation(arith::extui(a, uint512, location))
+        .result(0)?
+        .into();
+    let extended_b = den_not_zero_bloq
+        .append_operation(arith::extui(b, uint512, location))
+        .result(0)?
+        .into();
+    let extended_den = den_not_zero_bloq
+        .append_operation(arith::extui(den, uint512, location))
+        .result(0)?
+        .into();
+
+    let mul_result = den_not_zero_bloq
+        .append_operation(arith::muli(extended_a, extended_b, location))
+        .result(0)?
+        .into();
+    let mod_result = den_not_zero_bloq
+        .append_operation(arith::remui(mul_result, extended_den, location))
+        .result(0)?
+        .into();
+    let truncated_result = den_not_zero_bloq
+        .append_operation(arith::trunci(mod_result, uint256, location))
+        .result(0)?
+        .into();
+
+    stack_push(context, &den_not_zero_bloq, truncated_result)?;
+    den_not_zero_bloq.append_operation(cf::br(&return_block, &[], location));
+    ok_block.append_operation(cf::cond_br(
+        context,
+        den_is_zero,
+        &den_zero_bloq,
+        &den_not_zero_bloq,
+        &[],
+        &[],
+        location,
+    ));
+    Ok((start_block, return_block))
+}
+
+fn codegen_xor<'c, 'r>(
+    op_ctx: &mut OperationCtx<'c>,
+    region: &'r Region<'c>,
+) -> Result<(BlockRef<'c, 'r>, BlockRef<'c, 'r>), CodegenError> {
+    let start_block = region.append_block(Block::new(&[]));
+    let context = &op_ctx.mlir_context;
+    let location = Location::unknown(context);
+
+    // Check there's enough elements in stack
+    let flag = check_stack_has_at_least(context, &start_block, 2)?;
+
+    let gas_flag = consume_gas(context, &start_block, 3)?;
+
+    let condition = start_block
+        .append_operation(arith::andi(gas_flag, flag, location))
+        .result(0)?
+        .into();
+
+    let ok_block = region.append_block(Block::new(&[]));
+
+    start_block.append_operation(cf::cond_br(
+        context,
+        condition,
+        &ok_block,
+        &op_ctx.revert_block,
+        &[],
+        &[],
+        location,
+    ));
+
+    let lhs = stack_pop(context, &ok_block)?;
+    let rhs = stack_pop(context, &ok_block)?;
+
+    let result = ok_block
+        .append_operation(arith::xori(lhs, rhs, location))
+        .result(0)?
+        .into();
+
+    stack_push(context, &ok_block, result)?;
+
+    Ok((start_block, ok_block))
+}
+
+fn codegen_shr<'c, 'r>(
     op_ctx: &mut OperationCtx<'c>,
     region: &'r Region<'c>,
 ) -> Result<(BlockRef<'c, 'r>, BlockRef<'c, 'r>), CodegenError> {
@@ -962,7 +1179,7 @@
 
     // if shift is less than 255
     let result = ok_ok_block
-        .append_operation(arith::shli(value, shift, location))
+        .append_operation(arith::shrui(value, shift, location))
         .result(0)?
         .into();
 
@@ -987,242 +1204,7 @@
     Ok((start_block, empty_block))
 }
 
-fn codegen_xor<'c, 'r>(
-=======
-fn codegen_addmod<'c, 'r>(
->>>>>>> 3448a8e2
-    op_ctx: &mut OperationCtx<'c>,
-    region: &'r Region<'c>,
-) -> Result<(BlockRef<'c, 'r>, BlockRef<'c, 'r>), CodegenError> {
-    let start_block = region.append_block(Block::new(&[]));
-    let context = &op_ctx.mlir_context;
-    let location = Location::unknown(context);
-
-    // Check there's enough elements in stack
-    let flag = check_stack_has_at_least(context, &start_block, 3)?;
-    let gas_flag = consume_gas(context, &start_block, 8)?;
-    let condition = start_block
-        .append_operation(arith::andi(gas_flag, flag, location))
-        .result(0)?
-        .into();
-
-    let ok_block = region.append_block(Block::new(&[]));
-
-    start_block.append_operation(cf::cond_br(
-        context,
-        condition,
-        &ok_block,
-        &op_ctx.revert_block,
-        &[],
-        &[],
-        location,
-    ));
-
-    let a = stack_pop(context, &ok_block)?;
-    let b = stack_pop(context, &ok_block)?;
-    let den = stack_pop(context, &ok_block)?;
-
-    let den_is_zero = check_if_zero(context, &ok_block, &den)?;
-    let den_zero_bloq = region.append_block(Block::new(&[]));
-    let den_not_zero_bloq = region.append_block(Block::new(&[]));
-    let return_block = region.append_block(Block::new(&[]));
-
-    let constant_value = den_zero_bloq
-        .append_operation(arith::constant(
-            context,
-            integer_constant_from_i64(context, 0i64).into(),
-            location,
-        ))
-        .result(0)?
-        .into();
-
-    stack_push(context, &den_zero_bloq, constant_value)?;
-
-    den_zero_bloq.append_operation(cf::br(&return_block, &[], location));
-    let uint256 = IntegerType::new(context, 256).into();
-    let uint257 = IntegerType::new(context, 257).into();
-
-    // extend the operands to 257 bits before the addition
-    let extended_a = den_not_zero_bloq
-        .append_operation(arith::extui(a, uint257, location))
-        .result(0)?
-        .into();
-    let extended_b = den_not_zero_bloq
-        .append_operation(arith::extui(b, uint257, location))
-        .result(0)?
-        .into();
-    let extended_den = den_not_zero_bloq
-        .append_operation(arith::extui(den, uint257, location))
-        .result(0)?
-        .into();
-    let add_result = den_not_zero_bloq
-        .append_operation(arith::addi(extended_a, extended_b, location))
-        .result(0)?
-        .into();
-    let mod_result = den_not_zero_bloq
-        .append_operation(arith::remui(add_result, extended_den, location))
-        .result(0)?
-        .into();
-    let truncated_result = den_not_zero_bloq
-        .append_operation(arith::trunci(mod_result, uint256, location))
-        .result(0)?
-        .into();
-
-    stack_push(context, &den_not_zero_bloq, truncated_result)?;
-
-    den_not_zero_bloq.append_operation(cf::br(&return_block, &[], location));
-
-    ok_block.append_operation(cf::cond_br(
-        context,
-        den_is_zero,
-        &den_zero_bloq,
-        &den_not_zero_bloq,
-        &[],
-        &[],
-        location,
-    ));
-
-    Ok((start_block, return_block))
-}
-
-fn codegen_mulmod<'c, 'r>(
-    op_ctx: &mut OperationCtx<'c>,
-    region: &'r Region<'c>,
-) -> Result<(BlockRef<'c, 'r>, BlockRef<'c, 'r>), CodegenError> {
-    let start_block = region.append_block(Block::new(&[]));
-    let context = &op_ctx.mlir_context;
-    let location = Location::unknown(context);
-
-    // Check there's enough elements in stack
-    let flag = check_stack_has_at_least(context, &start_block, 3)?;
-    let gas_flag = consume_gas(context, &start_block, 8)?;
-    let condition = start_block
-        .append_operation(arith::andi(gas_flag, flag, location))
-        .result(0)?
-        .into();
-
-    let ok_block = region.append_block(Block::new(&[]));
-
-    start_block.append_operation(cf::cond_br(
-        context,
-        condition,
-        &ok_block,
-        &op_ctx.revert_block,
-        &[],
-        &[],
-        location,
-    ));
-
-    let a = stack_pop(context, &ok_block)?;
-    let b = stack_pop(context, &ok_block)?;
-    let den = stack_pop(context, &ok_block)?;
-
-    let den_is_zero = check_if_zero(context, &ok_block, &den)?;
-    let den_zero_bloq = region.append_block(Block::new(&[]));
-    let den_not_zero_bloq = region.append_block(Block::new(&[]));
-    let return_block = region.append_block(Block::new(&[]));
-
-    let constant_value = den_zero_bloq
-        .append_operation(arith::constant(
-            context,
-            integer_constant_from_i64(context, 0i64).into(),
-            location,
-        ))
-        .result(0)?
-        .into();
-
-    stack_push(context, &den_zero_bloq, constant_value)?;
-
-    den_zero_bloq.append_operation(cf::br(&return_block, &[], location));
-
-    let uint256 = IntegerType::new(context, 256).into();
-    let uint512 = IntegerType::new(context, 512).into();
-
-    // extend the operands to 512 bits before the multiplication
-    let extended_a = den_not_zero_bloq
-        .append_operation(arith::extui(a, uint512, location))
-        .result(0)?
-        .into();
-    let extended_b = den_not_zero_bloq
-        .append_operation(arith::extui(b, uint512, location))
-        .result(0)?
-        .into();
-    let extended_den = den_not_zero_bloq
-        .append_operation(arith::extui(den, uint512, location))
-        .result(0)?
-        .into();
-
-    let mul_result = den_not_zero_bloq
-        .append_operation(arith::muli(extended_a, extended_b, location))
-        .result(0)?
-        .into();
-    let mod_result = den_not_zero_bloq
-        .append_operation(arith::remui(mul_result, extended_den, location))
-        .result(0)?
-        .into();
-    let truncated_result = den_not_zero_bloq
-        .append_operation(arith::trunci(mod_result, uint256, location))
-        .result(0)?
-        .into();
-
-    stack_push(context, &den_not_zero_bloq, truncated_result)?;
-    den_not_zero_bloq.append_operation(cf::br(&return_block, &[], location));
-    ok_block.append_operation(cf::cond_br(
-        context,
-        den_is_zero,
-        &den_zero_bloq,
-        &den_not_zero_bloq,
-        &[],
-        &[],
-        location,
-    ));
-    Ok((start_block, return_block))
-}
-
-fn codegen_xor<'c, 'r>(
-    op_ctx: &mut OperationCtx<'c>,
-    region: &'r Region<'c>,
-) -> Result<(BlockRef<'c, 'r>, BlockRef<'c, 'r>), CodegenError> {
-    let start_block = region.append_block(Block::new(&[]));
-    let context = &op_ctx.mlir_context;
-    let location = Location::unknown(context);
-
-    // Check there's enough elements in stack
-    let flag = check_stack_has_at_least(context, &start_block, 2)?;
-
-    let gas_flag = consume_gas(context, &start_block, 3)?;
-
-    let condition = start_block
-        .append_operation(arith::andi(gas_flag, flag, location))
-        .result(0)?
-        .into();
-
-    let ok_block = region.append_block(Block::new(&[]));
-
-    start_block.append_operation(cf::cond_br(
-        context,
-        condition,
-        &ok_block,
-        &op_ctx.revert_block,
-        &[],
-        &[],
-        location,
-    ));
-
-    let lhs = stack_pop(context, &ok_block)?;
-    let rhs = stack_pop(context, &ok_block)?;
-
-    let result = ok_block
-        .append_operation(arith::xori(lhs, rhs, location))
-        .result(0)?
-        .into();
-
-    stack_push(context, &ok_block, result)?;
-
-    Ok((start_block, ok_block))
-}
-
-fn codegen_shr<'c, 'r>(
+fn codegen_shl<'c, 'r>(
     op_ctx: &mut OperationCtx<'c>,
     region: &'r Region<'c>,
 ) -> Result<(BlockRef<'c, 'r>, BlockRef<'c, 'r>), CodegenError> {
@@ -1277,7 +1259,7 @@
 
     // if shift is less than 255
     let result = ok_ok_block
-        .append_operation(arith::shrui(value, shift, location))
+        .append_operation(arith::shli(value, shift, location))
         .result(0)?
         .into();
 
