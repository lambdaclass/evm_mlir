use melior::{
    dialect::{
        arith::{self, CmpiPredicate},
        cf, llvm,
        llvm::r#type::pointer,
        llvm::{AllocaOptions, LoadStoreOptions},
        ods,
    },
    ir::{
        attribute::{IntegerAttribute, TypeAttribute},
        r#type::IntegerType,
        Attribute, Block, BlockRef, Location, Region,
    },
};

use super::context::OperationCtx;
use crate::{
    constants::{gas_cost, GAS_COUNTER_GLOBAL, MEMORY_PTR_GLOBAL, MEMORY_SIZE_GLOBAL},
    errors::CodegenError,
    program::Operation,
    syscall::ExitStatusCode,
    utils::{
        allocate_and_store_value, check_if_zero, check_stack_has_at_least,
        check_stack_has_space_for, compare_values, compute_copy_cost, compute_log_dynamic_gas,
        constant_value_from_i64, consume_gas, consume_gas_as_value, extend_memory, get_basefee,
        get_blob_hash_at_index, get_block_number, get_calldata_ptr, get_calldata_size,
        get_memory_pointer, get_nth_from_stack, get_prevrandao, get_remaining_gas,
        get_stack_pointer, inc_stack_pointer, integer_constant_from_i64, llvm_mlir,
        return_empty_result, return_result_from_stack, stack_pop, stack_push, swap_stack_elements,
    },
};

use num_bigint::BigUint;

/// Generates blocks for target [`Operation`].
/// Returns both the starting block, and the unterminated last block of the generated code.
pub fn generate_code_for_op<'c>(
    op_ctx: &mut OperationCtx<'c>,
    region: &'c Region<'c>,
    op: Operation,
) -> Result<(BlockRef<'c, 'c>, BlockRef<'c, 'c>), CodegenError> {
    match op {
        Operation::Stop => codegen_stop(op_ctx, region),
        Operation::Add => codegen_add(op_ctx, region),
        Operation::Mul => codegen_mul(op_ctx, region),
        Operation::Sub => codegen_sub(op_ctx, region),
        Operation::Div => codegen_div(op_ctx, region),
        Operation::Sdiv => codegen_sdiv(op_ctx, region),
        Operation::Mod => codegen_mod(op_ctx, region),
        Operation::SMod => codegen_smod(op_ctx, region),
        Operation::Addmod => codegen_addmod(op_ctx, region),
        Operation::Mulmod => codegen_mulmod(op_ctx, region),
        Operation::Exp => codegen_exp(op_ctx, region),
        Operation::SignExtend => codegen_signextend(op_ctx, region),
        Operation::Lt => codegen_lt(op_ctx, region),
        Operation::Gt => codegen_gt(op_ctx, region),
        Operation::Slt => codegen_slt(op_ctx, region),
        Operation::Sgt => codegen_sgt(op_ctx, region),
        Operation::Eq => codegen_eq(op_ctx, region),
        Operation::IsZero => codegen_iszero(op_ctx, region),
        Operation::And => codegen_and(op_ctx, region),
        Operation::Or => codegen_or(op_ctx, region),
        Operation::Xor => codegen_xor(op_ctx, region),
        Operation::Not => codegen_not(op_ctx, region),
        Operation::Byte => codegen_byte(op_ctx, region),
        Operation::Shl => codegen_shl(op_ctx, region),
        Operation::Shr => codegen_shr(op_ctx, region),
        Operation::Sar => codegen_sar(op_ctx, region),
        Operation::Keccak256 => codegen_keccak256(op_ctx, region),
        Operation::Address => codegen_address(op_ctx, region),
        Operation::Balance => codegen_balance(op_ctx, region),
        Operation::Origin => codegen_origin(op_ctx, region),
        Operation::Caller => codegen_caller(op_ctx, region),
        Operation::Callvalue => codegen_callvalue(op_ctx, region),
        Operation::CalldataLoad => codegen_calldataload(op_ctx, region),
        Operation::CallDataSize => codegen_calldatasize(op_ctx, region),
        Operation::CallDataCopy => codegen_calldatacopy(op_ctx, region),
        Operation::Codesize => codegen_codesize(op_ctx, region),
        Operation::Codecopy => codegen_codecopy(op_ctx, region),
        Operation::Gasprice => codegen_gasprice(op_ctx, region),
        Operation::ExtcodeSize => codegen_extcodesize(op_ctx, region),
        Operation::ExtcodeCopy => codegen_extcodecopy(op_ctx, region),
        Operation::ReturnDataSize => codegen_returndatasize(op_ctx, region),
        Operation::ReturnDataCopy => codegen_returndatacopy(op_ctx, region),
        Operation::Coinbase => codegen_coinbase(op_ctx, region),
        Operation::Timestamp => codegen_timestamp(op_ctx, region),
        Operation::Number => codegen_number(op_ctx, region),
        Operation::Prevrandao => codegen_prevrandao(op_ctx, region),
        Operation::Gaslimit => codegen_gaslimit(op_ctx, region),
        Operation::Chainid => codegen_chaind(op_ctx, region),
        Operation::SelfBalance => codegen_selfbalance(op_ctx, region),
        Operation::Basefee => codegen_basefee(op_ctx, region),
        Operation::BlobHash => codegen_blobhash(op_ctx, region),
        Operation::BlobBaseFee => codegen_blobbasefee(op_ctx, region),
        Operation::Pop => codegen_pop(op_ctx, region),
        Operation::Mload => codegen_mload(op_ctx, region),
        Operation::Mstore => codegen_mstore(op_ctx, region),
        Operation::Mstore8 => codegen_mstore8(op_ctx, region),
        Operation::Sload => codegen_sload(op_ctx, region),
        Operation::Sstore => codegen_sstore(op_ctx, region),
        Operation::Jump => codegen_jump(op_ctx, region),
        Operation::Jumpi => codegen_jumpi(op_ctx, region),
        Operation::PC { pc } => codegen_pc(op_ctx, region, pc),
        Operation::Msize => codegen_msize(op_ctx, region),
        Operation::Gas => codegen_gas(op_ctx, region),
        Operation::Jumpdest { pc } => codegen_jumpdest(op_ctx, region, pc),
        Operation::Mcopy => codegen_mcopy(op_ctx, region),
        Operation::Push0 => codegen_push(op_ctx, region, BigUint::ZERO, true),
        Operation::Push((_, x)) => codegen_push(op_ctx, region, x, false),
        Operation::Dup(x) => codegen_dup(op_ctx, region, x),
        Operation::Swap(x) => codegen_swap(op_ctx, region, x),
        Operation::Log(x) => codegen_log(op_ctx, region, x),
        Operation::Call => codegen_call(op_ctx, region),
        Operation::Return => codegen_return(op_ctx, region),
        Operation::Revert => codegen_revert(op_ctx, region),
        Operation::Invalid => codegen_invalid(op_ctx, region),
        Operation::BlockHash => codegen_blockhash(op_ctx, region),
        Operation::ExtcodeHash => codegen_extcodehash(op_ctx, region),
        Operation::Create => codegen_create(op_ctx, region),
    }
}

fn codegen_blockhash<'c, 'r>(
    op_ctx: &mut OperationCtx<'c>,
    region: &'r Region<'c>,
) -> Result<(BlockRef<'c, 'r>, BlockRef<'c, 'r>), CodegenError> {
    let start_block = region.append_block(Block::new(&[]));
    let context = &op_ctx.mlir_context;
    let location = Location::unknown(context);

    let gas_flag = consume_gas(context, &start_block, gas_cost::BLOCKHASH)?;
    let flag = check_stack_has_at_least(context, &start_block, 1)?;

    let condition = start_block
        .append_operation(arith::andi(gas_flag, flag, location))
        .result(0)?
        .into();

    let ok_block = region.append_block(Block::new(&[]));

    start_block.append_operation(cf::cond_br(
        context,
        condition,
        &ok_block,
        &op_ctx.revert_block,
        &[],
        &[],
        location,
    ));

    let uint256 = IntegerType::new(context, 256);

    let block_number = stack_pop(context, &ok_block)?;
    let block_number_ptr = allocate_and_store_value(op_ctx, &ok_block, block_number, location)?;

    // Syscall loads the hash into the block_number pointer
    op_ctx.get_block_hash_syscall(&ok_block, block_number_ptr, location);

    let block_hash_value = ok_block
        .append_operation(llvm::load(
            context,
            block_number_ptr,
            uint256.into(),
            location,
            LoadStoreOptions::default(),
        ))
        .result(0)?
        .into();

    stack_push(context, &ok_block, block_hash_value)?;

    Ok((start_block, ok_block))
}

fn codegen_origin<'c, 'r>(
    op_ctx: &mut OperationCtx<'c>,
    region: &'r Region<'c>,
) -> Result<(BlockRef<'c, 'r>, BlockRef<'c, 'r>), CodegenError> {
    let start_block = region.append_block(Block::new(&[]));
    let context = &op_ctx.mlir_context;
    let location = Location::unknown(context);

    //Check if there is stack overflow and if there is enough gas
    let gas_flag = consume_gas(context, &start_block, gas_cost::ORIGIN)?;
    let stack_size_flag = check_stack_has_space_for(context, &start_block, 1)?;

    let condition = start_block
        .append_operation(arith::andi(gas_flag, stack_size_flag, location))
        .result(0)?
        .into();

    let ok_block = region.append_block(Block::new(&[]));
    start_block.append_operation(cf::cond_br(
        context,
        condition,
        &ok_block,
        &op_ctx.revert_block,
        &[],
        &[],
        location,
    ));

    let uint256 = IntegerType::new(context, 256);
    let ptr_type = pointer(context, 0);

    //This may be refactored to use constant_value_from_i64 util function
    let pointer_size = ok_block
        .append_operation(arith::constant(
            context,
            IntegerAttribute::new(uint256.into(), 1_i64).into(),
            location,
        ))
        .result(0)?
        .into();

    let address_ptr = ok_block
        .append_operation(llvm::alloca(
            context,
            pointer_size,
            ptr_type,
            location,
            AllocaOptions::new().elem_type(Some(TypeAttribute::new(uint256.into()))),
        ))
        .result(0)?
        .into();

    //Get the 20-byte address of the sender of the transaction
    op_ctx.get_origin_syscall(&ok_block, address_ptr, location);

    let address_value = ok_block
        .append_operation(llvm::load(
            context,
            address_ptr,
            uint256.into(),
            location,
            LoadStoreOptions::default(),
        ))
        .result(0)?
        .into();

    stack_push(context, &ok_block, address_value)?;

    Ok((start_block, ok_block))
}

fn codegen_callvalue<'c, 'r>(
    op_ctx: &mut OperationCtx<'c>,
    region: &'r Region<'c>,
) -> Result<(BlockRef<'c, 'r>, BlockRef<'c, 'r>), CodegenError> {
    let start_block = region.append_block(Block::new(&[]));
    let context = &op_ctx.mlir_context;
    let location = Location::unknown(context);

    // Check there's enough elements in stack
    let stack_size_flag = check_stack_has_space_for(context, &start_block, 1)?;
    let gas_flag = consume_gas(context, &start_block, gas_cost::CALLVALUE)?;

    let ok_flag = start_block
        .append_operation(arith::andi(stack_size_flag, gas_flag, location))
        .result(0)?
        .into();

    let ok_block = region.append_block(Block::new(&[]));

    start_block.append_operation(cf::cond_br(
        context,
        ok_flag,
        &ok_block,
        &op_ctx.revert_block,
        &[],
        &[],
        location,
    ));

    let uint256 = IntegerType::new(context, 256);
    let ptr_type = pointer(context, 0);

    let pointer_size = constant_value_from_i64(context, &ok_block, 1_i64)?;

    let callvalue_ptr = ok_block
        .append_operation(llvm::alloca(
            context,
            pointer_size,
            ptr_type,
            location,
            AllocaOptions::new().elem_type(Some(TypeAttribute::new(uint256.into()))),
        ))
        .result(0)?
        .into();

    op_ctx.store_in_callvalue_ptr(&ok_block, location, callvalue_ptr);

    let callvalue = ok_block
        .append_operation(llvm::load(
            context,
            callvalue_ptr,
            uint256.into(),
            location,
            LoadStoreOptions::default(),
        ))
        .result(0)?
        .into();

    stack_push(context, &ok_block, callvalue)?;

    Ok((start_block, ok_block))
}

fn codegen_keccak256<'c, 'r>(
    op_ctx: &mut OperationCtx<'c>,
    region: &'r Region<'c>,
) -> Result<(BlockRef<'c, 'r>, BlockRef<'c, 'r>), CodegenError> {
    let start_block = region.append_block(Block::new(&[]));
    let context = &op_ctx.mlir_context;
    let location = Location::unknown(context);
    let uint32 = IntegerType::new(context, 32);
    let uint64 = IntegerType::new(context, 64);
    let flag = check_stack_has_at_least(context, &start_block, 2)?;

    let ok_block = region.append_block(Block::new(&[]));

    start_block.append_operation(cf::cond_br(
        context,
        flag,
        &ok_block,
        &op_ctx.revert_block,
        &[],
        &[],
        location,
    ));

    let offset = stack_pop(context, &ok_block)?;
    let size = stack_pop(context, &ok_block)?;

    //Truncate offset to 32 bits
    let offset = ok_block
        .append_operation(arith::trunci(offset, uint32.into(), location))
        .result(0)?
        .into();

    //Truncate size to 32 bits
    let size = ok_block
        .append_operation(arith::trunci(size, uint32.into(), location))
        .result(0)?
        .into();

    let required_size = ok_block
        .append_operation(arith::addi(offset, size, location))
        .result(0)?
        .into();

    let memory_access_block = region.append_block(Block::new(&[]));

    // dynamic_gas_cost = 3 * (size + 31) / 32 gas
    // but the documentation says it must consume 6 * (size + 31) / 32 gas so we multiply it by 2
    let dynamic_gas_cost = compute_copy_cost(op_ctx, &ok_block, size)?;

    let constant_2 = ok_block
        .append_operation(arith::constant(
            context,
            IntegerAttribute::new(uint64.into(), 2).into(),
            location,
        ))
        .result(0)?
        .into();

    let dynamic_gas_cost = ok_block
        .append_operation(arith::muli(dynamic_gas_cost, constant_2, location))
        .result(0)?
        .into();

    let gas_flag = consume_gas_as_value(context, &ok_block, dynamic_gas_cost)?;
    let memory_extension_block = region.append_block(Block::new(&[]));

    ok_block.append_operation(cf::cond_br(
        context,
        gas_flag,
        &memory_extension_block,
        &op_ctx.revert_block,
        &[],
        &[],
        location,
    ));

    extend_memory(
        op_ctx,
        &memory_extension_block,
        &memory_access_block,
        region,
        required_size,
        gas_cost::KECCAK256,
    )?;

    let uint256 = IntegerType::new(context, 256);
    let ptr_type = pointer(context, 0);
    let pointer_size = memory_access_block
        .append_operation(arith::constant(
            context,
            IntegerAttribute::new(uint256.into(), 1_i64).into(),
            location,
        ))
        .result(0)?
        .into();

    let hash_ptr = memory_access_block
        .append_operation(llvm::alloca(
            context,
            pointer_size,
            ptr_type,
            location,
            AllocaOptions::new().elem_type(Some(TypeAttribute::new(uint256.into()))),
        ))
        .result(0)?
        .into();

    op_ctx.keccak256_syscall(&memory_access_block, offset, size, hash_ptr, location);

    let read_value = memory_access_block
        .append_operation(llvm::load(
            context,
            hash_ptr,
            IntegerType::new(context, 256).into(),
            location,
            LoadStoreOptions::default(),
        ))
        .result(0)?
        .into();

    stack_push(context, &memory_access_block, read_value)?;

    Ok((start_block, memory_access_block))
}

fn codegen_calldatacopy<'c, 'r>(
    op_ctx: &mut OperationCtx<'c>,
    region: &'r Region<'c>,
) -> Result<(BlockRef<'c, 'r>, BlockRef<'c, 'r>), CodegenError> {
    let start_block = region.append_block(Block::new(&[]));
    let context = &op_ctx.mlir_context;
    let location = Location::unknown(context);

    let gas_flag = consume_gas(context, &start_block, gas_cost::CALLDATACOPY)?;

    let flag = check_stack_has_at_least(context, &start_block, 3)?;

    let condition = start_block
        .append_operation(arith::andi(gas_flag, flag, location))
        .result(0)?
        .into();

    let ok_block = region.append_block(Block::new(&[]));

    start_block.append_operation(cf::cond_br(
        context,
        condition,
        &ok_block,
        &op_ctx.revert_block,
        &[],
        &[],
        location,
    ));

    let uint32 = IntegerType::new(context, 32);
    let uint8 = IntegerType::new(context, 8);
    let ptr_type = pointer(context, 0);

    // byte offset in the memory where the result will be copied
    let dest_offset = stack_pop(context, &ok_block)?;
    // byte offset in the calldata to copy from
    let call_data_offset = stack_pop(context, &ok_block)?;
    // byte size to copy
    let size = stack_pop(context, &ok_block)?;

    // truncate offsets and size to 32 bits
    let call_data_offset = ok_block
        .append_operation(arith::trunci(call_data_offset, uint32.into(), location))
        .result(0)
        .unwrap()
        .into();

    let dest_offset = ok_block
        .append_operation(arith::trunci(dest_offset, uint32.into(), location))
        .result(0)
        .unwrap()
        .into();

    let size = ok_block
        .append_operation(arith::trunci(size, uint32.into(), location))
        .result(0)
        .unwrap()
        .into();

    //required size = des_offset + size
    let required_memory_size = ok_block
        .append_operation(arith::addi(dest_offset, size, location))
        .result(0)?
        .into();

    let continue_memory_block = region.append_block(Block::new(&[]));
    extend_memory(
        op_ctx,
        &ok_block,
        &continue_memory_block,
        region,
        required_memory_size,
        gas_cost::CALLDATACOPY,
    )?;
    let memory_ptr = get_memory_pointer(op_ctx, &continue_memory_block, location)?;
    let memory_dest = continue_memory_block
        .append_operation(llvm::get_element_ptr_dynamic(
            context,
            memory_ptr,
            &[dest_offset],
            uint8.into(),
            ptr_type,
            location,
        ))
        .result(0)?
        .into();

    let zero_value = continue_memory_block
        .append_operation(arith::constant(
            context,
            IntegerAttribute::new(IntegerType::new(context, 8).into(), 0).into(),
            location,
        ))
        .result(0)?
        .into();

    continue_memory_block.append_operation(
        ods::llvm::intr_memset(
            context,
            memory_dest,
            zero_value,
            size,
            IntegerAttribute::new(IntegerType::new(context, 1).into(), 0),
            location,
        )
        .into(),
    );

    let calldatasize = op_ctx.get_calldata_size_syscall(&continue_memory_block, location)?;
    let offset_bigger_than_size_flag = continue_memory_block
        .append_operation(arith::cmpi(
            context,
            CmpiPredicate::Ugt,
            call_data_offset,
            calldatasize,
            location,
        ))
        .result(0)?
        .into();

    let invalid_offset_block = region.append_block(Block::new(&[]));
    let valid_offset_block = region.append_block(Block::new(&[]));
    let return_block = region.append_block(Block::new(&[]));

    continue_memory_block.append_operation(cf::cond_br(
        context,
        offset_bigger_than_size_flag,
        &invalid_offset_block,
        &valid_offset_block,
        &[],
        &[],
        location,
    ));

    invalid_offset_block.append_operation(cf::br(&return_block, &[], location));

    let remaining_calldata_size = valid_offset_block
        .append_operation(arith::subi(calldatasize, call_data_offset, location))
        .result(0)?
        .into();

    let memcpy_len = valid_offset_block
        .append_operation(arith::minui(remaining_calldata_size, size, location))
        .result(0)?
        .into();

    let calldata_ptr = op_ctx.get_calldata_ptr_syscall(&valid_offset_block, location)?;
    let calldata_src = valid_offset_block
        .append_operation(llvm::get_element_ptr_dynamic(
            context,
            calldata_ptr,
            &[call_data_offset],
            uint8.into(),
            ptr_type,
            location,
        ))
        .result(0)?
        .into();

    valid_offset_block.append_operation(
        ods::llvm::intr_memcpy(
            context,
            memory_dest,
            calldata_src,
            memcpy_len,
            IntegerAttribute::new(IntegerType::new(context, 1).into(), 0),
            location,
        )
        .into(),
    );

    valid_offset_block.append_operation(cf::br(&return_block, &[], location));

    Ok((start_block, return_block))
}

fn codegen_calldatasize<'c, 'r>(
    op_ctx: &mut OperationCtx<'c>,
    region: &'r Region<'c>,
) -> Result<(BlockRef<'c, 'r>, BlockRef<'c, 'r>), CodegenError> {
    let start_block = region.append_block(Block::new(&[]));
    let context = &op_ctx.mlir_context;
    let location = Location::unknown(context);

    let gas_flag = consume_gas(context, &start_block, gas_cost::CALLDATASIZE)?;

    let ok_block = region.append_block(Block::new(&[]));

    start_block.append_operation(cf::cond_br(
        context,
        gas_flag,
        &ok_block,
        &op_ctx.revert_block,
        &[],
        &[],
        location,
    ));

    // Get the calldata size using a syscall
    let uint256 = IntegerType::new(context, 256).into();
    let calldatasize = op_ctx.get_calldata_size_syscall(&ok_block, location)?;
    let extended_size = ok_block
        .append_operation(arith::extui(calldatasize, uint256, location))
        .result(0)?
        .into();
    stack_push(context, &ok_block, extended_size)?;

    Ok((start_block, ok_block))
}

fn codegen_exp<'c, 'r>(
    op_ctx: &mut OperationCtx<'c>,
    region: &'r Region<'c>,
) -> Result<(BlockRef<'c, 'r>, BlockRef<'c, 'r>), CodegenError> {
    let start_block = region.append_block(Block::new(&[]));
    let context = &op_ctx.mlir_context;
    let location = Location::unknown(context);

    // Check there's enough elements in stack
    let flag = check_stack_has_at_least(context, &start_block, 2)?;
    let ok_block = region.append_block(Block::new(&[]));

    start_block.append_operation(cf::cond_br(
        context,
        flag,
        &ok_block,
        &op_ctx.revert_block,
        &[],
        &[],
        location,
    ));

    let base = stack_pop(context, &ok_block)?;
    let exponent = stack_pop(context, &ok_block)?;

    let result = ok_block
        .append_operation(ods::math::ipowi(context, base, exponent, location).into())
        .result(0)?
        .into();

    let result_type = IntegerType::new(context, 256);
    let leading_zeros = ok_block
        .append_operation(llvm::intr_ctlz(
            context,
            exponent,
            false,
            result_type.into(),
            location,
        ))
        .result(0)?
        .into();

    let number_of_bits = ok_block
        .append_operation(arith::subi(
            constant_value_from_i64(context, &ok_block, 256)?,
            leading_zeros,
            location,
        ))
        .result(0)?
        .into();

    let bits_with_offset = ok_block
        .append_operation(arith::addi(
            number_of_bits,
            constant_value_from_i64(context, &ok_block, 7)?,
            location,
        ))
        .result(0)?
        .into();

    let number_of_bytes = ok_block
        .append_operation(arith::divui(
            bits_with_offset,
            constant_value_from_i64(context, &ok_block, 8)?,
            location,
        ))
        .result(0)?
        .into();

    let dynamic_gas_cost = ok_block
        .append_operation(arith::muli(
            number_of_bytes,
            constant_value_from_i64(context, &ok_block, 50)?,
            location,
        ))
        .result(0)?
        .into();

    let total_gas_cost = ok_block
        .append_operation(arith::addi(
            constant_value_from_i64(context, &ok_block, gas_cost::EXP)?,
            dynamic_gas_cost,
            location,
        ))
        .result(0)?
        .into();

    let uint64 = IntegerType::new(context, 64);
    let total_gas_cost = ok_block
        .append_operation(arith::trunci(total_gas_cost, uint64.into(), location))
        .result(0)?
        .into();

    let gas_flag = consume_gas_as_value(context, &ok_block, total_gas_cost)?;
    let enough_gas_block = region.append_block(Block::new(&[]));

    ok_block.append_operation(cf::cond_br(
        context,
        gas_flag,
        &enough_gas_block,
        &op_ctx.revert_block,
        &[],
        &[],
        location,
    ));

    stack_push(context, &enough_gas_block, result)?;

    Ok((start_block, enough_gas_block))
}

fn codegen_iszero<'c, 'r>(
    op_ctx: &mut OperationCtx<'c>,
    region: &'r Region<'c>,
) -> Result<(BlockRef<'c, 'r>, BlockRef<'c, 'r>), CodegenError> {
    let start_block = region.append_block(Block::new(&[]));
    let context = &op_ctx.mlir_context;
    let location = Location::unknown(context);

    // Check there's enough elements in stack
    let flag = check_stack_has_at_least(context, &start_block, 1)?;
    let gas_flag = consume_gas(context, &start_block, gas_cost::ISZERO)?;
    let condition = start_block
        .append_operation(arith::andi(gas_flag, flag, location))
        .result(0)?
        .into();

    let ok_block = region.append_block(Block::new(&[]));

    start_block.append_operation(cf::cond_br(
        context,
        condition,
        &ok_block,
        &op_ctx.revert_block,
        &[],
        &[],
        location,
    ));

    let value = stack_pop(context, &ok_block)?;
    let zero_constant = constant_value_from_i64(context, &ok_block, 0)?;

    let result = ok_block
        .append_operation(arith::cmpi(
            context,
            arith::CmpiPredicate::Eq,
            value,
            zero_constant,
            location,
        ))
        .result(0)?
        .into();

    //Extend the 1 bit result to 256 bits.
    let uint256 = IntegerType::new(context, 256);
    let result = ok_block
        .append_operation(arith::extui(result, uint256.into(), location))
        .result(0)?
        .into();

    stack_push(context, &ok_block, result)?;

    Ok((start_block, ok_block))
}

fn codegen_and<'c, 'r>(
    op_ctx: &mut OperationCtx<'c>,
    region: &'r Region<'c>,
) -> Result<(BlockRef<'c, 'r>, BlockRef<'c, 'r>), CodegenError> {
    let start_block = region.append_block(Block::new(&[]));
    let context = &op_ctx.mlir_context;
    let location = Location::unknown(context);

    // Check there's enough elements in stack
    let flag = check_stack_has_at_least(context, &start_block, 2)?;
    let gas_flag = consume_gas(context, &start_block, gas_cost::AND)?;
    let condition = start_block
        .append_operation(arith::andi(gas_flag, flag, location))
        .result(0)?
        .into();

    let ok_block = region.append_block(Block::new(&[]));

    start_block.append_operation(cf::cond_br(
        context,
        condition,
        &ok_block,
        &op_ctx.revert_block,
        &[],
        &[],
        location,
    ));

    let lhs = stack_pop(context, &ok_block)?;
    let rhs = stack_pop(context, &ok_block)?;

    let result = ok_block
        .append_operation(arith::andi(lhs, rhs, location))
        .result(0)?
        .into();

    stack_push(context, &ok_block, result)?;

    Ok((start_block, ok_block))
}

fn codegen_gt<'c, 'r>(
    op_ctx: &mut OperationCtx<'c>,
    region: &'r Region<'c>,
) -> Result<(BlockRef<'c, 'r>, BlockRef<'c, 'r>), CodegenError> {
    let start_block = region.append_block(Block::new(&[]));
    let context = &op_ctx.mlir_context;
    let location = Location::unknown(context);

    // Check there's enough elements in stack
    let flag = check_stack_has_at_least(context, &start_block, 2)?;
    let gas_flag = consume_gas(context, &start_block, gas_cost::GT)?;
    let condition = start_block
        .append_operation(arith::andi(gas_flag, flag, location))
        .result(0)?
        .into();
    let ok_block = region.append_block(Block::new(&[]));

    start_block.append_operation(cf::cond_br(
        context,
        condition,
        &ok_block,
        &op_ctx.revert_block,
        &[],
        &[],
        location,
    ));

    let lhs = stack_pop(context, &ok_block)?;
    let rhs = stack_pop(context, &ok_block)?;

    let result = ok_block
        .append_operation(arith::cmpi(
            context,
            arith::CmpiPredicate::Ugt,
            lhs,
            rhs,
            location,
        ))
        .result(0)?
        .into();

    //Extend 1 bit result to 256 bit
    let uint256 = IntegerType::new(context, 256);
    let result = ok_block
        .append_operation(arith::extui(result, uint256.into(), location))
        .result(0)?
        .into();

    stack_push(context, &ok_block, result)?;

    Ok((start_block, ok_block))
}

fn codegen_or<'c, 'r>(
    op_ctx: &mut OperationCtx<'c>,
    region: &'r Region<'c>,
) -> Result<(BlockRef<'c, 'r>, BlockRef<'c, 'r>), CodegenError> {
    let start_block = region.append_block(Block::new(&[]));
    let context = &op_ctx.mlir_context;
    let location = Location::unknown(context);

    // Check there's enough elements in stack
    let flag = check_stack_has_at_least(context, &start_block, 2)?;
    let gas_flag = consume_gas(context, &start_block, gas_cost::OR)?;
    let condition = start_block
        .append_operation(arith::andi(gas_flag, flag, location))
        .result(0)?
        .into();

    let ok_block = region.append_block(Block::new(&[]));

    start_block.append_operation(cf::cond_br(
        context,
        condition,
        &ok_block,
        &op_ctx.revert_block,
        &[],
        &[],
        location,
    ));

    let lhs = stack_pop(context, &ok_block)?;
    let rhs = stack_pop(context, &ok_block)?;

    let result = ok_block
        .append_operation(arith::ori(lhs, rhs, location))
        .result(0)?
        .into();

    stack_push(context, &ok_block, result)?;

    Ok((start_block, ok_block))
}

fn codegen_lt<'c, 'r>(
    op_ctx: &mut OperationCtx<'c>,
    region: &'r Region<'c>,
) -> Result<(BlockRef<'c, 'r>, BlockRef<'c, 'r>), CodegenError> {
    let start_block = region.append_block(Block::new(&[]));
    let context = &op_ctx.mlir_context;
    let location = Location::unknown(context);

    // Check there's enough elements in stack
    let flag = check_stack_has_at_least(context, &start_block, 2)?;
    let gas_flag = consume_gas(context, &start_block, gas_cost::LT)?;
    let condition = start_block
        .append_operation(arith::andi(gas_flag, flag, location))
        .result(0)?
        .into();

    let ok_block = region.append_block(Block::new(&[]));

    start_block.append_operation(cf::cond_br(
        context,
        condition,
        &ok_block,
        &op_ctx.revert_block,
        &[],
        &[],
        location,
    ));

    let lhs = stack_pop(context, &ok_block)?;
    let rhs = stack_pop(context, &ok_block)?;

    let result = ok_block
        .append_operation(arith::cmpi(
            context,
            arith::CmpiPredicate::Ult,
            lhs,
            rhs,
            location,
        ))
        .result(0)?
        .into();

    //Extend 1 bit result to 256 bit
    let uint256 = IntegerType::new(context, 256);
    let result = ok_block
        .append_operation(arith::extui(result, uint256.into(), location))
        .result(0)?
        .into();

    stack_push(context, &ok_block, result)?;

    Ok((start_block, ok_block))
}

fn codegen_sgt<'c, 'r>(
    op_ctx: &mut OperationCtx<'c>,
    region: &'r Region<'c>,
) -> Result<(BlockRef<'c, 'r>, BlockRef<'c, 'r>), CodegenError> {
    let start_block = region.append_block(Block::new(&[]));
    let context = &op_ctx.mlir_context;
    let location = Location::unknown(context);

    // Check there's enough elements in stack
    let flag = check_stack_has_at_least(context, &start_block, 2)?;
    let gas_flag = consume_gas(context, &start_block, gas_cost::SGT)?;
    let condition = start_block
        .append_operation(arith::andi(gas_flag, flag, location))
        .result(0)?
        .into();

    let ok_block = region.append_block(Block::new(&[]));

    start_block.append_operation(cf::cond_br(
        context,
        condition,
        &ok_block,
        &op_ctx.revert_block,
        &[],
        &[],
        location,
    ));

    let lhs = stack_pop(context, &ok_block)?;
    let rhs = stack_pop(context, &ok_block)?;

    let result = ok_block
        .append_operation(arith::cmpi(
            context,
            arith::CmpiPredicate::Sgt,
            lhs,
            rhs,
            location,
        ))
        .result(0)?
        .into();

    //Extend 1 bit result to 256 bit
    let uint256 = IntegerType::new(context, 256);
    let result = ok_block
        .append_operation(arith::extui(result, uint256.into(), location))
        .result(0)?
        .into();

    stack_push(context, &ok_block, result)?;

    Ok((start_block, ok_block))
}

fn codegen_eq<'c, 'r>(
    op_ctx: &mut OperationCtx<'c>,
    region: &'r Region<'c>,
) -> Result<(BlockRef<'c, 'r>, BlockRef<'c, 'r>), CodegenError> {
    let start_block = region.append_block(Block::new(&[]));
    let context = &op_ctx.mlir_context;
    let location = Location::unknown(context);

    // Check there's enough elements in stack
    let flag = check_stack_has_at_least(context, &start_block, 2)?;
    let gas_flag = consume_gas(context, &start_block, gas_cost::EQ)?;
    let condition = start_block
        .append_operation(arith::andi(gas_flag, flag, location))
        .result(0)?
        .into();
    let ok_block = region.append_block(Block::new(&[]));

    start_block.append_operation(cf::cond_br(
        context,
        condition,
        &ok_block,
        &op_ctx.revert_block,
        &[],
        &[],
        location,
    ));

    let lhs = stack_pop(context, &ok_block)?;
    let rhs = stack_pop(context, &ok_block)?;

    let result = ok_block
        .append_operation(arith::cmpi(
            context,
            arith::CmpiPredicate::Eq,
            lhs,
            rhs,
            location,
        ))
        .result(0)?
        .into();

    //Extend 1 bit result to 256 bit
    let uint256 = IntegerType::new(context, 256);
    let result = ok_block
        .append_operation(arith::extui(result, uint256.into(), location))
        .result(0)?
        .into();

    stack_push(context, &ok_block, result)?;

    Ok((start_block, ok_block))
}

fn codegen_push<'c, 'r>(
    op_ctx: &mut OperationCtx<'c>,
    region: &'r Region<'c>,
    value_to_push: BigUint,
    is_zero: bool,
) -> Result<(BlockRef<'c, 'r>, BlockRef<'c, 'r>), CodegenError> {
    let start_block = region.append_block(Block::new(&[]));
    let context = &op_ctx.mlir_context;
    let location = Location::unknown(context);

    // Check there's enough space in stack
    let flag = check_stack_has_space_for(context, &start_block, 1)?;
    let gas_cost = if is_zero {
        gas_cost::PUSH0
    } else {
        gas_cost::PUSHN
    };
    let gas_flag = consume_gas(context, &start_block, gas_cost)?;
    let condition = start_block
        .append_operation(arith::andi(gas_flag, flag, location))
        .result(0)?
        .into();

    let ok_block = region.append_block(Block::new(&[]));

    start_block.append_operation(cf::cond_br(
        context,
        condition,
        &ok_block,
        &op_ctx.revert_block,
        &[],
        &[],
        location,
    ));

    let constant_value = Attribute::parse(context, &format!("{} : i256", value_to_push)).unwrap();
    let constant_value = ok_block
        .append_operation(arith::constant(context, constant_value, location))
        .result(0)?
        .into();

    stack_push(context, &ok_block, constant_value)?;

    Ok((start_block, ok_block))
}

fn codegen_dup<'c, 'r>(
    op_ctx: &mut OperationCtx<'c>,
    region: &'r Region<'c>,
    nth: u8,
) -> Result<(BlockRef<'c, 'r>, BlockRef<'c, 'r>), CodegenError> {
    debug_assert!(nth > 0 && nth <= 16);
    let start_block = region.append_block(Block::new(&[]));
    let context = &op_ctx.mlir_context;
    let location = Location::unknown(context);

    // Check there's enough elements in stack
    let flag = check_stack_has_at_least(context, &start_block, nth as u32)?;

    let gas_flag = consume_gas(context, &start_block, gas_cost::DUPN)?;

    let condition = start_block
        .append_operation(arith::andi(gas_flag, flag, location))
        .result(0)?
        .into();
    let ok_block = region.append_block(Block::new(&[]));

    start_block.append_operation(cf::cond_br(
        context,
        condition,
        &ok_block,
        &op_ctx.revert_block,
        &[],
        &[],
        location,
    ));

    let (nth_value, _) = get_nth_from_stack(context, &ok_block, nth)?;

    stack_push(context, &ok_block, nth_value)?;

    Ok((start_block, ok_block))
}

fn codegen_swap<'c, 'r>(
    op_ctx: &mut OperationCtx<'c>,
    region: &'r Region<'c>,
    nth: u8,
) -> Result<(BlockRef<'c, 'r>, BlockRef<'c, 'r>), CodegenError> {
    debug_assert!(nth > 0 && nth <= 16);
    let start_block = region.append_block(Block::new(&[]));
    let context = &op_ctx.mlir_context;
    let location = Location::unknown(context);

    // Check there's enough elements in stack
    let flag = check_stack_has_at_least(context, &start_block, (nth + 1) as u32)?;

    let gas_flag = consume_gas(context, &start_block, gas_cost::SWAPN)?;

    let condition = start_block
        .append_operation(arith::andi(gas_flag, flag, location))
        .result(0)?
        .into();

    let ok_block = region.append_block(Block::new(&[]));

    start_block.append_operation(cf::cond_br(
        context,
        condition,
        &ok_block,
        &op_ctx.revert_block,
        &[],
        &[],
        location,
    ));

    swap_stack_elements(context, &ok_block, 1, nth + 1)?;

    Ok((start_block, ok_block))
}

fn codegen_add<'c, 'r>(
    op_ctx: &mut OperationCtx<'c>,
    region: &'r Region<'c>,
) -> Result<(BlockRef<'c, 'r>, BlockRef<'c, 'r>), CodegenError> {
    let start_block = region.append_block(Block::new(&[]));
    let context = &op_ctx.mlir_context;
    let location = Location::unknown(context);

    // Check there's enough elements in stack
    let flag = check_stack_has_at_least(context, &start_block, 2)?;

    let gas_flag = consume_gas(context, &start_block, gas_cost::ADD)?;

    let condition = start_block
        .append_operation(arith::andi(gas_flag, flag, location))
        .result(0)?
        .into();

    let ok_block = region.append_block(Block::new(&[]));

    start_block.append_operation(cf::cond_br(
        context,
        condition,
        &ok_block,
        &op_ctx.revert_block,
        &[],
        &[],
        location,
    ));

    let lhs = stack_pop(context, &ok_block)?;
    let rhs = stack_pop(context, &ok_block)?;

    let result = ok_block
        .append_operation(arith::addi(lhs, rhs, location))
        .result(0)?
        .into();

    stack_push(context, &ok_block, result)?;

    Ok((start_block, ok_block))
}

fn codegen_sub<'c, 'r>(
    op_ctx: &mut OperationCtx<'c>,
    region: &'r Region<'c>,
) -> Result<(BlockRef<'c, 'r>, BlockRef<'c, 'r>), CodegenError> {
    let start_block = region.append_block(Block::new(&[]));
    let context = &op_ctx.mlir_context;
    let location = Location::unknown(context);

    // Check there's enough elements in stack
    let flag = check_stack_has_at_least(context, &start_block, 2)?;

    let gas_flag = consume_gas(context, &start_block, gas_cost::SUB)?;

    let condition = start_block
        .append_operation(arith::andi(gas_flag, flag, location))
        .result(0)?
        .into();

    let ok_block = region.append_block(Block::new(&[]));

    start_block.append_operation(cf::cond_br(
        context,
        condition,
        &ok_block,
        &op_ctx.revert_block,
        &[],
        &[],
        location,
    ));

    let lhs = stack_pop(context, &ok_block)?;
    let rhs = stack_pop(context, &ok_block)?;

    let result = ok_block
        .append_operation(arith::subi(lhs, rhs, location))
        .result(0)?
        .into();

    stack_push(context, &ok_block, result)?;

    Ok((start_block, ok_block))
}

fn codegen_div<'c, 'r>(
    op_ctx: &mut OperationCtx<'c>,
    region: &'r Region<'c>,
) -> Result<(BlockRef<'c, 'r>, BlockRef<'c, 'r>), CodegenError> {
    let start_block = region.append_block(Block::new(&[]));
    let context = &op_ctx.mlir_context;
    let location = Location::unknown(context);

    // Check there's enough elements in stack
    let stack_size_flag = check_stack_has_at_least(context, &start_block, 2)?;

    // Check there's enough gas to compute the operation
    let gas_flag = consume_gas(context, &start_block, gas_cost::DIV)?;

    let ok_flag = start_block
        .append_operation(arith::andi(stack_size_flag, gas_flag, location))
        .result(0)?
        .into();

    let ok_block = region.append_block(Block::new(&[]));

    start_block.append_operation(cf::cond_br(
        context,
        ok_flag,
        &ok_block,
        &op_ctx.revert_block,
        &[],
        &[],
        location,
    ));

    let num = stack_pop(context, &ok_block)?;
    let den = stack_pop(context, &ok_block)?;

    let den_is_zero = check_if_zero(context, &ok_block, &den)?;
    let den_zero_bloq = region.append_block(Block::new(&[]));
    let den_not_zero_bloq = region.append_block(Block::new(&[]));
    let return_block = region.append_block(Block::new(&[]));

    // Denominator is zero path
    let zero_value = constant_value_from_i64(context, &den_zero_bloq, 0i64)?;
    stack_push(context, &den_zero_bloq, zero_value)?;
    den_zero_bloq.append_operation(cf::br(&return_block, &[], location));

    // Denominator is not zero path
    let result = den_not_zero_bloq
        .append_operation(arith::divui(num, den, location))
        .result(0)?
        .into();

    stack_push(context, &den_not_zero_bloq, result)?;
    den_not_zero_bloq.append_operation(cf::br(&return_block, &[], location));

    // Branch to den_zero if den_is_zero == true; else branch to den_not_zero
    ok_block.append_operation(cf::cond_br(
        context,
        den_is_zero,
        &den_zero_bloq,
        &den_not_zero_bloq,
        &[],
        &[],
        location,
    ));

    Ok((start_block, return_block))
}

fn codegen_sdiv<'c, 'r>(
    op_ctx: &mut OperationCtx<'c>,
    region: &'r Region<'c>,
) -> Result<(BlockRef<'c, 'r>, BlockRef<'c, 'r>), CodegenError> {
    let start_block = region.append_block(Block::new(&[]));
    let context = &op_ctx.mlir_context;
    let location = Location::unknown(context);

    // Check there's enough elements in stack
    let stack_size_flag = check_stack_has_at_least(context, &start_block, 2)?;
    let gas_flag = consume_gas(context, &start_block, gas_cost::SDIV)?;

    let ok_flag = start_block
        .append_operation(arith::andi(stack_size_flag, gas_flag, location))
        .result(0)?
        .into();

    let ok_block = region.append_block(Block::new(&[]));

    start_block.append_operation(cf::cond_br(
        context,
        ok_flag,
        &ok_block,
        &op_ctx.revert_block,
        &[],
        &[],
        location,
    ));

    let num = stack_pop(context, &ok_block)?;
    let den = stack_pop(context, &ok_block)?;
    let den_is_zero = check_if_zero(context, &ok_block, &den)?;
    let den_zero_bloq = region.append_block(Block::new(&[]));
    let den_not_zero_bloq = region.append_block(Block::new(&[]));
    let return_block = region.append_block(Block::new(&[]));

    // Denominator is zero path
    let zero_value = constant_value_from_i64(context, &den_zero_bloq, 0i64)?;
    stack_push(context, &den_zero_bloq, zero_value)?;
    den_zero_bloq.append_operation(cf::br(&return_block, &[], location));

    // Denominator is not zero path
    let result = den_not_zero_bloq
        .append_operation(ods::llvm::sdiv(context, num, den, location).into())
        .result(0)?
        .into();

    stack_push(context, &den_not_zero_bloq, result)?;
    den_not_zero_bloq.append_operation(cf::br(&return_block, &[], location));

    // Branch to den_zero if den_is_zero == true; else branch to den_not_zero
    ok_block.append_operation(cf::cond_br(
        context,
        den_is_zero,
        &den_zero_bloq,
        &den_not_zero_bloq,
        &[],
        &[],
        location,
    ));

    Ok((start_block, return_block))
}

fn codegen_mul<'c, 'r>(
    op_ctx: &mut OperationCtx<'c>,
    region: &'r Region<'c>,
) -> Result<(BlockRef<'c, 'r>, BlockRef<'c, 'r>), CodegenError> {
    let start_block = region.append_block(Block::new(&[]));
    let context = &op_ctx.mlir_context;
    let location = Location::unknown(context);

    // Check there's enough elements in stack
    let stack_size_flag = check_stack_has_at_least(context, &start_block, 2)?;
    // Check there's enough gas to compute the operation
    let gas_flag = consume_gas(context, &start_block, gas_cost::MUL)?;

    let ok_flag = start_block
        .append_operation(arith::andi(stack_size_flag, gas_flag, location))
        .result(0)?
        .into();

    let ok_block = region.append_block(Block::new(&[]));

    start_block.append_operation(cf::cond_br(
        context,
        ok_flag,
        &ok_block,
        &op_ctx.revert_block,
        &[],
        &[],
        location,
    ));

    let lhs = stack_pop(context, &ok_block)?;
    let rhs = stack_pop(context, &ok_block)?;

    let result = ok_block
        .append_operation(arith::muli(lhs, rhs, location))
        .result(0)?
        .into();

    stack_push(context, &ok_block, result)?;

    Ok((start_block, ok_block))
}

fn codegen_mod<'c, 'r>(
    op_ctx: &mut OperationCtx<'c>,
    region: &'r Region<'c>,
) -> Result<(BlockRef<'c, 'r>, BlockRef<'c, 'r>), CodegenError> {
    let start_block = region.append_block(Block::new(&[]));
    let context = &op_ctx.mlir_context;
    let location = Location::unknown(context);

    // Check there's enough elements in stack
    let flag = check_stack_has_at_least(context, &start_block, 2)?;
    let gas_flag = consume_gas(context, &start_block, gas_cost::MOD)?;
    let condition = start_block
        .append_operation(arith::andi(gas_flag, flag, location))
        .result(0)?
        .into();

    let ok_block = region.append_block(Block::new(&[]));

    start_block.append_operation(cf::cond_br(
        context,
        condition,
        &ok_block,
        &op_ctx.revert_block,
        &[],
        &[],
        location,
    ));

    let num = stack_pop(context, &ok_block)?;
    let den = stack_pop(context, &ok_block)?;

    let den_is_zero = check_if_zero(context, &ok_block, &den)?;
    let den_zero_bloq = region.append_block(Block::new(&[]));
    let den_not_zero_bloq = region.append_block(Block::new(&[]));
    let return_block = region.append_block(Block::new(&[]));

    let constant_value = den_zero_bloq
        .append_operation(arith::constant(
            context,
            integer_constant_from_i64(context, 0i64).into(),
            location,
        ))
        .result(0)?
        .into();

    stack_push(context, &den_zero_bloq, constant_value)?;

    den_zero_bloq.append_operation(cf::br(&return_block, &[], location));

    let mod_result = den_not_zero_bloq
        .append_operation(arith::remui(num, den, location))
        .result(0)?
        .into();

    stack_push(context, &den_not_zero_bloq, mod_result)?;

    den_not_zero_bloq.append_operation(cf::br(&return_block, &[], location));

    ok_block.append_operation(cf::cond_br(
        context,
        den_is_zero,
        &den_zero_bloq,
        &den_not_zero_bloq,
        &[],
        &[],
        location,
    ));

    Ok((start_block, return_block))
}

fn codegen_smod<'c, 'r>(
    op_ctx: &mut OperationCtx<'c>,
    region: &'r Region<'c>,
) -> Result<(BlockRef<'c, 'r>, BlockRef<'c, 'r>), CodegenError> {
    let start_block = region.append_block(Block::new(&[]));
    let context = &op_ctx.mlir_context;
    let location = Location::unknown(context);

    // Check there's enough elements in stack
    let flag = check_stack_has_at_least(context, &start_block, 2)?;
    let gas_flag = consume_gas(context, &start_block, gas_cost::SMOD)?;
    let condition = start_block
        .append_operation(arith::andi(gas_flag, flag, location))
        .result(0)?
        .into();

    let ok_block = region.append_block(Block::new(&[]));

    start_block.append_operation(cf::cond_br(
        context,
        condition,
        &ok_block,
        &op_ctx.revert_block,
        &[],
        &[],
        location,
    ));

    let num = stack_pop(context, &ok_block)?;
    let den = stack_pop(context, &ok_block)?;

    let den_is_zero = check_if_zero(context, &ok_block, &den)?;
    let den_zero_bloq = region.append_block(Block::new(&[]));
    let den_not_zero_bloq = region.append_block(Block::new(&[]));
    let return_block = region.append_block(Block::new(&[]));

    let constant_value = den_zero_bloq
        .append_operation(arith::constant(
            context,
            integer_constant_from_i64(context, 0i64).into(),
            location,
        ))
        .result(0)?
        .into();

    stack_push(context, &den_zero_bloq, constant_value)?;

    den_zero_bloq.append_operation(cf::br(&return_block, &[], location));

    let mod_result = den_not_zero_bloq
        .append_operation(ods::llvm::srem(context, num, den, location).into())
        .result(0)?
        .into();

    stack_push(context, &den_not_zero_bloq, mod_result)?;

    den_not_zero_bloq.append_operation(cf::br(&return_block, &[], location));

    ok_block.append_operation(cf::cond_br(
        context,
        den_is_zero,
        &den_zero_bloq,
        &den_not_zero_bloq,
        &[],
        &[],
        location,
    ));

    Ok((start_block, return_block))
}

fn codegen_addmod<'c, 'r>(
    op_ctx: &mut OperationCtx<'c>,
    region: &'r Region<'c>,
) -> Result<(BlockRef<'c, 'r>, BlockRef<'c, 'r>), CodegenError> {
    let start_block = region.append_block(Block::new(&[]));
    let context = &op_ctx.mlir_context;
    let location = Location::unknown(context);

    // Check there's enough elements in stack
    let flag = check_stack_has_at_least(context, &start_block, 3)?;
    let gas_flag = consume_gas(context, &start_block, gas_cost::ADDMOD)?;
    let condition = start_block
        .append_operation(arith::andi(gas_flag, flag, location))
        .result(0)?
        .into();

    let ok_block = region.append_block(Block::new(&[]));

    start_block.append_operation(cf::cond_br(
        context,
        condition,
        &ok_block,
        &op_ctx.revert_block,
        &[],
        &[],
        location,
    ));

    let a = stack_pop(context, &ok_block)?;
    let b = stack_pop(context, &ok_block)?;
    let den = stack_pop(context, &ok_block)?;

    let den_is_zero = check_if_zero(context, &ok_block, &den)?;
    let den_zero_bloq = region.append_block(Block::new(&[]));
    let den_not_zero_bloq = region.append_block(Block::new(&[]));
    let return_block = region.append_block(Block::new(&[]));

    let constant_value = den_zero_bloq
        .append_operation(arith::constant(
            context,
            integer_constant_from_i64(context, 0i64).into(),
            location,
        ))
        .result(0)?
        .into();

    stack_push(context, &den_zero_bloq, constant_value)?;

    den_zero_bloq.append_operation(cf::br(&return_block, &[], location));
    let uint256 = IntegerType::new(context, 256).into();
    let uint257 = IntegerType::new(context, 257).into();

    // extend the operands to 257 bits before the addition
    let extended_a = den_not_zero_bloq
        .append_operation(arith::extui(a, uint257, location))
        .result(0)?
        .into();
    let extended_b = den_not_zero_bloq
        .append_operation(arith::extui(b, uint257, location))
        .result(0)?
        .into();
    let extended_den = den_not_zero_bloq
        .append_operation(arith::extui(den, uint257, location))
        .result(0)?
        .into();
    let add_result = den_not_zero_bloq
        .append_operation(arith::addi(extended_a, extended_b, location))
        .result(0)?
        .into();
    let mod_result = den_not_zero_bloq
        .append_operation(arith::remui(add_result, extended_den, location))
        .result(0)?
        .into();
    let truncated_result = den_not_zero_bloq
        .append_operation(arith::trunci(mod_result, uint256, location))
        .result(0)?
        .into();

    stack_push(context, &den_not_zero_bloq, truncated_result)?;

    den_not_zero_bloq.append_operation(cf::br(&return_block, &[], location));

    ok_block.append_operation(cf::cond_br(
        context,
        den_is_zero,
        &den_zero_bloq,
        &den_not_zero_bloq,
        &[],
        &[],
        location,
    ));

    Ok((start_block, return_block))
}

fn codegen_mulmod<'c, 'r>(
    op_ctx: &mut OperationCtx<'c>,
    region: &'r Region<'c>,
) -> Result<(BlockRef<'c, 'r>, BlockRef<'c, 'r>), CodegenError> {
    let start_block = region.append_block(Block::new(&[]));
    let context = &op_ctx.mlir_context;
    let location = Location::unknown(context);

    // Check there's enough elements in stack
    let flag = check_stack_has_at_least(context, &start_block, 3)?;
    let gas_flag = consume_gas(context, &start_block, gas_cost::MULMOD)?;
    let condition = start_block
        .append_operation(arith::andi(gas_flag, flag, location))
        .result(0)?
        .into();

    let ok_block = region.append_block(Block::new(&[]));

    start_block.append_operation(cf::cond_br(
        context,
        condition,
        &ok_block,
        &op_ctx.revert_block,
        &[],
        &[],
        location,
    ));

    let a = stack_pop(context, &ok_block)?;
    let b = stack_pop(context, &ok_block)?;
    let den = stack_pop(context, &ok_block)?;

    let den_is_zero = check_if_zero(context, &ok_block, &den)?;
    let den_zero_bloq = region.append_block(Block::new(&[]));
    let den_not_zero_bloq = region.append_block(Block::new(&[]));
    let return_block = region.append_block(Block::new(&[]));

    let constant_value = den_zero_bloq
        .append_operation(arith::constant(
            context,
            integer_constant_from_i64(context, 0i64).into(),
            location,
        ))
        .result(0)?
        .into();

    stack_push(context, &den_zero_bloq, constant_value)?;

    den_zero_bloq.append_operation(cf::br(&return_block, &[], location));

    let uint256 = IntegerType::new(context, 256).into();
    let uint512 = IntegerType::new(context, 512).into();

    // extend the operands to 512 bits before the multiplication
    let extended_a = den_not_zero_bloq
        .append_operation(arith::extui(a, uint512, location))
        .result(0)?
        .into();
    let extended_b = den_not_zero_bloq
        .append_operation(arith::extui(b, uint512, location))
        .result(0)?
        .into();
    let extended_den = den_not_zero_bloq
        .append_operation(arith::extui(den, uint512, location))
        .result(0)?
        .into();

    let mul_result = den_not_zero_bloq
        .append_operation(arith::muli(extended_a, extended_b, location))
        .result(0)?
        .into();
    let mod_result = den_not_zero_bloq
        .append_operation(arith::remui(mul_result, extended_den, location))
        .result(0)?
        .into();
    let truncated_result = den_not_zero_bloq
        .append_operation(arith::trunci(mod_result, uint256, location))
        .result(0)?
        .into();

    stack_push(context, &den_not_zero_bloq, truncated_result)?;
    den_not_zero_bloq.append_operation(cf::br(&return_block, &[], location));
    ok_block.append_operation(cf::cond_br(
        context,
        den_is_zero,
        &den_zero_bloq,
        &den_not_zero_bloq,
        &[],
        &[],
        location,
    ));
    Ok((start_block, return_block))
}

fn codegen_xor<'c, 'r>(
    op_ctx: &mut OperationCtx<'c>,
    region: &'r Region<'c>,
) -> Result<(BlockRef<'c, 'r>, BlockRef<'c, 'r>), CodegenError> {
    let start_block = region.append_block(Block::new(&[]));
    let context = &op_ctx.mlir_context;
    let location = Location::unknown(context);

    // Check there's enough elements in stack
    let flag = check_stack_has_at_least(context, &start_block, 2)?;

    let gas_flag = consume_gas(context, &start_block, gas_cost::XOR)?;

    let condition = start_block
        .append_operation(arith::andi(gas_flag, flag, location))
        .result(0)?
        .into();

    let ok_block = region.append_block(Block::new(&[]));

    start_block.append_operation(cf::cond_br(
        context,
        condition,
        &ok_block,
        &op_ctx.revert_block,
        &[],
        &[],
        location,
    ));

    let lhs = stack_pop(context, &ok_block)?;
    let rhs = stack_pop(context, &ok_block)?;

    let result = ok_block
        .append_operation(arith::xori(lhs, rhs, location))
        .result(0)?
        .into();

    stack_push(context, &ok_block, result)?;

    Ok((start_block, ok_block))
}

fn codegen_shr<'c, 'r>(
    op_ctx: &mut OperationCtx<'c>,
    region: &'r Region<'c>,
) -> Result<(BlockRef<'c, 'r>, BlockRef<'c, 'r>), CodegenError> {
    let start_block = region.append_block(Block::new(&[]));
    let context = &op_ctx.mlir_context;
    let location = Location::unknown(context);
    let uint256 = IntegerType::new(context, 256);

    // Check there's enough elements in stack
    let mut flag = check_stack_has_at_least(context, &start_block, 2)?;

    let gas_flag = consume_gas(context, &start_block, 3)?;

    let condition = start_block
        .append_operation(arith::andi(gas_flag, flag, location))
        .result(0)?
        .into();

    let ok_block = region.append_block(Block::new(&[]));

    start_block.append_operation(cf::cond_br(
        context,
        condition,
        &ok_block,
        &op_ctx.revert_block,
        &[],
        &[],
        location,
    ));

    let shift = stack_pop(context, &ok_block)?;
    let value = stack_pop(context, &ok_block)?;

    let value_255 = ok_block
        .append_operation(arith::constant(
            context,
            IntegerAttribute::new(uint256.into(), 255_i64).into(),
            location,
        ))
        .result(0)?
        .into();

    flag = compare_values(context, &ok_block, CmpiPredicate::Ult, shift, value_255)?;

    let ok_ok_block = region.append_block(Block::new(&[]));
    let altv_block = region.append_block(Block::new(&[]));
    // to unify the blocks after the branching
    let empty_block = region.append_block(Block::new(&[]));

    ok_block.append_operation(cf::cond_br(
        context,
        flag,
        &ok_ok_block,
        &altv_block,
        &[],
        &[],
        location,
    ));

    // if shift is less than 255
    let result = ok_ok_block
        .append_operation(arith::shrui(value, shift, location))
        .result(0)?
        .into();

    stack_push(context, &ok_ok_block, result)?;

    ok_ok_block.append_operation(cf::br(&empty_block, &[], location));

    // if shift is greater than 255
    let result = altv_block
        .append_operation(arith::constant(
            context,
            IntegerAttribute::new(uint256.into(), 0_i64).into(),
            location,
        ))
        .result(0)?
        .into();

    stack_push(context, &altv_block, result)?;

    altv_block.append_operation(cf::br(&empty_block, &[], location));

    Ok((start_block, empty_block))
}

fn codegen_shl<'c, 'r>(
    op_ctx: &mut OperationCtx<'c>,
    region: &'r Region<'c>,
) -> Result<(BlockRef<'c, 'r>, BlockRef<'c, 'r>), CodegenError> {
    let start_block = region.append_block(Block::new(&[]));
    let context = &op_ctx.mlir_context;
    let location = Location::unknown(context);
    let uint256 = IntegerType::new(context, 256);

    // Check there's enough elements in stack
    let mut flag = check_stack_has_at_least(context, &start_block, 2)?;

    let gas_flag = consume_gas(context, &start_block, gas_cost::SHL)?;

    let condition = start_block
        .append_operation(arith::andi(gas_flag, flag, location))
        .result(0)?
        .into();

    let ok_block = region.append_block(Block::new(&[]));

    start_block.append_operation(cf::cond_br(
        context,
        condition,
        &ok_block,
        &op_ctx.revert_block,
        &[],
        &[],
        location,
    ));

    let shift = stack_pop(context, &ok_block)?;
    let value = stack_pop(context, &ok_block)?;

    let value_255 = ok_block
        .append_operation(arith::constant(
            context,
            IntegerAttribute::new(uint256.into(), 255_i64).into(),
            location,
        ))
        .result(0)?
        .into();

    flag = compare_values(context, &ok_block, CmpiPredicate::Ult, shift, value_255)?;

    let ok_ok_block = region.append_block(Block::new(&[]));
    let altv_block = region.append_block(Block::new(&[]));
    // to unify the blocks after the branching
    let empty_block = region.append_block(Block::new(&[]));

    ok_block.append_operation(cf::cond_br(
        context,
        flag,
        &ok_ok_block,
        &altv_block,
        &[],
        &[],
        location,
    ));

    // if shift is less than 255
    let result = ok_ok_block
        .append_operation(arith::shli(value, shift, location))
        .result(0)?
        .into();

    stack_push(context, &ok_ok_block, result)?;

    ok_ok_block.append_operation(cf::br(&empty_block, &[], location));

    // if shift is greater than 255
    let result = altv_block
        .append_operation(arith::constant(
            context,
            IntegerAttribute::new(uint256.into(), 0_i64).into(),
            location,
        ))
        .result(0)?
        .into();

    stack_push(context, &altv_block, result)?;

    altv_block.append_operation(cf::br(&empty_block, &[], location));

    Ok((start_block, empty_block))
}

fn codegen_number<'c, 'r>(
    op_ctx: &mut OperationCtx<'c>,
    region: &'r Region<'c>,
) -> Result<(BlockRef<'c, 'r>, BlockRef<'c, 'r>), CodegenError> {
    let start_block = region.append_block(Block::new(&[]));
    let context = &op_ctx.mlir_context;
    let location = Location::unknown(context);

    // Check there's enough space for 1 element in stack
    let stack_flag = check_stack_has_space_for(context, &start_block, 1)?;

    let gas_flag = consume_gas(context, &start_block, gas_cost::NUMBER)?;

    let condition = start_block
        .append_operation(arith::andi(gas_flag, stack_flag, location))
        .result(0)?
        .into();

    let ok_block = region.append_block(Block::new(&[]));

    start_block.append_operation(cf::cond_br(
        context,
        condition,
        &ok_block,
        &op_ctx.revert_block,
        &[],
        &[],
        location,
    ));

    let block_number = get_block_number(op_ctx, &ok_block)?;

    stack_push(context, &ok_block, block_number)?;

    Ok((start_block, ok_block))
}

fn codegen_pop<'c, 'r>(
    op_ctx: &mut OperationCtx<'c>,
    region: &'r Region<'c>,
) -> Result<(BlockRef<'c, 'r>, BlockRef<'c, 'r>), CodegenError> {
    let start_block = region.append_block(Block::new(&[]));
    let context = &op_ctx.mlir_context;
    let location = Location::unknown(context);

    // Check there's at least 1 element in stack
    let flag = check_stack_has_at_least(context, &start_block, 1)?;

    let gas_flag = consume_gas(context, &start_block, gas_cost::POP)?;

    let condition = start_block
        .append_operation(arith::andi(gas_flag, flag, location))
        .result(0)?
        .into();

    let ok_block = region.append_block(Block::new(&[]));

    start_block.append_operation(cf::cond_br(
        context,
        condition,
        &ok_block,
        &op_ctx.revert_block,
        &[],
        &[],
        location,
    ));

    stack_pop(context, &ok_block)?;

    Ok((start_block, ok_block))
}

fn codegen_mload<'c, 'r>(
    op_ctx: &mut OperationCtx<'c>,
    region: &'r Region<'c>,
) -> Result<(BlockRef<'c, 'r>, BlockRef<'c, 'r>), CodegenError> {
    let start_block = region.append_block(Block::new(&[]));
    let context = &op_ctx.mlir_context;
    let location = Location::unknown(context);
    let uint256 = IntegerType::new(context, 256);
    let uint32 = IntegerType::new(context, 32);
    let uint8 = IntegerType::new(context, 8);
    let ptr_type = pointer(context, 0);

    let stack_flag = check_stack_has_at_least(context, &start_block, 1)?;
    let ok_block = region.append_block(Block::new(&[]));

    start_block.append_operation(cf::cond_br(
        context,
        stack_flag,
        &ok_block,
        &op_ctx.revert_block,
        &[],
        &[],
        location,
    ));

    let offset = stack_pop(context, &ok_block)?;

    // Compute required memory size
    let offset = ok_block
        .append_operation(arith::trunci(offset, uint32.into(), location))
        .result(0)
        .unwrap()
        .into();
    let value_size = ok_block
        .append_operation(arith::constant(
            context,
            IntegerAttribute::new(uint32.into(), 32).into(),
            location,
        ))
        .result(0)?
        .into();
    let required_size = ok_block
        .append_operation(arith::addi(offset, value_size, location))
        .result(0)?
        .into();

    let memory_access_block = region.append_block(Block::new(&[]));

    extend_memory(
        op_ctx,
        &ok_block,
        &memory_access_block,
        region,
        required_size,
        gas_cost::MLOAD,
    )?;

    // Memory access
    let memory_ptr_ptr = memory_access_block
        .append_operation(llvm_mlir::addressof(
            context,
            MEMORY_PTR_GLOBAL,
            ptr_type,
            location,
        ))
        .result(0)?;

    let memory_ptr = memory_access_block
        .append_operation(llvm::load(
            context,
            memory_ptr_ptr.into(),
            ptr_type,
            location,
            LoadStoreOptions::default(),
        ))
        .result(0)?
        .into();

    let memory_destination = memory_access_block
        .append_operation(llvm::get_element_ptr_dynamic(
            context,
            memory_ptr,
            &[offset],
            uint8.into(),
            ptr_type,
            location,
        ))
        .result(0)?
        .into();

    let read_value = memory_access_block
        .append_operation(llvm::load(
            context,
            memory_destination,
            uint256.into(),
            location,
            LoadStoreOptions::new()
                .align(IntegerAttribute::new(IntegerType::new(context, 64).into(), 1).into()),
        ))
        .result(0)?
        .into();

    // check system endianness before pushing the value
    let read_value = if cfg!(target_endian = "little") {
        // if the system is little endian, we convert the value to big endian
        memory_access_block
            .append_operation(llvm::intr_bswap(read_value, uint256.into(), location))
            .result(0)?
            .into()
    } else {
        // if the system is big endian, there is no need to convert the value
        read_value
    };

    stack_push(context, &memory_access_block, read_value)?;

    Ok((start_block, memory_access_block))
}

fn codegen_sload<'c, 'r>(
    op_ctx: &mut OperationCtx<'c>,
    region: &'r Region<'c>,
) -> Result<(BlockRef<'c, 'r>, BlockRef<'c, 'r>), CodegenError> {
    let start_block = region.append_block(Block::new(&[]));
    let context = &op_ctx.mlir_context;
    let location = Location::unknown(context);
    let uint256 = IntegerType::new(context, 256);
    let ptr_type = pointer(context, 0);
    let pointer_size = start_block
        .append_operation(arith::constant(
            context,
            IntegerAttribute::new(uint256.into(), 1_i64).into(),
            location,
        ))
        .result(0)?
        .into();

    // Check there's enough elements in the stack
    let flag = check_stack_has_at_least(context, &start_block, 1)?;
    // Check there's enough gas
    let gas_flag = consume_gas(context, &start_block, gas_cost::SLOAD)?;

    let condition = start_block
        .append_operation(arith::andi(gas_flag, flag, location))
        .result(0)?
        .into();

    let ok_block = region.append_block(Block::new(&[]));

    start_block.append_operation(cf::cond_br(
        context,
        condition,
        &ok_block,
        &op_ctx.revert_block,
        &[],
        &[],
        location,
    ));

    let key = stack_pop(context, &ok_block)?;

    // get the address of the key parameter
    let key_ptr = ok_block
        .append_operation(llvm::alloca(
            context,
            pointer_size,
            ptr_type,
            location,
            AllocaOptions::new().elem_type(Some(TypeAttribute::new(uint256.into()))),
        ))
        .result(0)?
        .into();

    let res = ok_block.append_operation(llvm::store(
        context,
        key,
        key_ptr,
        location,
        LoadStoreOptions::default(),
    ));
    assert!(res.verify());

    // get the address of the key parameter
    let read_value_ptr = ok_block
        .append_operation(llvm::alloca(
            context,
            pointer_size,
            ptr_type,
            location,
            AllocaOptions::new().elem_type(Some(TypeAttribute::new(uint256.into()))),
        ))
        .result(0)?
        .into();

    // storage_read_syscall returns a pointer to the value
    op_ctx.storage_read_syscall(&ok_block, key_ptr, read_value_ptr, location);

    // get the value from the pointer
    let read_value = ok_block
        .append_operation(llvm::load(
            context,
            read_value_ptr,
            IntegerType::new(context, 256).into(),
            location,
            LoadStoreOptions::default(),
        ))
        .result(0)?
        .into();

    stack_push(context, &ok_block, read_value)?;

    Ok((start_block, ok_block))
}

fn codegen_sstore<'c, 'r>(
    op_ctx: &mut OperationCtx<'c>,
    region: &'r Region<'c>,
) -> Result<(BlockRef<'c, 'r>, BlockRef<'c, 'r>), CodegenError> {
    let start_block = region.append_block(Block::new(&[]));
    let context = &op_ctx.mlir_context;
    let location = Location::unknown(context);
    let uint64 = IntegerType::new(context, 64).into();
    let ptr_type = pointer(context, 0);

    let flag = check_stack_has_at_least(context, &start_block, 2)?;
    let ok_block = region.append_block(Block::new(&[]));

    start_block.append_operation(cf::cond_br(
        context,
        flag,
        &ok_block,
        &op_ctx.revert_block,
        &[],
        &[],
        location,
    ));

    let key = stack_pop(context, &ok_block)?;
    let value = stack_pop(context, &ok_block)?;

    let key_ptr = allocate_and_store_value(op_ctx, &ok_block, key, location)?;
    let value_ptr = allocate_and_store_value(op_ctx, &ok_block, value, location)?;

    // Write storage and get the gas cost
    let gas_cost = op_ctx.storage_write_syscall(&ok_block, key_ptr, value_ptr, location)?;

    let min_remaining_gas = ok_block
        .append_operation(arith::constant(
            context,
            IntegerAttribute::new(uint64, gas_cost::SSTORE_MIN_REMAINING_GAS).into(),
            location,
        ))
        .result(0)?
        .into();

    // Get address of gas counter global
    let gas_counter_ptr = ok_block
        .append_operation(llvm_mlir::addressof(
            context,
            GAS_COUNTER_GLOBAL,
            ptr_type,
            location,
        ))
        .result(0)?;

    // Load gas counter
    let gas_counter = ok_block
        .append_operation(llvm::load(
            context,
            gas_counter_ptr.into(),
            uint64,
            location,
            LoadStoreOptions::default(),
        ))
        .result(0)?
        .into();

    // Substract from gas counter
    let remaining_gas = ok_block
        .append_operation(arith::subi(gas_counter, gas_cost, location))
        .result(0)?
        .into();

    // Check that (gas_counter - needed_gas) >= SSTORE_MIN_REMAINING_GAS
    let flag = ok_block
        .append_operation(arith::cmpi(
            context,
            arith::CmpiPredicate::Sge,
            remaining_gas,
            min_remaining_gas,
            location,
        ))
        .result(0)?
        .into();

    let end_block = region.append_block(Block::new(&[]));

    ok_block.append_operation(cf::cond_br(
        context,
        flag,
        &end_block,
        &op_ctx.revert_block,
        &[],
        &[],
        location,
    ));

    // Store new gas counter
    end_block.append_operation(llvm::store(
        context,
        remaining_gas,
        gas_counter_ptr.into(),
        location,
        LoadStoreOptions::default(),
    ));

    Ok((start_block, end_block))
}

fn codegen_codesize<'c, 'r>(
    op_ctx: &mut OperationCtx<'c>,
    region: &'r Region<'c>,
) -> Result<(BlockRef<'c, 'r>, BlockRef<'c, 'r>), CodegenError> {
    let start_block = region.append_block(Block::new(&[]));
    let context = &op_ctx.mlir_context;
    let location = Location::unknown(context);
    let uint256 = IntegerType::new(context, 256);

    // Check there's stack overflow
    let stack_flag = check_stack_has_space_for(context, &start_block, 1)?;
    // Check there's enough gas
    let gas_flag = consume_gas(context, &start_block, gas_cost::CODESIZE)?;

    let condition = start_block
        .append_operation(arith::andi(gas_flag, stack_flag, location))
        .result(0)?
        .into();

    let ok_block = region.append_block(Block::new(&[]));

    start_block.append_operation(cf::cond_br(
        context,
        condition,
        &ok_block,
        &op_ctx.revert_block,
        &[],
        &[],
        location,
    ));

    let codesize = ok_block
        .append_operation(arith::constant(
            context,
            IntegerAttribute::new(uint256.into(), op_ctx.program.code_size as i64).into(),
            location,
        ))
        .result(0)?
        .into();

    stack_push(context, &ok_block, codesize)?;

    Ok((start_block, ok_block))
}

fn codegen_sar<'c, 'r>(
    op_ctx: &mut OperationCtx<'c>,
    region: &'r Region<'c>,
) -> Result<(BlockRef<'c, 'r>, BlockRef<'c, 'r>), CodegenError> {
    let start_block = region.append_block(Block::new(&[]));
    let context = &op_ctx.mlir_context;
    let location = Location::unknown(context);

    // Check there's enough elements in stack
    let flag = check_stack_has_at_least(context, &start_block, 2)?;
    // Check there's enough gas
    let gas_flag = consume_gas(context, &start_block, gas_cost::SAR)?;

    let condition = start_block
        .append_operation(arith::andi(gas_flag, flag, location))
        .result(0)?
        .into();

    let ok_block = region.append_block(Block::new(&[]));

    start_block.append_operation(cf::cond_br(
        context,
        condition,
        &ok_block,
        &op_ctx.revert_block,
        &[],
        &[],
        location,
    ));

    let shift = stack_pop(context, &ok_block)?;
    let value = stack_pop(context, &ok_block)?;

    // max_shift = 255
    let max_shift = ok_block
        .append_operation(arith::constant(
            context,
            integer_constant_from_i64(context, 255).into(),
            location,
        ))
        .result(0)?
        .into();

    // if shift > 255  then after applying the `shrsi` operation the result will be poisoned
    // to avoid the poisoning we set shift = min(shift, 255)
    let shift = ok_block
        .append_operation(arith::minui(shift, max_shift, location))
        .result(0)?
        .into();

    let result = ok_block
        .append_operation(arith::shrsi(value, shift, location))
        .result(0)?
        .into();

    stack_push(context, &ok_block, result)?;

    Ok((start_block, ok_block))
}

fn codegen_balance<'c, 'r>(
    op_ctx: &mut OperationCtx<'c>,
    region: &'r Region<'c>,
) -> Result<(BlockRef<'c, 'r>, BlockRef<'c, 'r>), CodegenError> {
    let start_block = region.append_block(Block::new(&[]));
    let context = &op_ctx.mlir_context;
    let location = Location::unknown(context);
    let ptr_type = pointer(context, 0);
    let pointer_size = constant_value_from_i64(context, &start_block, 1_i64)?;
    let uint256 = IntegerType::new(context, 256);

    // Check there's enough elements in stack
    let flag = check_stack_has_at_least(context, &start_block, 1)?;

    // Check there's enough gas
    let gas_flag = consume_gas(context, &start_block, gas_cost::BALANCE)?;

    let condition = start_block
        .append_operation(arith::andi(gas_flag, flag, location))
        .result(0)?
        .into();

    let ok_block = region.append_block(Block::new(&[]));

    start_block.append_operation(cf::cond_br(
        context,
        condition,
        &ok_block,
        &op_ctx.revert_block,
        &[],
        &[],
        location,
    ));

    let address = stack_pop(context, &ok_block)?;

    let address_ptr = ok_block
        .append_operation(llvm::alloca(
            context,
            pointer_size,
            ptr_type,
            location,
            AllocaOptions::new().elem_type(Some(TypeAttribute::new(uint256.into()))),
        ))
        .result(0)?
        .into();

    let res = ok_block.append_operation(llvm::store(
        context,
        address,
        address_ptr,
        location,
        LoadStoreOptions::default(),
    ));
    assert!(res.verify());

    let balance_ptr = ok_block
        .append_operation(llvm::alloca(
            context,
            pointer_size,
            ptr_type,
            location,
            AllocaOptions::new().elem_type(Some(TypeAttribute::new(uint256.into()))),
        ))
        .result(0)?
        .into();

    op_ctx.store_in_balance_syscall(&ok_block, address_ptr, balance_ptr, location);

    // get the value from the pointer
    let balance = ok_block
        .append_operation(llvm::load(
            context,
            balance_ptr,
            IntegerType::new(context, 256).into(),
            location,
            LoadStoreOptions::default(),
        ))
        .result(0)?
        .into();

    stack_push(context, &ok_block, balance)?;

    Ok((start_block, ok_block))
}

fn codegen_byte<'c, 'r>(
    op_ctx: &mut OperationCtx<'c>,
    region: &'r Region<'c>,
) -> Result<(BlockRef<'c, 'r>, BlockRef<'c, 'r>), CodegenError> {
    let start_block = region.append_block(Block::new(&[]));
    let context = &op_ctx.mlir_context;
    let location = Location::unknown(context);

    // Check there's enough elements in stack
    let flag = check_stack_has_at_least(context, &start_block, 2)?;
    // Check there's enough gas
    let gas_flag = consume_gas(context, &start_block, gas_cost::BYTE)?;

    let condition = start_block
        .append_operation(arith::andi(gas_flag, flag, location))
        .result(0)?
        .into();

    let ok_block = region.append_block(Block::new(&[]));

    // in out_of_bounds_block a 0 is pushed to the stack
    let out_of_bounds_block = region.append_block(Block::new(&[]));

    // in offset_ok_block the byte operation is performed
    let offset_ok_block = region.append_block(Block::new(&[]));

    let end_block = region.append_block(Block::new(&[]));

    start_block.append_operation(cf::cond_br(
        context,
        condition,
        &ok_block,
        &op_ctx.revert_block,
        &[],
        &[],
        location,
    ));

    let offset = stack_pop(context, &ok_block)?;
    let value = stack_pop(context, &ok_block)?;

    const BITS_PER_BYTE: u8 = 8;
    const MAX_SHIFT: u8 = 31;

    let constant_bits_per_byte = constant_value_from_i64(context, &ok_block, BITS_PER_BYTE as i64)?;
    let constant_max_shift_in_bits =
        constant_value_from_i64(context, &ok_block, (MAX_SHIFT * BITS_PER_BYTE) as i64)?;

    let offset_in_bits = ok_block
        .append_operation(arith::muli(offset, constant_bits_per_byte, location))
        .result(0)?
        .into();

    // compare  offset > max_shift?
    let is_offset_out_of_bounds = ok_block
        .append_operation(arith::cmpi(
            context,
            arith::CmpiPredicate::Ugt,
            offset_in_bits,
            constant_max_shift_in_bits,
            location,
        ))
        .result(0)?
        .into();

    // if offset > max_shift => branch to out_of_bounds_block
    // else => branch to offset_ok_block
    ok_block.append_operation(cf::cond_br(
        context,
        is_offset_out_of_bounds,
        &out_of_bounds_block,
        &offset_ok_block,
        &[],
        &[],
        location,
    ));

    let zero_constant_value = constant_value_from_i64(context, &out_of_bounds_block, 0_i64)?;

    // push zero to the stack
    stack_push(context, &out_of_bounds_block, zero_constant_value)?;

    out_of_bounds_block.append_operation(cf::br(&end_block, &[], location));

    // the idea is to use a right shift to place the byte in the right-most side
    // and then apply a bitwise AND with a 0xFF mask
    //
    // for example, if we want to extract the 0xFF byte in the following value
    // (for simplicity the value has fewer bytes than it has in reality)
    //
    // value = 0xAABBCCDDFFAABBCC
    //                   ^^
    //              desired byte
    //
    // we can shift the value to the right
    //
    // value = 0xAABBCCDDFFAABBCC -> 0x000000AABBCCDDFF
    //                   ^^                          ^^
    // and then apply the bitwise AND it to the right to remove the right-side bytes
    //
    //  value = 0x000000AABBCCDDFF
    //          AND
    //  mask  = 0x00000000000000FF
    //------------------------------
    // result = 0x00000000000000FF

    // compute how many bits the value has to be shifted
    // shift_right_in_bits = max_shift - offset
    let shift_right_in_bits = offset_ok_block
        .append_operation(arith::subi(
            constant_max_shift_in_bits,
            offset_in_bits,
            location,
        ))
        .result(0)?
        .into();

    // shift the value to the right
    let shifted_right_value = offset_ok_block
        .append_operation(arith::shrui(value, shift_right_in_bits, location))
        .result(0)?
        .into();

    let mask = offset_ok_block
        .append_operation(arith::constant(
            context,
            integer_constant_from_i64(context, 0xff).into(),
            location,
        ))
        .result(0)?
        .into();

    // compute (value AND mask)
    let result = offset_ok_block
        .append_operation(arith::andi(shifted_right_value, mask, location))
        .result(0)?
        .into();

    stack_push(context, &offset_ok_block, result)?;

    offset_ok_block.append_operation(cf::br(&end_block, &[], location));

    Ok((start_block, end_block))
}

fn codegen_jumpdest<'c>(
    op_ctx: &mut OperationCtx<'c>,
    region: &'c Region<'c>,
    pc: usize,
) -> Result<(BlockRef<'c, 'c>, BlockRef<'c, 'c>), CodegenError> {
    let landing_block = region.append_block(Block::new(&[]));
    let context = &op_ctx.mlir_context;
    let location = Location::unknown(context);

    // Check there's enough gas to compute the operation
    let gas_flag = consume_gas(context, &landing_block, gas_cost::JUMPDEST)?;

    let ok_block = region.append_block(Block::new(&[]));

    landing_block.append_operation(cf::cond_br(
        context,
        gas_flag,
        &ok_block,
        &op_ctx.revert_block,
        &[],
        &[],
        location,
    ));

    // Register jumpdest block in context
    op_ctx.register_jump_destination(pc, landing_block);

    Ok((landing_block, ok_block))
}

fn codegen_jumpi<'c, 'r: 'c>(
    op_ctx: &mut OperationCtx<'c>,
    region: &'r Region<'c>,
) -> Result<(BlockRef<'c, 'r>, BlockRef<'c, 'r>), CodegenError> {
    let start_block = region.append_block(Block::new(&[]));
    let context = &op_ctx.mlir_context;
    let location = Location::unknown(context);

    // Check there's enough elements in stack
    let flag = check_stack_has_at_least(context, &start_block, 2)?;
    // Check there's enough gas
    let gas_flag = consume_gas(context, &start_block, gas_cost::JUMPI)?;

    let ok_block = region.append_block(Block::new(&[]));

    let condition = start_block
        .append_operation(arith::andi(gas_flag, flag, location))
        .result(0)?
        .into();

    start_block.append_operation(cf::cond_br(
        context,
        condition,
        &ok_block,
        &op_ctx.revert_block,
        &[],
        &[],
        location,
    ));

    let pc = stack_pop(context, &ok_block)?;
    let condition = stack_pop(context, &ok_block)?;

    let false_block = region.append_block(Block::new(&[]));

    let zero = ok_block
        .append_operation(arith::constant(
            context,
            integer_constant_from_i64(context, 0i64).into(),
            location,
        ))
        .result(0)?
        .into();

    // compare  condition != 0  to convert condition from u256 to 1-bit signless integer
    let condition = ok_block
        .append_operation(arith::cmpi(
            context,
            arith::CmpiPredicate::Ne,
            condition,
            zero,
            location,
        ))
        .result(0)?;

    ok_block.append_operation(cf::cond_br(
        context,
        condition.into(),
        &op_ctx.jumptable_block,
        &false_block,
        &[pc],
        &[],
        location,
    ));

    Ok((start_block, false_block))
}

fn codegen_jump<'c, 'r: 'c>(
    op_ctx: &mut OperationCtx<'c>,
    region: &'r Region<'c>,
) -> Result<(BlockRef<'c, 'r>, BlockRef<'c, 'r>), CodegenError> {
    // it reverts if Counter offset is not a JUMPDEST.
    // The error is generated even if the JUMP would not have been done

    let start_block = region.append_block(Block::new(&[]));
    let context = &op_ctx.mlir_context;
    let location = Location::unknown(context);

    // Check there's enough elements in stack
    let flag = check_stack_has_at_least(context, &start_block, 1)?;
    // Check there's enough gas
    let gas_flag = consume_gas(context, &start_block, gas_cost::JUMP)?;

    let ok_block = region.append_block(Block::new(&[]));

    let condition = start_block
        .append_operation(arith::andi(gas_flag, flag, location))
        .result(0)?
        .into();

    start_block.append_operation(cf::cond_br(
        context,
        condition,
        &ok_block,
        &op_ctx.revert_block,
        &[],
        &[],
        location,
    ));

    let pc = stack_pop(context, &ok_block)?;

    // appends operation to ok_block to jump to the `jump table block``
    // in the jump table block the pc is checked and if its ok
    // then it jumps to the block associated with that pc
    op_ctx.add_jump_op(ok_block, pc, location);

    // TODO: we are creating an empty block that won't ever be reached
    // probably there's a better way to do this
    let empty_block = region.append_block(Block::new(&[]));
    Ok((start_block, empty_block))
}

fn codegen_pc<'c>(
    op_ctx: &mut OperationCtx<'c>,
    region: &'c Region<'c>,
    pc: usize,
) -> Result<(BlockRef<'c, 'c>, BlockRef<'c, 'c>), CodegenError> {
    let start_block = region.append_block(Block::new(&[]));
    let context = &op_ctx.mlir_context;
    let location = Location::unknown(context);

    let stack_size_flag = check_stack_has_space_for(context, &start_block, 1)?;
    let gas_flag = consume_gas(context, &start_block, gas_cost::PC)?;

    let ok_flag = start_block
        .append_operation(arith::andi(stack_size_flag, gas_flag, location))
        .result(0)?
        .into();

    let ok_block = region.append_block(Block::new(&[]));

    start_block.append_operation(cf::cond_br(
        context,
        ok_flag,
        &ok_block,
        &op_ctx.revert_block,
        &[],
        &[],
        location,
    ));

    let pc_value = ok_block
        .append_operation(arith::constant(
            context,
            integer_constant_from_i64(context, pc as i64).into(),
            location,
        ))
        .result(0)?
        .into();

    stack_push(context, &ok_block, pc_value)?;

    Ok((start_block, ok_block))
}

fn codegen_msize<'c>(
    op_ctx: &mut OperationCtx<'c>,
    region: &'c Region<'c>,
) -> Result<(BlockRef<'c, 'c>, BlockRef<'c, 'c>), CodegenError> {
    let start_block = region.append_block(Block::new(&[]));
    let context = op_ctx.mlir_context;
    let location = Location::unknown(context);

    let ptr_type = pointer(context, 0);
    let uint32 = IntegerType::new(context, 32).into();
    let uint256 = IntegerType::new(context, 256).into();

    let stack_flag = check_stack_has_space_for(context, &start_block, 1)?;
    let gas_flag = consume_gas(context, &start_block, gas_cost::MSIZE)?;

    let condition = start_block
        .append_operation(arith::andi(gas_flag, stack_flag, location))
        .result(0)?
        .into();

    let ok_block = region.append_block(Block::new(&[]));

    start_block.append_operation(cf::cond_br(
        context,
        condition,
        &ok_block,
        &op_ctx.revert_block,
        &[],
        &[],
        location,
    ));

    // Get address of memory size global
    let memory_ptr = ok_block
        .append_operation(llvm_mlir::addressof(
            context,
            MEMORY_SIZE_GLOBAL,
            ptr_type,
            location,
        ))
        .result(0)?;

    // Load memory size
    let memory_size = ok_block
        .append_operation(llvm::load(
            context,
            memory_ptr.into(),
            uint32,
            location,
            LoadStoreOptions::default(),
        ))
        .result(0)?
        .into();

    let memory_size_extended = ok_block
        .append_operation(arith::extui(memory_size, uint256, location))
        .result(0)?
        .into();

    stack_push(context, &ok_block, memory_size_extended)?;

    Ok((start_block, ok_block))
}

fn codegen_return<'c>(
    op_ctx: &mut OperationCtx<'c>,
    region: &'c Region<'c>,
) -> Result<(BlockRef<'c, 'c>, BlockRef<'c, 'c>), CodegenError> {
    let context = op_ctx.mlir_context;
    let location = Location::unknown(context);

    let start_block = region.append_block(Block::new(&[]));
    let ok_block = region.append_block(Block::new(&[]));

    let flag = check_stack_has_at_least(context, &start_block, 2)?;

    start_block.append_operation(cf::cond_br(
        context,
        flag,
        &ok_block,
        &op_ctx.revert_block,
        &[],
        &[],
        location,
    ));

    return_result_from_stack(op_ctx, region, &ok_block, ExitStatusCode::Return, location)?;

    let empty_block = region.append_block(Block::new(&[]));

    Ok((start_block, empty_block))
}

// Stop the current context execution, revert the state changes
// (see STATICCALL for a list of state changing opcodes) and
// return the unused gas to the caller. It also reverts the gas refund to i
// ts value before the current context. If the execution is stopped with REVERT,
// the value 0 is put on the stack of the calling context, which continues to execute normally.
// The return data of the calling context is set as the given
// chunk of memory of this context.
fn codegen_revert<'c>(
    op_ctx: &mut OperationCtx<'c>,
    region: &'c Region<'c>,
) -> Result<(BlockRef<'c, 'c>, BlockRef<'c, 'c>), CodegenError> {
    let context = op_ctx.mlir_context;
    let location = Location::unknown(context);

    let start_block = region.append_block(Block::new(&[]));
    let ok_block = region.append_block(Block::new(&[]));

    let flag = check_stack_has_at_least(context, &start_block, 2)?;

    start_block.append_operation(cf::cond_br(
        context,
        flag,
        &ok_block,
        &op_ctx.revert_block,
        &[],
        &[],
        location,
    ));

    return_result_from_stack(op_ctx, region, &ok_block, ExitStatusCode::Revert, location)?;

    let empty_block = region.append_block(Block::new(&[]));

    Ok((start_block, empty_block))
}

fn codegen_stop<'c, 'r>(
    op_ctx: &mut OperationCtx<'c>,
    region: &'r Region<'c>,
) -> Result<(BlockRef<'c, 'r>, BlockRef<'c, 'r>), CodegenError> {
    let start_block = region.append_block(Block::new(&[]));
    let context = &op_ctx.mlir_context;
    let location = Location::unknown(context);

    return_empty_result(op_ctx, &start_block, ExitStatusCode::Stop, location)?;

    let empty_block = region.append_block(Block::new(&[]));

    Ok((start_block, empty_block))
}

fn codegen_signextend<'c, 'r>(
    op_ctx: &mut OperationCtx<'c>,
    region: &'r Region<'c>,
) -> Result<(BlockRef<'c, 'r>, BlockRef<'c, 'r>), CodegenError> {
    let start_block = region.append_block(Block::new(&[]));
    let context = &op_ctx.mlir_context;
    let location = Location::unknown(context);

    // Check there's enough elements in stack
    let stack_size_flag = check_stack_has_at_least(context, &start_block, 2)?;
    let gas_flag = consume_gas(context, &start_block, gas_cost::SIGNEXTEND)?;

    // Check there's enough gas to perform the operation
    let ok_flag = start_block
        .append_operation(arith::andi(stack_size_flag, gas_flag, location))
        .result(0)?
        .into();

    let ok_block = region.append_block(Block::new(&[]));

    start_block.append_operation(cf::cond_br(
        context,
        ok_flag,
        &ok_block,
        &op_ctx.revert_block,
        &[],
        &[],
        location,
    ));

    let byte_size = stack_pop(context, &ok_block)?;
    let value_to_extend = stack_pop(context, &ok_block)?;

    // Constant definition
    let max_byte_size = constant_value_from_i64(context, &ok_block, 31)?;
    let bits_per_byte = constant_value_from_i64(context, &ok_block, 8)?;
    let sign_bit_position_on_byte = constant_value_from_i64(context, &ok_block, 7)?;
    let max_bits = constant_value_from_i64(context, &ok_block, 255)?;

    // byte_size = min(max_byte_size, byte_size)
    let byte_size = ok_block
        .append_operation(arith::minui(byte_size, max_byte_size, location))
        .result(0)?
        .into();

    // bits_to_shift = max_bits - byte_size * bits_per_byte + sign_bit_position_on_byte
    let byte_number_in_bits = ok_block
        .append_operation(arith::muli(byte_size, bits_per_byte, location))
        .result(0)?
        .into();

    let value_size_in_bits = ok_block
        .append_operation(arith::addi(
            byte_number_in_bits,
            sign_bit_position_on_byte,
            location,
        ))
        .result(0)?
        .into();

    let bits_to_shift = ok_block
        .append_operation(arith::subi(max_bits, value_size_in_bits, location))
        .result(0)?
        .into();

    // value_to_extend << bits_to_shift
    let left_shifted_value = ok_block
        .append_operation(ods::llvm::shl(context, value_to_extend, bits_to_shift, location).into())
        .result(0)?
        .into();

    // value_to_extend >> bits_to_shift  (sign extended)
    let result = ok_block
        .append_operation(
            ods::llvm::ashr(context, left_shifted_value, bits_to_shift, location).into(),
        )
        .result(0)?
        .into();

    stack_push(context, &ok_block, result)?;

    Ok((start_block, ok_block))
}

fn codegen_gas<'c, 'r>(
    op_ctx: &mut OperationCtx<'c>,
    region: &'r Region<'c>,
) -> Result<(BlockRef<'c, 'r>, BlockRef<'c, 'r>), CodegenError> {
    let start_block = region.append_block(Block::new(&[]));
    let context = &op_ctx.mlir_context;
    let location = Location::unknown(context);

    // Check there's at least space for one element in the stack
    let stack_size_flag = check_stack_has_space_for(context, &start_block, 1)?;

    // Check there's enough gas to compute the operation
    let gas_flag = consume_gas(context, &start_block, gas_cost::GAS)?;

    let ok_flag = start_block
        .append_operation(arith::andi(stack_size_flag, gas_flag, location))
        .result(0)?
        .into();

    let ok_block = region.append_block(Block::new(&[]));

    start_block.append_operation(cf::cond_br(
        context,
        ok_flag,
        &ok_block,
        &op_ctx.revert_block,
        &[],
        &[],
        location,
    ));

    let gas = get_remaining_gas(context, &ok_block)?;

    let gas_extended = ok_block
        .append_operation(arith::extui(
            gas,
            IntegerType::new(context, 256).into(),
            location,
        ))
        .result(0)?
        .into();

    stack_push(context, &ok_block, gas_extended)?;

    Ok((start_block, ok_block))
}

fn codegen_slt<'c, 'r>(
    op_ctx: &mut OperationCtx<'c>,
    region: &'r Region<'c>,
) -> Result<(BlockRef<'c, 'r>, BlockRef<'c, 'r>), CodegenError> {
    let start_block = region.append_block(Block::new(&[]));
    let context = &op_ctx.mlir_context;
    let location = Location::unknown(context);

    // Check there's enough elements in stack
    let stack_size_flag = check_stack_has_at_least(context, &start_block, 2)?;

    // Check there's enough gas to compute the operation
    let gas_flag = consume_gas(context, &start_block, gas_cost::SLT)?;

    let ok_flag = start_block
        .append_operation(arith::andi(stack_size_flag, gas_flag, location))
        .result(0)?
        .into();

    let ok_block = region.append_block(Block::new(&[]));

    start_block.append_operation(cf::cond_br(
        context,
        ok_flag,
        &ok_block,
        &op_ctx.revert_block,
        &[],
        &[],
        location,
    ));

    let lhs = stack_pop(context, &ok_block)?;
    let rhs = stack_pop(context, &ok_block)?;

    let result = ok_block
        .append_operation(arith::cmpi(
            context,
            arith::CmpiPredicate::Slt,
            lhs,
            rhs,
            location,
        ))
        .result(0)?
        .into();

    //Extend 1 bit result to 256 bit
    let uint256 = IntegerType::new(context, 256);
    let result = ok_block
        .append_operation(arith::extui(result, uint256.into(), location))
        .result(0)?
        .into();

    stack_push(context, &ok_block, result)?;

    Ok((start_block, ok_block))
}

fn codegen_mstore<'c, 'r>(
    op_ctx: &mut OperationCtx<'c>,
    region: &'r Region<'c>,
) -> Result<(BlockRef<'c, 'r>, BlockRef<'c, 'r>), CodegenError> {
    let start_block = region.append_block(Block::new(&[]));
    let context = &op_ctx.mlir_context;
    let location = Location::unknown(context);
    let uint32 = IntegerType::new(context, 32);
    let uint8 = IntegerType::new(context, 8);
    let ptr_type = pointer(context, 0);

    // Check there's enough elements in stack
    let flag = check_stack_has_at_least(context, &start_block, 2)?;

    let ok_block = region.append_block(Block::new(&[]));

    start_block.append_operation(cf::cond_br(
        context,
        flag,
        &ok_block,
        &op_ctx.revert_block,
        &[],
        &[],
        location,
    ));

    let offset = stack_pop(context, &ok_block)?;
    let value = stack_pop(context, &ok_block)?;

    // truncate offset to 32 bits
    let offset = ok_block
        .append_operation(arith::trunci(offset, uint32.into(), location))
        .result(0)
        .unwrap()
        .into();

    let value_width_in_bytes = 32;
    // value_size = 32
    let value_size = ok_block
        .append_operation(arith::constant(
            context,
            IntegerAttribute::new(uint32.into(), value_width_in_bytes).into(),
            location,
        ))
        .result(0)?
        .into();

    // required_size = offset + value_size
    let required_size = ok_block
        .append_operation(arith::addi(offset, value_size, location))
        .result(0)?
        .into();

    let memory_access_block = region.append_block(Block::new(&[]));

    extend_memory(
        op_ctx,
        &ok_block,
        &memory_access_block,
        region,
        required_size,
        gas_cost::MSTORE,
    )?;

    // Memory access
    let memory_ptr_ptr = memory_access_block
        .append_operation(llvm_mlir::addressof(
            context,
            MEMORY_PTR_GLOBAL,
            ptr_type,
            location,
        ))
        .result(0)?;

    let memory_ptr = memory_access_block
        .append_operation(llvm::load(
            context,
            memory_ptr_ptr.into(),
            ptr_type,
            location,
            LoadStoreOptions::default(),
        ))
        .result(0)?
        .into();

    // memory_destination = memory_ptr + offset
    let memory_destination = memory_access_block
        .append_operation(llvm::get_element_ptr_dynamic(
            context,
            memory_ptr,
            &[offset],
            uint8.into(),
            ptr_type,
            location,
        ))
        .result(0)?
        .into();

    let uint256 = IntegerType::new(context, 256);

    // check system endianness before storing the value
    let value = if cfg!(target_endian = "little") {
        // if the system is little endian, we convert the value to big endian
        memory_access_block
            .append_operation(llvm::intr_bswap(value, uint256.into(), location))
            .result(0)?
            .into()
    } else {
        // if the system is big endian, there is no need to convert the value
        value
    };

    // store the value in the memory
    memory_access_block.append_operation(llvm::store(
        context,
        value,
        memory_destination,
        location,
        LoadStoreOptions::new()
            .align(IntegerAttribute::new(IntegerType::new(context, 64).into(), 1).into()),
    ));

    Ok((start_block, memory_access_block))
}

fn codegen_mstore8<'c, 'r>(
    op_ctx: &mut OperationCtx<'c>,
    region: &'r Region<'c>,
) -> Result<(BlockRef<'c, 'r>, BlockRef<'c, 'r>), CodegenError> {
    let start_block = region.append_block(Block::new(&[]));
    let context = &op_ctx.mlir_context;
    let location = Location::unknown(context);
    let uint32 = IntegerType::new(context, 32);
    let uint8 = IntegerType::new(context, 8);
    let ptr_type = pointer(context, 0);

    // Check there's enough elements in stack
    let flag = check_stack_has_at_least(context, &start_block, 2)?;

    let ok_block = region.append_block(Block::new(&[]));

    start_block.append_operation(cf::cond_br(
        context,
        flag,
        &ok_block,
        &op_ctx.revert_block,
        &[],
        &[],
        location,
    ));

    let offset = stack_pop(context, &ok_block)?;
    let value = stack_pop(context, &ok_block)?;

    // truncate value to the least significative byte of the 32-byte value
    let value = ok_block
        .append_operation(arith::trunci(
            value,
            r#IntegerType::new(context, 8).into(),
            location,
        ))
        .result(0)?
        .into();

    // truncate offset to 32 bits
    let offset = ok_block
        .append_operation(arith::trunci(offset, uint32.into(), location))
        .result(0)
        .unwrap()
        .into();

    let value_width_in_bytes = 1;
    // value_size = 1
    let value_size = ok_block
        .append_operation(arith::constant(
            context,
            IntegerAttribute::new(uint32.into(), value_width_in_bytes).into(),
            location,
        ))
        .result(0)?
        .into();

    // required_size = offset + size
    let required_size = ok_block
        .append_operation(arith::addi(offset, value_size, location))
        .result(0)?
        .into();

    let memory_access_block = region.append_block(Block::new(&[]));

    extend_memory(
        op_ctx,
        &ok_block,
        &memory_access_block,
        region,
        required_size,
        gas_cost::MSTORE8,
    )?;

    // Memory access
    let memory_ptr_ptr = memory_access_block
        .append_operation(llvm_mlir::addressof(
            context,
            MEMORY_PTR_GLOBAL,
            ptr_type,
            location,
        ))
        .result(0)?;

    let memory_ptr = memory_access_block
        .append_operation(llvm::load(
            context,
            memory_ptr_ptr.into(),
            ptr_type,
            location,
            LoadStoreOptions::default(),
        ))
        .result(0)?
        .into();

    // memory_destination = memory_ptr + offset
    let memory_destination = memory_access_block
        .append_operation(llvm::get_element_ptr_dynamic(
            context,
            memory_ptr,
            &[offset],
            uint8.into(),
            ptr_type,
            location,
        ))
        .result(0)?
        .into();

    memory_access_block.append_operation(llvm::store(
        context,
        value,
        memory_destination,
        location,
        LoadStoreOptions::new()
            .align(IntegerAttribute::new(IntegerType::new(context, 64).into(), 1).into()),
    ));

    Ok((start_block, memory_access_block))
}

fn codegen_mcopy<'c, 'r>(
    op_ctx: &mut OperationCtx<'c>,
    region: &'r Region<'c>,
) -> Result<(BlockRef<'c, 'r>, BlockRef<'c, 'r>), CodegenError> {
    let start_block = region.append_block(Block::new(&[]));
    let context = &op_ctx.mlir_context;
    let location = Location::unknown(context);
    let uint32 = IntegerType::new(context, 32);
    let uint8 = IntegerType::new(context, 8);
    let ptr_type = pointer(context, 0);

    let flag = check_stack_has_at_least(context, &start_block, 3)?;

    let ok_block = region.append_block(Block::new(&[]));

    start_block.append_operation(cf::cond_br(
        context,
        flag,
        &ok_block,
        &op_ctx.revert_block,
        &[],
        &[],
        location,
    ));

    // where to copy
    let dest_offset = stack_pop(context, &ok_block)?;
    // where to copy from
    let offset = stack_pop(context, &ok_block)?;
    let size = stack_pop(context, &ok_block)?;

    // truncate offset and dest_offset to 32 bits
    let offset = ok_block
        .append_operation(arith::trunci(offset, uint32.into(), location))
        .result(0)?
        .into();

    let dest_offset = ok_block
        .append_operation(arith::trunci(dest_offset, uint32.into(), location))
        .result(0)?
        .into();

    let size = ok_block
        .append_operation(arith::trunci(size, uint32.into(), location))
        .result(0)?
        .into();

    // required_size = offset + size
    let src_required_size = ok_block
        .append_operation(arith::addi(offset, size, location))
        .result(0)?
        .into();

    // dest_required_size = dest_offset + size
    let dest_required_size = ok_block
        .append_operation(arith::addi(dest_offset, size, location))
        .result(0)?
        .into();

    let required_size = ok_block
        .append_operation(arith::maxui(
            src_required_size,
            dest_required_size,
            location,
        ))
        .result(0)?
        .into();

    let memory_access_block = region.append_block(Block::new(&[]));

    extend_memory(
        op_ctx,
        &ok_block,
        &memory_access_block,
        region,
        required_size,
        gas_cost::MCOPY,
    )?;

    // Memory access
    let memory_ptr_ptr = memory_access_block
        .append_operation(llvm_mlir::addressof(
            context,
            MEMORY_PTR_GLOBAL,
            ptr_type,
            location,
        ))
        .result(0)?;

    let memory_ptr = memory_access_block
        .append_operation(llvm::load(
            context,
            memory_ptr_ptr.into(),
            ptr_type,
            location,
            LoadStoreOptions::default(),
        ))
        .result(0)?
        .into();

    let source = memory_access_block
        .append_operation(llvm::get_element_ptr_dynamic(
            context,
            memory_ptr,
            &[offset],
            uint8.into(),
            ptr_type,
            location,
        ))
        .result(0)?
        .into();

    // memory_destination = memory_ptr + dest_offset
    let destination = memory_access_block
        .append_operation(llvm::get_element_ptr_dynamic(
            context,
            memory_ptr,
            &[dest_offset],
            uint8.into(),
            ptr_type,
            location,
        ))
        .result(0)?
        .into();

    memory_access_block.append_operation(
        ods::llvm::intr_memmove(
            context,
            destination,
            source,
            size,
            IntegerAttribute::new(IntegerType::new(context, 1).into(), 0),
            location,
        )
        .into(),
    );

    let dynamic_gas = compute_copy_cost(op_ctx, &memory_access_block, size)?;

    consume_gas_as_value(context, &memory_access_block, dynamic_gas)?;

    Ok((start_block, memory_access_block))
}

fn codegen_calldataload<'c, 'r>(
    op_ctx: &mut OperationCtx<'c>,
    region: &'r Region<'c>,
) -> Result<(BlockRef<'c, 'r>, BlockRef<'c, 'r>), CodegenError> {
    let start_block = region.append_block(Block::new(&[]));
    let context = &op_ctx.mlir_context;
    let location = Location::unknown(context);
    let uint256 = IntegerType::new(context, 256);
    let uint8 = IntegerType::new(context, 8);
    let uint1 = IntegerType::new(context, 1);
    let ptr_type = pointer(context, 0);

    // Check there's enough elements in stack
    let flag = check_stack_has_at_least(context, &start_block, 1)?;
    // Check there's enough gas
    let gas_flag = consume_gas(context, &start_block, gas_cost::CALLDATALOAD)?;

    let condition = start_block
        .append_operation(arith::andi(gas_flag, flag, location))
        .result(0)?
        .into();

    let ok_block = region.append_block(Block::new(&[]));

    start_block.append_operation(cf::cond_br(
        context,
        condition,
        &ok_block,
        &op_ctx.revert_block,
        &[],
        &[],
        location,
    ));

    let offset = stack_pop(context, &ok_block)?;

    let calldata_ptr = get_calldata_ptr(op_ctx, &ok_block, location)?;

    // max_slice_width = 32
    let max_slice_width = ok_block
        .append_operation(arith::constant(
            context,
            integer_constant_from_i64(context, 32).into(),
            location,
        ))
        .result(0)?
        .into();

    let calldata_size_u32 = get_calldata_size(op_ctx, &ok_block, location)?;

    // convert calldata_size from u32 to u256
    let calldata_size = ok_block
        .append_operation(arith::extui(calldata_size_u32, uint256.into(), location))
        .result(0)?
        .into();

    let zero = ok_block
        .append_operation(arith::constant(
            context,
            IntegerAttribute::new(uint256.into(), 0).into(),
            location,
        ))
        .result(0)?
        .into();

    let offset_ok_block = region.append_block(Block::new(&[]));
    let offset_bad_block = region.append_block(Block::new(&[]));
    let end_block = region.append_block(Block::new(&[]));

    // offset < calldata_size =>  offset_ok
    let offset_ok = ok_block
        .append_operation(arith::cmpi(
            context,
            arith::CmpiPredicate::Ult,
            offset,
            calldata_size,
            location,
        ))
        .result(0)?
        .into();

    // if offset < calldata_size => offset_ok_block
    // else => offset_bad_block
    ok_block.append_operation(cf::cond_br(
        context,
        offset_ok,
        &offset_ok_block,
        &offset_bad_block,
        &[],
        &[],
        location,
    ));

    /******************** offset_bad_block *******************/

    // offset >= calldata_size => push 0
    stack_push(context, &offset_bad_block, zero)?;
    offset_bad_block.append_operation(cf::br(&end_block, &[], location));

    /******************** offset_bad_block *******************/

    /******************** offset_OK_block *******************/

    let stack_ptr = get_stack_pointer(context, &offset_ok_block)?;

    // fill the top of the stack with 0s to remove any garbage bytes it could have
    offset_ok_block.append_operation(llvm::store(
        context,
        zero,
        stack_ptr,
        location,
        LoadStoreOptions::new(),
    ));

    // calldata_ptr_at_offset = calldata_ptr + new_offset
    let calldata_ptr_at_offset = offset_ok_block
        .append_operation(llvm::get_element_ptr_dynamic(
            context,
            calldata_ptr,
            &[offset],
            uint8.into(),
            ptr_type,
            location,
        ))
        .result(0)?
        .into();

    // len is the length of the slice (len is maximum 32 bytes)
    let len = offset_ok_block
        .append_operation(arith::subi(calldata_size, offset, location))
        .result(0)?
        .into();

    // len = min(calldata_size - offset, 32 bytes)
    // this is done to fix the len so that  offset + len <= calldata_size
    let len = offset_ok_block
        .append_operation(arith::minui(len, max_slice_width, location))
        .result(0)?
        .into();

    // copy calldata[offset..offset + len] to the top of the stack
    offset_ok_block.append_operation(
        ods::llvm::intr_memcpy(
            context,
            stack_ptr,
            calldata_ptr_at_offset,
            len,
            IntegerAttribute::new(uint1.into(), 0),
            location,
        )
        .into(),
    );

    // increment the stack pointer so calldata[offset..len] is placed at the top of the stack
    inc_stack_pointer(context, &offset_ok_block)?;

    // if the system is little endian, we have to convert the result to big endian
    // pop calldata_slice, change to big endian and push it again
    if cfg!(target_endian = "little") {
        // pop the slice
        let calldata_slice = stack_pop(context, &offset_ok_block)?;
        // convert it to big endian
        let calldata_slice = offset_ok_block
            .append_operation(llvm::intr_bswap(calldata_slice, uint256.into(), location))
            .result(0)?
            .into();
        // push it back on the stack
        stack_push(context, &offset_ok_block, calldata_slice)?;
    }

    offset_ok_block.append_operation(cf::br(&end_block, &[], location));

    /******************** offset_OK_block *******************/

    Ok((start_block, end_block))
}

fn codegen_log<'c, 'r>(
    op_ctx: &mut OperationCtx<'c>,
    region: &'r Region<'c>,
    nth: u8,
) -> Result<(BlockRef<'c, 'r>, BlockRef<'c, 'r>), CodegenError> {
    debug_assert!(nth <= 4);
    // TODO: check if the current execution context is from a STATICCALL (since Byzantium fork).
    let start_block = region.append_block(Block::new(&[]));
    let context = &op_ctx.mlir_context;
    let location = Location::unknown(context);
    let uint32 = IntegerType::new(context, 32);
    let required_elements = 2 + nth;
    // Check there's enough elements in stack
    let flag = check_stack_has_at_least(context, &start_block, required_elements.into())?;

    let ok_block = region.append_block(Block::new(&[]));

    start_block.append_operation(cf::cond_br(
        context,
        flag,
        &ok_block,
        &op_ctx.revert_block,
        &[],
        &[],
        location,
    ));

    let offset_u256 = stack_pop(context, &ok_block)?;
    let size_u256 = stack_pop(context, &ok_block)?;

    let offset = ok_block
        .append_operation(arith::trunci(offset_u256, uint32.into(), location))
        .result(0)?
        .into();
    let size = ok_block
        .append_operation(arith::trunci(size_u256, uint32.into(), location))
        .result(0)?
        .into();

    // required_size = offset + value_size
    let required_size = ok_block
        .append_operation(arith::addi(offset, size, location))
        .result(0)?
        .into();

    let log_block = region.append_block(Block::new(&[]));
    let dynamic_gas = compute_log_dynamic_gas(op_ctx, &ok_block, nth, size_u256, location)?;
    consume_gas_as_value(context, &ok_block, dynamic_gas)?;
    extend_memory(
        op_ctx,
        &ok_block,
        &log_block,
        region,
        required_size,
        gas_cost::LOG,
    )?;

    let mut topic_pointers = vec![];
    for _i in 0..nth {
        let topic = stack_pop(context, &log_block)?;
        let topic_ptr = allocate_and_store_value(op_ctx, &log_block, topic, location)?;
        topic_pointers.push(topic_ptr);
    }

    match nth {
        0 => {
            op_ctx.append_log_syscall(&log_block, offset, size, location);
        }
        1 => {
            op_ctx.append_log_with_one_topic_syscall(
                &log_block,
                offset,
                size,
                topic_pointers[0],
                location,
            );
        }
        2 => {
            op_ctx.append_log_with_two_topics_syscall(
                &log_block,
                offset,
                size,
                topic_pointers[0],
                topic_pointers[1],
                location,
            );
        }
        3 => {
            op_ctx.append_log_with_three_topics_syscall(
                &log_block,
                offset,
                size,
                topic_pointers[0],
                topic_pointers[1],
                topic_pointers[2],
                location,
            );
        }
        4 => {
            op_ctx.append_log_with_four_topics_syscall(
                &log_block,
                offset,
                size,
                topic_pointers[0],
                topic_pointers[1],
                topic_pointers[2],
                topic_pointers[3],
                location,
            );
        }
        _ => unreachable!("nth should satisfy 0 <= nth <= 4"),
    }

    Ok((start_block, log_block))
}

fn codegen_coinbase<'c, 'r>(
    op_ctx: &mut OperationCtx<'c>,
    region: &'r Region<'c>,
) -> Result<(BlockRef<'c, 'r>, BlockRef<'c, 'r>), CodegenError> {
    let start_block = region.append_block(Block::new(&[]));
    let context = &op_ctx.mlir_context;
    let location = Location::unknown(context);
    let uint160 = IntegerType::new(context, 160);
    let uint256 = IntegerType::new(context, 256);

    let flag = check_stack_has_space_for(context, &start_block, 1)?;
    let gas_flag = consume_gas(context, &start_block, gas_cost::COINBASE)?;

    let condition = start_block
        .append_operation(arith::andi(gas_flag, flag, location))
        .result(0)?
        .into();

    let ok_block = region.append_block(Block::new(&[]));

    start_block.append_operation(cf::cond_br(
        context,
        condition,
        &ok_block,
        &op_ctx.revert_block,
        &[],
        &[],
        location,
    ));

    let coinbase_ptr = op_ctx.get_coinbase_ptr_syscall(&ok_block, location)?;

    let coinbase = ok_block
        .append_operation(llvm::load(
            context,
            coinbase_ptr,
            uint160.into(),
            location,
            LoadStoreOptions::new()
                .align(IntegerAttribute::new(IntegerType::new(context, 64).into(), 1).into()),
        ))
        .result(0)?
        .into();

    let coinbase = if cfg!(target_endian = "little") {
        ok_block
            .append_operation(llvm::intr_bswap(coinbase, uint160.into(), location))
            .result(0)?
            .into()
    } else {
        coinbase
    };

    // coinbase is 160-bits long so we extend it to 256 bits before pushing it to the stack
    let coinbase = ok_block
        .append_operation(arith::extui(coinbase, uint256.into(), location))
        .result(0)?
        .into();

    stack_push(context, &ok_block, coinbase)?;

    Ok((start_block, ok_block))
}

fn codegen_timestamp<'c, 'r>(
    op_ctx: &mut OperationCtx<'c>,
    region: &'r Region<'c>,
) -> Result<(BlockRef<'c, 'r>, BlockRef<'c, 'r>), CodegenError> {
    let start_block = region.append_block(Block::new(&[]));
    let context = &op_ctx.mlir_context;
    let location = Location::unknown(context);

    // Check there's enough elements in stack
    let stack_size_flag = check_stack_has_space_for(context, &start_block, 1)?;
    let gas_flag = consume_gas(context, &start_block, gas_cost::TIMESTAMP)?;

    let ok_flag = start_block
        .append_operation(arith::andi(stack_size_flag, gas_flag, location))
        .result(0)?
        .into();

    let ok_block = region.append_block(Block::new(&[]));

    start_block.append_operation(cf::cond_br(
        context,
        ok_flag,
        &ok_block,
        &op_ctx.revert_block,
        &[],
        &[],
        location,
    ));

    let uint256 = IntegerType::new(context, 256);
    let ptr_type = pointer(context, 0);

    let pointer_size = constant_value_from_i64(context, &ok_block, 1_i64)?;

    let timestamp_ptr = ok_block
        .append_operation(llvm::alloca(
            context,
            pointer_size,
            ptr_type,
            location,
            AllocaOptions::new().elem_type(Some(TypeAttribute::new(uint256.into()))),
        ))
        .result(0)?
        .into();

    op_ctx.store_in_timestamp_ptr(&ok_block, location, timestamp_ptr);

    let timestamp = ok_block
        .append_operation(llvm::load(
            context,
            timestamp_ptr,
            uint256.into(),
            location,
            LoadStoreOptions::default(),
        ))
        .result(0)?
        .into();

    stack_push(context, &ok_block, timestamp)?;

    Ok((start_block, ok_block))
}

fn codegen_gasprice<'c, 'r>(
    op_ctx: &mut OperationCtx<'c>,
    region: &'r Region<'c>,
) -> Result<(BlockRef<'c, 'r>, BlockRef<'c, 'r>), CodegenError> {
    let start_block = region.append_block(Block::new(&[]));
    let context = &op_ctx.mlir_context;
    let location = Location::unknown(context);

    // Check there's enough elements in stack
    let stack_size_flag = check_stack_has_space_for(context, &start_block, 1)?;
    let gas_flag = consume_gas(context, &start_block, gas_cost::GASPRICE)?;

    let ok_flag = start_block
        .append_operation(arith::andi(stack_size_flag, gas_flag, location))
        .result(0)?
        .into();

    let ok_block = region.append_block(Block::new(&[]));

    start_block.append_operation(cf::cond_br(
        context,
        ok_flag,
        &ok_block,
        &op_ctx.revert_block,
        &[],
        &[],
        location,
    ));

    let uint256 = IntegerType::new(context, 256);
    let ptr_type = pointer(context, 0);

    let pointer_size = constant_value_from_i64(context, &ok_block, 1_i64)?;

    let gasprice_ptr = ok_block
        .append_operation(llvm::alloca(
            context,
            pointer_size,
            ptr_type,
            location,
            AllocaOptions::new().elem_type(Some(TypeAttribute::new(uint256.into()))),
        ))
        .result(0)?
        .into();

    op_ctx.store_in_gasprice_ptr(&ok_block, location, gasprice_ptr);

    let gasprice = ok_block
        .append_operation(llvm::load(
            context,
            gasprice_ptr,
            uint256.into(),
            location,
            LoadStoreOptions::default(),
        ))
        .result(0)?
        .into();

    stack_push(context, &ok_block, gasprice)?;

    Ok((start_block, ok_block))
}

fn codegen_extcodesize<'c, 'r>(
    op_ctx: &mut OperationCtx<'c>,
    region: &'r Region<'c>,
) -> Result<(BlockRef<'c, 'r>, BlockRef<'c, 'r>), CodegenError> {
    let start_block = region.append_block(Block::new(&[]));
    let context = &op_ctx.mlir_context;
    let location = Location::unknown(context);
    let uint256 = IntegerType::new(context, 256).into();
    let flag = check_stack_has_at_least(context, &start_block, 1)?;
    // TODO: handle cold and warm accesses for dynamic gas computation
    let gas_flag = consume_gas(context, &start_block, gas_cost::EXTCODESIZE_WARM)?;

    let condition = start_block
        .append_operation(arith::andi(gas_flag, flag, location))
        .result(0)?
        .into();
    let ok_block = region.append_block(Block::new(&[]));

    start_block.append_operation(cf::cond_br(
        context,
        condition,
        &ok_block,
        &op_ctx.revert_block,
        &[],
        &[],
        location,
    ));

    let address = stack_pop(context, &ok_block)?;
    let address_ptr = allocate_and_store_value(op_ctx, &ok_block, address, location)?;

    let codesize = op_ctx.get_codesize_from_address_syscall(&ok_block, address_ptr, location)?;
    let codesize = ok_block
        .append_operation(arith::extui(codesize, uint256, location))
        .result(0)?
        .into();

    stack_push(context, &ok_block, codesize)?;

    Ok((start_block, ok_block))
}

fn codegen_chaind<'c, 'r>(
    op_ctx: &mut OperationCtx<'c>,
    region: &'r Region<'c>,
) -> Result<(BlockRef<'c, 'r>, BlockRef<'c, 'r>), CodegenError> {
    let start_block = region.append_block(Block::new(&[]));
    let context = &op_ctx.mlir_context;
    let location = Location::unknown(context);
    // Check there's enough elements in stack
    let stack_size_flag = check_stack_has_space_for(context, &start_block, 1)?;
    let gas_flag = consume_gas(context, &start_block, gas_cost::CHAINID)?;
    let ok_flag = start_block
        .append_operation(arith::andi(stack_size_flag, gas_flag, location))
        .result(0)?
        .into();
    let ok_block = region.append_block(Block::new(&[]));
    start_block.append_operation(cf::cond_br(
        context,
        ok_flag,
        &ok_block,
        &op_ctx.revert_block,
        &[],
        &[],
        location,
    ));
    let chainid = op_ctx.get_chainid_syscall(&ok_block, location)?;
    let uint256 = IntegerType::new(context, 256);
    // Convert calldata_size from u32 to u256
    let chainid = ok_block
        .append_operation(arith::extui(chainid, uint256.into(), location))
        .result(0)?
        .into();
    stack_push(context, &ok_block, chainid)?;
    Ok((start_block, ok_block))
}

fn codegen_caller<'c, 'r>(
    op_ctx: &mut OperationCtx<'c>,
    region: &'r Region<'c>,
) -> Result<(BlockRef<'c, 'r>, BlockRef<'c, 'r>), CodegenError> {
    let start_block = region.append_block(Block::new(&[]));
    let context = &op_ctx.mlir_context;
    let location = Location::unknown(context);

    // Check there's enough elements in stack
    let stack_size_flag = check_stack_has_space_for(context, &start_block, 1)?;
    let gas_flag = consume_gas(context, &start_block, gas_cost::CALLER)?;

    let ok_flag = start_block
        .append_operation(arith::andi(stack_size_flag, gas_flag, location))
        .result(0)?
        .into();

    let ok_block = region.append_block(Block::new(&[]));

    start_block.append_operation(cf::cond_br(
        context,
        ok_flag,
        &ok_block,
        &op_ctx.revert_block,
        &[],
        &[],
        location,
    ));

    let uint256 = IntegerType::new(context, 256);
    let ptr_type = pointer(context, 0);

    //This may be refactored to use constant_value_from_i64 util function
    let pointer_size = ok_block
        .append_operation(arith::constant(
            context,
            IntegerAttribute::new(uint256.into(), 1_i64).into(),
            location,
        ))
        .result(0)?
        .into();

    let caller_ptr = ok_block
        .append_operation(llvm::alloca(
            context,
            pointer_size,
            ptr_type,
            location,
            AllocaOptions::new().elem_type(Some(TypeAttribute::new(uint256.into()))),
        ))
        .result(0)?
        .into();

    op_ctx.store_in_caller_ptr(&ok_block, location, caller_ptr);

    let caller = ok_block
        .append_operation(llvm::load(
            context,
            caller_ptr,
            uint256.into(),
            location,
            LoadStoreOptions::default(),
        ))
        .result(0)?
        .into();

    stack_push(context, &ok_block, caller)?;

    Ok((start_block, ok_block))
}

fn codegen_basefee<'c, 'r>(
    op_ctx: &mut OperationCtx<'c>,
    region: &'r Region<'c>,
) -> Result<(BlockRef<'c, 'r>, BlockRef<'c, 'r>), CodegenError> {
    let start_block = region.append_block(Block::new(&[]));
    let context = &op_ctx.mlir_context;
    let location = Location::unknown(context);

    // Check there's enough space in stack
    let stack_size_flag = check_stack_has_space_for(context, &start_block, 1)?;
    let gas_flag = consume_gas(context, &start_block, gas_cost::BASEFEE)?;

    let condition = start_block
        .append_operation(arith::andi(stack_size_flag, gas_flag, location))
        .result(0)?
        .into();

    let ok_block = region.append_block(Block::new(&[]));

    start_block.append_operation(cf::cond_br(
        context,
        condition,
        &ok_block,
        &op_ctx.revert_block,
        &[],
        &[],
        location,
    ));

    let basefee = get_basefee(op_ctx, &ok_block)?;
    stack_push(context, &ok_block, basefee)?;

    Ok((start_block, ok_block))
}

// from the understanding of the not operator , A xor 1 == Not A
fn codegen_not<'c, 'r>(
    op_ctx: &mut OperationCtx<'c>,
    region: &'r Region<'c>,
) -> Result<(BlockRef<'c, 'r>, BlockRef<'c, 'r>), CodegenError> {
    let start_block = region.append_block(Block::new(&[]));
    let context = &op_ctx.mlir_context;
    let location = Location::unknown(context);

    // Check there's enough elements in stack
    let flag = check_stack_has_at_least(context, &start_block, 1)?;
    let gas_flag = consume_gas(context, &start_block, gas_cost::NOT)?;

    let ok_flag = start_block
        .append_operation(arith::andi(flag, gas_flag, location))
        .result(0)?
        .into();

    let ok_block = region.append_block(Block::new(&[]));

    start_block.append_operation(cf::cond_br(
        context,
        ok_flag,
        &ok_block,
        &op_ctx.revert_block,
        &[],
        &[],
        location,
    ));

    let lhs = stack_pop(context, &ok_block)?;
    let mask = ok_block
        .append_operation(arith::constant(
            context,
            Attribute::parse(
                context,
                &format!("{} : i256", BigUint::from_bytes_be(&[0xff; 32])),
            )
            .unwrap(),
            location,
        ))
        .result(0)?
        .into();
    let result = ok_block
        .append_operation(arith::xori(lhs, mask, location))
        .result(0)?
        .into();

    stack_push(context, &ok_block, result)?;

    Ok((start_block, ok_block))
}

fn codegen_address<'c, 'r>(
    op_ctx: &mut OperationCtx<'c>,
    region: &'r Region<'c>,
) -> Result<(BlockRef<'c, 'r>, BlockRef<'c, 'r>), CodegenError> {
    let start_block = region.append_block(Block::new(&[]));
    let context = &op_ctx.mlir_context;
    let location = Location::unknown(context);
    let uint160 = IntegerType::new(context, 160);
    let uint256 = IntegerType::new(context, 256);

    let flag = check_stack_has_space_for(context, &start_block, 1)?;
    let gas_flag = consume_gas(context, &start_block, gas_cost::ADDRESS)?;

    let condition = start_block
        .append_operation(arith::andi(gas_flag, flag, location))
        .result(0)?
        .into();

    let ok_block = region.append_block(Block::new(&[]));

    start_block.append_operation(cf::cond_br(
        context,
        condition,
        &ok_block,
        &op_ctx.revert_block,
        &[],
        &[],
        location,
    ));

    let address_ptr = op_ctx.get_address_ptr_syscall(&ok_block, location)?;

    let address = ok_block
        .append_operation(llvm::load(
            context,
            address_ptr,
            uint160.into(),
            location,
            LoadStoreOptions::new()
                .align(IntegerAttribute::new(IntegerType::new(context, 64).into(), 1).into()),
        ))
        .result(0)?
        .into();

    let address = if cfg!(target_endian = "little") {
        ok_block
            .append_operation(llvm::intr_bswap(address, uint160.into(), location))
            .result(0)?
            .into()
    } else {
        address
    };

    // address is 160-bits long so we extend it to 256 bits before pushing it to the stack
    let address = ok_block
        .append_operation(arith::extui(address, uint256.into(), location))
        .result(0)?
        .into();

    stack_push(context, &ok_block, address)?;

    Ok((start_block, ok_block))
}

fn codegen_codecopy<'c, 'r>(
    op_ctx: &mut OperationCtx<'c>,
    region: &'r Region<'c>,
) -> Result<(BlockRef<'c, 'r>, BlockRef<'c, 'r>), CodegenError> {
    let start_block = region.append_block(Block::new(&[]));
    let context = &op_ctx.mlir_context;
    let location = Location::unknown(context);
    let uint32 = IntegerType::new(context, 32);

    let flag = check_stack_has_at_least(context, &start_block, 3)?;

    let ok_block = region.append_block(Block::new(&[]));

    start_block.append_operation(cf::cond_br(
        context,
        flag,
        &ok_block,
        &op_ctx.revert_block,
        &[],
        &[],
        location,
    ));

    // where to copy
    let dest_offset = stack_pop(context, &ok_block)?;
    // where to copy from
    let offset_u256 = stack_pop(context, &ok_block)?;
    let size_u256 = stack_pop(context, &ok_block)?;

    let offset = ok_block
        .append_operation(arith::trunci(offset_u256, uint32.into(), location))
        .result(0)?
        .into();

    let size = ok_block
        .append_operation(arith::trunci(size_u256, uint32.into(), location))
        .result(0)?
        .into();

    let dest_offset = ok_block
        .append_operation(arith::trunci(dest_offset, uint32.into(), location))
        .result(0)?
        .into();

    let required_size = ok_block
        .append_operation(arith::addi(dest_offset, size, location))
        .result(0)?
        .into();

    // consume 3 * (size + 31) / 32 gas
    let dynamic_gas_cost = compute_copy_cost(op_ctx, &ok_block, size)?;
    let flag = consume_gas_as_value(context, &ok_block, dynamic_gas_cost)?;

    let memory_extension_block = region.append_block(Block::new(&[]));
    let copy_block = region.append_block(Block::new(&[]));

    ok_block.append_operation(cf::cond_br(
        context,
        flag,
        &memory_extension_block,
        &op_ctx.revert_block,
        &[],
        &[],
        location,
    ));

    extend_memory(
        op_ctx,
        &memory_extension_block,
        &copy_block,
        region,
        required_size,
        gas_cost::CODECOPY,
    )?;

    op_ctx.copy_code_to_memory_syscall(&copy_block, offset, size, dest_offset, location);

    Ok((start_block, copy_block))
}

fn codegen_invalid<'c, 'r>(
    op_ctx: &mut OperationCtx<'c>,
    region: &'r Region<'c>,
) -> Result<(BlockRef<'c, 'r>, BlockRef<'c, 'r>), CodegenError> {
    let context = op_ctx.mlir_context;
    let location = Location::unknown(context);
    let start_block = region.append_block(Block::new(&[]));
    let empty_block = region.append_block(Block::new(&[]));

    start_block.append_operation(cf::br(&op_ctx.revert_block, &[], location));

    Ok((start_block, empty_block))
}

fn codegen_selfbalance<'c, 'r>(
    op_ctx: &mut OperationCtx<'c>,
    region: &'r Region<'c>,
) -> Result<(BlockRef<'c, 'r>, BlockRef<'c, 'r>), CodegenError> {
    let start_block = region.append_block(Block::new(&[]));
    let context = &op_ctx.mlir_context;
    let location = Location::unknown(context);

    // Check there's enough elements in stack
    let stack_size_flag = check_stack_has_space_for(context, &start_block, 1)?;
    let gas_flag = consume_gas(context, &start_block, gas_cost::SELFBALANCE)?;

    let ok_flag = start_block
        .append_operation(arith::andi(stack_size_flag, gas_flag, location))
        .result(0)?
        .into();

    let ok_block = region.append_block(Block::new(&[]));

    start_block.append_operation(cf::cond_br(
        context,
        ok_flag,
        &ok_block,
        &op_ctx.revert_block,
        &[],
        &[],
        location,
    ));

    let uint256 = IntegerType::new(context, 256);
    let ptr_type = pointer(context, 0);

    let pointer_size = constant_value_from_i64(context, &ok_block, 1_i64)?;

    let selfbalance_ptr = ok_block
        .append_operation(llvm::alloca(
            context,
            pointer_size,
            ptr_type,
            location,
            AllocaOptions::new().elem_type(Some(TypeAttribute::new(uint256.into()))),
        ))
        .result(0)?
        .into();

    op_ctx.store_in_selfbalance_ptr(&ok_block, location, selfbalance_ptr);

    let selfbalance = ok_block
        .append_operation(llvm::load(
            context,
            selfbalance_ptr,
            uint256.into(),
            location,
            LoadStoreOptions::default(),
        ))
        .result(0)?
        .into();

    stack_push(context, &ok_block, selfbalance)?;

    Ok((start_block, ok_block))
}

fn codegen_blobbasefee<'c, 'r>(
    op_ctx: &mut OperationCtx<'c>,
    region: &'r Region<'c>,
) -> Result<(BlockRef<'c, 'r>, BlockRef<'c, 'r>), CodegenError> {
    let start_block = region.append_block(Block::new(&[]));
    let context = &op_ctx.mlir_context;
    let location = Location::unknown(context);

    // Check there's enough elements in stack
    let stack_size_flag = check_stack_has_space_for(context, &start_block, 1)?;
    let gas_flag = consume_gas(context, &start_block, gas_cost::BLOBBASEFEE)?;

    let ok_flag = start_block
        .append_operation(arith::andi(stack_size_flag, gas_flag, location))
        .result(0)?
        .into();

    let ok_block = region.append_block(Block::new(&[]));

    start_block.append_operation(cf::cond_br(
        context,
        ok_flag,
        &ok_block,
        &op_ctx.revert_block,
        &[],
        &[],
        location,
    ));

    let uint256 = IntegerType::new(context, 256);
    let uint128 = IntegerType::new(context, 128);
    let ptr_type = pointer(context, 0);

    //This may be refactored to use constant_value_from_i64 util function
    let pointer_size = ok_block
        .append_operation(arith::constant(
            context,
            IntegerAttribute::new(uint256.into(), 1_i64).into(),
            location,
        ))
        .result(0)?
        .into();

    let blob_base_fee_ptr = ok_block
        .append_operation(llvm::alloca(
            context,
            pointer_size,
            ptr_type,
            location,
            AllocaOptions::new().elem_type(Some(TypeAttribute::new(uint256.into()))),
        ))
        .result(0)?
        .into();

    op_ctx.store_in_blobbasefee_ptr(&ok_block, location, blob_base_fee_ptr);

    let blob_base_fee = ok_block
        .append_operation(llvm::load(
            context,
            blob_base_fee_ptr,
            uint128.into(),
            location,
            LoadStoreOptions::default(),
        ))
        .result(0)?
        .into();

    let blob_base_fee_extended = ok_block
        .append_operation(arith::extui(blob_base_fee, uint256.into(), location))
        .result(0)?
        .into();

    stack_push(context, &ok_block, blob_base_fee_extended)?;

    Ok((start_block, ok_block))
}

fn codegen_gaslimit<'c, 'r>(
    op_ctx: &mut OperationCtx<'c>,
    region: &'r Region<'c>,
) -> Result<(BlockRef<'c, 'r>, BlockRef<'c, 'r>), CodegenError> {
    let start_block = region.append_block(Block::new(&[]));
    let context = &op_ctx.mlir_context;
    let location = Location::unknown(context);

    // Check there's enough elements in stack
    let stack_size_flag = check_stack_has_space_for(context, &start_block, 1)?;
    let gas_flag = consume_gas(context, &start_block, gas_cost::GASLIMIT)?;

    let ok_flag = start_block
        .append_operation(arith::andi(stack_size_flag, gas_flag, location))
        .result(0)?
        .into();

    let ok_block = region.append_block(Block::new(&[]));

    start_block.append_operation(cf::cond_br(
        context,
        ok_flag,
        &ok_block,
        &op_ctx.revert_block,
        &[],
        &[],
        location,
    ));

    let gaslimit = op_ctx.get_gaslimit(&ok_block, location)?;

    let uint256 = IntegerType::new(context, 256);
    let result = ok_block
        .append_operation(arith::extui(gaslimit, uint256.into(), location))
        .result(0)?
        .into();

    stack_push(context, &ok_block, result)?;

    Ok((start_block, ok_block))
}

fn codegen_extcodecopy<'c, 'r>(
    op_ctx: &mut OperationCtx<'c>,
    region: &'r Region<'c>,
) -> Result<(BlockRef<'c, 'r>, BlockRef<'c, 'r>), CodegenError> {
    let start_block = region.append_block(Block::new(&[]));
    let context = &op_ctx.mlir_context;
    let location = Location::unknown(context);
    let uint32 = IntegerType::new(context, 32);

    let flag = check_stack_has_at_least(context, &start_block, 4)?;

    let ok_block = region.append_block(Block::new(&[]));

    start_block.append_operation(cf::cond_br(
        context,
        flag,
        &ok_block,
        &op_ctx.revert_block,
        &[],
        &[],
        location,
    ));
    let address = stack_pop(context, &ok_block)?;
    // where to copy
    let dest_offset = stack_pop(context, &ok_block)?;
    // where to copy from
    let offset_u256 = stack_pop(context, &ok_block)?;
    let size_u256 = stack_pop(context, &ok_block)?;

    let offset = ok_block
        .append_operation(arith::trunci(offset_u256, uint32.into(), location))
        .result(0)?
        .into();

    let size = ok_block
        .append_operation(arith::trunci(size_u256, uint32.into(), location))
        .result(0)?
        .into();

    let dest_offset = ok_block
        .append_operation(arith::trunci(dest_offset, uint32.into(), location))
        .result(0)?
        .into();

    let required_size = ok_block
        .append_operation(arith::addi(dest_offset, size, location))
        .result(0)?
        .into();

    // TODO: compute address access cost (cold and warm accesses)

    // consume 3 * (size + 31) / 32 gas
    let dynamic_gas_cost = compute_copy_cost(op_ctx, &ok_block, size)?;
    let flag = consume_gas_as_value(context, &ok_block, dynamic_gas_cost)?;

    let memory_extension_block = region.append_block(Block::new(&[]));

    ok_block.append_operation(cf::cond_br(
        context,
        flag,
        &memory_extension_block,
        &op_ctx.revert_block,
        &[],
        &[],
        location,
    ));

    let end_block = region.append_block(Block::new(&[]));

    extend_memory(
        op_ctx,
        &memory_extension_block,
        &end_block,
        region,
        required_size,
        gas_cost::EXTCODECOPY_WARM,
    )?;

    let address_ptr = allocate_and_store_value(op_ctx, &end_block, address, location)?;
    op_ctx.copy_ext_code_to_memory_syscall(
        &end_block,
        address_ptr,
        offset,
        size,
        dest_offset,
        location,
    );

    Ok((start_block, end_block))
}

fn codegen_prevrandao<'c, 'r>(
    op_ctx: &mut OperationCtx<'c>,
    region: &'r Region<'c>,
) -> Result<(BlockRef<'c, 'r>, BlockRef<'c, 'r>), CodegenError> {
    let start_block = region.append_block(Block::new(&[]));
    let context = &op_ctx.mlir_context;
    let location = Location::unknown(context);

    // Check there's enough space for 1 element in stack
    let stack_flag = check_stack_has_space_for(context, &start_block, 1)?;

    let gas_flag = consume_gas(context, &start_block, gas_cost::PREVRANDAO)?;

    let condition = start_block
        .append_operation(arith::andi(gas_flag, stack_flag, location))
        .result(0)?
        .into();

    let ok_block = region.append_block(Block::new(&[]));

    start_block.append_operation(cf::cond_br(
        context,
        condition,
        &ok_block,
        &op_ctx.revert_block,
        &[],
        &[],
        location,
    ));

    let prevrandao = get_prevrandao(op_ctx, &ok_block)?;

    stack_push(context, &ok_block, prevrandao)?;

    Ok((start_block, ok_block))
}

fn codegen_blobhash<'c, 'r>(
    op_ctx: &mut OperationCtx<'c>,
    region: &'r Region<'c>,
) -> Result<(BlockRef<'c, 'r>, BlockRef<'c, 'r>), CodegenError> {
    let start_block = region.append_block(Block::new(&[]));
    let context = &op_ctx.mlir_context;
    let location = Location::unknown(context);

    // Check there's enough elements in stack
    let stack_flag = check_stack_has_at_least(context, &start_block, 1)?;
    let gas_flag = consume_gas(context, &start_block, gas_cost::BLOBHASH)?;
    let condition = start_block
        .append_operation(arith::andi(gas_flag, stack_flag, location))
        .result(0)?
        .into();
    let ok_block = region.append_block(Block::new(&[]));

    start_block.append_operation(cf::cond_br(
        context,
        condition,
        &ok_block,
        &op_ctx.revert_block,
        &[],
        &[],
        location,
    ));

    let index = stack_pop(context, &ok_block)?;
    let index_ptr = allocate_and_store_value(op_ctx, &ok_block, index, location)?;
    let blobhash = get_blob_hash_at_index(op_ctx, &ok_block, index_ptr)?;
    stack_push(context, &ok_block, blobhash)?;

    Ok((start_block, ok_block))
}

fn codegen_call<'c, 'r>(
    op_ctx: &mut OperationCtx<'c>,
    region: &'r Region<'c>,
) -> Result<(BlockRef<'c, 'r>, BlockRef<'c, 'r>), CodegenError> {
    let start_block = region.append_block(Block::new(&[]));
    let context = &op_ctx.mlir_context;
    let location = Location::unknown(context);
    let uint64 = IntegerType::new(context, 64);
    let uint32 = IntegerType::new(context, 32);

    let flag = check_stack_has_at_least(context, &start_block, 7)?;
    let ok_block = region.append_block(Block::new(&[]));

    start_block.append_operation(cf::cond_br(
        context,
        flag,
        &ok_block,
        &op_ctx.revert_block,
        &[],
        &[],
        location,
    ));

    let gas = stack_pop(context, &ok_block)?;
    let address = stack_pop(context, &ok_block)?;
    let value = stack_pop(context, &ok_block)?;
    let args_offset = stack_pop(context, &ok_block)?;
    let args_size = stack_pop(context, &ok_block)?;
    let ret_offset = stack_pop(context, &ok_block)?;
    let ret_size = stack_pop(context, &ok_block)?;

    // Truncate arguments to their corresponding sizes
    let gas = ok_block
        .append_operation(arith::trunci(gas, uint64.into(), location))
        .result(0)?
        .into();
    let args_offset = ok_block
        .append_operation(arith::trunci(args_offset, uint32.into(), location))
        .result(0)?
        .into();
    let args_size = ok_block
        .append_operation(arith::trunci(args_size, uint32.into(), location))
        .result(0)?
        .into();
    let ret_offset = ok_block
        .append_operation(arith::trunci(ret_offset, uint32.into(), location))
        .result(0)?
        .into();
    let ret_size = ok_block
        .append_operation(arith::trunci(ret_size, uint32.into(), location))
        .result(0)?
        .into();

    // Alloc required memory size for both arguments and return value
    let mem_ext_block = region.append_block(Block::new(&[]));
    let req_arg_mem_size = ok_block
        .append_operation(arith::addi(args_offset, args_size, location))
        .result(0)?
        .into();
    let req_ret_mem_size = ok_block
        .append_operation(arith::addi(ret_offset, ret_size, location))
        .result(0)?
        .into();
    let req_mem_size = ok_block
        .append_operation(arith::maxui(req_arg_mem_size, req_ret_mem_size, location))
        .result(0)?
        .into();
    extend_memory(
        op_ctx,
        &ok_block,
        &mem_ext_block,
        region,
        req_mem_size,
        gas_cost::CALL,
    )?;

    // Invoke call syscall
    let finish_block = region.append_block(Block::new(&[]));
    let call_result = op_ctx.call_syscall(
        &mem_ext_block,
        &finish_block,
        location,
        gas,
        address,
        value,
        args_offset,
        args_size,
        ret_offset,
        ret_size,
    )?;

    // Push return value into stack
    stack_push(context, &finish_block, call_result)?;

    Ok((start_block, finish_block))
}

fn codegen_extcodehash<'c, 'r>(
    op_ctx: &mut OperationCtx<'c>,
    region: &'r Region<'c>,
) -> Result<(BlockRef<'c, 'r>, BlockRef<'c, 'r>), CodegenError> {
    let start_block = region.append_block(Block::new(&[]));
    let context = &op_ctx.mlir_context;
    let location = Location::unknown(context);
    let uint256 = IntegerType::new(context, 256);

    let flag = check_stack_has_at_least(context, &start_block, 1)?;
    let ok_block = region.append_block(Block::new(&[]));

    start_block.append_operation(cf::cond_br(
        context,
        flag,
        &ok_block,
        &op_ctx.revert_block,
        &[],
        &[],
        location,
    ));

    let address = stack_pop(context, &ok_block)?;
    let address_ptr = allocate_and_store_value(op_ctx, &ok_block, address, location)?;

    op_ctx.get_code_hash_syscall(&ok_block, address_ptr, location);

    let code_hash_value = ok_block
        .append_operation(llvm::load(
            context,
            address_ptr,
            uint256.into(),
            location,
            LoadStoreOptions::default(),
        ))
        .result(0)?
        .into();

    // TODO: add gas consumption (once access lists are implemented)

    stack_push(context, &ok_block, code_hash_value)?;

    Ok((start_block, ok_block))
}

fn codegen_returndatasize<'c, 'r>(
    op_ctx: &mut OperationCtx<'c>,
    region: &'r Region<'c>,
) -> Result<(BlockRef<'c, 'r>, BlockRef<'c, 'r>), CodegenError> {
    let start_block = region.append_block(Block::new(&[]));
    let context = &op_ctx.mlir_context;
    let location = Location::unknown(context);

    // Check there's stack overflow
    let stack_flag = check_stack_has_space_for(context, &start_block, 1)?;
    // Check there's enough gas
    let gas_flag = consume_gas(context, &start_block, gas_cost::RETURNDATASIZE)?;

    let condition = start_block
        .append_operation(arith::andi(gas_flag, stack_flag, location))
        .result(0)?
        .into();

    let ok_block = region.append_block(Block::new(&[]));

    start_block.append_operation(cf::cond_br(
        context,
        condition,
        &ok_block,
        &op_ctx.revert_block,
        &[],
        &[],
        location,
    ));

    let data_size = op_ctx.get_return_data_size(&ok_block, location)?;

    // Extend the 32 bits result to 256 bits
    let uint256 = IntegerType::new(context, 256);
    let data_size = ok_block
        .append_operation(arith::extui(data_size, uint256.into(), location))
        .result(0)?
        .into();

    stack_push(context, &ok_block, data_size)?;

    Ok((start_block, ok_block))
}

<<<<<<< HEAD
fn codegen_create<'c, 'r>(
=======
fn codegen_returndatacopy<'c, 'r>(
>>>>>>> 7154210c
    op_ctx: &mut OperationCtx<'c>,
    region: &'r Region<'c>,
) -> Result<(BlockRef<'c, 'r>, BlockRef<'c, 'r>), CodegenError> {
    let start_block = region.append_block(Block::new(&[]));
    let context = &op_ctx.mlir_context;
    let location = Location::unknown(context);
<<<<<<< HEAD
    let uint256 = IntegerType::new(context, 256);
=======
>>>>>>> 7154210c
    let uint32 = IntegerType::new(context, 32);

    let flag = check_stack_has_at_least(context, &start_block, 3)?;
    let ok_block = region.append_block(Block::new(&[]));

    start_block.append_operation(cf::cond_br(
        context,
        flag,
        &ok_block,
        &op_ctx.revert_block,
        &[],
        &[],
        location,
    ));
<<<<<<< HEAD

    let size = stack_pop(context, &ok_block)?;
    let offset = stack_pop(context, &ok_block)?;
    let value = stack_pop(context, &ok_block)?;

    let offset_as_u32 = ok_block
        .append_operation(arith::trunci(offset, uint32.into(), location))
        .result(0)?
        .into();

    let size_as_u32 = ok_block
=======
    // where to copy
    let dest_offset = stack_pop(context, &ok_block)?;
    // where to copy from
    let offset = stack_pop(context, &ok_block)?;
    let size = stack_pop(context, &ok_block)?;

    // Truncate values to u32
    let dest_offset = ok_block
        .append_operation(arith::trunci(dest_offset, uint32.into(), location))
        .result(0)?
        .into();
    let offset = ok_block
        .append_operation(arith::trunci(offset, uint32.into(), location))
        .result(0)?
        .into();
    let size = ok_block
>>>>>>> 7154210c
        .append_operation(arith::trunci(size, uint32.into(), location))
        .result(0)?
        .into();

<<<<<<< HEAD
    let req_mem_size = ok_block
        .append_operation(arith::addi(offset_as_u32, size_as_u32, location))
        .result(0)?
        .into();

    let end_block = region.append_block(Block::new(&[]));
    extend_memory(
        op_ctx,
        &ok_block,
        &end_block,
        region,
        req_mem_size,
        gas_cost::CREATE,
    )?;

    // TODO: add gas consumption for init_code_cost + code_deposit_cost

    let value_ptr = allocate_and_store_value(op_ctx, &end_block, value, location)?;

    op_ctx.create_syscall(&end_block, size_as_u32, offset_as_u32, value_ptr, location);

    let code_address: melior::ir::Value = end_block
        .append_operation(llvm::load(
            context,
            value_ptr,
            uint256.into(),
            location,
            LoadStoreOptions::default(),
=======
    //gas_cost = copy_gas_cost + memory_expansion_cost + static_gas_cost
    let copy_gas_cost = compute_copy_cost(op_ctx, &ok_block, size)?;
    let copy_gas_cost_flag = consume_gas_as_value(context, &ok_block, copy_gas_cost)?;
    let gas_ok_block = region.append_block(Block::new(&[]));

    ok_block.append_operation(cf::cond_br(
        context,
        copy_gas_cost_flag,
        &gas_ok_block,
        &op_ctx.revert_block,
        &[],
        &[],
        location,
    ));

    // Extend memory to required size
    let req_mem_size = gas_ok_block
        .append_operation(arith::addi(dest_offset, size, location))
        .result(0)?
        .into();
    // Calculate required return_data_size based on provided arguments
    let req_return_data_size = gas_ok_block
        .append_operation(arith::addi(offset, size, location))
        .result(0)?
        .into();

    let ext_mem_block = region.append_block(Block::new(&[]));
    extend_memory(
        op_ctx,
        &gas_ok_block,
        &ext_mem_block,
        region,
        req_mem_size,
        gas_cost::RETURNDATACOPY,
    )?;

    //Check that offset + size < return_data_size
    let end_block = region.append_block(Block::new(&[]));
    let return_data_size = op_ctx.get_return_data_size(&ext_mem_block, location)?;
    let req_mem_size_ok = ext_mem_block
        .append_operation(arith::cmpi(
            context,
            arith::CmpiPredicate::Ule,
            req_return_data_size,
            return_data_size,
            location,
>>>>>>> 7154210c
        ))
        .result(0)?
        .into();

<<<<<<< HEAD
    stack_push(context, &end_block, code_address)?;
=======
    ext_mem_block.append_operation(cf::cond_br(
        context,
        req_mem_size_ok,
        &end_block,
        &op_ctx.revert_block,
        &[],
        &[],
        location,
    ));

    op_ctx.copy_return_data_into_memory(&end_block, dest_offset, offset, size, location);
>>>>>>> 7154210c

    Ok((start_block, end_block))
}<|MERGE_RESOLUTION|>--- conflicted
+++ resolved
@@ -5074,21 +5074,13 @@
     Ok((start_block, ok_block))
 }
 
-<<<<<<< HEAD
-fn codegen_create<'c, 'r>(
-=======
 fn codegen_returndatacopy<'c, 'r>(
->>>>>>> 7154210c
-    op_ctx: &mut OperationCtx<'c>,
-    region: &'r Region<'c>,
-) -> Result<(BlockRef<'c, 'r>, BlockRef<'c, 'r>), CodegenError> {
-    let start_block = region.append_block(Block::new(&[]));
-    let context = &op_ctx.mlir_context;
-    let location = Location::unknown(context);
-<<<<<<< HEAD
-    let uint256 = IntegerType::new(context, 256);
-=======
->>>>>>> 7154210c
+    op_ctx: &mut OperationCtx<'c>,
+    region: &'r Region<'c>,
+) -> Result<(BlockRef<'c, 'r>, BlockRef<'c, 'r>), CodegenError> {
+    let start_block = region.append_block(Block::new(&[]));
+    let context = &op_ctx.mlir_context;
+    let location = Location::unknown(context);
     let uint32 = IntegerType::new(context, 32);
 
     let flag = check_stack_has_at_least(context, &start_block, 3)?;
@@ -5103,19 +5095,6 @@
         &[],
         location,
     ));
-<<<<<<< HEAD
-
-    let size = stack_pop(context, &ok_block)?;
-    let offset = stack_pop(context, &ok_block)?;
-    let value = stack_pop(context, &ok_block)?;
-
-    let offset_as_u32 = ok_block
-        .append_operation(arith::trunci(offset, uint32.into(), location))
-        .result(0)?
-        .into();
-
-    let size_as_u32 = ok_block
-=======
     // where to copy
     let dest_offset = stack_pop(context, &ok_block)?;
     // where to copy from
@@ -5132,41 +5111,10 @@
         .result(0)?
         .into();
     let size = ok_block
->>>>>>> 7154210c
         .append_operation(arith::trunci(size, uint32.into(), location))
         .result(0)?
         .into();
 
-<<<<<<< HEAD
-    let req_mem_size = ok_block
-        .append_operation(arith::addi(offset_as_u32, size_as_u32, location))
-        .result(0)?
-        .into();
-
-    let end_block = region.append_block(Block::new(&[]));
-    extend_memory(
-        op_ctx,
-        &ok_block,
-        &end_block,
-        region,
-        req_mem_size,
-        gas_cost::CREATE,
-    )?;
-
-    // TODO: add gas consumption for init_code_cost + code_deposit_cost
-
-    let value_ptr = allocate_and_store_value(op_ctx, &end_block, value, location)?;
-
-    op_ctx.create_syscall(&end_block, size_as_u32, offset_as_u32, value_ptr, location);
-
-    let code_address: melior::ir::Value = end_block
-        .append_operation(llvm::load(
-            context,
-            value_ptr,
-            uint256.into(),
-            location,
-            LoadStoreOptions::default(),
-=======
     //gas_cost = copy_gas_cost + memory_expansion_cost + static_gas_cost
     let copy_gas_cost = compute_copy_cost(op_ctx, &ok_block, size)?;
     let copy_gas_cost_flag = consume_gas_as_value(context, &ok_block, copy_gas_cost)?;
@@ -5213,14 +5161,10 @@
             req_return_data_size,
             return_data_size,
             location,
->>>>>>> 7154210c
-        ))
-        .result(0)?
-        .into();
-
-<<<<<<< HEAD
-    stack_push(context, &end_block, code_address)?;
-=======
+        ))
+        .result(0)?
+        .into();
+
     ext_mem_block.append_operation(cf::cond_br(
         context,
         req_mem_size_ok,
@@ -5232,7 +5176,80 @@
     ));
 
     op_ctx.copy_return_data_into_memory(&end_block, dest_offset, offset, size, location);
->>>>>>> 7154210c
+
+    Ok((start_block, end_block))
+}
+
+fn codegen_create<'c, 'r>(
+    op_ctx: &mut OperationCtx<'c>,
+    region: &'r Region<'c>,
+) -> Result<(BlockRef<'c, 'r>, BlockRef<'c, 'r>), CodegenError> {
+    let start_block = region.append_block(Block::new(&[]));
+    let context = &op_ctx.mlir_context;
+    let location = Location::unknown(context);
+    let uint256 = IntegerType::new(context, 256);
+    let uint32 = IntegerType::new(context, 32);
+
+    let flag = check_stack_has_at_least(context, &start_block, 3)?;
+    let ok_block = region.append_block(Block::new(&[]));
+
+    start_block.append_operation(cf::cond_br(
+        context,
+        flag,
+        &ok_block,
+        &op_ctx.revert_block,
+        &[],
+        &[],
+        location,
+    ));
+
+    let size = stack_pop(context, &ok_block)?;
+    let offset = stack_pop(context, &ok_block)?;
+    let value = stack_pop(context, &ok_block)?;
+
+    let offset_as_u32 = ok_block
+        .append_operation(arith::trunci(offset, uint32.into(), location))
+        .result(0)?
+        .into();
+
+    let size_as_u32 = ok_block
+        .append_operation(arith::trunci(size, uint32.into(), location))
+        .result(0)?
+        .into();
+
+    let req_mem_size = ok_block
+        .append_operation(arith::addi(offset_as_u32, size_as_u32, location))
+        .result(0)?
+        .into();
+
+    let end_block = region.append_block(Block::new(&[]));
+    extend_memory(
+        op_ctx,
+        &ok_block,
+        &end_block,
+        region,
+        req_mem_size,
+        gas_cost::CREATE,
+    )?;
+
+    // TODO: add gas consumption for init_code_cost + code_deposit_cost
+
+    let value_ptr = allocate_and_store_value(op_ctx, &end_block, value, location)?;
+
+    op_ctx.create_syscall(&end_block, size_as_u32, offset_as_u32, value_ptr, location);
+
+    let code_address: melior::ir::Value = end_block
+        .append_operation(llvm::load(
+            context,
+            value_ptr,
+            uint256.into(),
+            location,
+            LoadStoreOptions::default(),
+        ))
+        .result(0)?
+        .into();
+
+    stack_push(context, &end_block, code_address)?;
 
     Ok((start_block, end_block))
 }