--- conflicted
+++ resolved
@@ -1,14 +1,8 @@
 use melior::{
     dialect::{
-<<<<<<< HEAD
-        arith, cf, llvm,
-        llvm::r#type::pointer,
+        arith::{self,CmpiPredicate}, cf, llvm,
+        llvm::{r#type::pointer,self},
         llvm::{AllocaOptions, LoadStoreOptions},
-=======
-        arith::{self, CmpiPredicate},
-        cf,
-        llvm::{self, r#type::pointer, LoadStoreOptions},
->>>>>>> b59056e9
         ods,
     },
     ir::{
@@ -84,54 +78,36 @@
         Operation::Revert => codegen_revert(op_ctx, region),
         Operation::Mstore => codegen_mstore(op_ctx, region),
         Operation::Mstore8 => codegen_mstore8(op_ctx, region),
-<<<<<<< HEAD
         Operation::Keccak256 => codegen_keccak256(op_ctx, region),
     }
 }
 
 fn codegen_keccak256<'c, 'r>(
-=======
-        Operation::CallDataSize => codegen_calldatasize(op_ctx, region),
-    }
-}
-
-fn codegen_calldatasize<'c, 'r>(
->>>>>>> b59056e9
-    op_ctx: &mut OperationCtx<'c>,
-    region: &'r Region<'c>,
-) -> Result<(BlockRef<'c, 'r>, BlockRef<'c, 'r>), CodegenError> {
-    let start_block = region.append_block(Block::new(&[]));
-    let context = &op_ctx.mlir_context;
-    let location = Location::unknown(context);
-
-<<<<<<< HEAD
+    op_ctx: &mut OperationCtx<'c>,
+    region: &'r Region<'c>,
+) -> Result<(BlockRef<'c, 'r>, BlockRef<'c, 'r>), CodegenError> {
+    let start_block = region.append_block(Block::new(&[]));
+    let context = &op_ctx.mlir_context;
+    let location = Location::unknown(context);
+
     let flag = check_stack_has_at_least(context, &start_block, 2)?;
     let gas_flag = consume_gas(context, &start_block, gas_cost::KECCAK256)?;
     let condition = start_block
         .append_operation(arith::andi(gas_flag, flag, location))
         .result(0)?
         .into();
-=======
-    let gas_flag = consume_gas(context, &start_block, gas_cost::CALLDATASIZE)?;
-
->>>>>>> b59056e9
-    let ok_block = region.append_block(Block::new(&[]));
-
-    start_block.append_operation(cf::cond_br(
-        context,
-<<<<<<< HEAD
+    let ok_block = region.append_block(Block::new(&[]));
+
+    start_block.append_operation(cf::cond_br(
+        context,
         condition,
-=======
-        gas_flag,
->>>>>>> b59056e9
-        &ok_block,
-        &op_ctx.revert_block,
-        &[],
-        &[],
-        location,
-    ));
-
-<<<<<<< HEAD
+        &ok_block,
+        &op_ctx.revert_block,
+        &[],
+        &[],
+        location,
+    ));
+
     let offset = stack_pop(context, &ok_block)?;
     let size = stack_pop(context, &ok_block)?;
 
@@ -209,7 +185,34 @@
         .into();
 
     stack_push(context, &ok_block, read_value)?;
-=======
+
+    Ok((start_block, ok_block))
+        Operation::CallDataSize => codegen_calldatasize(op_ctx, region),
+    }
+}
+
+fn codegen_calldatasize<'c, 'r>(
+    op_ctx: &mut OperationCtx<'c>,
+    region: &'r Region<'c>,
+) -> Result<(BlockRef<'c, 'r>, BlockRef<'c, 'r>), CodegenError> {
+    let start_block = region.append_block(Block::new(&[]));
+    let context = &op_ctx.mlir_context;
+    let location = Location::unknown(context);
+
+    let gas_flag = consume_gas(context, &start_block, gas_cost::CALLDATASIZE)?;
+
+    let ok_block = region.append_block(Block::new(&[]));
+
+    start_block.append_operation(cf::cond_br(
+        context,
+        gas_flag,
+        &ok_block,
+        &op_ctx.revert_block,
+        &[],
+        &[],
+        location,
+    ));
+
     // Get the calldata size using a syscall
     let uint256 = IntegerType::new(context, 256).into();
     let calldatasize = op_ctx.get_calldata_size_syscall(&ok_block, location)?;
@@ -218,7 +221,6 @@
         .result(0)?
         .into();
     stack_push(context, &ok_block, extended_size)?;
->>>>>>> b59056e9
 
     Ok((start_block, ok_block))
 }
