use melior::{
    dialect::{
        arith::{self, CmpiPredicate},
        cf,
        llvm::{self, r#type::pointer, AllocaOptions, LoadStoreOptions},
        ods,
    },
    ir::{
        attribute::{IntegerAttribute, TypeAttribute},
        r#type::IntegerType,
        Attribute, Block, BlockRef, Location, Region,
    },
};

use super::context::OperationCtx;
use crate::{
    constants::{gas_cost, MEMORY_PTR_GLOBAL, MEMORY_SIZE_GLOBAL},
    errors::CodegenError,
    program::Operation,
    syscall::ExitStatusCode,
    utils::{
        allocate_and_store_value, check_if_zero, check_stack_has_at_least,
        check_stack_has_space_for, compare_values, compute_log_dynamic_gas,
        constant_value_from_i64, consume_gas, consume_gas_as_value, extend_memory,
        get_nth_from_stack, get_remaining_gas, get_stack_pointer, inc_stack_pointer,
        integer_constant_from_i64, llvm_mlir, return_empty_result, return_memory_pointer,
        return_result_from_stack, stack_pop, stack_push, swap_stack_elements,
    },
};

use num_bigint::BigUint;

/// Generates blocks for target [`Operation`].
/// Returns both the starting block, and the unterminated last block of the generated code.
pub fn generate_code_for_op<'c>(
    op_ctx: &mut OperationCtx<'c>,
    region: &'c Region<'c>,
    op: Operation,
) -> Result<(BlockRef<'c, 'c>, BlockRef<'c, 'c>), CodegenError> {
    match op {
        Operation::Stop => codegen_stop(op_ctx, region),
        Operation::Push0 => codegen_push(op_ctx, region, BigUint::ZERO, true),
        Operation::Push((_, x)) => codegen_push(op_ctx, region, x, false),
        Operation::Add => codegen_add(op_ctx, region),
        Operation::Mul => codegen_mul(op_ctx, region),
        Operation::Sub => codegen_sub(op_ctx, region),
        Operation::Div => codegen_div(op_ctx, region),
        Operation::Sdiv => codegen_sdiv(op_ctx, region),
        Operation::Mod => codegen_mod(op_ctx, region),
        Operation::SMod => codegen_smod(op_ctx, region),
        Operation::Addmod => codegen_addmod(op_ctx, region),
        Operation::Mulmod => codegen_mulmod(op_ctx, region),
        Operation::Exp => codegen_exp(op_ctx, region),
        Operation::SignExtend => codegen_signextend(op_ctx, region),
        Operation::Lt => codegen_lt(op_ctx, region),
        Operation::Gt => codegen_gt(op_ctx, region),
        Operation::Slt => codegen_slt(op_ctx, region),
        Operation::Sgt => codegen_sgt(op_ctx, region),
        Operation::Eq => codegen_eq(op_ctx, region),
        Operation::IsZero => codegen_iszero(op_ctx, region),
        Operation::And => codegen_and(op_ctx, region),
        Operation::Or => codegen_or(op_ctx, region),
        Operation::Xor => codegen_xor(op_ctx, region),
        Operation::Byte => codegen_byte(op_ctx, region),
        Operation::Shr => codegen_shr(op_ctx, region),
        Operation::Shl => codegen_shl(op_ctx, region),
        Operation::Sar => codegen_sar(op_ctx, region),
        Operation::Codesize => codegen_codesize(op_ctx, region),
        Operation::Pop => codegen_pop(op_ctx, region),
        Operation::Mload => codegen_mload(op_ctx, region),
        Operation::Jump => codegen_jump(op_ctx, region),
        Operation::Jumpi => codegen_jumpi(op_ctx, region),
        Operation::PC { pc } => codegen_pc(op_ctx, region, pc),
        Operation::Msize => codegen_msize(op_ctx, region),
        Operation::Gas => codegen_gas(op_ctx, region),
        Operation::Jumpdest { pc } => codegen_jumpdest(op_ctx, region, pc),
        Operation::Mcopy => codegen_mcopy(op_ctx, region),
        Operation::Dup(x) => codegen_dup(op_ctx, region, x),
        Operation::Swap(x) => codegen_swap(op_ctx, region, x),
        Operation::Return => codegen_return(op_ctx, region),
        Operation::Revert => codegen_revert(op_ctx, region),
        Operation::Mstore => codegen_mstore(op_ctx, region),
        Operation::Mstore8 => codegen_mstore8(op_ctx, region),
        Operation::CallDataCopy => codegen_calldatacopy(op_ctx, region),
        Operation::Log(x) => codegen_log(op_ctx, region, x),
        Operation::CalldataLoad => codegen_calldataload(op_ctx, region),
        Operation::CallDataSize => codegen_calldatasize(op_ctx, region),
        Operation::Callvalue => codegen_callvalue(op_ctx, region),
    }
}

<<<<<<< HEAD
fn codegen_calldatacopy<'c, 'r>(
=======
fn codegen_callvalue<'c, 'r>(
>>>>>>> 2300c5ba
    op_ctx: &mut OperationCtx<'c>,
    region: &'r Region<'c>,
) -> Result<(BlockRef<'c, 'r>, BlockRef<'c, 'r>), CodegenError> {
    let start_block = region.append_block(Block::new(&[]));
    let context = &op_ctx.mlir_context;
    let location = Location::unknown(context);

<<<<<<< HEAD
    let gas_flag = consume_gas(context, &start_block, gas_cost::CALLDATACOPY)?;

    let flag = check_stack_has_at_least(context, &start_block, 3)?;

    let condition = start_block
        .append_operation(arith::andi(gas_flag, flag, location))
=======
    // Check there's enough elements in stack
    let stack_size_flag = check_stack_has_space_for(context, &start_block, 1)?;
    let gas_flag = consume_gas(context, &start_block, gas_cost::CALLVALUE)?;

    let ok_flag = start_block
        .append_operation(arith::andi(stack_size_flag, gas_flag, location))
>>>>>>> 2300c5ba
        .result(0)?
        .into();

    let ok_block = region.append_block(Block::new(&[]));

    start_block.append_operation(cf::cond_br(
        context,
<<<<<<< HEAD
        condition,
=======
        ok_flag,
>>>>>>> 2300c5ba
        &ok_block,
        &op_ctx.revert_block,
        &[],
        &[],
        location,
    ));

<<<<<<< HEAD
    let uint32 = IntegerType::new(context, 32);
    let uint8 = IntegerType::new(context, 8);
    let ptr_type = pointer(context, 0);

    // byte offset in the memory where the result will be copied
    let dest_offset = stack_pop(context, &ok_block)?;
    // byte offset in the calldata to copy from
    let call_data_offset = stack_pop(context, &ok_block)?;
    // byte size to copy
    let size = stack_pop(context, &ok_block)?;

    // truncate offsets and size to 32 bits
    let call_data_offset = ok_block
        .append_operation(arith::trunci(call_data_offset, uint32.into(), location))
        .result(0)
        .unwrap()
        .into();

    let dest_offset = ok_block
        .append_operation(arith::trunci(dest_offset, uint32.into(), location))
        .result(0)
        .unwrap()
        .into();

    let size = ok_block
        .append_operation(arith::trunci(size, uint32.into(), location))
        .result(0)
        .unwrap()
        .into();

    //required size = des_offset + size
    let required_memory_size = ok_block
        .append_operation(arith::addi(dest_offset, size, location))
        .result(0)?
        .into();

    let continue_memory_block = region.append_block(Block::new(&[]));
    extend_memory(
        op_ctx,
        &ok_block,
        &continue_memory_block,
        region,
        required_memory_size,
        gas_cost::CALLDATACOPY,
    )?;
    let memory_ptr = return_memory_pointer(op_ctx, &continue_memory_block, location)?;
    let memory_dest = continue_memory_block
        .append_operation(llvm::get_element_ptr_dynamic(
            context,
            memory_ptr,
            &[dest_offset],
            uint8.into(),
            ptr_type,
            location,
        ))
        .result(0)?
        .into();

    let zero_value = continue_memory_block
        .append_operation(arith::constant(
            context,
            IntegerAttribute::new(IntegerType::new(context, 8).into(), 0).into(),
=======
    let uint256 = IntegerType::new(context, 256);
    let ptr_type = pointer(context, 0);

    //This may be refactored to use constant_value_from_i64 util function
    let pointer_size = ok_block
        .append_operation(arith::constant(
            context,
            IntegerAttribute::new(uint256.into(), 1_i64).into(),
>>>>>>> 2300c5ba
            location,
        ))
        .result(0)?
        .into();

<<<<<<< HEAD
    continue_memory_block.append_operation(
        ods::llvm::intr_memset(
            context,
            memory_dest,
            zero_value,
            size,
            IntegerAttribute::new(IntegerType::new(context, 1).into(), 0),
            location,
        )
        .into(),
    );

    let calldatasize = op_ctx.get_calldata_size_syscall(&continue_memory_block, location)?;
    let offset_bigger_than_size_flag = continue_memory_block
        .append_operation(arith::cmpi(
            context,
            CmpiPredicate::Ugt,
            call_data_offset,
            calldatasize,
            location,
=======
    let callvalue_ptr = ok_block
        .append_operation(llvm::alloca(
            context,
            pointer_size,
            ptr_type,
            location,
            AllocaOptions::new().elem_type(Some(TypeAttribute::new(uint256.into()))),
>>>>>>> 2300c5ba
        ))
        .result(0)?
        .into();

<<<<<<< HEAD
    let invalid_offset_block = region.append_block(Block::new(&[]));
    let valid_offset_block = region.append_block(Block::new(&[]));
    let return_block = region.append_block(Block::new(&[]));

    continue_memory_block.append_operation(cf::cond_br(
        context,
        offset_bigger_than_size_flag,
        &invalid_offset_block,
        &valid_offset_block,
        &[],
        &[],
        location,
    ));

    invalid_offset_block.append_operation(cf::br(&return_block, &[], location));

    let remaining_calldata_size = valid_offset_block
        .append_operation(arith::subi(calldatasize, call_data_offset, location))
        .result(0)?
        .into();

    let memcpy_len = valid_offset_block
        .append_operation(arith::minui(remaining_calldata_size, size, location))
        .result(0)?
        .into();

    let calldata_ptr = op_ctx.get_calldata_ptr_syscall(&valid_offset_block, location)?;
    let calldata_src = valid_offset_block
        .append_operation(llvm::get_element_ptr_dynamic(
            context,
            calldata_ptr,
            &[call_data_offset],
            uint8.into(),
            ptr_type,
            location,
=======
    op_ctx.store_in_callvalue_ptr(&ok_block, location, callvalue_ptr);

    let callvalue = ok_block
        .append_operation(llvm::load(
            context,
            callvalue_ptr,
            uint256.into(),
            location,
            LoadStoreOptions::default(),
>>>>>>> 2300c5ba
        ))
        .result(0)?
        .into();

<<<<<<< HEAD
    valid_offset_block.append_operation(
        ods::llvm::intr_memcpy(
            context,
            memory_dest,
            calldata_src,
            memcpy_len,
            IntegerAttribute::new(IntegerType::new(context, 1).into(), 0),
            location,
        )
        .into(),
    );

    valid_offset_block.append_operation(cf::br(&return_block, &[], location));

    Ok((start_block, return_block))
=======
    stack_push(context, &ok_block, callvalue)?;

    Ok((start_block, ok_block))
>>>>>>> 2300c5ba
}

fn codegen_calldatasize<'c, 'r>(
    op_ctx: &mut OperationCtx<'c>,
    region: &'r Region<'c>,
) -> Result<(BlockRef<'c, 'r>, BlockRef<'c, 'r>), CodegenError> {
    let start_block = region.append_block(Block::new(&[]));
    let context = &op_ctx.mlir_context;
    let location = Location::unknown(context);

    let gas_flag = consume_gas(context, &start_block, gas_cost::CALLDATASIZE)?;

    let ok_block = region.append_block(Block::new(&[]));

    start_block.append_operation(cf::cond_br(
        context,
        gas_flag,
        &ok_block,
        &op_ctx.revert_block,
        &[],
        &[],
        location,
    ));

    // Get the calldata size using a syscall
    let uint256 = IntegerType::new(context, 256).into();
    let calldatasize = op_ctx.get_calldata_size_syscall(&ok_block, location)?;
    let extended_size = ok_block
        .append_operation(arith::extui(calldatasize, uint256, location))
        .result(0)?
        .into();
    stack_push(context, &ok_block, extended_size)?;

    Ok((start_block, ok_block))
}

fn codegen_exp<'c, 'r>(
    op_ctx: &mut OperationCtx<'c>,
    region: &'r Region<'c>,
) -> Result<(BlockRef<'c, 'r>, BlockRef<'c, 'r>), CodegenError> {
    let start_block = region.append_block(Block::new(&[]));
    let context = &op_ctx.mlir_context;
    let location = Location::unknown(context);

    // Check there's enough elements in stack
    let flag = check_stack_has_at_least(context, &start_block, 2)?;
    let gas_flag = consume_gas(context, &start_block, gas_cost::EXP)?;
    let condition = start_block
        .append_operation(arith::andi(gas_flag, flag, location))
        .result(0)?
        .into();
    let ok_block = region.append_block(Block::new(&[]));

    start_block.append_operation(cf::cond_br(
        context,
        condition,
        &ok_block,
        &op_ctx.revert_block,
        &[],
        &[],
        location,
    ));

    let lhs = stack_pop(context, &ok_block)?;
    let rhs = stack_pop(context, &ok_block)?;

    let result = ok_block
        .append_operation(ods::math::ipowi(context, lhs, rhs, location).into())
        .result(0)?
        .into();

    stack_push(context, &ok_block, result)?;

    Ok((start_block, ok_block))
}

fn codegen_iszero<'c, 'r>(
    op_ctx: &mut OperationCtx<'c>,
    region: &'r Region<'c>,
) -> Result<(BlockRef<'c, 'r>, BlockRef<'c, 'r>), CodegenError> {
    let start_block = region.append_block(Block::new(&[]));
    let context = &op_ctx.mlir_context;
    let location = Location::unknown(context);

    // Check there's enough elements in stack
    let flag = check_stack_has_at_least(context, &start_block, 1)?;
    let gas_flag = consume_gas(context, &start_block, gas_cost::ISZERO)?;
    let condition = start_block
        .append_operation(arith::andi(gas_flag, flag, location))
        .result(0)?
        .into();

    let ok_block = region.append_block(Block::new(&[]));

    start_block.append_operation(cf::cond_br(
        context,
        condition,
        &ok_block,
        &op_ctx.revert_block,
        &[],
        &[],
        location,
    ));

    let value = stack_pop(context, &ok_block)?;
    let zero_constant = constant_value_from_i64(context, &ok_block, 0)?;

    let result = ok_block
        .append_operation(arith::cmpi(
            context,
            arith::CmpiPredicate::Eq,
            value,
            zero_constant,
            location,
        ))
        .result(0)?
        .into();

    //Extend the 1 bit result to 256 bits.
    let uint256 = IntegerType::new(context, 256);
    let result = ok_block
        .append_operation(arith::extui(result, uint256.into(), location))
        .result(0)?
        .into();

    stack_push(context, &ok_block, result)?;

    Ok((start_block, ok_block))
}

fn codegen_and<'c, 'r>(
    op_ctx: &mut OperationCtx<'c>,
    region: &'r Region<'c>,
) -> Result<(BlockRef<'c, 'r>, BlockRef<'c, 'r>), CodegenError> {
    let start_block = region.append_block(Block::new(&[]));
    let context = &op_ctx.mlir_context;
    let location = Location::unknown(context);

    // Check there's enough elements in stack
    let flag = check_stack_has_at_least(context, &start_block, 2)?;
    let gas_flag = consume_gas(context, &start_block, gas_cost::AND)?;
    let condition = start_block
        .append_operation(arith::andi(gas_flag, flag, location))
        .result(0)?
        .into();

    let ok_block = region.append_block(Block::new(&[]));

    start_block.append_operation(cf::cond_br(
        context,
        condition,
        &ok_block,
        &op_ctx.revert_block,
        &[],
        &[],
        location,
    ));

    let lhs = stack_pop(context, &ok_block)?;
    let rhs = stack_pop(context, &ok_block)?;

    let result = ok_block
        .append_operation(arith::andi(lhs, rhs, location))
        .result(0)?
        .into();

    stack_push(context, &ok_block, result)?;

    Ok((start_block, ok_block))
}

fn codegen_gt<'c, 'r>(
    op_ctx: &mut OperationCtx<'c>,
    region: &'r Region<'c>,
) -> Result<(BlockRef<'c, 'r>, BlockRef<'c, 'r>), CodegenError> {
    let start_block = region.append_block(Block::new(&[]));
    let context = &op_ctx.mlir_context;
    let location = Location::unknown(context);

    // Check there's enough elements in stack
    let flag = check_stack_has_at_least(context, &start_block, 2)?;
    let gas_flag = consume_gas(context, &start_block, gas_cost::GT)?;
    let condition = start_block
        .append_operation(arith::andi(gas_flag, flag, location))
        .result(0)?
        .into();
    let ok_block = region.append_block(Block::new(&[]));

    start_block.append_operation(cf::cond_br(
        context,
        condition,
        &ok_block,
        &op_ctx.revert_block,
        &[],
        &[],
        location,
    ));

    let lhs = stack_pop(context, &ok_block)?;
    let rhs = stack_pop(context, &ok_block)?;

    let result = ok_block
        .append_operation(arith::cmpi(
            context,
            arith::CmpiPredicate::Ugt,
            lhs,
            rhs,
            location,
        ))
        .result(0)?
        .into();

    //Extend 1 bit result to 256 bit
    let uint256 = IntegerType::new(context, 256);
    let result = ok_block
        .append_operation(arith::extui(result, uint256.into(), location))
        .result(0)?
        .into();

    stack_push(context, &ok_block, result)?;

    Ok((start_block, ok_block))
}

fn codegen_or<'c, 'r>(
    op_ctx: &mut OperationCtx<'c>,
    region: &'r Region<'c>,
) -> Result<(BlockRef<'c, 'r>, BlockRef<'c, 'r>), CodegenError> {
    let start_block = region.append_block(Block::new(&[]));
    let context = &op_ctx.mlir_context;
    let location = Location::unknown(context);

    // Check there's enough elements in stack
    let flag = check_stack_has_at_least(context, &start_block, 2)?;
    let gas_flag = consume_gas(context, &start_block, gas_cost::OR)?;
    let condition = start_block
        .append_operation(arith::andi(gas_flag, flag, location))
        .result(0)?
        .into();

    let ok_block = region.append_block(Block::new(&[]));

    start_block.append_operation(cf::cond_br(
        context,
        condition,
        &ok_block,
        &op_ctx.revert_block,
        &[],
        &[],
        location,
    ));

    let lhs = stack_pop(context, &ok_block)?;
    let rhs = stack_pop(context, &ok_block)?;

    let result = ok_block
        .append_operation(arith::ori(lhs, rhs, location))
        .result(0)?
        .into();

    stack_push(context, &ok_block, result)?;

    Ok((start_block, ok_block))
}

fn codegen_lt<'c, 'r>(
    op_ctx: &mut OperationCtx<'c>,
    region: &'r Region<'c>,
) -> Result<(BlockRef<'c, 'r>, BlockRef<'c, 'r>), CodegenError> {
    let start_block = region.append_block(Block::new(&[]));
    let context = &op_ctx.mlir_context;
    let location = Location::unknown(context);

    // Check there's enough elements in stack
    let flag = check_stack_has_at_least(context, &start_block, 2)?;
    let gas_flag = consume_gas(context, &start_block, gas_cost::LT)?;
    let condition = start_block
        .append_operation(arith::andi(gas_flag, flag, location))
        .result(0)?
        .into();

    let ok_block = region.append_block(Block::new(&[]));

    start_block.append_operation(cf::cond_br(
        context,
        condition,
        &ok_block,
        &op_ctx.revert_block,
        &[],
        &[],
        location,
    ));

    let lhs = stack_pop(context, &ok_block)?;
    let rhs = stack_pop(context, &ok_block)?;

    let result = ok_block
        .append_operation(arith::cmpi(
            context,
            arith::CmpiPredicate::Ult,
            lhs,
            rhs,
            location,
        ))
        .result(0)?
        .into();

    //Extend 1 bit result to 256 bit
    let uint256 = IntegerType::new(context, 256);
    let result = ok_block
        .append_operation(arith::extui(result, uint256.into(), location))
        .result(0)?
        .into();

    stack_push(context, &ok_block, result)?;

    Ok((start_block, ok_block))
}

fn codegen_sgt<'c, 'r>(
    op_ctx: &mut OperationCtx<'c>,
    region: &'r Region<'c>,
) -> Result<(BlockRef<'c, 'r>, BlockRef<'c, 'r>), CodegenError> {
    let start_block = region.append_block(Block::new(&[]));
    let context = &op_ctx.mlir_context;
    let location = Location::unknown(context);

    // Check there's enough elements in stack
    let flag = check_stack_has_at_least(context, &start_block, 2)?;
    let gas_flag = consume_gas(context, &start_block, gas_cost::SGT)?;
    let condition = start_block
        .append_operation(arith::andi(gas_flag, flag, location))
        .result(0)?
        .into();

    let ok_block = region.append_block(Block::new(&[]));

    start_block.append_operation(cf::cond_br(
        context,
        condition,
        &ok_block,
        &op_ctx.revert_block,
        &[],
        &[],
        location,
    ));

    let lhs = stack_pop(context, &ok_block)?;
    let rhs = stack_pop(context, &ok_block)?;

    let result = ok_block
        .append_operation(arith::cmpi(
            context,
            arith::CmpiPredicate::Sgt,
            lhs,
            rhs,
            location,
        ))
        .result(0)?
        .into();

    //Extend 1 bit result to 256 bit
    let uint256 = IntegerType::new(context, 256);
    let result = ok_block
        .append_operation(arith::extui(result, uint256.into(), location))
        .result(0)?
        .into();

    stack_push(context, &ok_block, result)?;

    Ok((start_block, ok_block))
}

fn codegen_eq<'c, 'r>(
    op_ctx: &mut OperationCtx<'c>,
    region: &'r Region<'c>,
) -> Result<(BlockRef<'c, 'r>, BlockRef<'c, 'r>), CodegenError> {
    let start_block = region.append_block(Block::new(&[]));
    let context = &op_ctx.mlir_context;
    let location = Location::unknown(context);

    // Check there's enough elements in stack
    let flag = check_stack_has_at_least(context, &start_block, 2)?;
    let gas_flag = consume_gas(context, &start_block, gas_cost::EQ)?;
    let condition = start_block
        .append_operation(arith::andi(gas_flag, flag, location))
        .result(0)?
        .into();
    let ok_block = region.append_block(Block::new(&[]));

    start_block.append_operation(cf::cond_br(
        context,
        condition,
        &ok_block,
        &op_ctx.revert_block,
        &[],
        &[],
        location,
    ));

    let lhs = stack_pop(context, &ok_block)?;
    let rhs = stack_pop(context, &ok_block)?;

    let result = ok_block
        .append_operation(arith::cmpi(
            context,
            arith::CmpiPredicate::Eq,
            lhs,
            rhs,
            location,
        ))
        .result(0)?
        .into();

    //Extend 1 bit result to 256 bit
    let uint256 = IntegerType::new(context, 256);
    let result = ok_block
        .append_operation(arith::extui(result, uint256.into(), location))
        .result(0)?
        .into();

    stack_push(context, &ok_block, result)?;

    Ok((start_block, ok_block))
}

fn codegen_push<'c, 'r>(
    op_ctx: &mut OperationCtx<'c>,
    region: &'r Region<'c>,
    value_to_push: BigUint,
    is_zero: bool,
) -> Result<(BlockRef<'c, 'r>, BlockRef<'c, 'r>), CodegenError> {
    let start_block = region.append_block(Block::new(&[]));
    let context = &op_ctx.mlir_context;
    let location = Location::unknown(context);

    // Check there's enough space in stack
    let flag = check_stack_has_space_for(context, &start_block, 1)?;
    let gas_cost = if is_zero {
        gas_cost::PUSH0
    } else {
        gas_cost::PUSHN
    };
    let gas_flag = consume_gas(context, &start_block, gas_cost)?;
    let condition = start_block
        .append_operation(arith::andi(gas_flag, flag, location))
        .result(0)?
        .into();

    let ok_block = region.append_block(Block::new(&[]));

    start_block.append_operation(cf::cond_br(
        context,
        condition,
        &ok_block,
        &op_ctx.revert_block,
        &[],
        &[],
        location,
    ));

    let constant_value = Attribute::parse(context, &format!("{} : i256", value_to_push)).unwrap();
    let constant_value = ok_block
        .append_operation(arith::constant(context, constant_value, location))
        .result(0)?
        .into();

    stack_push(context, &ok_block, constant_value)?;

    Ok((start_block, ok_block))
}

fn codegen_dup<'c, 'r>(
    op_ctx: &mut OperationCtx<'c>,
    region: &'r Region<'c>,
    nth: u8,
) -> Result<(BlockRef<'c, 'r>, BlockRef<'c, 'r>), CodegenError> {
    debug_assert!(nth > 0 && nth <= 16);
    let start_block = region.append_block(Block::new(&[]));
    let context = &op_ctx.mlir_context;
    let location = Location::unknown(context);

    // Check there's enough elements in stack
    let flag = check_stack_has_at_least(context, &start_block, nth as u32)?;

    let gas_flag = consume_gas(context, &start_block, gas_cost::DUPN)?;

    let condition = start_block
        .append_operation(arith::andi(gas_flag, flag, location))
        .result(0)?
        .into();
    let ok_block = region.append_block(Block::new(&[]));

    start_block.append_operation(cf::cond_br(
        context,
        condition,
        &ok_block,
        &op_ctx.revert_block,
        &[],
        &[],
        location,
    ));

    let (nth_value, _) = get_nth_from_stack(context, &ok_block, nth)?;

    stack_push(context, &ok_block, nth_value)?;

    Ok((start_block, ok_block))
}

fn codegen_swap<'c, 'r>(
    op_ctx: &mut OperationCtx<'c>,
    region: &'r Region<'c>,
    nth: u8,
) -> Result<(BlockRef<'c, 'r>, BlockRef<'c, 'r>), CodegenError> {
    debug_assert!(nth > 0 && nth <= 16);
    let start_block = region.append_block(Block::new(&[]));
    let context = &op_ctx.mlir_context;
    let location = Location::unknown(context);

    // Check there's enough elements in stack
    let flag = check_stack_has_at_least(context, &start_block, (nth + 1) as u32)?;

    let gas_flag = consume_gas(context, &start_block, gas_cost::SWAPN)?;

    let condition = start_block
        .append_operation(arith::andi(gas_flag, flag, location))
        .result(0)?
        .into();

    let ok_block = region.append_block(Block::new(&[]));

    start_block.append_operation(cf::cond_br(
        context,
        condition,
        &ok_block,
        &op_ctx.revert_block,
        &[],
        &[],
        location,
    ));

    swap_stack_elements(context, &ok_block, 1, nth + 1)?;

    Ok((start_block, ok_block))
}

fn codegen_add<'c, 'r>(
    op_ctx: &mut OperationCtx<'c>,
    region: &'r Region<'c>,
) -> Result<(BlockRef<'c, 'r>, BlockRef<'c, 'r>), CodegenError> {
    let start_block = region.append_block(Block::new(&[]));
    let context = &op_ctx.mlir_context;
    let location = Location::unknown(context);

    // Check there's enough elements in stack
    let flag = check_stack_has_at_least(context, &start_block, 2)?;

    let gas_flag = consume_gas(context, &start_block, gas_cost::ADD)?;

    let condition = start_block
        .append_operation(arith::andi(gas_flag, flag, location))
        .result(0)?
        .into();

    let ok_block = region.append_block(Block::new(&[]));

    start_block.append_operation(cf::cond_br(
        context,
        condition,
        &ok_block,
        &op_ctx.revert_block,
        &[],
        &[],
        location,
    ));

    let lhs = stack_pop(context, &ok_block)?;
    let rhs = stack_pop(context, &ok_block)?;

    let result = ok_block
        .append_operation(arith::addi(lhs, rhs, location))
        .result(0)?
        .into();

    stack_push(context, &ok_block, result)?;

    Ok((start_block, ok_block))
}

fn codegen_sub<'c, 'r>(
    op_ctx: &mut OperationCtx<'c>,
    region: &'r Region<'c>,
) -> Result<(BlockRef<'c, 'r>, BlockRef<'c, 'r>), CodegenError> {
    let start_block = region.append_block(Block::new(&[]));
    let context = &op_ctx.mlir_context;
    let location = Location::unknown(context);

    // Check there's enough elements in stack
    let flag = check_stack_has_at_least(context, &start_block, 2)?;

    let gas_flag = consume_gas(context, &start_block, gas_cost::SUB)?;

    let condition = start_block
        .append_operation(arith::andi(gas_flag, flag, location))
        .result(0)?
        .into();

    let ok_block = region.append_block(Block::new(&[]));

    start_block.append_operation(cf::cond_br(
        context,
        condition,
        &ok_block,
        &op_ctx.revert_block,
        &[],
        &[],
        location,
    ));

    let lhs = stack_pop(context, &ok_block)?;
    let rhs = stack_pop(context, &ok_block)?;

    let result = ok_block
        .append_operation(arith::subi(lhs, rhs, location))
        .result(0)?
        .into();

    stack_push(context, &ok_block, result)?;

    Ok((start_block, ok_block))
}

fn codegen_div<'c, 'r>(
    op_ctx: &mut OperationCtx<'c>,
    region: &'r Region<'c>,
) -> Result<(BlockRef<'c, 'r>, BlockRef<'c, 'r>), CodegenError> {
    let start_block = region.append_block(Block::new(&[]));
    let context = &op_ctx.mlir_context;
    let location = Location::unknown(context);

    // Check there's enough elements in stack
    let stack_size_flag = check_stack_has_at_least(context, &start_block, 2)?;

    // Check there's enough gas to compute the operation
    let gas_flag = consume_gas(context, &start_block, gas_cost::DIV)?;

    let ok_flag = start_block
        .append_operation(arith::andi(stack_size_flag, gas_flag, location))
        .result(0)?
        .into();

    let ok_block = region.append_block(Block::new(&[]));

    start_block.append_operation(cf::cond_br(
        context,
        ok_flag,
        &ok_block,
        &op_ctx.revert_block,
        &[],
        &[],
        location,
    ));

    let num = stack_pop(context, &ok_block)?;
    let den = stack_pop(context, &ok_block)?;

    let den_is_zero = check_if_zero(context, &ok_block, &den)?;
    let den_zero_bloq = region.append_block(Block::new(&[]));
    let den_not_zero_bloq = region.append_block(Block::new(&[]));
    let return_block = region.append_block(Block::new(&[]));

    // Denominator is zero path
    let zero_value = constant_value_from_i64(context, &den_zero_bloq, 0i64)?;
    stack_push(context, &den_zero_bloq, zero_value)?;
    den_zero_bloq.append_operation(cf::br(&return_block, &[], location));

    // Denominator is not zero path
    let result = den_not_zero_bloq
        .append_operation(arith::divui(num, den, location))
        .result(0)?
        .into();

    stack_push(context, &den_not_zero_bloq, result)?;
    den_not_zero_bloq.append_operation(cf::br(&return_block, &[], location));

    // Branch to den_zero if den_is_zero == true; else branch to den_not_zero
    ok_block.append_operation(cf::cond_br(
        context,
        den_is_zero,
        &den_zero_bloq,
        &den_not_zero_bloq,
        &[],
        &[],
        location,
    ));

    Ok((start_block, return_block))
}

fn codegen_sdiv<'c, 'r>(
    op_ctx: &mut OperationCtx<'c>,
    region: &'r Region<'c>,
) -> Result<(BlockRef<'c, 'r>, BlockRef<'c, 'r>), CodegenError> {
    let start_block = region.append_block(Block::new(&[]));
    let context = &op_ctx.mlir_context;
    let location = Location::unknown(context);

    // Check there's enough elements in stack
    let stack_size_flag = check_stack_has_at_least(context, &start_block, 2)?;
    let gas_flag = consume_gas(context, &start_block, gas_cost::SDIV)?;

    let ok_flag = start_block
        .append_operation(arith::andi(stack_size_flag, gas_flag, location))
        .result(0)?
        .into();

    let ok_block = region.append_block(Block::new(&[]));

    start_block.append_operation(cf::cond_br(
        context,
        ok_flag,
        &ok_block,
        &op_ctx.revert_block,
        &[],
        &[],
        location,
    ));

    let num = stack_pop(context, &ok_block)?;
    let den = stack_pop(context, &ok_block)?;
    let den_is_zero = check_if_zero(context, &ok_block, &den)?;
    let den_zero_bloq = region.append_block(Block::new(&[]));
    let den_not_zero_bloq = region.append_block(Block::new(&[]));
    let return_block = region.append_block(Block::new(&[]));

    // Denominator is zero path
    let zero_value = constant_value_from_i64(context, &den_zero_bloq, 0i64)?;
    stack_push(context, &den_zero_bloq, zero_value)?;
    den_zero_bloq.append_operation(cf::br(&return_block, &[], location));

    // Denominator is not zero path
    let result = den_not_zero_bloq
        .append_operation(ods::llvm::sdiv(context, num, den, location).into())
        .result(0)?
        .into();

    stack_push(context, &den_not_zero_bloq, result)?;
    den_not_zero_bloq.append_operation(cf::br(&return_block, &[], location));

    // Branch to den_zero if den_is_zero == true; else branch to den_not_zero
    ok_block.append_operation(cf::cond_br(
        context,
        den_is_zero,
        &den_zero_bloq,
        &den_not_zero_bloq,
        &[],
        &[],
        location,
    ));

    Ok((start_block, return_block))
}

fn codegen_mul<'c, 'r>(
    op_ctx: &mut OperationCtx<'c>,
    region: &'r Region<'c>,
) -> Result<(BlockRef<'c, 'r>, BlockRef<'c, 'r>), CodegenError> {
    let start_block = region.append_block(Block::new(&[]));
    let context = &op_ctx.mlir_context;
    let location = Location::unknown(context);

    // Check there's enough elements in stack
    let stack_size_flag = check_stack_has_at_least(context, &start_block, 2)?;
    // Check there's enough gas to compute the operation
    let gas_flag = consume_gas(context, &start_block, gas_cost::MUL)?;

    let ok_flag = start_block
        .append_operation(arith::andi(stack_size_flag, gas_flag, location))
        .result(0)?
        .into();

    let ok_block = region.append_block(Block::new(&[]));

    start_block.append_operation(cf::cond_br(
        context,
        ok_flag,
        &ok_block,
        &op_ctx.revert_block,
        &[],
        &[],
        location,
    ));

    let lhs = stack_pop(context, &ok_block)?;
    let rhs = stack_pop(context, &ok_block)?;

    let result = ok_block
        .append_operation(arith::muli(lhs, rhs, location))
        .result(0)?
        .into();

    stack_push(context, &ok_block, result)?;

    Ok((start_block, ok_block))
}

fn codegen_mod<'c, 'r>(
    op_ctx: &mut OperationCtx<'c>,
    region: &'r Region<'c>,
) -> Result<(BlockRef<'c, 'r>, BlockRef<'c, 'r>), CodegenError> {
    let start_block = region.append_block(Block::new(&[]));
    let context = &op_ctx.mlir_context;
    let location = Location::unknown(context);

    // Check there's enough elements in stack
    let flag = check_stack_has_at_least(context, &start_block, 2)?;
    let gas_flag = consume_gas(context, &start_block, gas_cost::MOD)?;
    let condition = start_block
        .append_operation(arith::andi(gas_flag, flag, location))
        .result(0)?
        .into();

    let ok_block = region.append_block(Block::new(&[]));

    start_block.append_operation(cf::cond_br(
        context,
        condition,
        &ok_block,
        &op_ctx.revert_block,
        &[],
        &[],
        location,
    ));

    let num = stack_pop(context, &ok_block)?;
    let den = stack_pop(context, &ok_block)?;

    let den_is_zero = check_if_zero(context, &ok_block, &den)?;
    let den_zero_bloq = region.append_block(Block::new(&[]));
    let den_not_zero_bloq = region.append_block(Block::new(&[]));
    let return_block = region.append_block(Block::new(&[]));

    let constant_value = den_zero_bloq
        .append_operation(arith::constant(
            context,
            integer_constant_from_i64(context, 0i64).into(),
            location,
        ))
        .result(0)?
        .into();

    stack_push(context, &den_zero_bloq, constant_value)?;

    den_zero_bloq.append_operation(cf::br(&return_block, &[], location));

    let mod_result = den_not_zero_bloq
        .append_operation(arith::remui(num, den, location))
        .result(0)?
        .into();

    stack_push(context, &den_not_zero_bloq, mod_result)?;

    den_not_zero_bloq.append_operation(cf::br(&return_block, &[], location));

    ok_block.append_operation(cf::cond_br(
        context,
        den_is_zero,
        &den_zero_bloq,
        &den_not_zero_bloq,
        &[],
        &[],
        location,
    ));

    Ok((start_block, return_block))
}

fn codegen_smod<'c, 'r>(
    op_ctx: &mut OperationCtx<'c>,
    region: &'r Region<'c>,
) -> Result<(BlockRef<'c, 'r>, BlockRef<'c, 'r>), CodegenError> {
    let start_block = region.append_block(Block::new(&[]));
    let context = &op_ctx.mlir_context;
    let location = Location::unknown(context);

    // Check there's enough elements in stack
    let flag = check_stack_has_at_least(context, &start_block, 2)?;
    let gas_flag = consume_gas(context, &start_block, gas_cost::SMOD)?;
    let condition = start_block
        .append_operation(arith::andi(gas_flag, flag, location))
        .result(0)?
        .into();

    let ok_block = region.append_block(Block::new(&[]));

    start_block.append_operation(cf::cond_br(
        context,
        condition,
        &ok_block,
        &op_ctx.revert_block,
        &[],
        &[],
        location,
    ));

    let num = stack_pop(context, &ok_block)?;
    let den = stack_pop(context, &ok_block)?;

    let den_is_zero = check_if_zero(context, &ok_block, &den)?;
    let den_zero_bloq = region.append_block(Block::new(&[]));
    let den_not_zero_bloq = region.append_block(Block::new(&[]));
    let return_block = region.append_block(Block::new(&[]));

    let constant_value = den_zero_bloq
        .append_operation(arith::constant(
            context,
            integer_constant_from_i64(context, 0i64).into(),
            location,
        ))
        .result(0)?
        .into();

    stack_push(context, &den_zero_bloq, constant_value)?;

    den_zero_bloq.append_operation(cf::br(&return_block, &[], location));

    let mod_result = den_not_zero_bloq
        .append_operation(ods::llvm::srem(context, num, den, location).into())
        .result(0)?
        .into();

    stack_push(context, &den_not_zero_bloq, mod_result)?;

    den_not_zero_bloq.append_operation(cf::br(&return_block, &[], location));

    ok_block.append_operation(cf::cond_br(
        context,
        den_is_zero,
        &den_zero_bloq,
        &den_not_zero_bloq,
        &[],
        &[],
        location,
    ));

    Ok((start_block, return_block))
}

fn codegen_addmod<'c, 'r>(
    op_ctx: &mut OperationCtx<'c>,
    region: &'r Region<'c>,
) -> Result<(BlockRef<'c, 'r>, BlockRef<'c, 'r>), CodegenError> {
    let start_block = region.append_block(Block::new(&[]));
    let context = &op_ctx.mlir_context;
    let location = Location::unknown(context);

    // Check there's enough elements in stack
    let flag = check_stack_has_at_least(context, &start_block, 3)?;
    let gas_flag = consume_gas(context, &start_block, gas_cost::ADDMOD)?;
    let condition = start_block
        .append_operation(arith::andi(gas_flag, flag, location))
        .result(0)?
        .into();

    let ok_block = region.append_block(Block::new(&[]));

    start_block.append_operation(cf::cond_br(
        context,
        condition,
        &ok_block,
        &op_ctx.revert_block,
        &[],
        &[],
        location,
    ));

    let a = stack_pop(context, &ok_block)?;
    let b = stack_pop(context, &ok_block)?;
    let den = stack_pop(context, &ok_block)?;

    let den_is_zero = check_if_zero(context, &ok_block, &den)?;
    let den_zero_bloq = region.append_block(Block::new(&[]));
    let den_not_zero_bloq = region.append_block(Block::new(&[]));
    let return_block = region.append_block(Block::new(&[]));

    let constant_value = den_zero_bloq
        .append_operation(arith::constant(
            context,
            integer_constant_from_i64(context, 0i64).into(),
            location,
        ))
        .result(0)?
        .into();

    stack_push(context, &den_zero_bloq, constant_value)?;

    den_zero_bloq.append_operation(cf::br(&return_block, &[], location));
    let uint256 = IntegerType::new(context, 256).into();
    let uint257 = IntegerType::new(context, 257).into();

    // extend the operands to 257 bits before the addition
    let extended_a = den_not_zero_bloq
        .append_operation(arith::extui(a, uint257, location))
        .result(0)?
        .into();
    let extended_b = den_not_zero_bloq
        .append_operation(arith::extui(b, uint257, location))
        .result(0)?
        .into();
    let extended_den = den_not_zero_bloq
        .append_operation(arith::extui(den, uint257, location))
        .result(0)?
        .into();
    let add_result = den_not_zero_bloq
        .append_operation(arith::addi(extended_a, extended_b, location))
        .result(0)?
        .into();
    let mod_result = den_not_zero_bloq
        .append_operation(arith::remui(add_result, extended_den, location))
        .result(0)?
        .into();
    let truncated_result = den_not_zero_bloq
        .append_operation(arith::trunci(mod_result, uint256, location))
        .result(0)?
        .into();

    stack_push(context, &den_not_zero_bloq, truncated_result)?;

    den_not_zero_bloq.append_operation(cf::br(&return_block, &[], location));

    ok_block.append_operation(cf::cond_br(
        context,
        den_is_zero,
        &den_zero_bloq,
        &den_not_zero_bloq,
        &[],
        &[],
        location,
    ));

    Ok((start_block, return_block))
}

fn codegen_mulmod<'c, 'r>(
    op_ctx: &mut OperationCtx<'c>,
    region: &'r Region<'c>,
) -> Result<(BlockRef<'c, 'r>, BlockRef<'c, 'r>), CodegenError> {
    let start_block = region.append_block(Block::new(&[]));
    let context = &op_ctx.mlir_context;
    let location = Location::unknown(context);

    // Check there's enough elements in stack
    let flag = check_stack_has_at_least(context, &start_block, 3)?;
    let gas_flag = consume_gas(context, &start_block, gas_cost::MULMOD)?;
    let condition = start_block
        .append_operation(arith::andi(gas_flag, flag, location))
        .result(0)?
        .into();

    let ok_block = region.append_block(Block::new(&[]));

    start_block.append_operation(cf::cond_br(
        context,
        condition,
        &ok_block,
        &op_ctx.revert_block,
        &[],
        &[],
        location,
    ));

    let a = stack_pop(context, &ok_block)?;
    let b = stack_pop(context, &ok_block)?;
    let den = stack_pop(context, &ok_block)?;

    let den_is_zero = check_if_zero(context, &ok_block, &den)?;
    let den_zero_bloq = region.append_block(Block::new(&[]));
    let den_not_zero_bloq = region.append_block(Block::new(&[]));
    let return_block = region.append_block(Block::new(&[]));

    let constant_value = den_zero_bloq
        .append_operation(arith::constant(
            context,
            integer_constant_from_i64(context, 0i64).into(),
            location,
        ))
        .result(0)?
        .into();

    stack_push(context, &den_zero_bloq, constant_value)?;

    den_zero_bloq.append_operation(cf::br(&return_block, &[], location));

    let uint256 = IntegerType::new(context, 256).into();
    let uint512 = IntegerType::new(context, 512).into();

    // extend the operands to 512 bits before the multiplication
    let extended_a = den_not_zero_bloq
        .append_operation(arith::extui(a, uint512, location))
        .result(0)?
        .into();
    let extended_b = den_not_zero_bloq
        .append_operation(arith::extui(b, uint512, location))
        .result(0)?
        .into();
    let extended_den = den_not_zero_bloq
        .append_operation(arith::extui(den, uint512, location))
        .result(0)?
        .into();

    let mul_result = den_not_zero_bloq
        .append_operation(arith::muli(extended_a, extended_b, location))
        .result(0)?
        .into();
    let mod_result = den_not_zero_bloq
        .append_operation(arith::remui(mul_result, extended_den, location))
        .result(0)?
        .into();
    let truncated_result = den_not_zero_bloq
        .append_operation(arith::trunci(mod_result, uint256, location))
        .result(0)?
        .into();

    stack_push(context, &den_not_zero_bloq, truncated_result)?;
    den_not_zero_bloq.append_operation(cf::br(&return_block, &[], location));
    ok_block.append_operation(cf::cond_br(
        context,
        den_is_zero,
        &den_zero_bloq,
        &den_not_zero_bloq,
        &[],
        &[],
        location,
    ));
    Ok((start_block, return_block))
}

fn codegen_xor<'c, 'r>(
    op_ctx: &mut OperationCtx<'c>,
    region: &'r Region<'c>,
) -> Result<(BlockRef<'c, 'r>, BlockRef<'c, 'r>), CodegenError> {
    let start_block = region.append_block(Block::new(&[]));
    let context = &op_ctx.mlir_context;
    let location = Location::unknown(context);

    // Check there's enough elements in stack
    let flag = check_stack_has_at_least(context, &start_block, 2)?;

    let gas_flag = consume_gas(context, &start_block, gas_cost::XOR)?;

    let condition = start_block
        .append_operation(arith::andi(gas_flag, flag, location))
        .result(0)?
        .into();

    let ok_block = region.append_block(Block::new(&[]));

    start_block.append_operation(cf::cond_br(
        context,
        condition,
        &ok_block,
        &op_ctx.revert_block,
        &[],
        &[],
        location,
    ));

    let lhs = stack_pop(context, &ok_block)?;
    let rhs = stack_pop(context, &ok_block)?;

    let result = ok_block
        .append_operation(arith::xori(lhs, rhs, location))
        .result(0)?
        .into();

    stack_push(context, &ok_block, result)?;

    Ok((start_block, ok_block))
}

fn codegen_shr<'c, 'r>(
    op_ctx: &mut OperationCtx<'c>,
    region: &'r Region<'c>,
) -> Result<(BlockRef<'c, 'r>, BlockRef<'c, 'r>), CodegenError> {
    let start_block = region.append_block(Block::new(&[]));
    let context = &op_ctx.mlir_context;
    let location = Location::unknown(context);
    let uint256 = IntegerType::new(context, 256);

    // Check there's enough elements in stack
    let mut flag = check_stack_has_at_least(context, &start_block, 2)?;

    let gas_flag = consume_gas(context, &start_block, 3)?;

    let condition = start_block
        .append_operation(arith::andi(gas_flag, flag, location))
        .result(0)?
        .into();

    let ok_block = region.append_block(Block::new(&[]));

    start_block.append_operation(cf::cond_br(
        context,
        condition,
        &ok_block,
        &op_ctx.revert_block,
        &[],
        &[],
        location,
    ));

    let shift = stack_pop(context, &ok_block)?;
    let value = stack_pop(context, &ok_block)?;

    let value_255 = ok_block
        .append_operation(arith::constant(
            context,
            IntegerAttribute::new(uint256.into(), 255_i64).into(),
            location,
        ))
        .result(0)?
        .into();

    flag = compare_values(context, &ok_block, CmpiPredicate::Ult, shift, value_255)?;

    let ok_ok_block = region.append_block(Block::new(&[]));
    let altv_block = region.append_block(Block::new(&[]));
    // to unify the blocks after the branching
    let empty_block = region.append_block(Block::new(&[]));

    ok_block.append_operation(cf::cond_br(
        context,
        flag,
        &ok_ok_block,
        &altv_block,
        &[],
        &[],
        location,
    ));

    // if shift is less than 255
    let result = ok_ok_block
        .append_operation(arith::shrui(value, shift, location))
        .result(0)?
        .into();

    stack_push(context, &ok_ok_block, result)?;

    ok_ok_block.append_operation(cf::br(&empty_block, &[], location));

    // if shift is greater than 255
    let result = altv_block
        .append_operation(arith::constant(
            context,
            IntegerAttribute::new(uint256.into(), 0_i64).into(),
            location,
        ))
        .result(0)?
        .into();

    stack_push(context, &altv_block, result)?;

    altv_block.append_operation(cf::br(&empty_block, &[], location));

    Ok((start_block, empty_block))
}

fn codegen_shl<'c, 'r>(
    op_ctx: &mut OperationCtx<'c>,
    region: &'r Region<'c>,
) -> Result<(BlockRef<'c, 'r>, BlockRef<'c, 'r>), CodegenError> {
    let start_block = region.append_block(Block::new(&[]));
    let context = &op_ctx.mlir_context;
    let location = Location::unknown(context);
    let uint256 = IntegerType::new(context, 256);

    // Check there's enough elements in stack
    let mut flag = check_stack_has_at_least(context, &start_block, 2)?;

    let gas_flag = consume_gas(context, &start_block, gas_cost::SHL)?;

    let condition = start_block
        .append_operation(arith::andi(gas_flag, flag, location))
        .result(0)?
        .into();

    let ok_block = region.append_block(Block::new(&[]));

    start_block.append_operation(cf::cond_br(
        context,
        condition,
        &ok_block,
        &op_ctx.revert_block,
        &[],
        &[],
        location,
    ));

    let shift = stack_pop(context, &ok_block)?;
    let value = stack_pop(context, &ok_block)?;

    let value_255 = ok_block
        .append_operation(arith::constant(
            context,
            IntegerAttribute::new(uint256.into(), 255_i64).into(),
            location,
        ))
        .result(0)?
        .into();

    flag = compare_values(context, &ok_block, CmpiPredicate::Ult, shift, value_255)?;

    let ok_ok_block = region.append_block(Block::new(&[]));
    let altv_block = region.append_block(Block::new(&[]));
    // to unify the blocks after the branching
    let empty_block = region.append_block(Block::new(&[]));

    ok_block.append_operation(cf::cond_br(
        context,
        flag,
        &ok_ok_block,
        &altv_block,
        &[],
        &[],
        location,
    ));

    // if shift is less than 255
    let result = ok_ok_block
        .append_operation(arith::shli(value, shift, location))
        .result(0)?
        .into();

    stack_push(context, &ok_ok_block, result)?;

    ok_ok_block.append_operation(cf::br(&empty_block, &[], location));

    // if shift is greater than 255
    let result = altv_block
        .append_operation(arith::constant(
            context,
            IntegerAttribute::new(uint256.into(), 0_i64).into(),
            location,
        ))
        .result(0)?
        .into();

    stack_push(context, &altv_block, result)?;

    altv_block.append_operation(cf::br(&empty_block, &[], location));

    Ok((start_block, empty_block))
}

fn codegen_pop<'c, 'r>(
    op_ctx: &mut OperationCtx<'c>,
    region: &'r Region<'c>,
) -> Result<(BlockRef<'c, 'r>, BlockRef<'c, 'r>), CodegenError> {
    let start_block = region.append_block(Block::new(&[]));
    let context = &op_ctx.mlir_context;
    let location = Location::unknown(context);

    // Check there's at least 1 element in stack
    let flag = check_stack_has_at_least(context, &start_block, 1)?;

    let gas_flag = consume_gas(context, &start_block, gas_cost::POP)?;

    let condition = start_block
        .append_operation(arith::andi(gas_flag, flag, location))
        .result(0)?
        .into();

    let ok_block = region.append_block(Block::new(&[]));

    start_block.append_operation(cf::cond_br(
        context,
        condition,
        &ok_block,
        &op_ctx.revert_block,
        &[],
        &[],
        location,
    ));

    stack_pop(context, &ok_block)?;

    Ok((start_block, ok_block))
}

fn codegen_mload<'c, 'r>(
    op_ctx: &mut OperationCtx<'c>,
    region: &'r Region<'c>,
) -> Result<(BlockRef<'c, 'r>, BlockRef<'c, 'r>), CodegenError> {
    let start_block = region.append_block(Block::new(&[]));
    let context = &op_ctx.mlir_context;
    let location = Location::unknown(context);
    let uint256 = IntegerType::new(context, 256);
    let uint32 = IntegerType::new(context, 32);
    let uint8 = IntegerType::new(context, 8);
    let ptr_type = pointer(context, 0);

    let stack_flag = check_stack_has_at_least(context, &start_block, 1)?;
    let ok_block = region.append_block(Block::new(&[]));

    start_block.append_operation(cf::cond_br(
        context,
        stack_flag,
        &ok_block,
        &op_ctx.revert_block,
        &[],
        &[],
        location,
    ));

    let offset = stack_pop(context, &ok_block)?;

    // Compute required memory size
    let offset = ok_block
        .append_operation(arith::trunci(offset, uint32.into(), location))
        .result(0)
        .unwrap()
        .into();
    let value_size = ok_block
        .append_operation(arith::constant(
            context,
            IntegerAttribute::new(uint32.into(), 32).into(),
            location,
        ))
        .result(0)?
        .into();
    let required_size = ok_block
        .append_operation(arith::addi(offset, value_size, location))
        .result(0)?
        .into();

    let memory_access_block = region.append_block(Block::new(&[]));

    extend_memory(
        op_ctx,
        &ok_block,
        &memory_access_block,
        region,
        required_size,
        gas_cost::MLOAD,
    )?;

    // Memory access
    let memory_ptr_ptr = memory_access_block
        .append_operation(llvm_mlir::addressof(
            context,
            MEMORY_PTR_GLOBAL,
            ptr_type,
            location,
        ))
        .result(0)?;

    let memory_ptr = memory_access_block
        .append_operation(llvm::load(
            context,
            memory_ptr_ptr.into(),
            ptr_type,
            location,
            LoadStoreOptions::default(),
        ))
        .result(0)?
        .into();

    let memory_destination = memory_access_block
        .append_operation(llvm::get_element_ptr_dynamic(
            context,
            memory_ptr,
            &[offset],
            uint8.into(),
            ptr_type,
            location,
        ))
        .result(0)?
        .into();

    let read_value = memory_access_block
        .append_operation(llvm::load(
            context,
            memory_destination,
            uint256.into(),
            location,
            LoadStoreOptions::new()
                .align(IntegerAttribute::new(IntegerType::new(context, 64).into(), 1).into()),
        ))
        .result(0)?
        .into();

    // check system endianness before pushing the value
    let read_value = if cfg!(target_endian = "little") {
        // if the system is little endian, we convert the value to big endian
        memory_access_block
            .append_operation(llvm::intr_bswap(read_value, uint256.into(), location))
            .result(0)?
            .into()
    } else {
        // if the system is big endian, there is no need to convert the value
        read_value
    };

    stack_push(context, &memory_access_block, read_value)?;

    Ok((start_block, memory_access_block))
}

fn codegen_codesize<'c, 'r>(
    op_ctx: &mut OperationCtx<'c>,
    region: &'r Region<'c>,
) -> Result<(BlockRef<'c, 'r>, BlockRef<'c, 'r>), CodegenError> {
    let start_block = region.append_block(Block::new(&[]));
    let context = &op_ctx.mlir_context;
    let location = Location::unknown(context);
    let uint256 = IntegerType::new(context, 256);

    // Check there's stack overflow
    let stack_flag = check_stack_has_space_for(context, &start_block, 1)?;
    // Check there's enough gas
    let gas_flag = consume_gas(context, &start_block, gas_cost::CODESIZE)?;

    let condition = start_block
        .append_operation(arith::andi(gas_flag, stack_flag, location))
        .result(0)?
        .into();

    let ok_block = region.append_block(Block::new(&[]));

    start_block.append_operation(cf::cond_br(
        context,
        condition,
        &ok_block,
        &op_ctx.revert_block,
        &[],
        &[],
        location,
    ));

    let codesize = ok_block
        .append_operation(arith::constant(
            context,
            IntegerAttribute::new(uint256.into(), op_ctx.program.code_size as i64).into(),
            location,
        ))
        .result(0)?
        .into();

    stack_push(context, &ok_block, codesize)?;

    Ok((start_block, ok_block))
}

fn codegen_sar<'c, 'r>(
    op_ctx: &mut OperationCtx<'c>,
    region: &'r Region<'c>,
) -> Result<(BlockRef<'c, 'r>, BlockRef<'c, 'r>), CodegenError> {
    let start_block = region.append_block(Block::new(&[]));
    let context = &op_ctx.mlir_context;
    let location = Location::unknown(context);

    // Check there's enough elements in stack
    let flag = check_stack_has_at_least(context, &start_block, 2)?;
    // Check there's enough gas
    let gas_flag = consume_gas(context, &start_block, gas_cost::SAR)?;

    let condition = start_block
        .append_operation(arith::andi(gas_flag, flag, location))
        .result(0)?
        .into();

    let ok_block = region.append_block(Block::new(&[]));

    start_block.append_operation(cf::cond_br(
        context,
        condition,
        &ok_block,
        &op_ctx.revert_block,
        &[],
        &[],
        location,
    ));

    let shift = stack_pop(context, &ok_block)?;
    let value = stack_pop(context, &ok_block)?;

    // max_shift = 255
    let max_shift = ok_block
        .append_operation(arith::constant(
            context,
            integer_constant_from_i64(context, 255).into(),
            location,
        ))
        .result(0)?
        .into();

    // if shift > 255  then after applying the `shrsi` operation the result will be poisoned
    // to avoid the poisoning we set shift = min(shift, 255)
    let shift = ok_block
        .append_operation(arith::minui(shift, max_shift, location))
        .result(0)?
        .into();

    let result = ok_block
        .append_operation(arith::shrsi(value, shift, location))
        .result(0)?
        .into();

    stack_push(context, &ok_block, result)?;

    Ok((start_block, ok_block))
}

fn codegen_byte<'c, 'r>(
    op_ctx: &mut OperationCtx<'c>,
    region: &'r Region<'c>,
) -> Result<(BlockRef<'c, 'r>, BlockRef<'c, 'r>), CodegenError> {
    let start_block = region.append_block(Block::new(&[]));
    let context = &op_ctx.mlir_context;
    let location = Location::unknown(context);

    // Check there's enough elements in stack
    let flag = check_stack_has_at_least(context, &start_block, 2)?;
    // Check there's enough gas
    let gas_flag = consume_gas(context, &start_block, gas_cost::BYTE)?;

    let condition = start_block
        .append_operation(arith::andi(gas_flag, flag, location))
        .result(0)?
        .into();

    let ok_block = region.append_block(Block::new(&[]));

    // in out_of_bounds_block a 0 is pushed to the stack
    let out_of_bounds_block = region.append_block(Block::new(&[]));

    // in offset_ok_block the byte operation is performed
    let offset_ok_block = region.append_block(Block::new(&[]));

    let end_block = region.append_block(Block::new(&[]));

    start_block.append_operation(cf::cond_br(
        context,
        condition,
        &ok_block,
        &op_ctx.revert_block,
        &[],
        &[],
        location,
    ));

    let offset = stack_pop(context, &ok_block)?;
    let value = stack_pop(context, &ok_block)?;

    const BITS_PER_BYTE: u8 = 8;
    const MAX_SHIFT: u8 = 31;

    let constant_bits_per_byte = constant_value_from_i64(context, &ok_block, BITS_PER_BYTE as i64)?;
    let constant_max_shift_in_bits =
        constant_value_from_i64(context, &ok_block, (MAX_SHIFT * BITS_PER_BYTE) as i64)?;

    let offset_in_bits = ok_block
        .append_operation(arith::muli(offset, constant_bits_per_byte, location))
        .result(0)?
        .into();

    // compare  offset > max_shift?
    let is_offset_out_of_bounds = ok_block
        .append_operation(arith::cmpi(
            context,
            arith::CmpiPredicate::Ugt,
            offset_in_bits,
            constant_max_shift_in_bits,
            location,
        ))
        .result(0)?
        .into();

    // if offset > max_shift => branch to out_of_bounds_block
    // else => branch to offset_ok_block
    ok_block.append_operation(cf::cond_br(
        context,
        is_offset_out_of_bounds,
        &out_of_bounds_block,
        &offset_ok_block,
        &[],
        &[],
        location,
    ));

    let zero_constant_value = constant_value_from_i64(context, &out_of_bounds_block, 0_i64)?;

    // push zero to the stack
    stack_push(context, &out_of_bounds_block, zero_constant_value)?;

    out_of_bounds_block.append_operation(cf::br(&end_block, &[], location));

    // the idea is to use a right shift to place the byte in the right-most side
    // and then apply a bitwise AND with a 0xFF mask
    //
    // for example, if we want to extract the 0xFF byte in the following value
    // (for simplicity the value has fewer bytes than it has in reality)
    //
    // value = 0xAABBCCDDFFAABBCC
    //                   ^^
    //              desired byte
    //
    // we can shift the value to the right
    //
    // value = 0xAABBCCDDFFAABBCC -> 0x000000AABBCCDDFF
    //                   ^^                          ^^
    // and then apply the bitwise AND it to the right to remove the right-side bytes
    //
    //  value = 0x000000AABBCCDDFF
    //          AND
    //  mask  = 0x00000000000000FF
    //------------------------------
    // result = 0x00000000000000FF

    // compute how many bits the value has to be shifted
    // shift_right_in_bits = max_shift - offset
    let shift_right_in_bits = offset_ok_block
        .append_operation(arith::subi(
            constant_max_shift_in_bits,
            offset_in_bits,
            location,
        ))
        .result(0)?
        .into();

    // shift the value to the right
    let shifted_right_value = offset_ok_block
        .append_operation(arith::shrui(value, shift_right_in_bits, location))
        .result(0)?
        .into();

    let mask = offset_ok_block
        .append_operation(arith::constant(
            context,
            integer_constant_from_i64(context, 0xff).into(),
            location,
        ))
        .result(0)?
        .into();

    // compute (value AND mask)
    let result = offset_ok_block
        .append_operation(arith::andi(shifted_right_value, mask, location))
        .result(0)?
        .into();

    stack_push(context, &offset_ok_block, result)?;

    offset_ok_block.append_operation(cf::br(&end_block, &[], location));

    Ok((start_block, end_block))
}

fn codegen_jumpdest<'c>(
    op_ctx: &mut OperationCtx<'c>,
    region: &'c Region<'c>,
    pc: usize,
) -> Result<(BlockRef<'c, 'c>, BlockRef<'c, 'c>), CodegenError> {
    let landing_block = region.append_block(Block::new(&[]));
    let context = &op_ctx.mlir_context;
    let location = Location::unknown(context);

    // Check there's enough gas to compute the operation
    let gas_flag = consume_gas(context, &landing_block, gas_cost::JUMPDEST)?;

    let ok_block = region.append_block(Block::new(&[]));

    landing_block.append_operation(cf::cond_br(
        context,
        gas_flag,
        &ok_block,
        &op_ctx.revert_block,
        &[],
        &[],
        location,
    ));

    // Register jumpdest block in context
    op_ctx.register_jump_destination(pc, landing_block);

    Ok((landing_block, ok_block))
}

fn codegen_jumpi<'c, 'r: 'c>(
    op_ctx: &mut OperationCtx<'c>,
    region: &'r Region<'c>,
) -> Result<(BlockRef<'c, 'r>, BlockRef<'c, 'r>), CodegenError> {
    let start_block = region.append_block(Block::new(&[]));
    let context = &op_ctx.mlir_context;
    let location = Location::unknown(context);

    // Check there's enough elements in stack
    let flag = check_stack_has_at_least(context, &start_block, 2)?;
    // Check there's enough gas
    let gas_flag = consume_gas(context, &start_block, gas_cost::JUMPI)?;

    let ok_block = region.append_block(Block::new(&[]));

    let condition = start_block
        .append_operation(arith::andi(gas_flag, flag, location))
        .result(0)?
        .into();

    start_block.append_operation(cf::cond_br(
        context,
        condition,
        &ok_block,
        &op_ctx.revert_block,
        &[],
        &[],
        location,
    ));

    let pc = stack_pop(context, &ok_block)?;
    let condition = stack_pop(context, &ok_block)?;

    let false_block = region.append_block(Block::new(&[]));

    let zero = ok_block
        .append_operation(arith::constant(
            context,
            integer_constant_from_i64(context, 0i64).into(),
            location,
        ))
        .result(0)?
        .into();

    // compare  condition != 0  to convert condition from u256 to 1-bit signless integer
    let condition = ok_block
        .append_operation(arith::cmpi(
            context,
            arith::CmpiPredicate::Ne,
            condition,
            zero,
            location,
        ))
        .result(0)?;

    ok_block.append_operation(cf::cond_br(
        context,
        condition.into(),
        &op_ctx.jumptable_block,
        &false_block,
        &[pc],
        &[],
        location,
    ));

    Ok((start_block, false_block))
}

fn codegen_jump<'c, 'r: 'c>(
    op_ctx: &mut OperationCtx<'c>,
    region: &'r Region<'c>,
) -> Result<(BlockRef<'c, 'r>, BlockRef<'c, 'r>), CodegenError> {
    // it reverts if Counter offset is not a JUMPDEST.
    // The error is generated even if the JUMP would not have been done

    let start_block = region.append_block(Block::new(&[]));
    let context = &op_ctx.mlir_context;
    let location = Location::unknown(context);

    // Check there's enough elements in stack
    let flag = check_stack_has_at_least(context, &start_block, 1)?;
    // Check there's enough gas
    let gas_flag = consume_gas(context, &start_block, gas_cost::JUMP)?;

    let ok_block = region.append_block(Block::new(&[]));

    let condition = start_block
        .append_operation(arith::andi(gas_flag, flag, location))
        .result(0)?
        .into();

    start_block.append_operation(cf::cond_br(
        context,
        condition,
        &ok_block,
        &op_ctx.revert_block,
        &[],
        &[],
        location,
    ));

    let pc = stack_pop(context, &ok_block)?;

    // appends operation to ok_block to jump to the `jump table block``
    // in the jump table block the pc is checked and if its ok
    // then it jumps to the block associated with that pc
    op_ctx.add_jump_op(ok_block, pc, location);

    // TODO: we are creating an empty block that won't ever be reached
    // probably there's a better way to do this
    let empty_block = region.append_block(Block::new(&[]));
    Ok((start_block, empty_block))
}

fn codegen_pc<'c>(
    op_ctx: &mut OperationCtx<'c>,
    region: &'c Region<'c>,
    pc: usize,
) -> Result<(BlockRef<'c, 'c>, BlockRef<'c, 'c>), CodegenError> {
    let start_block = region.append_block(Block::new(&[]));
    let context = &op_ctx.mlir_context;
    let location = Location::unknown(context);

    let stack_size_flag = check_stack_has_space_for(context, &start_block, 1)?;
    let gas_flag = consume_gas(context, &start_block, gas_cost::PC)?;

    let ok_flag = start_block
        .append_operation(arith::andi(stack_size_flag, gas_flag, location))
        .result(0)?
        .into();

    let ok_block = region.append_block(Block::new(&[]));

    start_block.append_operation(cf::cond_br(
        context,
        ok_flag,
        &ok_block,
        &op_ctx.revert_block,
        &[],
        &[],
        location,
    ));

    let pc_value = ok_block
        .append_operation(arith::constant(
            context,
            integer_constant_from_i64(context, pc as i64).into(),
            location,
        ))
        .result(0)?
        .into();

    stack_push(context, &ok_block, pc_value)?;

    Ok((start_block, ok_block))
}

fn codegen_msize<'c>(
    op_ctx: &mut OperationCtx<'c>,
    region: &'c Region<'c>,
) -> Result<(BlockRef<'c, 'c>, BlockRef<'c, 'c>), CodegenError> {
    let start_block = region.append_block(Block::new(&[]));
    let context = op_ctx.mlir_context;
    let location = Location::unknown(context);

    let ptr_type = pointer(context, 0);
    let uint32 = IntegerType::new(context, 32).into();
    let uint256 = IntegerType::new(context, 256).into();

    let stack_flag = check_stack_has_space_for(context, &start_block, 1)?;
    let gas_flag = consume_gas(context, &start_block, gas_cost::MSIZE)?;

    let condition = start_block
        .append_operation(arith::andi(gas_flag, stack_flag, location))
        .result(0)?
        .into();

    let ok_block = region.append_block(Block::new(&[]));

    start_block.append_operation(cf::cond_br(
        context,
        condition,
        &ok_block,
        &op_ctx.revert_block,
        &[],
        &[],
        location,
    ));

    // Get address of memory size global
    let memory_ptr = ok_block
        .append_operation(llvm_mlir::addressof(
            context,
            MEMORY_SIZE_GLOBAL,
            ptr_type,
            location,
        ))
        .result(0)?;

    // Load memory size
    let memory_size = ok_block
        .append_operation(llvm::load(
            context,
            memory_ptr.into(),
            uint32,
            location,
            LoadStoreOptions::default(),
        ))
        .result(0)?
        .into();

    let memory_size_extended = ok_block
        .append_operation(arith::extui(memory_size, uint256, location))
        .result(0)?
        .into();

    stack_push(context, &ok_block, memory_size_extended)?;

    Ok((start_block, ok_block))
}

fn codegen_return<'c>(
    op_ctx: &mut OperationCtx<'c>,
    region: &'c Region<'c>,
) -> Result<(BlockRef<'c, 'c>, BlockRef<'c, 'c>), CodegenError> {
    let context = op_ctx.mlir_context;
    let location = Location::unknown(context);

    let start_block = region.append_block(Block::new(&[]));
    let ok_block = region.append_block(Block::new(&[]));

    let flag = check_stack_has_at_least(context, &start_block, 2)?;

    start_block.append_operation(cf::cond_br(
        context,
        flag,
        &ok_block,
        &op_ctx.revert_block,
        &[],
        &[],
        location,
    ));

    return_result_from_stack(op_ctx, region, &ok_block, ExitStatusCode::Return, location)?;

    let empty_block = region.append_block(Block::new(&[]));

    Ok((start_block, empty_block))
}

// Stop the current context execution, revert the state changes
// (see STATICCALL for a list of state changing opcodes) and
// return the unused gas to the caller. It also reverts the gas refund to i
// ts value before the current context. If the execution is stopped with REVERT,
// the value 0 is put on the stack of the calling context, which continues to execute normally.
// The return data of the calling context is set as the given
// chunk of memory of this context.
fn codegen_revert<'c>(
    op_ctx: &mut OperationCtx<'c>,
    region: &'c Region<'c>,
) -> Result<(BlockRef<'c, 'c>, BlockRef<'c, 'c>), CodegenError> {
    let context = op_ctx.mlir_context;
    let location = Location::unknown(context);

    let start_block = region.append_block(Block::new(&[]));
    let ok_block = region.append_block(Block::new(&[]));

    let flag = check_stack_has_at_least(context, &start_block, 2)?;

    start_block.append_operation(cf::cond_br(
        context,
        flag,
        &ok_block,
        &op_ctx.revert_block,
        &[],
        &[],
        location,
    ));

    return_result_from_stack(op_ctx, region, &ok_block, ExitStatusCode::Revert, location)?;

    let empty_block = region.append_block(Block::new(&[]));

    Ok((start_block, empty_block))
}

fn codegen_stop<'c, 'r>(
    op_ctx: &mut OperationCtx<'c>,
    region: &'r Region<'c>,
) -> Result<(BlockRef<'c, 'r>, BlockRef<'c, 'r>), CodegenError> {
    let start_block = region.append_block(Block::new(&[]));
    let context = &op_ctx.mlir_context;
    let location = Location::unknown(context);

    return_empty_result(op_ctx, &start_block, ExitStatusCode::Stop, location)?;

    let empty_block = region.append_block(Block::new(&[]));

    Ok((start_block, empty_block))
}

fn codegen_signextend<'c, 'r>(
    op_ctx: &mut OperationCtx<'c>,
    region: &'r Region<'c>,
) -> Result<(BlockRef<'c, 'r>, BlockRef<'c, 'r>), CodegenError> {
    let start_block = region.append_block(Block::new(&[]));
    let context = &op_ctx.mlir_context;
    let location = Location::unknown(context);

    // Check there's enough elements in stack
    let stack_size_flag = check_stack_has_at_least(context, &start_block, 2)?;
    let gas_flag = consume_gas(context, &start_block, gas_cost::SIGNEXTEND)?;

    // Check there's enough gas to perform the operation
    let ok_flag = start_block
        .append_operation(arith::andi(stack_size_flag, gas_flag, location))
        .result(0)?
        .into();

    let ok_block = region.append_block(Block::new(&[]));

    start_block.append_operation(cf::cond_br(
        context,
        ok_flag,
        &ok_block,
        &op_ctx.revert_block,
        &[],
        &[],
        location,
    ));

    let byte_size = stack_pop(context, &ok_block)?;
    let value_to_extend = stack_pop(context, &ok_block)?;

    // Constant definition
    let max_byte_size = constant_value_from_i64(context, &ok_block, 31)?;
    let bits_per_byte = constant_value_from_i64(context, &ok_block, 8)?;
    let sign_bit_position_on_byte = constant_value_from_i64(context, &ok_block, 7)?;
    let max_bits = constant_value_from_i64(context, &ok_block, 255)?;

    // byte_size = min(max_byte_size, byte_size)
    let byte_size = ok_block
        .append_operation(arith::minui(byte_size, max_byte_size, location))
        .result(0)?
        .into();

    // bits_to_shift = max_bits - byte_size * bits_per_byte + sign_bit_position_on_byte
    let byte_number_in_bits = ok_block
        .append_operation(arith::muli(byte_size, bits_per_byte, location))
        .result(0)?
        .into();

    let value_size_in_bits = ok_block
        .append_operation(arith::addi(
            byte_number_in_bits,
            sign_bit_position_on_byte,
            location,
        ))
        .result(0)?
        .into();

    let bits_to_shift = ok_block
        .append_operation(arith::subi(max_bits, value_size_in_bits, location))
        .result(0)?
        .into();

    // value_to_extend << bits_to_shift
    let left_shifted_value = ok_block
        .append_operation(ods::llvm::shl(context, value_to_extend, bits_to_shift, location).into())
        .result(0)?
        .into();

    // value_to_extend >> bits_to_shift  (sign extended)
    let result = ok_block
        .append_operation(
            ods::llvm::ashr(context, left_shifted_value, bits_to_shift, location).into(),
        )
        .result(0)?
        .into();

    stack_push(context, &ok_block, result)?;

    Ok((start_block, ok_block))
}

fn codegen_gas<'c, 'r>(
    op_ctx: &mut OperationCtx<'c>,
    region: &'r Region<'c>,
) -> Result<(BlockRef<'c, 'r>, BlockRef<'c, 'r>), CodegenError> {
    let start_block = region.append_block(Block::new(&[]));
    let context = &op_ctx.mlir_context;
    let location = Location::unknown(context);

    // Check there's at least space for one element in the stack
    let stack_size_flag = check_stack_has_space_for(context, &start_block, 1)?;

    // Check there's enough gas to compute the operation
    let gas_flag = consume_gas(context, &start_block, gas_cost::GAS)?;

    let ok_flag = start_block
        .append_operation(arith::andi(stack_size_flag, gas_flag, location))
        .result(0)?
        .into();

    let ok_block = region.append_block(Block::new(&[]));

    start_block.append_operation(cf::cond_br(
        context,
        ok_flag,
        &ok_block,
        &op_ctx.revert_block,
        &[],
        &[],
        location,
    ));

    let gas = get_remaining_gas(context, &ok_block)?;

    let gas_extended = ok_block
        .append_operation(arith::extui(
            gas,
            IntegerType::new(context, 256).into(),
            location,
        ))
        .result(0)?
        .into();

    stack_push(context, &ok_block, gas_extended)?;

    Ok((start_block, ok_block))
}

fn codegen_slt<'c, 'r>(
    op_ctx: &mut OperationCtx<'c>,
    region: &'r Region<'c>,
) -> Result<(BlockRef<'c, 'r>, BlockRef<'c, 'r>), CodegenError> {
    let start_block = region.append_block(Block::new(&[]));
    let context = &op_ctx.mlir_context;
    let location = Location::unknown(context);

    // Check there's enough elements in stack
    let stack_size_flag = check_stack_has_at_least(context, &start_block, 2)?;

    // Check there's enough gas to compute the operation
    let gas_flag = consume_gas(context, &start_block, gas_cost::SLT)?;

    let ok_flag = start_block
        .append_operation(arith::andi(stack_size_flag, gas_flag, location))
        .result(0)?
        .into();

    let ok_block = region.append_block(Block::new(&[]));

    start_block.append_operation(cf::cond_br(
        context,
        ok_flag,
        &ok_block,
        &op_ctx.revert_block,
        &[],
        &[],
        location,
    ));

    let lhs = stack_pop(context, &ok_block)?;
    let rhs = stack_pop(context, &ok_block)?;

    let result = ok_block
        .append_operation(arith::cmpi(
            context,
            arith::CmpiPredicate::Slt,
            lhs,
            rhs,
            location,
        ))
        .result(0)?
        .into();

    //Extend 1 bit result to 256 bit
    let uint256 = IntegerType::new(context, 256);
    let result = ok_block
        .append_operation(arith::extui(result, uint256.into(), location))
        .result(0)?
        .into();

    stack_push(context, &ok_block, result)?;

    Ok((start_block, ok_block))
}

fn codegen_mstore<'c, 'r>(
    op_ctx: &mut OperationCtx<'c>,
    region: &'r Region<'c>,
) -> Result<(BlockRef<'c, 'r>, BlockRef<'c, 'r>), CodegenError> {
    let start_block = region.append_block(Block::new(&[]));
    let context = &op_ctx.mlir_context;
    let location = Location::unknown(context);
    let uint32 = IntegerType::new(context, 32);
    let uint8 = IntegerType::new(context, 8);
    let ptr_type = pointer(context, 0);

    // Check there's enough elements in stack
    let flag = check_stack_has_at_least(context, &start_block, 2)?;

    let ok_block = region.append_block(Block::new(&[]));

    start_block.append_operation(cf::cond_br(
        context,
        flag,
        &ok_block,
        &op_ctx.revert_block,
        &[],
        &[],
        location,
    ));

    let offset = stack_pop(context, &ok_block)?;
    let value = stack_pop(context, &ok_block)?;

    // truncate offset to 32 bits
    let offset = ok_block
        .append_operation(arith::trunci(offset, uint32.into(), location))
        .result(0)
        .unwrap()
        .into();

    let value_width_in_bytes = 32;
    // value_size = 32
    let value_size = ok_block
        .append_operation(arith::constant(
            context,
            IntegerAttribute::new(uint32.into(), value_width_in_bytes).into(),
            location,
        ))
        .result(0)?
        .into();

    // required_size = offset + value_size
    let required_size = ok_block
        .append_operation(arith::addi(offset, value_size, location))
        .result(0)?
        .into();

    let memory_access_block = region.append_block(Block::new(&[]));

    extend_memory(
        op_ctx,
        &ok_block,
        &memory_access_block,
        region,
        required_size,
        gas_cost::MSTORE,
    )?;

    // Memory access
    let memory_ptr_ptr = memory_access_block
        .append_operation(llvm_mlir::addressof(
            context,
            MEMORY_PTR_GLOBAL,
            ptr_type,
            location,
        ))
        .result(0)?;

    let memory_ptr = memory_access_block
        .append_operation(llvm::load(
            context,
            memory_ptr_ptr.into(),
            ptr_type,
            location,
            LoadStoreOptions::default(),
        ))
        .result(0)?
        .into();

    // memory_destination = memory_ptr + offset
    let memory_destination = memory_access_block
        .append_operation(llvm::get_element_ptr_dynamic(
            context,
            memory_ptr,
            &[offset],
            uint8.into(),
            ptr_type,
            location,
        ))
        .result(0)?
        .into();

    let uint256 = IntegerType::new(context, 256);

    // check system endianness before storing the value
    let value = if cfg!(target_endian = "little") {
        // if the system is little endian, we convert the value to big endian
        memory_access_block
            .append_operation(llvm::intr_bswap(value, uint256.into(), location))
            .result(0)?
            .into()
    } else {
        // if the system is big endian, there is no need to convert the value
        value
    };

    // store the value in the memory
    memory_access_block.append_operation(llvm::store(
        context,
        value,
        memory_destination,
        location,
        LoadStoreOptions::new()
            .align(IntegerAttribute::new(IntegerType::new(context, 64).into(), 1).into()),
    ));

    Ok((start_block, memory_access_block))
}

fn codegen_mstore8<'c, 'r>(
    op_ctx: &mut OperationCtx<'c>,
    region: &'r Region<'c>,
) -> Result<(BlockRef<'c, 'r>, BlockRef<'c, 'r>), CodegenError> {
    let start_block = region.append_block(Block::new(&[]));
    let context = &op_ctx.mlir_context;
    let location = Location::unknown(context);
    let uint32 = IntegerType::new(context, 32);
    let uint8 = IntegerType::new(context, 8);
    let ptr_type = pointer(context, 0);

    // Check there's enough elements in stack
    let flag = check_stack_has_at_least(context, &start_block, 2)?;

    let ok_block = region.append_block(Block::new(&[]));

    start_block.append_operation(cf::cond_br(
        context,
        flag,
        &ok_block,
        &op_ctx.revert_block,
        &[],
        &[],
        location,
    ));

    let offset = stack_pop(context, &ok_block)?;
    let value = stack_pop(context, &ok_block)?;

    // truncate value to the least significative byte of the 32-byte value
    let value = ok_block
        .append_operation(arith::trunci(
            value,
            r#IntegerType::new(context, 8).into(),
            location,
        ))
        .result(0)?
        .into();

    // truncate offset to 32 bits
    let offset = ok_block
        .append_operation(arith::trunci(offset, uint32.into(), location))
        .result(0)
        .unwrap()
        .into();

    let value_width_in_bytes = 1;
    // value_size = 1
    let value_size = ok_block
        .append_operation(arith::constant(
            context,
            IntegerAttribute::new(uint32.into(), value_width_in_bytes).into(),
            location,
        ))
        .result(0)?
        .into();

    // required_size = offset + size
    let required_size = ok_block
        .append_operation(arith::addi(offset, value_size, location))
        .result(0)?
        .into();

    let memory_access_block = region.append_block(Block::new(&[]));

    extend_memory(
        op_ctx,
        &ok_block,
        &memory_access_block,
        region,
        required_size,
        gas_cost::MSTORE8,
    )?;

    // Memory access
    let memory_ptr_ptr = memory_access_block
        .append_operation(llvm_mlir::addressof(
            context,
            MEMORY_PTR_GLOBAL,
            ptr_type,
            location,
        ))
        .result(0)?;

    let memory_ptr = memory_access_block
        .append_operation(llvm::load(
            context,
            memory_ptr_ptr.into(),
            ptr_type,
            location,
            LoadStoreOptions::default(),
        ))
        .result(0)?
        .into();

    // memory_destination = memory_ptr + offset
    let memory_destination = memory_access_block
        .append_operation(llvm::get_element_ptr_dynamic(
            context,
            memory_ptr,
            &[offset],
            uint8.into(),
            ptr_type,
            location,
        ))
        .result(0)?
        .into();

    memory_access_block.append_operation(llvm::store(
        context,
        value,
        memory_destination,
        location,
        LoadStoreOptions::new()
            .align(IntegerAttribute::new(IntegerType::new(context, 64).into(), 1).into()),
    ));

    Ok((start_block, memory_access_block))
}

fn codegen_mcopy<'c, 'r>(
    op_ctx: &mut OperationCtx<'c>,
    region: &'r Region<'c>,
) -> Result<(BlockRef<'c, 'r>, BlockRef<'c, 'r>), CodegenError> {
    let start_block = region.append_block(Block::new(&[]));
    let context = &op_ctx.mlir_context;
    let location = Location::unknown(context);
    let uint32 = IntegerType::new(context, 32);
    let uint8 = IntegerType::new(context, 8);
    let ptr_type = pointer(context, 0);

    let flag = check_stack_has_at_least(context, &start_block, 3)?;

    let ok_block = region.append_block(Block::new(&[]));

    start_block.append_operation(cf::cond_br(
        context,
        flag,
        &ok_block,
        &op_ctx.revert_block,
        &[],
        &[],
        location,
    ));

    // where to copy
    let dest_offset = stack_pop(context, &ok_block)?;
    // where to copy from
    let offset = stack_pop(context, &ok_block)?;
    let size = stack_pop(context, &ok_block)?;

    // truncate offset and dest_offset to 32 bits
    let offset = ok_block
        .append_operation(arith::trunci(offset, uint32.into(), location))
        .result(0)?
        .into();

    let dest_offset = ok_block
        .append_operation(arith::trunci(dest_offset, uint32.into(), location))
        .result(0)?
        .into();

    let size = ok_block
        .append_operation(arith::trunci(size, uint32.into(), location))
        .result(0)?
        .into();

    // required_size = offset + size
    let src_required_size = ok_block
        .append_operation(arith::addi(offset, size, location))
        .result(0)?
        .into();

    // dest_required_size = dest_offset + size
    let dest_required_size = ok_block
        .append_operation(arith::addi(dest_offset, size, location))
        .result(0)?
        .into();

    let required_size = ok_block
        .append_operation(arith::maxui(
            src_required_size,
            dest_required_size,
            location,
        ))
        .result(0)?
        .into();

    let memory_access_block = region.append_block(Block::new(&[]));

    extend_memory(
        op_ctx,
        &ok_block,
        &memory_access_block,
        region,
        required_size,
        gas_cost::MCOPY,
    )?;

    // Memory access
    let memory_ptr_ptr = memory_access_block
        .append_operation(llvm_mlir::addressof(
            context,
            MEMORY_PTR_GLOBAL,
            ptr_type,
            location,
        ))
        .result(0)?;

    let memory_ptr = memory_access_block
        .append_operation(llvm::load(
            context,
            memory_ptr_ptr.into(),
            ptr_type,
            location,
            LoadStoreOptions::default(),
        ))
        .result(0)?
        .into();

    let source = memory_access_block
        .append_operation(llvm::get_element_ptr_dynamic(
            context,
            memory_ptr,
            &[offset],
            uint8.into(),
            ptr_type,
            location,
        ))
        .result(0)?
        .into();

    // memory_destination = memory_ptr + dest_offset
    let destination = memory_access_block
        .append_operation(llvm::get_element_ptr_dynamic(
            context,
            memory_ptr,
            &[dest_offset],
            uint8.into(),
            ptr_type,
            location,
        ))
        .result(0)?
        .into();

    memory_access_block.append_operation(
        ods::llvm::intr_memmove(
            context,
            destination,
            source,
            size,
            IntegerAttribute::new(IntegerType::new(context, 1).into(), 0),
            location,
        )
        .into(),
    );

    Ok((start_block, memory_access_block))
}

fn codegen_calldataload<'c, 'r>(
    op_ctx: &mut OperationCtx<'c>,
    region: &'r Region<'c>,
) -> Result<(BlockRef<'c, 'r>, BlockRef<'c, 'r>), CodegenError> {
    let start_block = region.append_block(Block::new(&[]));
    let context = &op_ctx.mlir_context;
    let location = Location::unknown(context);
    let uint256 = IntegerType::new(context, 256);
    let uint8 = IntegerType::new(context, 8);
    let uint1 = IntegerType::new(context, 1);
    let ptr_type = pointer(context, 0);

    // Check there's enough elements in stack
    let flag = check_stack_has_at_least(context, &start_block, 1)?;
    // Check there's enough gas
    let gas_flag = consume_gas(context, &start_block, gas_cost::CALLDATALOAD)?;

    let condition = start_block
        .append_operation(arith::andi(gas_flag, flag, location))
        .result(0)?
        .into();

    let ok_block = region.append_block(Block::new(&[]));

    start_block.append_operation(cf::cond_br(
        context,
        condition,
        &ok_block,
        &op_ctx.revert_block,
        &[],
        &[],
        location,
    ));

    let offset = stack_pop(context, &ok_block)?;

    // TODO: add a calldata_ptr and size setup

    let calldata_ptr = op_ctx.get_calldata_ptr_syscall(&ok_block, location)?;

    // max_slice_width = 32
    let max_slice_width = ok_block
        .append_operation(arith::constant(
            context,
            integer_constant_from_i64(context, 32).into(),
            location,
        ))
        .result(0)?
        .into();

    let calldata_size_u32 = op_ctx.get_calldata_size_syscall(&ok_block, location)?;
    // convert calldata_size from u32 to u256
    let calldata_size = ok_block
        .append_operation(arith::extui(calldata_size_u32, uint256.into(), location))
        .result(0)?
        .into();

    let zero = ok_block
        .append_operation(arith::constant(
            context,
            IntegerAttribute::new(uint256.into(), 0).into(),
            location,
        ))
        .result(0)?
        .into();

    let offset_ok_block = region.append_block(Block::new(&[]));
    let offset_bad_block = region.append_block(Block::new(&[]));
    let end_block = region.append_block(Block::new(&[]));

    // offset < calldata_size =>  offset_ok
    let offset_ok = ok_block
        .append_operation(arith::cmpi(
            context,
            arith::CmpiPredicate::Ult,
            offset,
            calldata_size,
            location,
        ))
        .result(0)?
        .into();

    // if offset < calldata_size => offset_ok_block
    // else => offset_bad_block
    ok_block.append_operation(cf::cond_br(
        context,
        offset_ok,
        &offset_ok_block,
        &offset_bad_block,
        &[],
        &[],
        location,
    ));

    /******************** offset_bad_block *******************/

    // offset >= calldata_size => push 0
    stack_push(context, &offset_bad_block, zero)?;
    offset_bad_block.append_operation(cf::br(&end_block, &[], location));

    /******************** offset_bad_block *******************/

    /******************** offset_OK_block *******************/

    let stack_ptr = get_stack_pointer(context, &offset_ok_block)?;

    // fill the top of the stack with 0s to remove any garbage bytes it could have
    offset_ok_block.append_operation(llvm::store(
        context,
        zero,
        stack_ptr,
        location,
        LoadStoreOptions::new(),
    ));

    // calldata_ptr_at_offset = calldata_ptr + new_offset
    let calldata_ptr_at_offset = offset_ok_block
        .append_operation(llvm::get_element_ptr_dynamic(
            context,
            calldata_ptr,
            &[offset],
            uint8.into(),
            ptr_type,
            location,
        ))
        .result(0)?
        .into();

    // len is the length of the slice (len is maximum 32 bytes)
    let len = offset_ok_block
        .append_operation(arith::subi(calldata_size, offset, location))
        .result(0)?
        .into();

    // len = min(calldata_size - offset, 32 bytes)
    // this is done to fix the len so that  offset + len <= calldata_size
    let len = offset_ok_block
        .append_operation(arith::minui(len, max_slice_width, location))
        .result(0)?
        .into();

    // copy calldata[offset..offset + len] to the top of the stack
    offset_ok_block.append_operation(
        ods::llvm::intr_memcpy(
            context,
            stack_ptr,
            calldata_ptr_at_offset,
            len,
            IntegerAttribute::new(uint1.into(), 0),
            location,
        )
        .into(),
    );

    // increment the stack pointer so calldata[offset..len] is placed at the top of the stack
    inc_stack_pointer(context, &offset_ok_block)?;

    // if the system is little endian, we have to convert the result to big endian
    // pop calldata_slice, change to big endian and push it again
    if cfg!(target_endian = "little") {
        // pop the slice
        let calldata_slice = stack_pop(context, &offset_ok_block)?;
        // convert it to big endian
        let calldata_slice = offset_ok_block
            .append_operation(llvm::intr_bswap(calldata_slice, uint256.into(), location))
            .result(0)?
            .into();
        // push it back on the stack
        stack_push(context, &offset_ok_block, calldata_slice)?;
    }

    offset_ok_block.append_operation(cf::br(&end_block, &[], location));

    /******************** offset_OK_block *******************/

    Ok((start_block, end_block))
}

fn codegen_log<'c, 'r>(
    op_ctx: &mut OperationCtx<'c>,
    region: &'r Region<'c>,
    nth: u8,
) -> Result<(BlockRef<'c, 'r>, BlockRef<'c, 'r>), CodegenError> {
    debug_assert!(nth <= 4);
    // TODO: check if the current execution context is from a STATICCALL (since Byzantium fork).
    let start_block = region.append_block(Block::new(&[]));
    let context = &op_ctx.mlir_context;
    let location = Location::unknown(context);
    let uint32 = IntegerType::new(context, 32);
    let required_elements = 2 + nth;
    // Check there's enough elements in stack
    let flag = check_stack_has_at_least(context, &start_block, required_elements.into())?;

    let ok_block = region.append_block(Block::new(&[]));

    start_block.append_operation(cf::cond_br(
        context,
        flag,
        &ok_block,
        &op_ctx.revert_block,
        &[],
        &[],
        location,
    ));

    let offset_u256 = stack_pop(context, &ok_block)?;
    let size_u256 = stack_pop(context, &ok_block)?;

    let offset = ok_block
        .append_operation(arith::trunci(offset_u256, uint32.into(), location))
        .result(0)?
        .into();
    let size = ok_block
        .append_operation(arith::trunci(size_u256, uint32.into(), location))
        .result(0)?
        .into();

    // required_size = offset + value_size
    let required_size = ok_block
        .append_operation(arith::addi(offset, size, location))
        .result(0)?
        .into();

    let log_block = region.append_block(Block::new(&[]));
    let dynamic_gas = compute_log_dynamic_gas(op_ctx, &ok_block, nth, size_u256, location)?;
    consume_gas_as_value(context, &ok_block, dynamic_gas)?;
    extend_memory(
        op_ctx,
        &ok_block,
        &log_block,
        region,
        required_size,
        gas_cost::LOG,
    )?;

    let mut topic_pointers = vec![];
    for _i in 0..nth {
        let topic = stack_pop(context, &log_block)?;
        let topic_ptr = allocate_and_store_value(op_ctx, &log_block, topic, location)?;
        topic_pointers.push(topic_ptr);
    }

    match nth {
        0 => {
            op_ctx.append_log_syscall(&log_block, offset, size, location);
        }
        1 => {
            op_ctx.append_log_with_one_topic_syscall(
                &log_block,
                offset,
                size,
                topic_pointers[0],
                location,
            );
        }
        2 => {
            op_ctx.append_log_with_two_topics_syscall(
                &log_block,
                offset,
                size,
                topic_pointers[0],
                topic_pointers[1],
                location,
            );
        }
        3 => {
            op_ctx.append_log_with_three_topics_syscall(
                &log_block,
                offset,
                size,
                topic_pointers[0],
                topic_pointers[1],
                topic_pointers[2],
                location,
            );
        }
        4 => {
            op_ctx.append_log_with_four_topics_syscall(
                &log_block,
                offset,
                size,
                topic_pointers[0],
                topic_pointers[1],
                topic_pointers[2],
                topic_pointers[3],
                location,
            );
        }
        _ => unreachable!("nth should satisfy 0 <= nth <= 4"),
    }

    Ok((start_block, log_block))
}<|MERGE_RESOLUTION|>--- conflicted
+++ resolved
@@ -89,53 +89,106 @@
     }
 }
 
-<<<<<<< HEAD
-fn codegen_calldatacopy<'c, 'r>(
-=======
 fn codegen_callvalue<'c, 'r>(
->>>>>>> 2300c5ba
-    op_ctx: &mut OperationCtx<'c>,
-    region: &'r Region<'c>,
-) -> Result<(BlockRef<'c, 'r>, BlockRef<'c, 'r>), CodegenError> {
-    let start_block = region.append_block(Block::new(&[]));
-    let context = &op_ctx.mlir_context;
-    let location = Location::unknown(context);
-
-<<<<<<< HEAD
-    let gas_flag = consume_gas(context, &start_block, gas_cost::CALLDATACOPY)?;
-
-    let flag = check_stack_has_at_least(context, &start_block, 3)?;
-
-    let condition = start_block
-        .append_operation(arith::andi(gas_flag, flag, location))
-=======
+    op_ctx: &mut OperationCtx<'c>,
+    region: &'r Region<'c>,
+) -> Result<(BlockRef<'c, 'r>, BlockRef<'c, 'r>), CodegenError> {
+    let start_block = region.append_block(Block::new(&[]));
+    let context = &op_ctx.mlir_context;
+    let location = Location::unknown(context);
+
     // Check there's enough elements in stack
     let stack_size_flag = check_stack_has_space_for(context, &start_block, 1)?;
     let gas_flag = consume_gas(context, &start_block, gas_cost::CALLVALUE)?;
 
     let ok_flag = start_block
         .append_operation(arith::andi(stack_size_flag, gas_flag, location))
->>>>>>> 2300c5ba
-        .result(0)?
-        .into();
-
-    let ok_block = region.append_block(Block::new(&[]));
-
-    start_block.append_operation(cf::cond_br(
-        context,
-<<<<<<< HEAD
+        .result(0)?
+        .into();
+
+    let ok_block = region.append_block(Block::new(&[]));
+
+    start_block.append_operation(cf::cond_br(
+        context,
+        ok_flag,
+        &ok_block,
+        &op_ctx.revert_block,
+        &[],
+        &[],
+        location,
+    ));
+
+    let uint256 = IntegerType::new(context, 256);
+    let ptr_type = pointer(context, 0);
+
+    //This may be refactored to use constant_value_from_i64 util function
+    let pointer_size = ok_block
+        .append_operation(arith::constant(
+            context,
+            IntegerAttribute::new(uint256.into(), 1_i64).into(),
+            location,
+        ))
+        .result(0)?
+        .into();
+
+    let callvalue_ptr = ok_block
+        .append_operation(llvm::alloca(
+            context,
+            pointer_size,
+            ptr_type,
+            location,
+            AllocaOptions::new().elem_type(Some(TypeAttribute::new(uint256.into()))),
+        ))
+        .result(0)?
+        .into();
+
+    op_ctx.store_in_callvalue_ptr(&ok_block, location, callvalue_ptr);
+
+    let callvalue = ok_block
+        .append_operation(llvm::load(
+            context,
+            callvalue_ptr,
+            uint256.into(),
+            location,
+            LoadStoreOptions::default(),
+        ))
+        .result(0)?
+        .into();
+
+    stack_push(context, &ok_block, callvalue)?;
+
+    Ok((start_block, ok_block))
+}
+
+fn codegen_calldatacopy<'c, 'r>(
+    op_ctx: &mut OperationCtx<'c>,
+    region: &'r Region<'c>,
+) -> Result<(BlockRef<'c, 'r>, BlockRef<'c, 'r>), CodegenError> {
+    let start_block = region.append_block(Block::new(&[]));
+    let context = &op_ctx.mlir_context;
+    let location = Location::unknown(context);
+
+    let gas_flag = consume_gas(context, &start_block, gas_cost::CALLDATACOPY)?;
+
+    let flag = check_stack_has_at_least(context, &start_block, 3)?;
+
+    let condition = start_block
+        .append_operation(arith::andi(gas_flag, flag, location))
+        .result(0)?
+        .into();
+
+    let ok_block = region.append_block(Block::new(&[]));
+
+    start_block.append_operation(cf::cond_br(
+        context,
         condition,
-=======
-        ok_flag,
->>>>>>> 2300c5ba
-        &ok_block,
-        &op_ctx.revert_block,
-        &[],
-        &[],
-        location,
-    ));
-
-<<<<<<< HEAD
+        &ok_block,
+        &op_ctx.revert_block,
+        &[],
+        &[],
+        location,
+    ));
+
     let uint32 = IntegerType::new(context, 32);
     let uint8 = IntegerType::new(context, 8);
     let ptr_type = pointer(context, 0);
@@ -198,22 +251,11 @@
         .append_operation(arith::constant(
             context,
             IntegerAttribute::new(IntegerType::new(context, 8).into(), 0).into(),
-=======
-    let uint256 = IntegerType::new(context, 256);
-    let ptr_type = pointer(context, 0);
-
-    //This may be refactored to use constant_value_from_i64 util function
-    let pointer_size = ok_block
-        .append_operation(arith::constant(
-            context,
-            IntegerAttribute::new(uint256.into(), 1_i64).into(),
->>>>>>> 2300c5ba
-            location,
-        ))
-        .result(0)?
-        .into();
-
-<<<<<<< HEAD
+            location,
+        ))
+        .result(0)?
+        .into();
+
     continue_memory_block.append_operation(
         ods::llvm::intr_memset(
             context,
@@ -234,20 +276,10 @@
             call_data_offset,
             calldatasize,
             location,
-=======
-    let callvalue_ptr = ok_block
-        .append_operation(llvm::alloca(
-            context,
-            pointer_size,
-            ptr_type,
-            location,
-            AllocaOptions::new().elem_type(Some(TypeAttribute::new(uint256.into()))),
->>>>>>> 2300c5ba
-        ))
-        .result(0)?
-        .into();
-
-<<<<<<< HEAD
+        ))
+        .result(0)?
+        .into();
+
     let invalid_offset_block = region.append_block(Block::new(&[]));
     let valid_offset_block = region.append_block(Block::new(&[]));
     let return_block = region.append_block(Block::new(&[]));
@@ -283,22 +315,10 @@
             uint8.into(),
             ptr_type,
             location,
-=======
-    op_ctx.store_in_callvalue_ptr(&ok_block, location, callvalue_ptr);
-
-    let callvalue = ok_block
-        .append_operation(llvm::load(
-            context,
-            callvalue_ptr,
-            uint256.into(),
-            location,
-            LoadStoreOptions::default(),
->>>>>>> 2300c5ba
-        ))
-        .result(0)?
-        .into();
-
-<<<<<<< HEAD
+        ))
+        .result(0)?
+        .into();
+
     valid_offset_block.append_operation(
         ods::llvm::intr_memcpy(
             context,
@@ -314,11 +334,6 @@
     valid_offset_block.append_operation(cf::br(&return_block, &[], location));
 
     Ok((start_block, return_block))
-=======
-    stack_push(context, &ok_block, callvalue)?;
-
-    Ok((start_block, ok_block))
->>>>>>> 2300c5ba
 }
 
 fn codegen_calldatasize<'c, 'r>(
