use melior::{
    dialect::{
        arith::{self, CmpiPredicate},
        cf,
        llvm::{self, r#type::pointer, AllocaOptions, LoadStoreOptions},
        ods,
    },
    ir::{
        attribute::{IntegerAttribute, TypeAttribute},
        r#type::IntegerType,
        Attribute, Block, BlockRef, Location, Region,
    },
};

use super::context::OperationCtx;
use crate::{
    constants::{gas_cost, MEMORY_PTR_GLOBAL, MEMORY_SIZE_GLOBAL},
    errors::CodegenError,
    program::Operation,
    syscall::ExitStatusCode,
    utils::{
        allocate_and_store_value, check_if_zero, check_stack_has_at_least,
        check_stack_has_space_for, compare_values, compute_copy_cost, compute_log_dynamic_gas,
        constant_value_from_i64, consume_gas, consume_gas_as_value, extend_memory,
        get_block_number, get_memory_pointer, get_nth_from_stack, get_remaining_gas,
        get_stack_pointer, inc_stack_pointer, integer_constant_from_i64, llvm_mlir,
        return_empty_result, return_result_from_stack, stack_pop, stack_push, swap_stack_elements,
    },
};

use num_bigint::BigUint;

/// Generates blocks for target [`Operation`].
/// Returns both the starting block, and the unterminated last block of the generated code.
pub fn generate_code_for_op<'c>(
    op_ctx: &mut OperationCtx<'c>,
    region: &'c Region<'c>,
    op: Operation,
) -> Result<(BlockRef<'c, 'c>, BlockRef<'c, 'c>), CodegenError> {
    match op {
        Operation::Stop => codegen_stop(op_ctx, region),
        Operation::Push0 => codegen_push(op_ctx, region, BigUint::ZERO, true),
        Operation::Push((_, x)) => codegen_push(op_ctx, region, x, false),
        Operation::Add => codegen_add(op_ctx, region),
        Operation::Mul => codegen_mul(op_ctx, region),
        Operation::Sub => codegen_sub(op_ctx, region),
        Operation::Div => codegen_div(op_ctx, region),
        Operation::Sdiv => codegen_sdiv(op_ctx, region),
        Operation::Mod => codegen_mod(op_ctx, region),
        Operation::SMod => codegen_smod(op_ctx, region),
        Operation::Addmod => codegen_addmod(op_ctx, region),
        Operation::Mulmod => codegen_mulmod(op_ctx, region),
        Operation::Exp => codegen_exp(op_ctx, region),
        Operation::SignExtend => codegen_signextend(op_ctx, region),
        Operation::Lt => codegen_lt(op_ctx, region),
        Operation::Gt => codegen_gt(op_ctx, region),
        Operation::Slt => codegen_slt(op_ctx, region),
        Operation::Sgt => codegen_sgt(op_ctx, region),
        Operation::Eq => codegen_eq(op_ctx, region),
        Operation::IsZero => codegen_iszero(op_ctx, region),
        Operation::And => codegen_and(op_ctx, region),
        Operation::Or => codegen_or(op_ctx, region),
        Operation::Xor => codegen_xor(op_ctx, region),
        Operation::Byte => codegen_byte(op_ctx, region),
        Operation::Shr => codegen_shr(op_ctx, region),
        Operation::Shl => codegen_shl(op_ctx, region),
        Operation::Sar => codegen_sar(op_ctx, region),
        Operation::Codesize => codegen_codesize(op_ctx, region),
        Operation::Gasprice => codegen_gasprice(op_ctx, region),
        Operation::Number => codegen_number(op_ctx, region),
        Operation::Chainid => codegen_chaind(op_ctx, region),
        Operation::Pop => codegen_pop(op_ctx, region),
        Operation::Mload => codegen_mload(op_ctx, region),
        Operation::Jump => codegen_jump(op_ctx, region),
        Operation::Jumpi => codegen_jumpi(op_ctx, region),
        Operation::PC { pc } => codegen_pc(op_ctx, region, pc),
        Operation::Msize => codegen_msize(op_ctx, region),
        Operation::Gas => codegen_gas(op_ctx, region),
        Operation::Jumpdest { pc } => codegen_jumpdest(op_ctx, region, pc),
        Operation::Mcopy => codegen_mcopy(op_ctx, region),
        Operation::Dup(x) => codegen_dup(op_ctx, region, x),
        Operation::Swap(x) => codegen_swap(op_ctx, region, x),
        Operation::Return => codegen_return(op_ctx, region),
        Operation::Revert => codegen_revert(op_ctx, region),
        Operation::Mstore => codegen_mstore(op_ctx, region),
        Operation::Mstore8 => codegen_mstore8(op_ctx, region),
        Operation::CallDataCopy => codegen_calldatacopy(op_ctx, region),
        Operation::Log(x) => codegen_log(op_ctx, region, x),
        Operation::CalldataLoad => codegen_calldataload(op_ctx, region),
        Operation::CallDataSize => codegen_calldatasize(op_ctx, region),
        Operation::Callvalue => codegen_callvalue(op_ctx, region),
<<<<<<< HEAD
        Operation::BlockHash => codegen_blockhash(op_ctx,region),
    }
}

fn codegen_blockhash<'c, 'r>(
    op_ctx: &mut OperationCtx<'c>,
    region: &'r Region<'c>,
) -> Result<(BlockRef<'c, 'r>, BlockRef<'c, 'r>), CodegenError>{
    let start_block = region.append_block(Block::new(&[]));
    let context = &op_ctx.mlir_context;
    let location = Location::unknown(context);

    let gas_flag = consume_gas(context, &start_block, gas_cost::BLOCKHASH)?;
    let flag = check_stack_has_at_least(context, &start_block, 1)?;

    let condition = start_block
        .append_operation(arith::andi(gas_flag, flag, location))
        .result(0)?
        .into();

    let ok_block = region.append_block(Block::new(&[]));

    start_block.append_operation(cf::cond_br(
        context,
        condition,
        &ok_block,
        &op_ctx.revert_block,
        &[],
        &[],
        location,
    ));

    let uint256 = IntegerType::new(context, 256);
    let ptr_type = pointer(context, 0);
    //This may be refactored to use constant_value_from_i64 util function
    let pointer_size = ok_block
    .append_operation(arith::constant(
        context,
        IntegerAttribute::new(uint256.into(), 1_i64).into(),
        location,
    ))
    .result(0)?
    .into();

    let block_number = stack_pop(context, &ok_block)?;

    //TODO: Check that the valid range is the last 256 blocks (not including the current one)
    //TODO: Check if the block_number is the current block number, if so return 0
    let block_number_ptr = allocate_and_store_value(op_ctx, &ok_block, block_number, location)?;

    //TODO: if block_number_flag is true or block_number is not in the valid range then push 0

    let block_hash_ptr = ok_block
        .append_operation(llvm::alloca(
            context,
            pointer_size,
            ptr_type,
            location,
            AllocaOptions::new().elem_type(Some(TypeAttribute::new(uint256.into()))),
        ))
        .result(0)?
        .into();
    

    op_ctx.get_block_hash_syscall(&ok_block, block_number_ptr,block_hash_ptr,location);

    let block_hash_value = ok_block
        .append_operation(llvm::load(
            context,
            block_hash_ptr,
            uint256.into(),
            location,
            LoadStoreOptions::default(),
        ))
        .result(0)?
        .into();

    

    stack_push(context, &ok_block, block_hash_value)?;



    Ok((start_block, ok_block))
}

fn codegen_callvalue<'c, 'r>(
=======
        Operation::Origin => codegen_origin(op_ctx, region),
    }
}

fn codegen_origin<'c, 'r>(
>>>>>>> 9d6de0e1
    op_ctx: &mut OperationCtx<'c>,
    region: &'r Region<'c>,
) -> Result<(BlockRef<'c, 'r>, BlockRef<'c, 'r>), CodegenError> {
    let start_block = region.append_block(Block::new(&[]));
    let context = &op_ctx.mlir_context;
    let location = Location::unknown(context);

    //Check if there is stack overflow and if there is enough gas
    let gas_flag = consume_gas(context, &start_block, gas_cost::ORIGIN)?;
    let stack_size_flag = check_stack_has_space_for(context, &start_block, 1)?;

    let condition = start_block
        .append_operation(arith::andi(gas_flag, stack_size_flag, location))
        .result(0)?
        .into();

    let ok_block = region.append_block(Block::new(&[]));
    start_block.append_operation(cf::cond_br(
        context,
        condition,
        &ok_block,
        &op_ctx.revert_block,
        &[],
        &[],
        location,
    ));

    let uint256 = IntegerType::new(context, 256);
    let ptr_type = pointer(context, 0);

    //This may be refactored to use constant_value_from_i64 util function
    let pointer_size = ok_block
        .append_operation(arith::constant(
            context,
            IntegerAttribute::new(uint256.into(), 1_i64).into(),
            location,
        ))
        .result(0)?
        .into();

    let address_ptr = ok_block
        .append_operation(llvm::alloca(
            context,
            pointer_size,
            ptr_type,
            location,
            AllocaOptions::new().elem_type(Some(TypeAttribute::new(uint256.into()))),
        ))
        .result(0)?
        .into();

    //Get the 20-byte address of the sender of the transaction
    op_ctx.get_origin_syscall(&ok_block, address_ptr, location);

    let address_value = ok_block
        .append_operation(llvm::load(
            context,
            address_ptr,
            uint256.into(),
            location,
            LoadStoreOptions::default(),
        ))
        .result(0)?
        .into();

    stack_push(context, &ok_block, address_value)?;

    Ok((start_block, ok_block))
}

fn codegen_callvalue<'c, 'r>(
    op_ctx: &mut OperationCtx<'c>,
    region: &'r Region<'c>,
) -> Result<(BlockRef<'c, 'r>, BlockRef<'c, 'r>), CodegenError> {
    let start_block = region.append_block(Block::new(&[]));
    let context = &op_ctx.mlir_context;
    let location = Location::unknown(context);

    // Check there's enough elements in stack
    let stack_size_flag = check_stack_has_space_for(context, &start_block, 1)?;
    let gas_flag = consume_gas(context, &start_block, gas_cost::CALLVALUE)?;

    let ok_flag = start_block
        .append_operation(arith::andi(stack_size_flag, gas_flag, location))
        .result(0)?
        .into();

    let ok_block = region.append_block(Block::new(&[]));

    start_block.append_operation(cf::cond_br(
        context,
        ok_flag,
        &ok_block,
        &op_ctx.revert_block,
        &[],
        &[],
        location,
    ));

    let uint256 = IntegerType::new(context, 256);
    let ptr_type = pointer(context, 0);

    let pointer_size = constant_value_from_i64(context, &ok_block, 1_i64)?;

    let callvalue_ptr = ok_block
        .append_operation(llvm::alloca(
            context,
            pointer_size,
            ptr_type,
            location,
            AllocaOptions::new().elem_type(Some(TypeAttribute::new(uint256.into()))),
        ))
        .result(0)?
        .into();

    op_ctx.store_in_callvalue_ptr(&ok_block, location, callvalue_ptr);

    let callvalue = ok_block
        .append_operation(llvm::load(
            context,
            callvalue_ptr,
            uint256.into(),
            location,
            LoadStoreOptions::default(),
        ))
        .result(0)?
        .into();

    stack_push(context, &ok_block, callvalue)?;

    Ok((start_block, ok_block))
}

fn codegen_calldatacopy<'c, 'r>(
    op_ctx: &mut OperationCtx<'c>,
    region: &'r Region<'c>,
) -> Result<(BlockRef<'c, 'r>, BlockRef<'c, 'r>), CodegenError> {
    let start_block = region.append_block(Block::new(&[]));
    let context = &op_ctx.mlir_context;
    let location = Location::unknown(context);

    let gas_flag = consume_gas(context, &start_block, gas_cost::CALLDATACOPY)?;

    let flag = check_stack_has_at_least(context, &start_block, 3)?;

    let condition = start_block
        .append_operation(arith::andi(gas_flag, flag, location))
        .result(0)?
        .into();

    let ok_block = region.append_block(Block::new(&[]));

    start_block.append_operation(cf::cond_br(
        context,
        condition,
        &ok_block,
        &op_ctx.revert_block,
        &[],
        &[],
        location,
    ));

    let uint32 = IntegerType::new(context, 32);
    let uint8 = IntegerType::new(context, 8);
    let ptr_type = pointer(context, 0);

    // byte offset in the memory where the result will be copied
    let dest_offset = stack_pop(context, &ok_block)?;
    // byte offset in the calldata to copy from
    let call_data_offset = stack_pop(context, &ok_block)?;
    // byte size to copy
    let size = stack_pop(context, &ok_block)?;

    // truncate offsets and size to 32 bits
    let call_data_offset = ok_block
        .append_operation(arith::trunci(call_data_offset, uint32.into(), location))
        .result(0)
        .unwrap()
        .into();

    let dest_offset = ok_block
        .append_operation(arith::trunci(dest_offset, uint32.into(), location))
        .result(0)
        .unwrap()
        .into();

    let size = ok_block
        .append_operation(arith::trunci(size, uint32.into(), location))
        .result(0)
        .unwrap()
        .into();

    //required size = des_offset + size
    let required_memory_size = ok_block
        .append_operation(arith::addi(dest_offset, size, location))
        .result(0)?
        .into();

    let continue_memory_block = region.append_block(Block::new(&[]));
    extend_memory(
        op_ctx,
        &ok_block,
        &continue_memory_block,
        region,
        required_memory_size,
        gas_cost::CALLDATACOPY,
    )?;
    let memory_ptr = get_memory_pointer(op_ctx, &continue_memory_block, location)?;
    let memory_dest = continue_memory_block
        .append_operation(llvm::get_element_ptr_dynamic(
            context,
            memory_ptr,
            &[dest_offset],
            uint8.into(),
            ptr_type,
            location,
        ))
        .result(0)?
        .into();

    let zero_value = continue_memory_block
        .append_operation(arith::constant(
            context,
            IntegerAttribute::new(IntegerType::new(context, 8).into(), 0).into(),
            location,
        ))
        .result(0)?
        .into();

    continue_memory_block.append_operation(
        ods::llvm::intr_memset(
            context,
            memory_dest,
            zero_value,
            size,
            IntegerAttribute::new(IntegerType::new(context, 1).into(), 0),
            location,
        )
        .into(),
    );

    let calldatasize = op_ctx.get_calldata_size_syscall(&continue_memory_block, location)?;
    let offset_bigger_than_size_flag = continue_memory_block
        .append_operation(arith::cmpi(
            context,
            CmpiPredicate::Ugt,
            call_data_offset,
            calldatasize,
            location,
        ))
        .result(0)?
        .into();

    let invalid_offset_block = region.append_block(Block::new(&[]));
    let valid_offset_block = region.append_block(Block::new(&[]));
    let return_block = region.append_block(Block::new(&[]));

    continue_memory_block.append_operation(cf::cond_br(
        context,
        offset_bigger_than_size_flag,
        &invalid_offset_block,
        &valid_offset_block,
        &[],
        &[],
        location,
    ));

    invalid_offset_block.append_operation(cf::br(&return_block, &[], location));

    let remaining_calldata_size = valid_offset_block
        .append_operation(arith::subi(calldatasize, call_data_offset, location))
        .result(0)?
        .into();

    let memcpy_len = valid_offset_block
        .append_operation(arith::minui(remaining_calldata_size, size, location))
        .result(0)?
        .into();

    let calldata_ptr = op_ctx.get_calldata_ptr_syscall(&valid_offset_block, location)?;
    let calldata_src = valid_offset_block
        .append_operation(llvm::get_element_ptr_dynamic(
            context,
            calldata_ptr,
            &[call_data_offset],
            uint8.into(),
            ptr_type,
            location,
        ))
        .result(0)?
        .into();

    valid_offset_block.append_operation(
        ods::llvm::intr_memcpy(
            context,
            memory_dest,
            calldata_src,
            memcpy_len,
            IntegerAttribute::new(IntegerType::new(context, 1).into(), 0),
            location,
        )
        .into(),
    );

    valid_offset_block.append_operation(cf::br(&return_block, &[], location));

    Ok((start_block, return_block))
}

fn codegen_calldatasize<'c, 'r>(
    op_ctx: &mut OperationCtx<'c>,
    region: &'r Region<'c>,
) -> Result<(BlockRef<'c, 'r>, BlockRef<'c, 'r>), CodegenError> {
    let start_block = region.append_block(Block::new(&[]));
    let context = &op_ctx.mlir_context;
    let location = Location::unknown(context);

    let gas_flag = consume_gas(context, &start_block, gas_cost::CALLDATASIZE)?;

    let ok_block = region.append_block(Block::new(&[]));

    start_block.append_operation(cf::cond_br(
        context,
        gas_flag,
        &ok_block,
        &op_ctx.revert_block,
        &[],
        &[],
        location,
    ));

    // Get the calldata size using a syscall
    let uint256 = IntegerType::new(context, 256).into();
    let calldatasize = op_ctx.get_calldata_size_syscall(&ok_block, location)?;
    let extended_size = ok_block
        .append_operation(arith::extui(calldatasize, uint256, location))
        .result(0)?
        .into();
    stack_push(context, &ok_block, extended_size)?;

    Ok((start_block, ok_block))
}

fn codegen_exp<'c, 'r>(
    op_ctx: &mut OperationCtx<'c>,
    region: &'r Region<'c>,
) -> Result<(BlockRef<'c, 'r>, BlockRef<'c, 'r>), CodegenError> {
    let start_block = region.append_block(Block::new(&[]));
    let context = &op_ctx.mlir_context;
    let location = Location::unknown(context);

    // Check there's enough elements in stack
    let flag = check_stack_has_at_least(context, &start_block, 2)?;
    let gas_flag = consume_gas(context, &start_block, gas_cost::EXP)?;
    let condition = start_block
        .append_operation(arith::andi(gas_flag, flag, location))
        .result(0)?
        .into();
    let ok_block = region.append_block(Block::new(&[]));

    start_block.append_operation(cf::cond_br(
        context,
        condition,
        &ok_block,
        &op_ctx.revert_block,
        &[],
        &[],
        location,
    ));

    let lhs = stack_pop(context, &ok_block)?;
    let rhs = stack_pop(context, &ok_block)?;

    let result = ok_block
        .append_operation(ods::math::ipowi(context, lhs, rhs, location).into())
        .result(0)?
        .into();

    stack_push(context, &ok_block, result)?;

    Ok((start_block, ok_block))
}

fn codegen_iszero<'c, 'r>(
    op_ctx: &mut OperationCtx<'c>,
    region: &'r Region<'c>,
) -> Result<(BlockRef<'c, 'r>, BlockRef<'c, 'r>), CodegenError> {
    let start_block = region.append_block(Block::new(&[]));
    let context = &op_ctx.mlir_context;
    let location = Location::unknown(context);

    // Check there's enough elements in stack
    let flag = check_stack_has_at_least(context, &start_block, 1)?;
    let gas_flag = consume_gas(context, &start_block, gas_cost::ISZERO)?;
    let condition = start_block
        .append_operation(arith::andi(gas_flag, flag, location))
        .result(0)?
        .into();

    let ok_block = region.append_block(Block::new(&[]));

    start_block.append_operation(cf::cond_br(
        context,
        condition,
        &ok_block,
        &op_ctx.revert_block,
        &[],
        &[],
        location,
    ));

    let value = stack_pop(context, &ok_block)?;
    let zero_constant = constant_value_from_i64(context, &ok_block, 0)?;

    let result = ok_block
        .append_operation(arith::cmpi(
            context,
            arith::CmpiPredicate::Eq,
            value,
            zero_constant,
            location,
        ))
        .result(0)?
        .into();

    //Extend the 1 bit result to 256 bits.
    let uint256 = IntegerType::new(context, 256);
    let result = ok_block
        .append_operation(arith::extui(result, uint256.into(), location))
        .result(0)?
        .into();

    stack_push(context, &ok_block, result)?;

    Ok((start_block, ok_block))
}

fn codegen_and<'c, 'r>(
    op_ctx: &mut OperationCtx<'c>,
    region: &'r Region<'c>,
) -> Result<(BlockRef<'c, 'r>, BlockRef<'c, 'r>), CodegenError> {
    let start_block = region.append_block(Block::new(&[]));
    let context = &op_ctx.mlir_context;
    let location = Location::unknown(context);

    // Check there's enough elements in stack
    let flag = check_stack_has_at_least(context, &start_block, 2)?;
    let gas_flag = consume_gas(context, &start_block, gas_cost::AND)?;
    let condition = start_block
        .append_operation(arith::andi(gas_flag, flag, location))
        .result(0)?
        .into();

    let ok_block = region.append_block(Block::new(&[]));

    start_block.append_operation(cf::cond_br(
        context,
        condition,
        &ok_block,
        &op_ctx.revert_block,
        &[],
        &[],
        location,
    ));

    let lhs = stack_pop(context, &ok_block)?;
    let rhs = stack_pop(context, &ok_block)?;

    let result = ok_block
        .append_operation(arith::andi(lhs, rhs, location))
        .result(0)?
        .into();

    stack_push(context, &ok_block, result)?;

    Ok((start_block, ok_block))
}

fn codegen_gt<'c, 'r>(
    op_ctx: &mut OperationCtx<'c>,
    region: &'r Region<'c>,
) -> Result<(BlockRef<'c, 'r>, BlockRef<'c, 'r>), CodegenError> {
    let start_block = region.append_block(Block::new(&[]));
    let context = &op_ctx.mlir_context;
    let location = Location::unknown(context);

    // Check there's enough elements in stack
    let flag = check_stack_has_at_least(context, &start_block, 2)?;
    let gas_flag = consume_gas(context, &start_block, gas_cost::GT)?;
    let condition = start_block
        .append_operation(arith::andi(gas_flag, flag, location))
        .result(0)?
        .into();
    let ok_block = region.append_block(Block::new(&[]));

    start_block.append_operation(cf::cond_br(
        context,
        condition,
        &ok_block,
        &op_ctx.revert_block,
        &[],
        &[],
        location,
    ));

    let lhs = stack_pop(context, &ok_block)?;
    let rhs = stack_pop(context, &ok_block)?;

    let result = ok_block
        .append_operation(arith::cmpi(
            context,
            arith::CmpiPredicate::Ugt,
            lhs,
            rhs,
            location,
        ))
        .result(0)?
        .into();

    //Extend 1 bit result to 256 bit
    let uint256 = IntegerType::new(context, 256);
    let result = ok_block
        .append_operation(arith::extui(result, uint256.into(), location))
        .result(0)?
        .into();

    stack_push(context, &ok_block, result)?;

    Ok((start_block, ok_block))
}

fn codegen_or<'c, 'r>(
    op_ctx: &mut OperationCtx<'c>,
    region: &'r Region<'c>,
) -> Result<(BlockRef<'c, 'r>, BlockRef<'c, 'r>), CodegenError> {
    let start_block = region.append_block(Block::new(&[]));
    let context = &op_ctx.mlir_context;
    let location = Location::unknown(context);

    // Check there's enough elements in stack
    let flag = check_stack_has_at_least(context, &start_block, 2)?;
    let gas_flag = consume_gas(context, &start_block, gas_cost::OR)?;
    let condition = start_block
        .append_operation(arith::andi(gas_flag, flag, location))
        .result(0)?
        .into();

    let ok_block = region.append_block(Block::new(&[]));

    start_block.append_operation(cf::cond_br(
        context,
        condition,
        &ok_block,
        &op_ctx.revert_block,
        &[],
        &[],
        location,
    ));

    let lhs = stack_pop(context, &ok_block)?;
    let rhs = stack_pop(context, &ok_block)?;

    let result = ok_block
        .append_operation(arith::ori(lhs, rhs, location))
        .result(0)?
        .into();

    stack_push(context, &ok_block, result)?;

    Ok((start_block, ok_block))
}

fn codegen_lt<'c, 'r>(
    op_ctx: &mut OperationCtx<'c>,
    region: &'r Region<'c>,
) -> Result<(BlockRef<'c, 'r>, BlockRef<'c, 'r>), CodegenError> {
    let start_block = region.append_block(Block::new(&[]));
    let context = &op_ctx.mlir_context;
    let location = Location::unknown(context);

    // Check there's enough elements in stack
    let flag = check_stack_has_at_least(context, &start_block, 2)?;
    let gas_flag = consume_gas(context, &start_block, gas_cost::LT)?;
    let condition = start_block
        .append_operation(arith::andi(gas_flag, flag, location))
        .result(0)?
        .into();

    let ok_block = region.append_block(Block::new(&[]));

    start_block.append_operation(cf::cond_br(
        context,
        condition,
        &ok_block,
        &op_ctx.revert_block,
        &[],
        &[],
        location,
    ));

    let lhs = stack_pop(context, &ok_block)?;
    let rhs = stack_pop(context, &ok_block)?;

    let result = ok_block
        .append_operation(arith::cmpi(
            context,
            arith::CmpiPredicate::Ult,
            lhs,
            rhs,
            location,
        ))
        .result(0)?
        .into();

    //Extend 1 bit result to 256 bit
    let uint256 = IntegerType::new(context, 256);
    let result = ok_block
        .append_operation(arith::extui(result, uint256.into(), location))
        .result(0)?
        .into();

    stack_push(context, &ok_block, result)?;

    Ok((start_block, ok_block))
}

fn codegen_sgt<'c, 'r>(
    op_ctx: &mut OperationCtx<'c>,
    region: &'r Region<'c>,
) -> Result<(BlockRef<'c, 'r>, BlockRef<'c, 'r>), CodegenError> {
    let start_block = region.append_block(Block::new(&[]));
    let context = &op_ctx.mlir_context;
    let location = Location::unknown(context);

    // Check there's enough elements in stack
    let flag = check_stack_has_at_least(context, &start_block, 2)?;
    let gas_flag = consume_gas(context, &start_block, gas_cost::SGT)?;
    let condition = start_block
        .append_operation(arith::andi(gas_flag, flag, location))
        .result(0)?
        .into();

    let ok_block = region.append_block(Block::new(&[]));

    start_block.append_operation(cf::cond_br(
        context,
        condition,
        &ok_block,
        &op_ctx.revert_block,
        &[],
        &[],
        location,
    ));

    let lhs = stack_pop(context, &ok_block)?;
    let rhs = stack_pop(context, &ok_block)?;

    let result = ok_block
        .append_operation(arith::cmpi(
            context,
            arith::CmpiPredicate::Sgt,
            lhs,
            rhs,
            location,
        ))
        .result(0)?
        .into();

    //Extend 1 bit result to 256 bit
    let uint256 = IntegerType::new(context, 256);
    let result = ok_block
        .append_operation(arith::extui(result, uint256.into(), location))
        .result(0)?
        .into();

    stack_push(context, &ok_block, result)?;

    Ok((start_block, ok_block))
}

fn codegen_eq<'c, 'r>(
    op_ctx: &mut OperationCtx<'c>,
    region: &'r Region<'c>,
) -> Result<(BlockRef<'c, 'r>, BlockRef<'c, 'r>), CodegenError> {
    let start_block = region.append_block(Block::new(&[]));
    let context = &op_ctx.mlir_context;
    let location = Location::unknown(context);

    // Check there's enough elements in stack
    let flag = check_stack_has_at_least(context, &start_block, 2)?;
    let gas_flag = consume_gas(context, &start_block, gas_cost::EQ)?;
    let condition = start_block
        .append_operation(arith::andi(gas_flag, flag, location))
        .result(0)?
        .into();
    let ok_block = region.append_block(Block::new(&[]));

    start_block.append_operation(cf::cond_br(
        context,
        condition,
        &ok_block,
        &op_ctx.revert_block,
        &[],
        &[],
        location,
    ));

    let lhs = stack_pop(context, &ok_block)?;
    let rhs = stack_pop(context, &ok_block)?;

    let result = ok_block
        .append_operation(arith::cmpi(
            context,
            arith::CmpiPredicate::Eq,
            lhs,
            rhs,
            location,
        ))
        .result(0)?
        .into();

    //Extend 1 bit result to 256 bit
    let uint256 = IntegerType::new(context, 256);
    let result = ok_block
        .append_operation(arith::extui(result, uint256.into(), location))
        .result(0)?
        .into();

    stack_push(context, &ok_block, result)?;

    Ok((start_block, ok_block))
}

fn codegen_push<'c, 'r>(
    op_ctx: &mut OperationCtx<'c>,
    region: &'r Region<'c>,
    value_to_push: BigUint,
    is_zero: bool,
) -> Result<(BlockRef<'c, 'r>, BlockRef<'c, 'r>), CodegenError> {
    let start_block = region.append_block(Block::new(&[]));
    let context = &op_ctx.mlir_context;
    let location = Location::unknown(context);

    // Check there's enough space in stack
    let flag = check_stack_has_space_for(context, &start_block, 1)?;
    let gas_cost = if is_zero {
        gas_cost::PUSH0
    } else {
        gas_cost::PUSHN
    };
    let gas_flag = consume_gas(context, &start_block, gas_cost)?;
    let condition = start_block
        .append_operation(arith::andi(gas_flag, flag, location))
        .result(0)?
        .into();

    let ok_block = region.append_block(Block::new(&[]));

    start_block.append_operation(cf::cond_br(
        context,
        condition,
        &ok_block,
        &op_ctx.revert_block,
        &[],
        &[],
        location,
    ));

    let constant_value = Attribute::parse(context, &format!("{} : i256", value_to_push)).unwrap();
    let constant_value = ok_block
        .append_operation(arith::constant(context, constant_value, location))
        .result(0)?
        .into();

    stack_push(context, &ok_block, constant_value)?;

    Ok((start_block, ok_block))
}

fn codegen_dup<'c, 'r>(
    op_ctx: &mut OperationCtx<'c>,
    region: &'r Region<'c>,
    nth: u8,
) -> Result<(BlockRef<'c, 'r>, BlockRef<'c, 'r>), CodegenError> {
    debug_assert!(nth > 0 && nth <= 16);
    let start_block = region.append_block(Block::new(&[]));
    let context = &op_ctx.mlir_context;
    let location = Location::unknown(context);

    // Check there's enough elements in stack
    let flag = check_stack_has_at_least(context, &start_block, nth as u32)?;

    let gas_flag = consume_gas(context, &start_block, gas_cost::DUPN)?;

    let condition = start_block
        .append_operation(arith::andi(gas_flag, flag, location))
        .result(0)?
        .into();
    let ok_block = region.append_block(Block::new(&[]));

    start_block.append_operation(cf::cond_br(
        context,
        condition,
        &ok_block,
        &op_ctx.revert_block,
        &[],
        &[],
        location,
    ));

    let (nth_value, _) = get_nth_from_stack(context, &ok_block, nth)?;

    stack_push(context, &ok_block, nth_value)?;

    Ok((start_block, ok_block))
}

fn codegen_swap<'c, 'r>(
    op_ctx: &mut OperationCtx<'c>,
    region: &'r Region<'c>,
    nth: u8,
) -> Result<(BlockRef<'c, 'r>, BlockRef<'c, 'r>), CodegenError> {
    debug_assert!(nth > 0 && nth <= 16);
    let start_block = region.append_block(Block::new(&[]));
    let context = &op_ctx.mlir_context;
    let location = Location::unknown(context);

    // Check there's enough elements in stack
    let flag = check_stack_has_at_least(context, &start_block, (nth + 1) as u32)?;

    let gas_flag = consume_gas(context, &start_block, gas_cost::SWAPN)?;

    let condition = start_block
        .append_operation(arith::andi(gas_flag, flag, location))
        .result(0)?
        .into();

    let ok_block = region.append_block(Block::new(&[]));

    start_block.append_operation(cf::cond_br(
        context,
        condition,
        &ok_block,
        &op_ctx.revert_block,
        &[],
        &[],
        location,
    ));

    swap_stack_elements(context, &ok_block, 1, nth + 1)?;

    Ok((start_block, ok_block))
}

fn codegen_add<'c, 'r>(
    op_ctx: &mut OperationCtx<'c>,
    region: &'r Region<'c>,
) -> Result<(BlockRef<'c, 'r>, BlockRef<'c, 'r>), CodegenError> {
    let start_block = region.append_block(Block::new(&[]));
    let context = &op_ctx.mlir_context;
    let location = Location::unknown(context);

    // Check there's enough elements in stack
    let flag = check_stack_has_at_least(context, &start_block, 2)?;

    let gas_flag = consume_gas(context, &start_block, gas_cost::ADD)?;

    let condition = start_block
        .append_operation(arith::andi(gas_flag, flag, location))
        .result(0)?
        .into();

    let ok_block = region.append_block(Block::new(&[]));

    start_block.append_operation(cf::cond_br(
        context,
        condition,
        &ok_block,
        &op_ctx.revert_block,
        &[],
        &[],
        location,
    ));

    let lhs = stack_pop(context, &ok_block)?;
    let rhs = stack_pop(context, &ok_block)?;

    let result = ok_block
        .append_operation(arith::addi(lhs, rhs, location))
        .result(0)?
        .into();

    stack_push(context, &ok_block, result)?;

    Ok((start_block, ok_block))
}

fn codegen_sub<'c, 'r>(
    op_ctx: &mut OperationCtx<'c>,
    region: &'r Region<'c>,
) -> Result<(BlockRef<'c, 'r>, BlockRef<'c, 'r>), CodegenError> {
    let start_block = region.append_block(Block::new(&[]));
    let context = &op_ctx.mlir_context;
    let location = Location::unknown(context);

    // Check there's enough elements in stack
    let flag = check_stack_has_at_least(context, &start_block, 2)?;

    let gas_flag = consume_gas(context, &start_block, gas_cost::SUB)?;

    let condition = start_block
        .append_operation(arith::andi(gas_flag, flag, location))
        .result(0)?
        .into();

    let ok_block = region.append_block(Block::new(&[]));

    start_block.append_operation(cf::cond_br(
        context,
        condition,
        &ok_block,
        &op_ctx.revert_block,
        &[],
        &[],
        location,
    ));

    let lhs = stack_pop(context, &ok_block)?;
    let rhs = stack_pop(context, &ok_block)?;

    let result = ok_block
        .append_operation(arith::subi(lhs, rhs, location))
        .result(0)?
        .into();

    stack_push(context, &ok_block, result)?;

    Ok((start_block, ok_block))
}

fn codegen_div<'c, 'r>(
    op_ctx: &mut OperationCtx<'c>,
    region: &'r Region<'c>,
) -> Result<(BlockRef<'c, 'r>, BlockRef<'c, 'r>), CodegenError> {
    let start_block = region.append_block(Block::new(&[]));
    let context = &op_ctx.mlir_context;
    let location = Location::unknown(context);

    // Check there's enough elements in stack
    let stack_size_flag = check_stack_has_at_least(context, &start_block, 2)?;

    // Check there's enough gas to compute the operation
    let gas_flag = consume_gas(context, &start_block, gas_cost::DIV)?;

    let ok_flag = start_block
        .append_operation(arith::andi(stack_size_flag, gas_flag, location))
        .result(0)?
        .into();

    let ok_block = region.append_block(Block::new(&[]));

    start_block.append_operation(cf::cond_br(
        context,
        ok_flag,
        &ok_block,
        &op_ctx.revert_block,
        &[],
        &[],
        location,
    ));

    let num = stack_pop(context, &ok_block)?;
    let den = stack_pop(context, &ok_block)?;

    let den_is_zero = check_if_zero(context, &ok_block, &den)?;
    let den_zero_bloq = region.append_block(Block::new(&[]));
    let den_not_zero_bloq = region.append_block(Block::new(&[]));
    let return_block = region.append_block(Block::new(&[]));

    // Denominator is zero path
    let zero_value = constant_value_from_i64(context, &den_zero_bloq, 0i64)?;
    stack_push(context, &den_zero_bloq, zero_value)?;
    den_zero_bloq.append_operation(cf::br(&return_block, &[], location));

    // Denominator is not zero path
    let result = den_not_zero_bloq
        .append_operation(arith::divui(num, den, location))
        .result(0)?
        .into();

    stack_push(context, &den_not_zero_bloq, result)?;
    den_not_zero_bloq.append_operation(cf::br(&return_block, &[], location));

    // Branch to den_zero if den_is_zero == true; else branch to den_not_zero
    ok_block.append_operation(cf::cond_br(
        context,
        den_is_zero,
        &den_zero_bloq,
        &den_not_zero_bloq,
        &[],
        &[],
        location,
    ));

    Ok((start_block, return_block))
}

fn codegen_sdiv<'c, 'r>(
    op_ctx: &mut OperationCtx<'c>,
    region: &'r Region<'c>,
) -> Result<(BlockRef<'c, 'r>, BlockRef<'c, 'r>), CodegenError> {
    let start_block = region.append_block(Block::new(&[]));
    let context = &op_ctx.mlir_context;
    let location = Location::unknown(context);

    // Check there's enough elements in stack
    let stack_size_flag = check_stack_has_at_least(context, &start_block, 2)?;
    let gas_flag = consume_gas(context, &start_block, gas_cost::SDIV)?;

    let ok_flag = start_block
        .append_operation(arith::andi(stack_size_flag, gas_flag, location))
        .result(0)?
        .into();

    let ok_block = region.append_block(Block::new(&[]));

    start_block.append_operation(cf::cond_br(
        context,
        ok_flag,
        &ok_block,
        &op_ctx.revert_block,
        &[],
        &[],
        location,
    ));

    let num = stack_pop(context, &ok_block)?;
    let den = stack_pop(context, &ok_block)?;
    let den_is_zero = check_if_zero(context, &ok_block, &den)?;
    let den_zero_bloq = region.append_block(Block::new(&[]));
    let den_not_zero_bloq = region.append_block(Block::new(&[]));
    let return_block = region.append_block(Block::new(&[]));

    // Denominator is zero path
    let zero_value = constant_value_from_i64(context, &den_zero_bloq, 0i64)?;
    stack_push(context, &den_zero_bloq, zero_value)?;
    den_zero_bloq.append_operation(cf::br(&return_block, &[], location));

    // Denominator is not zero path
    let result = den_not_zero_bloq
        .append_operation(ods::llvm::sdiv(context, num, den, location).into())
        .result(0)?
        .into();

    stack_push(context, &den_not_zero_bloq, result)?;
    den_not_zero_bloq.append_operation(cf::br(&return_block, &[], location));

    // Branch to den_zero if den_is_zero == true; else branch to den_not_zero
    ok_block.append_operation(cf::cond_br(
        context,
        den_is_zero,
        &den_zero_bloq,
        &den_not_zero_bloq,
        &[],
        &[],
        location,
    ));

    Ok((start_block, return_block))
}

fn codegen_mul<'c, 'r>(
    op_ctx: &mut OperationCtx<'c>,
    region: &'r Region<'c>,
) -> Result<(BlockRef<'c, 'r>, BlockRef<'c, 'r>), CodegenError> {
    let start_block = region.append_block(Block::new(&[]));
    let context = &op_ctx.mlir_context;
    let location = Location::unknown(context);

    // Check there's enough elements in stack
    let stack_size_flag = check_stack_has_at_least(context, &start_block, 2)?;
    // Check there's enough gas to compute the operation
    let gas_flag = consume_gas(context, &start_block, gas_cost::MUL)?;

    let ok_flag = start_block
        .append_operation(arith::andi(stack_size_flag, gas_flag, location))
        .result(0)?
        .into();

    let ok_block = region.append_block(Block::new(&[]));

    start_block.append_operation(cf::cond_br(
        context,
        ok_flag,
        &ok_block,
        &op_ctx.revert_block,
        &[],
        &[],
        location,
    ));

    let lhs = stack_pop(context, &ok_block)?;
    let rhs = stack_pop(context, &ok_block)?;

    let result = ok_block
        .append_operation(arith::muli(lhs, rhs, location))
        .result(0)?
        .into();

    stack_push(context, &ok_block, result)?;

    Ok((start_block, ok_block))
}

fn codegen_mod<'c, 'r>(
    op_ctx: &mut OperationCtx<'c>,
    region: &'r Region<'c>,
) -> Result<(BlockRef<'c, 'r>, BlockRef<'c, 'r>), CodegenError> {
    let start_block = region.append_block(Block::new(&[]));
    let context = &op_ctx.mlir_context;
    let location = Location::unknown(context);

    // Check there's enough elements in stack
    let flag = check_stack_has_at_least(context, &start_block, 2)?;
    let gas_flag = consume_gas(context, &start_block, gas_cost::MOD)?;
    let condition = start_block
        .append_operation(arith::andi(gas_flag, flag, location))
        .result(0)?
        .into();

    let ok_block = region.append_block(Block::new(&[]));

    start_block.append_operation(cf::cond_br(
        context,
        condition,
        &ok_block,
        &op_ctx.revert_block,
        &[],
        &[],
        location,
    ));

    let num = stack_pop(context, &ok_block)?;
    let den = stack_pop(context, &ok_block)?;

    let den_is_zero = check_if_zero(context, &ok_block, &den)?;
    let den_zero_bloq = region.append_block(Block::new(&[]));
    let den_not_zero_bloq = region.append_block(Block::new(&[]));
    let return_block = region.append_block(Block::new(&[]));

    let constant_value = den_zero_bloq
        .append_operation(arith::constant(
            context,
            integer_constant_from_i64(context, 0i64).into(),
            location,
        ))
        .result(0)?
        .into();

    stack_push(context, &den_zero_bloq, constant_value)?;

    den_zero_bloq.append_operation(cf::br(&return_block, &[], location));

    let mod_result = den_not_zero_bloq
        .append_operation(arith::remui(num, den, location))
        .result(0)?
        .into();

    stack_push(context, &den_not_zero_bloq, mod_result)?;

    den_not_zero_bloq.append_operation(cf::br(&return_block, &[], location));

    ok_block.append_operation(cf::cond_br(
        context,
        den_is_zero,
        &den_zero_bloq,
        &den_not_zero_bloq,
        &[],
        &[],
        location,
    ));

    Ok((start_block, return_block))
}

fn codegen_smod<'c, 'r>(
    op_ctx: &mut OperationCtx<'c>,
    region: &'r Region<'c>,
) -> Result<(BlockRef<'c, 'r>, BlockRef<'c, 'r>), CodegenError> {
    let start_block = region.append_block(Block::new(&[]));
    let context = &op_ctx.mlir_context;
    let location = Location::unknown(context);

    // Check there's enough elements in stack
    let flag = check_stack_has_at_least(context, &start_block, 2)?;
    let gas_flag = consume_gas(context, &start_block, gas_cost::SMOD)?;
    let condition = start_block
        .append_operation(arith::andi(gas_flag, flag, location))
        .result(0)?
        .into();

    let ok_block = region.append_block(Block::new(&[]));

    start_block.append_operation(cf::cond_br(
        context,
        condition,
        &ok_block,
        &op_ctx.revert_block,
        &[],
        &[],
        location,
    ));

    let num = stack_pop(context, &ok_block)?;
    let den = stack_pop(context, &ok_block)?;

    let den_is_zero = check_if_zero(context, &ok_block, &den)?;
    let den_zero_bloq = region.append_block(Block::new(&[]));
    let den_not_zero_bloq = region.append_block(Block::new(&[]));
    let return_block = region.append_block(Block::new(&[]));

    let constant_value = den_zero_bloq
        .append_operation(arith::constant(
            context,
            integer_constant_from_i64(context, 0i64).into(),
            location,
        ))
        .result(0)?
        .into();

    stack_push(context, &den_zero_bloq, constant_value)?;

    den_zero_bloq.append_operation(cf::br(&return_block, &[], location));

    let mod_result = den_not_zero_bloq
        .append_operation(ods::llvm::srem(context, num, den, location).into())
        .result(0)?
        .into();

    stack_push(context, &den_not_zero_bloq, mod_result)?;

    den_not_zero_bloq.append_operation(cf::br(&return_block, &[], location));

    ok_block.append_operation(cf::cond_br(
        context,
        den_is_zero,
        &den_zero_bloq,
        &den_not_zero_bloq,
        &[],
        &[],
        location,
    ));

    Ok((start_block, return_block))
}

fn codegen_addmod<'c, 'r>(
    op_ctx: &mut OperationCtx<'c>,
    region: &'r Region<'c>,
) -> Result<(BlockRef<'c, 'r>, BlockRef<'c, 'r>), CodegenError> {
    let start_block = region.append_block(Block::new(&[]));
    let context = &op_ctx.mlir_context;
    let location = Location::unknown(context);

    // Check there's enough elements in stack
    let flag = check_stack_has_at_least(context, &start_block, 3)?;
    let gas_flag = consume_gas(context, &start_block, gas_cost::ADDMOD)?;
    let condition = start_block
        .append_operation(arith::andi(gas_flag, flag, location))
        .result(0)?
        .into();

    let ok_block = region.append_block(Block::new(&[]));

    start_block.append_operation(cf::cond_br(
        context,
        condition,
        &ok_block,
        &op_ctx.revert_block,
        &[],
        &[],
        location,
    ));

    let a = stack_pop(context, &ok_block)?;
    let b = stack_pop(context, &ok_block)?;
    let den = stack_pop(context, &ok_block)?;

    let den_is_zero = check_if_zero(context, &ok_block, &den)?;
    let den_zero_bloq = region.append_block(Block::new(&[]));
    let den_not_zero_bloq = region.append_block(Block::new(&[]));
    let return_block = region.append_block(Block::new(&[]));

    let constant_value = den_zero_bloq
        .append_operation(arith::constant(
            context,
            integer_constant_from_i64(context, 0i64).into(),
            location,
        ))
        .result(0)?
        .into();

    stack_push(context, &den_zero_bloq, constant_value)?;

    den_zero_bloq.append_operation(cf::br(&return_block, &[], location));
    let uint256 = IntegerType::new(context, 256).into();
    let uint257 = IntegerType::new(context, 257).into();

    // extend the operands to 257 bits before the addition
    let extended_a = den_not_zero_bloq
        .append_operation(arith::extui(a, uint257, location))
        .result(0)?
        .into();
    let extended_b = den_not_zero_bloq
        .append_operation(arith::extui(b, uint257, location))
        .result(0)?
        .into();
    let extended_den = den_not_zero_bloq
        .append_operation(arith::extui(den, uint257, location))
        .result(0)?
        .into();
    let add_result = den_not_zero_bloq
        .append_operation(arith::addi(extended_a, extended_b, location))
        .result(0)?
        .into();
    let mod_result = den_not_zero_bloq
        .append_operation(arith::remui(add_result, extended_den, location))
        .result(0)?
        .into();
    let truncated_result = den_not_zero_bloq
        .append_operation(arith::trunci(mod_result, uint256, location))
        .result(0)?
        .into();

    stack_push(context, &den_not_zero_bloq, truncated_result)?;

    den_not_zero_bloq.append_operation(cf::br(&return_block, &[], location));

    ok_block.append_operation(cf::cond_br(
        context,
        den_is_zero,
        &den_zero_bloq,
        &den_not_zero_bloq,
        &[],
        &[],
        location,
    ));

    Ok((start_block, return_block))
}

fn codegen_mulmod<'c, 'r>(
    op_ctx: &mut OperationCtx<'c>,
    region: &'r Region<'c>,
) -> Result<(BlockRef<'c, 'r>, BlockRef<'c, 'r>), CodegenError> {
    let start_block = region.append_block(Block::new(&[]));
    let context = &op_ctx.mlir_context;
    let location = Location::unknown(context);

    // Check there's enough elements in stack
    let flag = check_stack_has_at_least(context, &start_block, 3)?;
    let gas_flag = consume_gas(context, &start_block, gas_cost::MULMOD)?;
    let condition = start_block
        .append_operation(arith::andi(gas_flag, flag, location))
        .result(0)?
        .into();

    let ok_block = region.append_block(Block::new(&[]));

    start_block.append_operation(cf::cond_br(
        context,
        condition,
        &ok_block,
        &op_ctx.revert_block,
        &[],
        &[],
        location,
    ));

    let a = stack_pop(context, &ok_block)?;
    let b = stack_pop(context, &ok_block)?;
    let den = stack_pop(context, &ok_block)?;

    let den_is_zero = check_if_zero(context, &ok_block, &den)?;
    let den_zero_bloq = region.append_block(Block::new(&[]));
    let den_not_zero_bloq = region.append_block(Block::new(&[]));
    let return_block = region.append_block(Block::new(&[]));

    let constant_value = den_zero_bloq
        .append_operation(arith::constant(
            context,
            integer_constant_from_i64(context, 0i64).into(),
            location,
        ))
        .result(0)?
        .into();

    stack_push(context, &den_zero_bloq, constant_value)?;

    den_zero_bloq.append_operation(cf::br(&return_block, &[], location));

    let uint256 = IntegerType::new(context, 256).into();
    let uint512 = IntegerType::new(context, 512).into();

    // extend the operands to 512 bits before the multiplication
    let extended_a = den_not_zero_bloq
        .append_operation(arith::extui(a, uint512, location))
        .result(0)?
        .into();
    let extended_b = den_not_zero_bloq
        .append_operation(arith::extui(b, uint512, location))
        .result(0)?
        .into();
    let extended_den = den_not_zero_bloq
        .append_operation(arith::extui(den, uint512, location))
        .result(0)?
        .into();

    let mul_result = den_not_zero_bloq
        .append_operation(arith::muli(extended_a, extended_b, location))
        .result(0)?
        .into();
    let mod_result = den_not_zero_bloq
        .append_operation(arith::remui(mul_result, extended_den, location))
        .result(0)?
        .into();
    let truncated_result = den_not_zero_bloq
        .append_operation(arith::trunci(mod_result, uint256, location))
        .result(0)?
        .into();

    stack_push(context, &den_not_zero_bloq, truncated_result)?;
    den_not_zero_bloq.append_operation(cf::br(&return_block, &[], location));
    ok_block.append_operation(cf::cond_br(
        context,
        den_is_zero,
        &den_zero_bloq,
        &den_not_zero_bloq,
        &[],
        &[],
        location,
    ));
    Ok((start_block, return_block))
}

fn codegen_xor<'c, 'r>(
    op_ctx: &mut OperationCtx<'c>,
    region: &'r Region<'c>,
) -> Result<(BlockRef<'c, 'r>, BlockRef<'c, 'r>), CodegenError> {
    let start_block = region.append_block(Block::new(&[]));
    let context = &op_ctx.mlir_context;
    let location = Location::unknown(context);

    // Check there's enough elements in stack
    let flag = check_stack_has_at_least(context, &start_block, 2)?;

    let gas_flag = consume_gas(context, &start_block, gas_cost::XOR)?;

    let condition = start_block
        .append_operation(arith::andi(gas_flag, flag, location))
        .result(0)?
        .into();

    let ok_block = region.append_block(Block::new(&[]));

    start_block.append_operation(cf::cond_br(
        context,
        condition,
        &ok_block,
        &op_ctx.revert_block,
        &[],
        &[],
        location,
    ));

    let lhs = stack_pop(context, &ok_block)?;
    let rhs = stack_pop(context, &ok_block)?;

    let result = ok_block
        .append_operation(arith::xori(lhs, rhs, location))
        .result(0)?
        .into();

    stack_push(context, &ok_block, result)?;

    Ok((start_block, ok_block))
}

fn codegen_shr<'c, 'r>(
    op_ctx: &mut OperationCtx<'c>,
    region: &'r Region<'c>,
) -> Result<(BlockRef<'c, 'r>, BlockRef<'c, 'r>), CodegenError> {
    let start_block = region.append_block(Block::new(&[]));
    let context = &op_ctx.mlir_context;
    let location = Location::unknown(context);
    let uint256 = IntegerType::new(context, 256);

    // Check there's enough elements in stack
    let mut flag = check_stack_has_at_least(context, &start_block, 2)?;

    let gas_flag = consume_gas(context, &start_block, 3)?;

    let condition = start_block
        .append_operation(arith::andi(gas_flag, flag, location))
        .result(0)?
        .into();

    let ok_block = region.append_block(Block::new(&[]));

    start_block.append_operation(cf::cond_br(
        context,
        condition,
        &ok_block,
        &op_ctx.revert_block,
        &[],
        &[],
        location,
    ));

    let shift = stack_pop(context, &ok_block)?;
    let value = stack_pop(context, &ok_block)?;

    let value_255 = ok_block
        .append_operation(arith::constant(
            context,
            IntegerAttribute::new(uint256.into(), 255_i64).into(),
            location,
        ))
        .result(0)?
        .into();

    flag = compare_values(context, &ok_block, CmpiPredicate::Ult, shift, value_255)?;

    let ok_ok_block = region.append_block(Block::new(&[]));
    let altv_block = region.append_block(Block::new(&[]));
    // to unify the blocks after the branching
    let empty_block = region.append_block(Block::new(&[]));

    ok_block.append_operation(cf::cond_br(
        context,
        flag,
        &ok_ok_block,
        &altv_block,
        &[],
        &[],
        location,
    ));

    // if shift is less than 255
    let result = ok_ok_block
        .append_operation(arith::shrui(value, shift, location))
        .result(0)?
        .into();

    stack_push(context, &ok_ok_block, result)?;

    ok_ok_block.append_operation(cf::br(&empty_block, &[], location));

    // if shift is greater than 255
    let result = altv_block
        .append_operation(arith::constant(
            context,
            IntegerAttribute::new(uint256.into(), 0_i64).into(),
            location,
        ))
        .result(0)?
        .into();

    stack_push(context, &altv_block, result)?;

    altv_block.append_operation(cf::br(&empty_block, &[], location));

    Ok((start_block, empty_block))
}

fn codegen_shl<'c, 'r>(
    op_ctx: &mut OperationCtx<'c>,
    region: &'r Region<'c>,
) -> Result<(BlockRef<'c, 'r>, BlockRef<'c, 'r>), CodegenError> {
    let start_block = region.append_block(Block::new(&[]));
    let context = &op_ctx.mlir_context;
    let location = Location::unknown(context);
    let uint256 = IntegerType::new(context, 256);

    // Check there's enough elements in stack
    let mut flag = check_stack_has_at_least(context, &start_block, 2)?;

    let gas_flag = consume_gas(context, &start_block, gas_cost::SHL)?;

    let condition = start_block
        .append_operation(arith::andi(gas_flag, flag, location))
        .result(0)?
        .into();

    let ok_block = region.append_block(Block::new(&[]));

    start_block.append_operation(cf::cond_br(
        context,
        condition,
        &ok_block,
        &op_ctx.revert_block,
        &[],
        &[],
        location,
    ));

    let shift = stack_pop(context, &ok_block)?;
    let value = stack_pop(context, &ok_block)?;

    let value_255 = ok_block
        .append_operation(arith::constant(
            context,
            IntegerAttribute::new(uint256.into(), 255_i64).into(),
            location,
        ))
        .result(0)?
        .into();

    flag = compare_values(context, &ok_block, CmpiPredicate::Ult, shift, value_255)?;

    let ok_ok_block = region.append_block(Block::new(&[]));
    let altv_block = region.append_block(Block::new(&[]));
    // to unify the blocks after the branching
    let empty_block = region.append_block(Block::new(&[]));

    ok_block.append_operation(cf::cond_br(
        context,
        flag,
        &ok_ok_block,
        &altv_block,
        &[],
        &[],
        location,
    ));

    // if shift is less than 255
    let result = ok_ok_block
        .append_operation(arith::shli(value, shift, location))
        .result(0)?
        .into();

    stack_push(context, &ok_ok_block, result)?;

    ok_ok_block.append_operation(cf::br(&empty_block, &[], location));

    // if shift is greater than 255
    let result = altv_block
        .append_operation(arith::constant(
            context,
            IntegerAttribute::new(uint256.into(), 0_i64).into(),
            location,
        ))
        .result(0)?
        .into();

    stack_push(context, &altv_block, result)?;

    altv_block.append_operation(cf::br(&empty_block, &[], location));

    Ok((start_block, empty_block))
}

fn codegen_number<'c, 'r>(
    op_ctx: &mut OperationCtx<'c>,
    region: &'r Region<'c>,
) -> Result<(BlockRef<'c, 'r>, BlockRef<'c, 'r>), CodegenError> {
    let start_block = region.append_block(Block::new(&[]));
    let context = &op_ctx.mlir_context;
    let location = Location::unknown(context);

    // Check there's enough space for 1 element in stack
    let stack_flag = check_stack_has_space_for(context, &start_block, 1)?;

    let gas_flag = consume_gas(context, &start_block, gas_cost::NUMBER)?;

    let condition = start_block
        .append_operation(arith::andi(gas_flag, stack_flag, location))
        .result(0)?
        .into();

    let ok_block = region.append_block(Block::new(&[]));

    start_block.append_operation(cf::cond_br(
        context,
        condition,
        &ok_block,
        &op_ctx.revert_block,
        &[],
        &[],
        location,
    ));

    let block_number = get_block_number(op_ctx, &ok_block)?;

    stack_push(context, &ok_block, block_number)?;

    Ok((start_block, ok_block))
}

fn codegen_pop<'c, 'r>(
    op_ctx: &mut OperationCtx<'c>,
    region: &'r Region<'c>,
) -> Result<(BlockRef<'c, 'r>, BlockRef<'c, 'r>), CodegenError> {
    let start_block = region.append_block(Block::new(&[]));
    let context = &op_ctx.mlir_context;
    let location = Location::unknown(context);

    // Check there's at least 1 element in stack
    let flag = check_stack_has_at_least(context, &start_block, 1)?;

    let gas_flag = consume_gas(context, &start_block, gas_cost::POP)?;

    let condition = start_block
        .append_operation(arith::andi(gas_flag, flag, location))
        .result(0)?
        .into();

    let ok_block = region.append_block(Block::new(&[]));

    start_block.append_operation(cf::cond_br(
        context,
        condition,
        &ok_block,
        &op_ctx.revert_block,
        &[],
        &[],
        location,
    ));

    stack_pop(context, &ok_block)?;

    Ok((start_block, ok_block))
}

fn codegen_mload<'c, 'r>(
    op_ctx: &mut OperationCtx<'c>,
    region: &'r Region<'c>,
) -> Result<(BlockRef<'c, 'r>, BlockRef<'c, 'r>), CodegenError> {
    let start_block = region.append_block(Block::new(&[]));
    let context = &op_ctx.mlir_context;
    let location = Location::unknown(context);
    let uint256 = IntegerType::new(context, 256);
    let uint32 = IntegerType::new(context, 32);
    let uint8 = IntegerType::new(context, 8);
    let ptr_type = pointer(context, 0);

    let stack_flag = check_stack_has_at_least(context, &start_block, 1)?;
    let ok_block = region.append_block(Block::new(&[]));

    start_block.append_operation(cf::cond_br(
        context,
        stack_flag,
        &ok_block,
        &op_ctx.revert_block,
        &[],
        &[],
        location,
    ));

    let offset = stack_pop(context, &ok_block)?;

    // Compute required memory size
    let offset = ok_block
        .append_operation(arith::trunci(offset, uint32.into(), location))
        .result(0)
        .unwrap()
        .into();
    let value_size = ok_block
        .append_operation(arith::constant(
            context,
            IntegerAttribute::new(uint32.into(), 32).into(),
            location,
        ))
        .result(0)?
        .into();
    let required_size = ok_block
        .append_operation(arith::addi(offset, value_size, location))
        .result(0)?
        .into();

    let memory_access_block = region.append_block(Block::new(&[]));

    extend_memory(
        op_ctx,
        &ok_block,
        &memory_access_block,
        region,
        required_size,
        gas_cost::MLOAD,
    )?;

    // Memory access
    let memory_ptr_ptr = memory_access_block
        .append_operation(llvm_mlir::addressof(
            context,
            MEMORY_PTR_GLOBAL,
            ptr_type,
            location,
        ))
        .result(0)?;

    let memory_ptr = memory_access_block
        .append_operation(llvm::load(
            context,
            memory_ptr_ptr.into(),
            ptr_type,
            location,
            LoadStoreOptions::default(),
        ))
        .result(0)?
        .into();

    let memory_destination = memory_access_block
        .append_operation(llvm::get_element_ptr_dynamic(
            context,
            memory_ptr,
            &[offset],
            uint8.into(),
            ptr_type,
            location,
        ))
        .result(0)?
        .into();

    let read_value = memory_access_block
        .append_operation(llvm::load(
            context,
            memory_destination,
            uint256.into(),
            location,
            LoadStoreOptions::new()
                .align(IntegerAttribute::new(IntegerType::new(context, 64).into(), 1).into()),
        ))
        .result(0)?
        .into();

    // check system endianness before pushing the value
    let read_value = if cfg!(target_endian = "little") {
        // if the system is little endian, we convert the value to big endian
        memory_access_block
            .append_operation(llvm::intr_bswap(read_value, uint256.into(), location))
            .result(0)?
            .into()
    } else {
        // if the system is big endian, there is no need to convert the value
        read_value
    };

    stack_push(context, &memory_access_block, read_value)?;

    Ok((start_block, memory_access_block))
}

fn codegen_codesize<'c, 'r>(
    op_ctx: &mut OperationCtx<'c>,
    region: &'r Region<'c>,
) -> Result<(BlockRef<'c, 'r>, BlockRef<'c, 'r>), CodegenError> {
    let start_block = region.append_block(Block::new(&[]));
    let context = &op_ctx.mlir_context;
    let location = Location::unknown(context);
    let uint256 = IntegerType::new(context, 256);

    // Check there's stack overflow
    let stack_flag = check_stack_has_space_for(context, &start_block, 1)?;
    // Check there's enough gas
    let gas_flag = consume_gas(context, &start_block, gas_cost::CODESIZE)?;

    let condition = start_block
        .append_operation(arith::andi(gas_flag, stack_flag, location))
        .result(0)?
        .into();

    let ok_block = region.append_block(Block::new(&[]));

    start_block.append_operation(cf::cond_br(
        context,
        condition,
        &ok_block,
        &op_ctx.revert_block,
        &[],
        &[],
        location,
    ));

    let codesize = ok_block
        .append_operation(arith::constant(
            context,
            IntegerAttribute::new(uint256.into(), op_ctx.program.code_size as i64).into(),
            location,
        ))
        .result(0)?
        .into();

    stack_push(context, &ok_block, codesize)?;

    Ok((start_block, ok_block))
}

fn codegen_sar<'c, 'r>(
    op_ctx: &mut OperationCtx<'c>,
    region: &'r Region<'c>,
) -> Result<(BlockRef<'c, 'r>, BlockRef<'c, 'r>), CodegenError> {
    let start_block = region.append_block(Block::new(&[]));
    let context = &op_ctx.mlir_context;
    let location = Location::unknown(context);

    // Check there's enough elements in stack
    let flag = check_stack_has_at_least(context, &start_block, 2)?;
    // Check there's enough gas
    let gas_flag = consume_gas(context, &start_block, gas_cost::SAR)?;

    let condition = start_block
        .append_operation(arith::andi(gas_flag, flag, location))
        .result(0)?
        .into();

    let ok_block = region.append_block(Block::new(&[]));

    start_block.append_operation(cf::cond_br(
        context,
        condition,
        &ok_block,
        &op_ctx.revert_block,
        &[],
        &[],
        location,
    ));

    let shift = stack_pop(context, &ok_block)?;
    let value = stack_pop(context, &ok_block)?;

    // max_shift = 255
    let max_shift = ok_block
        .append_operation(arith::constant(
            context,
            integer_constant_from_i64(context, 255).into(),
            location,
        ))
        .result(0)?
        .into();

    // if shift > 255  then after applying the `shrsi` operation the result will be poisoned
    // to avoid the poisoning we set shift = min(shift, 255)
    let shift = ok_block
        .append_operation(arith::minui(shift, max_shift, location))
        .result(0)?
        .into();

    let result = ok_block
        .append_operation(arith::shrsi(value, shift, location))
        .result(0)?
        .into();

    stack_push(context, &ok_block, result)?;

    Ok((start_block, ok_block))
}

fn codegen_byte<'c, 'r>(
    op_ctx: &mut OperationCtx<'c>,
    region: &'r Region<'c>,
) -> Result<(BlockRef<'c, 'r>, BlockRef<'c, 'r>), CodegenError> {
    let start_block = region.append_block(Block::new(&[]));
    let context = &op_ctx.mlir_context;
    let location = Location::unknown(context);

    // Check there's enough elements in stack
    let flag = check_stack_has_at_least(context, &start_block, 2)?;
    // Check there's enough gas
    let gas_flag = consume_gas(context, &start_block, gas_cost::BYTE)?;

    let condition = start_block
        .append_operation(arith::andi(gas_flag, flag, location))
        .result(0)?
        .into();

    let ok_block = region.append_block(Block::new(&[]));

    // in out_of_bounds_block a 0 is pushed to the stack
    let out_of_bounds_block = region.append_block(Block::new(&[]));

    // in offset_ok_block the byte operation is performed
    let offset_ok_block = region.append_block(Block::new(&[]));

    let end_block = region.append_block(Block::new(&[]));

    start_block.append_operation(cf::cond_br(
        context,
        condition,
        &ok_block,
        &op_ctx.revert_block,
        &[],
        &[],
        location,
    ));

    let offset = stack_pop(context, &ok_block)?;
    let value = stack_pop(context, &ok_block)?;

    const BITS_PER_BYTE: u8 = 8;
    const MAX_SHIFT: u8 = 31;

    let constant_bits_per_byte = constant_value_from_i64(context, &ok_block, BITS_PER_BYTE as i64)?;
    let constant_max_shift_in_bits =
        constant_value_from_i64(context, &ok_block, (MAX_SHIFT * BITS_PER_BYTE) as i64)?;

    let offset_in_bits = ok_block
        .append_operation(arith::muli(offset, constant_bits_per_byte, location))
        .result(0)?
        .into();

    // compare  offset > max_shift?
    let is_offset_out_of_bounds = ok_block
        .append_operation(arith::cmpi(
            context,
            arith::CmpiPredicate::Ugt,
            offset_in_bits,
            constant_max_shift_in_bits,
            location,
        ))
        .result(0)?
        .into();

    // if offset > max_shift => branch to out_of_bounds_block
    // else => branch to offset_ok_block
    ok_block.append_operation(cf::cond_br(
        context,
        is_offset_out_of_bounds,
        &out_of_bounds_block,
        &offset_ok_block,
        &[],
        &[],
        location,
    ));

    let zero_constant_value = constant_value_from_i64(context, &out_of_bounds_block, 0_i64)?;

    // push zero to the stack
    stack_push(context, &out_of_bounds_block, zero_constant_value)?;

    out_of_bounds_block.append_operation(cf::br(&end_block, &[], location));

    // the idea is to use a right shift to place the byte in the right-most side
    // and then apply a bitwise AND with a 0xFF mask
    //
    // for example, if we want to extract the 0xFF byte in the following value
    // (for simplicity the value has fewer bytes than it has in reality)
    //
    // value = 0xAABBCCDDFFAABBCC
    //                   ^^
    //              desired byte
    //
    // we can shift the value to the right
    //
    // value = 0xAABBCCDDFFAABBCC -> 0x000000AABBCCDDFF
    //                   ^^                          ^^
    // and then apply the bitwise AND it to the right to remove the right-side bytes
    //
    //  value = 0x000000AABBCCDDFF
    //          AND
    //  mask  = 0x00000000000000FF
    //------------------------------
    // result = 0x00000000000000FF

    // compute how many bits the value has to be shifted
    // shift_right_in_bits = max_shift - offset
    let shift_right_in_bits = offset_ok_block
        .append_operation(arith::subi(
            constant_max_shift_in_bits,
            offset_in_bits,
            location,
        ))
        .result(0)?
        .into();

    // shift the value to the right
    let shifted_right_value = offset_ok_block
        .append_operation(arith::shrui(value, shift_right_in_bits, location))
        .result(0)?
        .into();

    let mask = offset_ok_block
        .append_operation(arith::constant(
            context,
            integer_constant_from_i64(context, 0xff).into(),
            location,
        ))
        .result(0)?
        .into();

    // compute (value AND mask)
    let result = offset_ok_block
        .append_operation(arith::andi(shifted_right_value, mask, location))
        .result(0)?
        .into();

    stack_push(context, &offset_ok_block, result)?;

    offset_ok_block.append_operation(cf::br(&end_block, &[], location));

    Ok((start_block, end_block))
}

fn codegen_jumpdest<'c>(
    op_ctx: &mut OperationCtx<'c>,
    region: &'c Region<'c>,
    pc: usize,
) -> Result<(BlockRef<'c, 'c>, BlockRef<'c, 'c>), CodegenError> {
    let landing_block = region.append_block(Block::new(&[]));
    let context = &op_ctx.mlir_context;
    let location = Location::unknown(context);

    // Check there's enough gas to compute the operation
    let gas_flag = consume_gas(context, &landing_block, gas_cost::JUMPDEST)?;

    let ok_block = region.append_block(Block::new(&[]));

    landing_block.append_operation(cf::cond_br(
        context,
        gas_flag,
        &ok_block,
        &op_ctx.revert_block,
        &[],
        &[],
        location,
    ));

    // Register jumpdest block in context
    op_ctx.register_jump_destination(pc, landing_block);

    Ok((landing_block, ok_block))
}

fn codegen_jumpi<'c, 'r: 'c>(
    op_ctx: &mut OperationCtx<'c>,
    region: &'r Region<'c>,
) -> Result<(BlockRef<'c, 'r>, BlockRef<'c, 'r>), CodegenError> {
    let start_block = region.append_block(Block::new(&[]));
    let context = &op_ctx.mlir_context;
    let location = Location::unknown(context);

    // Check there's enough elements in stack
    let flag = check_stack_has_at_least(context, &start_block, 2)?;
    // Check there's enough gas
    let gas_flag = consume_gas(context, &start_block, gas_cost::JUMPI)?;

    let ok_block = region.append_block(Block::new(&[]));

    let condition = start_block
        .append_operation(arith::andi(gas_flag, flag, location))
        .result(0)?
        .into();

    start_block.append_operation(cf::cond_br(
        context,
        condition,
        &ok_block,
        &op_ctx.revert_block,
        &[],
        &[],
        location,
    ));

    let pc = stack_pop(context, &ok_block)?;
    let condition = stack_pop(context, &ok_block)?;

    let false_block = region.append_block(Block::new(&[]));

    let zero = ok_block
        .append_operation(arith::constant(
            context,
            integer_constant_from_i64(context, 0i64).into(),
            location,
        ))
        .result(0)?
        .into();

    // compare  condition != 0  to convert condition from u256 to 1-bit signless integer
    let condition = ok_block
        .append_operation(arith::cmpi(
            context,
            arith::CmpiPredicate::Ne,
            condition,
            zero,
            location,
        ))
        .result(0)?;

    ok_block.append_operation(cf::cond_br(
        context,
        condition.into(),
        &op_ctx.jumptable_block,
        &false_block,
        &[pc],
        &[],
        location,
    ));

    Ok((start_block, false_block))
}

fn codegen_jump<'c, 'r: 'c>(
    op_ctx: &mut OperationCtx<'c>,
    region: &'r Region<'c>,
) -> Result<(BlockRef<'c, 'r>, BlockRef<'c, 'r>), CodegenError> {
    // it reverts if Counter offset is not a JUMPDEST.
    // The error is generated even if the JUMP would not have been done

    let start_block = region.append_block(Block::new(&[]));
    let context = &op_ctx.mlir_context;
    let location = Location::unknown(context);

    // Check there's enough elements in stack
    let flag = check_stack_has_at_least(context, &start_block, 1)?;
    // Check there's enough gas
    let gas_flag = consume_gas(context, &start_block, gas_cost::JUMP)?;

    let ok_block = region.append_block(Block::new(&[]));

    let condition = start_block
        .append_operation(arith::andi(gas_flag, flag, location))
        .result(0)?
        .into();

    start_block.append_operation(cf::cond_br(
        context,
        condition,
        &ok_block,
        &op_ctx.revert_block,
        &[],
        &[],
        location,
    ));

    let pc = stack_pop(context, &ok_block)?;

    // appends operation to ok_block to jump to the `jump table block``
    // in the jump table block the pc is checked and if its ok
    // then it jumps to the block associated with that pc
    op_ctx.add_jump_op(ok_block, pc, location);

    // TODO: we are creating an empty block that won't ever be reached
    // probably there's a better way to do this
    let empty_block = region.append_block(Block::new(&[]));
    Ok((start_block, empty_block))
}

fn codegen_pc<'c>(
    op_ctx: &mut OperationCtx<'c>,
    region: &'c Region<'c>,
    pc: usize,
) -> Result<(BlockRef<'c, 'c>, BlockRef<'c, 'c>), CodegenError> {
    let start_block = region.append_block(Block::new(&[]));
    let context = &op_ctx.mlir_context;
    let location = Location::unknown(context);

    let stack_size_flag = check_stack_has_space_for(context, &start_block, 1)?;
    let gas_flag = consume_gas(context, &start_block, gas_cost::PC)?;

    let ok_flag = start_block
        .append_operation(arith::andi(stack_size_flag, gas_flag, location))
        .result(0)?
        .into();

    let ok_block = region.append_block(Block::new(&[]));

    start_block.append_operation(cf::cond_br(
        context,
        ok_flag,
        &ok_block,
        &op_ctx.revert_block,
        &[],
        &[],
        location,
    ));

    let pc_value = ok_block
        .append_operation(arith::constant(
            context,
            integer_constant_from_i64(context, pc as i64).into(),
            location,
        ))
        .result(0)?
        .into();

    stack_push(context, &ok_block, pc_value)?;

    Ok((start_block, ok_block))
}

fn codegen_msize<'c>(
    op_ctx: &mut OperationCtx<'c>,
    region: &'c Region<'c>,
) -> Result<(BlockRef<'c, 'c>, BlockRef<'c, 'c>), CodegenError> {
    let start_block = region.append_block(Block::new(&[]));
    let context = op_ctx.mlir_context;
    let location = Location::unknown(context);

    let ptr_type = pointer(context, 0);
    let uint32 = IntegerType::new(context, 32).into();
    let uint256 = IntegerType::new(context, 256).into();

    let stack_flag = check_stack_has_space_for(context, &start_block, 1)?;
    let gas_flag = consume_gas(context, &start_block, gas_cost::MSIZE)?;

    let condition = start_block
        .append_operation(arith::andi(gas_flag, stack_flag, location))
        .result(0)?
        .into();

    let ok_block = region.append_block(Block::new(&[]));

    start_block.append_operation(cf::cond_br(
        context,
        condition,
        &ok_block,
        &op_ctx.revert_block,
        &[],
        &[],
        location,
    ));

    // Get address of memory size global
    let memory_ptr = ok_block
        .append_operation(llvm_mlir::addressof(
            context,
            MEMORY_SIZE_GLOBAL,
            ptr_type,
            location,
        ))
        .result(0)?;

    // Load memory size
    let memory_size = ok_block
        .append_operation(llvm::load(
            context,
            memory_ptr.into(),
            uint32,
            location,
            LoadStoreOptions::default(),
        ))
        .result(0)?
        .into();

    let memory_size_extended = ok_block
        .append_operation(arith::extui(memory_size, uint256, location))
        .result(0)?
        .into();

    stack_push(context, &ok_block, memory_size_extended)?;

    Ok((start_block, ok_block))
}

fn codegen_return<'c>(
    op_ctx: &mut OperationCtx<'c>,
    region: &'c Region<'c>,
) -> Result<(BlockRef<'c, 'c>, BlockRef<'c, 'c>), CodegenError> {
    let context = op_ctx.mlir_context;
    let location = Location::unknown(context);

    let start_block = region.append_block(Block::new(&[]));
    let ok_block = region.append_block(Block::new(&[]));

    let flag = check_stack_has_at_least(context, &start_block, 2)?;

    start_block.append_operation(cf::cond_br(
        context,
        flag,
        &ok_block,
        &op_ctx.revert_block,
        &[],
        &[],
        location,
    ));

    return_result_from_stack(op_ctx, region, &ok_block, ExitStatusCode::Return, location)?;

    let empty_block = region.append_block(Block::new(&[]));

    Ok((start_block, empty_block))
}

// Stop the current context execution, revert the state changes
// (see STATICCALL for a list of state changing opcodes) and
// return the unused gas to the caller. It also reverts the gas refund to i
// ts value before the current context. If the execution is stopped with REVERT,
// the value 0 is put on the stack of the calling context, which continues to execute normally.
// The return data of the calling context is set as the given
// chunk of memory of this context.
fn codegen_revert<'c>(
    op_ctx: &mut OperationCtx<'c>,
    region: &'c Region<'c>,
) -> Result<(BlockRef<'c, 'c>, BlockRef<'c, 'c>), CodegenError> {
    let context = op_ctx.mlir_context;
    let location = Location::unknown(context);

    let start_block = region.append_block(Block::new(&[]));
    let ok_block = region.append_block(Block::new(&[]));

    let flag = check_stack_has_at_least(context, &start_block, 2)?;

    start_block.append_operation(cf::cond_br(
        context,
        flag,
        &ok_block,
        &op_ctx.revert_block,
        &[],
        &[],
        location,
    ));

    return_result_from_stack(op_ctx, region, &ok_block, ExitStatusCode::Revert, location)?;

    let empty_block = region.append_block(Block::new(&[]));

    Ok((start_block, empty_block))
}

fn codegen_stop<'c, 'r>(
    op_ctx: &mut OperationCtx<'c>,
    region: &'r Region<'c>,
) -> Result<(BlockRef<'c, 'r>, BlockRef<'c, 'r>), CodegenError> {
    let start_block = region.append_block(Block::new(&[]));
    let context = &op_ctx.mlir_context;
    let location = Location::unknown(context);

    return_empty_result(op_ctx, &start_block, ExitStatusCode::Stop, location)?;

    let empty_block = region.append_block(Block::new(&[]));

    Ok((start_block, empty_block))
}

fn codegen_signextend<'c, 'r>(
    op_ctx: &mut OperationCtx<'c>,
    region: &'r Region<'c>,
) -> Result<(BlockRef<'c, 'r>, BlockRef<'c, 'r>), CodegenError> {
    let start_block = region.append_block(Block::new(&[]));
    let context = &op_ctx.mlir_context;
    let location = Location::unknown(context);

    // Check there's enough elements in stack
    let stack_size_flag = check_stack_has_at_least(context, &start_block, 2)?;
    let gas_flag = consume_gas(context, &start_block, gas_cost::SIGNEXTEND)?;

    // Check there's enough gas to perform the operation
    let ok_flag = start_block
        .append_operation(arith::andi(stack_size_flag, gas_flag, location))
        .result(0)?
        .into();

    let ok_block = region.append_block(Block::new(&[]));

    start_block.append_operation(cf::cond_br(
        context,
        ok_flag,
        &ok_block,
        &op_ctx.revert_block,
        &[],
        &[],
        location,
    ));

    let byte_size = stack_pop(context, &ok_block)?;
    let value_to_extend = stack_pop(context, &ok_block)?;

    // Constant definition
    let max_byte_size = constant_value_from_i64(context, &ok_block, 31)?;
    let bits_per_byte = constant_value_from_i64(context, &ok_block, 8)?;
    let sign_bit_position_on_byte = constant_value_from_i64(context, &ok_block, 7)?;
    let max_bits = constant_value_from_i64(context, &ok_block, 255)?;

    // byte_size = min(max_byte_size, byte_size)
    let byte_size = ok_block
        .append_operation(arith::minui(byte_size, max_byte_size, location))
        .result(0)?
        .into();

    // bits_to_shift = max_bits - byte_size * bits_per_byte + sign_bit_position_on_byte
    let byte_number_in_bits = ok_block
        .append_operation(arith::muli(byte_size, bits_per_byte, location))
        .result(0)?
        .into();

    let value_size_in_bits = ok_block
        .append_operation(arith::addi(
            byte_number_in_bits,
            sign_bit_position_on_byte,
            location,
        ))
        .result(0)?
        .into();

    let bits_to_shift = ok_block
        .append_operation(arith::subi(max_bits, value_size_in_bits, location))
        .result(0)?
        .into();

    // value_to_extend << bits_to_shift
    let left_shifted_value = ok_block
        .append_operation(ods::llvm::shl(context, value_to_extend, bits_to_shift, location).into())
        .result(0)?
        .into();

    // value_to_extend >> bits_to_shift  (sign extended)
    let result = ok_block
        .append_operation(
            ods::llvm::ashr(context, left_shifted_value, bits_to_shift, location).into(),
        )
        .result(0)?
        .into();

    stack_push(context, &ok_block, result)?;

    Ok((start_block, ok_block))
}

fn codegen_gas<'c, 'r>(
    op_ctx: &mut OperationCtx<'c>,
    region: &'r Region<'c>,
) -> Result<(BlockRef<'c, 'r>, BlockRef<'c, 'r>), CodegenError> {
    let start_block = region.append_block(Block::new(&[]));
    let context = &op_ctx.mlir_context;
    let location = Location::unknown(context);

    // Check there's at least space for one element in the stack
    let stack_size_flag = check_stack_has_space_for(context, &start_block, 1)?;

    // Check there's enough gas to compute the operation
    let gas_flag = consume_gas(context, &start_block, gas_cost::GAS)?;

    let ok_flag = start_block
        .append_operation(arith::andi(stack_size_flag, gas_flag, location))
        .result(0)?
        .into();

    let ok_block = region.append_block(Block::new(&[]));

    start_block.append_operation(cf::cond_br(
        context,
        ok_flag,
        &ok_block,
        &op_ctx.revert_block,
        &[],
        &[],
        location,
    ));

    let gas = get_remaining_gas(context, &ok_block)?;

    let gas_extended = ok_block
        .append_operation(arith::extui(
            gas,
            IntegerType::new(context, 256).into(),
            location,
        ))
        .result(0)?
        .into();

    stack_push(context, &ok_block, gas_extended)?;

    Ok((start_block, ok_block))
}

fn codegen_slt<'c, 'r>(
    op_ctx: &mut OperationCtx<'c>,
    region: &'r Region<'c>,
) -> Result<(BlockRef<'c, 'r>, BlockRef<'c, 'r>), CodegenError> {
    let start_block = region.append_block(Block::new(&[]));
    let context = &op_ctx.mlir_context;
    let location = Location::unknown(context);

    // Check there's enough elements in stack
    let stack_size_flag = check_stack_has_at_least(context, &start_block, 2)?;

    // Check there's enough gas to compute the operation
    let gas_flag = consume_gas(context, &start_block, gas_cost::SLT)?;

    let ok_flag = start_block
        .append_operation(arith::andi(stack_size_flag, gas_flag, location))
        .result(0)?
        .into();

    let ok_block = region.append_block(Block::new(&[]));

    start_block.append_operation(cf::cond_br(
        context,
        ok_flag,
        &ok_block,
        &op_ctx.revert_block,
        &[],
        &[],
        location,
    ));

    let lhs = stack_pop(context, &ok_block)?;
    let rhs = stack_pop(context, &ok_block)?;

    let result = ok_block
        .append_operation(arith::cmpi(
            context,
            arith::CmpiPredicate::Slt,
            lhs,
            rhs,
            location,
        ))
        .result(0)?
        .into();

    //Extend 1 bit result to 256 bit
    let uint256 = IntegerType::new(context, 256);
    let result = ok_block
        .append_operation(arith::extui(result, uint256.into(), location))
        .result(0)?
        .into();

    stack_push(context, &ok_block, result)?;

    Ok((start_block, ok_block))
}

fn codegen_mstore<'c, 'r>(
    op_ctx: &mut OperationCtx<'c>,
    region: &'r Region<'c>,
) -> Result<(BlockRef<'c, 'r>, BlockRef<'c, 'r>), CodegenError> {
    let start_block = region.append_block(Block::new(&[]));
    let context = &op_ctx.mlir_context;
    let location = Location::unknown(context);
    let uint32 = IntegerType::new(context, 32);
    let uint8 = IntegerType::new(context, 8);
    let ptr_type = pointer(context, 0);

    // Check there's enough elements in stack
    let flag = check_stack_has_at_least(context, &start_block, 2)?;

    let ok_block = region.append_block(Block::new(&[]));

    start_block.append_operation(cf::cond_br(
        context,
        flag,
        &ok_block,
        &op_ctx.revert_block,
        &[],
        &[],
        location,
    ));

    let offset = stack_pop(context, &ok_block)?;
    let value = stack_pop(context, &ok_block)?;

    // truncate offset to 32 bits
    let offset = ok_block
        .append_operation(arith::trunci(offset, uint32.into(), location))
        .result(0)
        .unwrap()
        .into();

    let value_width_in_bytes = 32;
    // value_size = 32
    let value_size = ok_block
        .append_operation(arith::constant(
            context,
            IntegerAttribute::new(uint32.into(), value_width_in_bytes).into(),
            location,
        ))
        .result(0)?
        .into();

    // required_size = offset + value_size
    let required_size = ok_block
        .append_operation(arith::addi(offset, value_size, location))
        .result(0)?
        .into();

    let memory_access_block = region.append_block(Block::new(&[]));

    extend_memory(
        op_ctx,
        &ok_block,
        &memory_access_block,
        region,
        required_size,
        gas_cost::MSTORE,
    )?;

    // Memory access
    let memory_ptr_ptr = memory_access_block
        .append_operation(llvm_mlir::addressof(
            context,
            MEMORY_PTR_GLOBAL,
            ptr_type,
            location,
        ))
        .result(0)?;

    let memory_ptr = memory_access_block
        .append_operation(llvm::load(
            context,
            memory_ptr_ptr.into(),
            ptr_type,
            location,
            LoadStoreOptions::default(),
        ))
        .result(0)?
        .into();

    // memory_destination = memory_ptr + offset
    let memory_destination = memory_access_block
        .append_operation(llvm::get_element_ptr_dynamic(
            context,
            memory_ptr,
            &[offset],
            uint8.into(),
            ptr_type,
            location,
        ))
        .result(0)?
        .into();

    let uint256 = IntegerType::new(context, 256);

    // check system endianness before storing the value
    let value = if cfg!(target_endian = "little") {
        // if the system is little endian, we convert the value to big endian
        memory_access_block
            .append_operation(llvm::intr_bswap(value, uint256.into(), location))
            .result(0)?
            .into()
    } else {
        // if the system is big endian, there is no need to convert the value
        value
    };

    // store the value in the memory
    memory_access_block.append_operation(llvm::store(
        context,
        value,
        memory_destination,
        location,
        LoadStoreOptions::new()
            .align(IntegerAttribute::new(IntegerType::new(context, 64).into(), 1).into()),
    ));

    Ok((start_block, memory_access_block))
}

fn codegen_mstore8<'c, 'r>(
    op_ctx: &mut OperationCtx<'c>,
    region: &'r Region<'c>,
) -> Result<(BlockRef<'c, 'r>, BlockRef<'c, 'r>), CodegenError> {
    let start_block = region.append_block(Block::new(&[]));
    let context = &op_ctx.mlir_context;
    let location = Location::unknown(context);
    let uint32 = IntegerType::new(context, 32);
    let uint8 = IntegerType::new(context, 8);
    let ptr_type = pointer(context, 0);

    // Check there's enough elements in stack
    let flag = check_stack_has_at_least(context, &start_block, 2)?;

    let ok_block = region.append_block(Block::new(&[]));

    start_block.append_operation(cf::cond_br(
        context,
        flag,
        &ok_block,
        &op_ctx.revert_block,
        &[],
        &[],
        location,
    ));

    let offset = stack_pop(context, &ok_block)?;
    let value = stack_pop(context, &ok_block)?;

    // truncate value to the least significative byte of the 32-byte value
    let value = ok_block
        .append_operation(arith::trunci(
            value,
            r#IntegerType::new(context, 8).into(),
            location,
        ))
        .result(0)?
        .into();

    // truncate offset to 32 bits
    let offset = ok_block
        .append_operation(arith::trunci(offset, uint32.into(), location))
        .result(0)
        .unwrap()
        .into();

    let value_width_in_bytes = 1;
    // value_size = 1
    let value_size = ok_block
        .append_operation(arith::constant(
            context,
            IntegerAttribute::new(uint32.into(), value_width_in_bytes).into(),
            location,
        ))
        .result(0)?
        .into();

    // required_size = offset + size
    let required_size = ok_block
        .append_operation(arith::addi(offset, value_size, location))
        .result(0)?
        .into();

    let memory_access_block = region.append_block(Block::new(&[]));

    extend_memory(
        op_ctx,
        &ok_block,
        &memory_access_block,
        region,
        required_size,
        gas_cost::MSTORE8,
    )?;

    // Memory access
    let memory_ptr_ptr = memory_access_block
        .append_operation(llvm_mlir::addressof(
            context,
            MEMORY_PTR_GLOBAL,
            ptr_type,
            location,
        ))
        .result(0)?;

    let memory_ptr = memory_access_block
        .append_operation(llvm::load(
            context,
            memory_ptr_ptr.into(),
            ptr_type,
            location,
            LoadStoreOptions::default(),
        ))
        .result(0)?
        .into();

    // memory_destination = memory_ptr + offset
    let memory_destination = memory_access_block
        .append_operation(llvm::get_element_ptr_dynamic(
            context,
            memory_ptr,
            &[offset],
            uint8.into(),
            ptr_type,
            location,
        ))
        .result(0)?
        .into();

    memory_access_block.append_operation(llvm::store(
        context,
        value,
        memory_destination,
        location,
        LoadStoreOptions::new()
            .align(IntegerAttribute::new(IntegerType::new(context, 64).into(), 1).into()),
    ));

    Ok((start_block, memory_access_block))
}

fn codegen_mcopy<'c, 'r>(
    op_ctx: &mut OperationCtx<'c>,
    region: &'r Region<'c>,
) -> Result<(BlockRef<'c, 'r>, BlockRef<'c, 'r>), CodegenError> {
    let start_block = region.append_block(Block::new(&[]));
    let context = &op_ctx.mlir_context;
    let location = Location::unknown(context);
    let uint32 = IntegerType::new(context, 32);
    let uint8 = IntegerType::new(context, 8);
    let ptr_type = pointer(context, 0);

    let flag = check_stack_has_at_least(context, &start_block, 3)?;

    let ok_block = region.append_block(Block::new(&[]));

    start_block.append_operation(cf::cond_br(
        context,
        flag,
        &ok_block,
        &op_ctx.revert_block,
        &[],
        &[],
        location,
    ));

    // where to copy
    let dest_offset = stack_pop(context, &ok_block)?;
    // where to copy from
    let offset = stack_pop(context, &ok_block)?;
    let size = stack_pop(context, &ok_block)?;

    // truncate offset and dest_offset to 32 bits
    let offset = ok_block
        .append_operation(arith::trunci(offset, uint32.into(), location))
        .result(0)?
        .into();

    let dest_offset = ok_block
        .append_operation(arith::trunci(dest_offset, uint32.into(), location))
        .result(0)?
        .into();

    let size = ok_block
        .append_operation(arith::trunci(size, uint32.into(), location))
        .result(0)?
        .into();

    // required_size = offset + size
    let src_required_size = ok_block
        .append_operation(arith::addi(offset, size, location))
        .result(0)?
        .into();

    // dest_required_size = dest_offset + size
    let dest_required_size = ok_block
        .append_operation(arith::addi(dest_offset, size, location))
        .result(0)?
        .into();

    let required_size = ok_block
        .append_operation(arith::maxui(
            src_required_size,
            dest_required_size,
            location,
        ))
        .result(0)?
        .into();

    let memory_access_block = region.append_block(Block::new(&[]));

    extend_memory(
        op_ctx,
        &ok_block,
        &memory_access_block,
        region,
        required_size,
        gas_cost::MCOPY,
    )?;

    // Memory access
    let memory_ptr_ptr = memory_access_block
        .append_operation(llvm_mlir::addressof(
            context,
            MEMORY_PTR_GLOBAL,
            ptr_type,
            location,
        ))
        .result(0)?;

    let memory_ptr = memory_access_block
        .append_operation(llvm::load(
            context,
            memory_ptr_ptr.into(),
            ptr_type,
            location,
            LoadStoreOptions::default(),
        ))
        .result(0)?
        .into();

    let source = memory_access_block
        .append_operation(llvm::get_element_ptr_dynamic(
            context,
            memory_ptr,
            &[offset],
            uint8.into(),
            ptr_type,
            location,
        ))
        .result(0)?
        .into();

    // memory_destination = memory_ptr + dest_offset
    let destination = memory_access_block
        .append_operation(llvm::get_element_ptr_dynamic(
            context,
            memory_ptr,
            &[dest_offset],
            uint8.into(),
            ptr_type,
            location,
        ))
        .result(0)?
        .into();

    memory_access_block.append_operation(
        ods::llvm::intr_memmove(
            context,
            destination,
            source,
            size,
            IntegerAttribute::new(IntegerType::new(context, 1).into(), 0),
            location,
        )
        .into(),
    );

    let dynamic_gas = compute_copy_cost(op_ctx, &memory_access_block, size)?;

    consume_gas_as_value(context, &memory_access_block, dynamic_gas)?;

    Ok((start_block, memory_access_block))
}

fn codegen_calldataload<'c, 'r>(
    op_ctx: &mut OperationCtx<'c>,
    region: &'r Region<'c>,
) -> Result<(BlockRef<'c, 'r>, BlockRef<'c, 'r>), CodegenError> {
    let start_block = region.append_block(Block::new(&[]));
    let context = &op_ctx.mlir_context;
    let location = Location::unknown(context);
    let uint256 = IntegerType::new(context, 256);
    let uint8 = IntegerType::new(context, 8);
    let uint1 = IntegerType::new(context, 1);
    let ptr_type = pointer(context, 0);

    // Check there's enough elements in stack
    let flag = check_stack_has_at_least(context, &start_block, 1)?;
    // Check there's enough gas
    let gas_flag = consume_gas(context, &start_block, gas_cost::CALLDATALOAD)?;

    let condition = start_block
        .append_operation(arith::andi(gas_flag, flag, location))
        .result(0)?
        .into();

    let ok_block = region.append_block(Block::new(&[]));

    start_block.append_operation(cf::cond_br(
        context,
        condition,
        &ok_block,
        &op_ctx.revert_block,
        &[],
        &[],
        location,
    ));

    let offset = stack_pop(context, &ok_block)?;

    // TODO: add a calldata_ptr and size setup

    let calldata_ptr = op_ctx.get_calldata_ptr_syscall(&ok_block, location)?;

    // max_slice_width = 32
    let max_slice_width = ok_block
        .append_operation(arith::constant(
            context,
            integer_constant_from_i64(context, 32).into(),
            location,
        ))
        .result(0)?
        .into();

    let calldata_size_u32 = op_ctx.get_calldata_size_syscall(&ok_block, location)?;
    // convert calldata_size from u32 to u256
    let calldata_size = ok_block
        .append_operation(arith::extui(calldata_size_u32, uint256.into(), location))
        .result(0)?
        .into();

    let zero = ok_block
        .append_operation(arith::constant(
            context,
            IntegerAttribute::new(uint256.into(), 0).into(),
            location,
        ))
        .result(0)?
        .into();

    let offset_ok_block = region.append_block(Block::new(&[]));
    let offset_bad_block = region.append_block(Block::new(&[]));
    let end_block = region.append_block(Block::new(&[]));

    // offset < calldata_size =>  offset_ok
    let offset_ok = ok_block
        .append_operation(arith::cmpi(
            context,
            arith::CmpiPredicate::Ult,
            offset,
            calldata_size,
            location,
        ))
        .result(0)?
        .into();

    // if offset < calldata_size => offset_ok_block
    // else => offset_bad_block
    ok_block.append_operation(cf::cond_br(
        context,
        offset_ok,
        &offset_ok_block,
        &offset_bad_block,
        &[],
        &[],
        location,
    ));

    /******************** offset_bad_block *******************/

    // offset >= calldata_size => push 0
    stack_push(context, &offset_bad_block, zero)?;
    offset_bad_block.append_operation(cf::br(&end_block, &[], location));

    /******************** offset_bad_block *******************/

    /******************** offset_OK_block *******************/

    let stack_ptr = get_stack_pointer(context, &offset_ok_block)?;

    // fill the top of the stack with 0s to remove any garbage bytes it could have
    offset_ok_block.append_operation(llvm::store(
        context,
        zero,
        stack_ptr,
        location,
        LoadStoreOptions::new(),
    ));

    // calldata_ptr_at_offset = calldata_ptr + new_offset
    let calldata_ptr_at_offset = offset_ok_block
        .append_operation(llvm::get_element_ptr_dynamic(
            context,
            calldata_ptr,
            &[offset],
            uint8.into(),
            ptr_type,
            location,
        ))
        .result(0)?
        .into();

    // len is the length of the slice (len is maximum 32 bytes)
    let len = offset_ok_block
        .append_operation(arith::subi(calldata_size, offset, location))
        .result(0)?
        .into();

    // len = min(calldata_size - offset, 32 bytes)
    // this is done to fix the len so that  offset + len <= calldata_size
    let len = offset_ok_block
        .append_operation(arith::minui(len, max_slice_width, location))
        .result(0)?
        .into();

    // copy calldata[offset..offset + len] to the top of the stack
    offset_ok_block.append_operation(
        ods::llvm::intr_memcpy(
            context,
            stack_ptr,
            calldata_ptr_at_offset,
            len,
            IntegerAttribute::new(uint1.into(), 0),
            location,
        )
        .into(),
    );

    // increment the stack pointer so calldata[offset..len] is placed at the top of the stack
    inc_stack_pointer(context, &offset_ok_block)?;

    // if the system is little endian, we have to convert the result to big endian
    // pop calldata_slice, change to big endian and push it again
    if cfg!(target_endian = "little") {
        // pop the slice
        let calldata_slice = stack_pop(context, &offset_ok_block)?;
        // convert it to big endian
        let calldata_slice = offset_ok_block
            .append_operation(llvm::intr_bswap(calldata_slice, uint256.into(), location))
            .result(0)?
            .into();
        // push it back on the stack
        stack_push(context, &offset_ok_block, calldata_slice)?;
    }

    offset_ok_block.append_operation(cf::br(&end_block, &[], location));

    /******************** offset_OK_block *******************/

    Ok((start_block, end_block))
}

fn codegen_log<'c, 'r>(
    op_ctx: &mut OperationCtx<'c>,
    region: &'r Region<'c>,
    nth: u8,
) -> Result<(BlockRef<'c, 'r>, BlockRef<'c, 'r>), CodegenError> {
    debug_assert!(nth <= 4);
    // TODO: check if the current execution context is from a STATICCALL (since Byzantium fork).
    let start_block = region.append_block(Block::new(&[]));
    let context = &op_ctx.mlir_context;
    let location = Location::unknown(context);
    let uint32 = IntegerType::new(context, 32);
    let required_elements = 2 + nth;
    // Check there's enough elements in stack
    let flag = check_stack_has_at_least(context, &start_block, required_elements.into())?;

    let ok_block = region.append_block(Block::new(&[]));

    start_block.append_operation(cf::cond_br(
        context,
        flag,
        &ok_block,
        &op_ctx.revert_block,
        &[],
        &[],
        location,
    ));

    let offset_u256 = stack_pop(context, &ok_block)?;
    let size_u256 = stack_pop(context, &ok_block)?;

    let offset = ok_block
        .append_operation(arith::trunci(offset_u256, uint32.into(), location))
        .result(0)?
        .into();
    let size = ok_block
        .append_operation(arith::trunci(size_u256, uint32.into(), location))
        .result(0)?
        .into();

    // required_size = offset + value_size
    let required_size = ok_block
        .append_operation(arith::addi(offset, size, location))
        .result(0)?
        .into();

    let log_block = region.append_block(Block::new(&[]));
    let dynamic_gas = compute_log_dynamic_gas(op_ctx, &ok_block, nth, size_u256, location)?;
    consume_gas_as_value(context, &ok_block, dynamic_gas)?;
    extend_memory(
        op_ctx,
        &ok_block,
        &log_block,
        region,
        required_size,
        gas_cost::LOG,
    )?;

    let mut topic_pointers = vec![];
    for _i in 0..nth {
        let topic = stack_pop(context, &log_block)?;
        let topic_ptr = allocate_and_store_value(op_ctx, &log_block, topic, location)?;
        topic_pointers.push(topic_ptr);
    }

    match nth {
        0 => {
            op_ctx.append_log_syscall(&log_block, offset, size, location);
        }
        1 => {
            op_ctx.append_log_with_one_topic_syscall(
                &log_block,
                offset,
                size,
                topic_pointers[0],
                location,
            );
        }
        2 => {
            op_ctx.append_log_with_two_topics_syscall(
                &log_block,
                offset,
                size,
                topic_pointers[0],
                topic_pointers[1],
                location,
            );
        }
        3 => {
            op_ctx.append_log_with_three_topics_syscall(
                &log_block,
                offset,
                size,
                topic_pointers[0],
                topic_pointers[1],
                topic_pointers[2],
                location,
            );
        }
        4 => {
            op_ctx.append_log_with_four_topics_syscall(
                &log_block,
                offset,
                size,
                topic_pointers[0],
                topic_pointers[1],
                topic_pointers[2],
                topic_pointers[3],
                location,
            );
        }
        _ => unreachable!("nth should satisfy 0 <= nth <= 4"),
    }

    Ok((start_block, log_block))
}

fn codegen_gasprice<'c, 'r>(
    op_ctx: &mut OperationCtx<'c>,
    region: &'r Region<'c>,
) -> Result<(BlockRef<'c, 'r>, BlockRef<'c, 'r>), CodegenError> {
    let start_block = region.append_block(Block::new(&[]));
    let context = &op_ctx.mlir_context;
    let location = Location::unknown(context);

    // Check there's enough elements in stack
    let stack_size_flag = check_stack_has_space_for(context, &start_block, 1)?;
    let gas_flag = consume_gas(context, &start_block, gas_cost::GASPRICE)?;

    let ok_flag = start_block
        .append_operation(arith::andi(stack_size_flag, gas_flag, location))
        .result(0)?
        .into();

    let ok_block = region.append_block(Block::new(&[]));

    start_block.append_operation(cf::cond_br(
        context,
        ok_flag,
        &ok_block,
        &op_ctx.revert_block,
        &[],
        &[],
        location,
    ));

    let uint256 = IntegerType::new(context, 256);
    let ptr_type = pointer(context, 0);

    let pointer_size = constant_value_from_i64(context, &ok_block, 1_i64)?;

    let gasprice_ptr = ok_block
        .append_operation(llvm::alloca(
            context,
            pointer_size,
            ptr_type,
            location,
            AllocaOptions::new().elem_type(Some(TypeAttribute::new(uint256.into()))),
        ))
        .result(0)?
        .into();

    op_ctx.store_in_gasprice_ptr(&ok_block, location, gasprice_ptr);

    let gasprice = ok_block
        .append_operation(llvm::load(
            context,
            gasprice_ptr,
            uint256.into(),
            location,
            LoadStoreOptions::default(),
        ))
        .result(0)?
        .into();

    stack_push(context, &ok_block, gasprice)?;

    Ok((start_block, ok_block))
}

fn codegen_chaind<'c, 'r>(
    op_ctx: &mut OperationCtx<'c>,
    region: &'r Region<'c>,
) -> Result<(BlockRef<'c, 'r>, BlockRef<'c, 'r>), CodegenError> {
    let start_block = region.append_block(Block::new(&[]));
    let context = &op_ctx.mlir_context;
    let location = Location::unknown(context);
    // Check there's enough elements in stack
    let stack_size_flag = check_stack_has_space_for(context, &start_block, 1)?;
    let gas_flag = consume_gas(context, &start_block, gas_cost::CHAINID)?;
    let ok_flag = start_block
        .append_operation(arith::andi(stack_size_flag, gas_flag, location))
        .result(0)?
        .into();
    let ok_block = region.append_block(Block::new(&[]));
    start_block.append_operation(cf::cond_br(
        context,
        ok_flag,
        &ok_block,
        &op_ctx.revert_block,
        &[],
        &[],
        location,
    ));
    let chainid = op_ctx.get_chainid_syscall(&ok_block, location)?;
    let uint256 = IntegerType::new(context, 256);
    // Convert calldata_size from u32 to u256
    let chainid = ok_block
        .append_operation(arith::extui(chainid, uint256.into(), location))
        .result(0)?
        .into();
    stack_push(context, &ok_block, chainid)?;
    Ok((start_block, ok_block))
}<|MERGE_RESOLUTION|>--- conflicted
+++ resolved
@@ -89,7 +89,7 @@
         Operation::CalldataLoad => codegen_calldataload(op_ctx, region),
         Operation::CallDataSize => codegen_calldatasize(op_ctx, region),
         Operation::Callvalue => codegen_callvalue(op_ctx, region),
-<<<<<<< HEAD
+        Operation::Origin => codegen_origin(op_ctx, region),
         Operation::BlockHash => codegen_blockhash(op_ctx,region),
     }
 }
@@ -176,14 +176,7 @@
     Ok((start_block, ok_block))
 }
 
-fn codegen_callvalue<'c, 'r>(
-=======
-        Operation::Origin => codegen_origin(op_ctx, region),
-    }
-}
-
 fn codegen_origin<'c, 'r>(
->>>>>>> 9d6de0e1
     op_ctx: &mut OperationCtx<'c>,
     region: &'r Region<'c>,
 ) -> Result<(BlockRef<'c, 'r>, BlockRef<'c, 'r>), CodegenError> {
