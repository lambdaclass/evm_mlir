--- conflicted
+++ resolved
@@ -5237,19 +5237,15 @@
     let uint256 = IntegerType::new(context, 256);
     let ptr_type = pointer(context, 0);
 
-<<<<<<< HEAD
     // Check there's enough elements in stack
-    let stack_flag = check_stack_has_at_least(context, &start_block, 3)?;
+    let stack_size = if is_create2 { 4 } else { 3 };
+    let stack_flag = check_stack_has_at_least(context, &start_block, stack_size)?;
     // Check current context is not static
     let context_flag = check_context_is_not_static(op_ctx, &start_block)?;
     let ok_flag = start_block
         .append_operation(arith::andi(context_flag, stack_flag, location))
         .result(0)?
         .into();
-=======
-    let stack_size = if is_create2 { 4 } else { 3 };
-    let flag = check_stack_has_at_least(context, &start_block, stack_size)?;
->>>>>>> 4e00c6ec
     let ok_block = region.append_block(Block::new(&[]));
     start_block.append_operation(cf::cond_br(
         context,
