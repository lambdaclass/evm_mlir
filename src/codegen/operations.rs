use melior::{
    dialect::{arith, cf},
    ir::{Attribute, Block, BlockRef, Location, Region},
    Context as MeliorContext,
};

use super::context::OperationCtx;
use crate::{
    errors::CodegenError,
    program::Operation,
    utils::{
        check_if_zero, check_stack_has_at_least, check_stack_has_space_for,
        integer_constant_from_i64, stack_pop, stack_push,
    },
};
use num_bigint::BigUint;

/// Generates blocks for target [`Operation`].
/// Returns both the starting block, and the unterminated last block of the generated code.
pub fn generate_code_for_op<'c>(
    op_ctx: &mut OperationCtx<'c>,
    region: &'c Region<'c>,
    op: Operation,
) -> Result<(BlockRef<'c, 'c>, BlockRef<'c, 'c>), CodegenError> {
    match op {
        Operation::Sgt => codegen_sgt(op_ctx, region),
        Operation::Add => codegen_add(op_ctx, region),
        Operation::Sub => codegen_sub(op_ctx, region),
        Operation::Mul => codegen_mul(op_ctx, region),
        Operation::Xor => codegen_xor(op_ctx, region),
        Operation::Div => codegen_div(op_ctx, region),
        Operation::Mod => codegen_mod(op_ctx, region),
        Operation::Addmod => codegen_addmod(op_ctx, region),
        Operation::Pop => codegen_pop(op_ctx, region),
<<<<<<< HEAD
        Operation::PC { pc } => codegen_pc(op_ctx, region, pc),
=======
        Operation::Lt => codegen_lt(op_ctx, region),
>>>>>>> b58e1574
        Operation::Jumpdest { pc } => codegen_jumpdest(op_ctx, region, pc),
        Operation::Push(x) => codegen_push(op_ctx, region, x),
        Operation::Byte => codegen_byte(op_ctx, region),
        Operation::And => codegen_and(op_ctx, region),
    }
}

fn codegen_and<'c, 'r>(
    op_ctx: &mut OperationCtx<'c>,
    region: &'r Region<'c>,
) -> Result<(BlockRef<'c, 'r>, BlockRef<'c, 'r>), CodegenError> {
    let start_block = region.append_block(Block::new(&[]));
    let context = &op_ctx.mlir_context;
    let location = Location::unknown(context);

    // Check there's enough elements in stack
    let flag = check_stack_has_at_least(context, &start_block, 2)?;

    let ok_block = region.append_block(Block::new(&[]));

    start_block.append_operation(cf::cond_br(
        context,
        flag,
        &ok_block,
        &op_ctx.revert_block,
        &[],
        &[],
        location,
    ));

    let lhs = stack_pop(context, &ok_block)?;
    let rhs = stack_pop(context, &ok_block)?;

    let result = ok_block
        .append_operation(arith::andi(lhs, rhs, location))
        .result(0)?
        .into();

    stack_push(context, &ok_block, result)?;

    Ok((start_block, ok_block))
}

fn codegen_lt<'c, 'r>(
    op_ctx: &mut OperationCtx<'c>,
    region: &'r Region<'c>,
) -> Result<(BlockRef<'c, 'r>, BlockRef<'c, 'r>), CodegenError> {
    let start_block = region.append_block(Block::new(&[]));
    let context = &op_ctx.mlir_context;
    let location = Location::unknown(context);

    // Check there's enough elements in stack
    let flag = check_stack_has_at_least(context, &start_block, 2)?;

    let ok_block = region.append_block(Block::new(&[]));

    start_block.append_operation(cf::cond_br(
        context,
        flag,
        &ok_block,
        &op_ctx.revert_block,
        &[],
        &[],
        location,
    ));

    let lhs = stack_pop(context, &ok_block)?;
    let rhs = stack_pop(context, &ok_block)?;

    let result = ok_block
        .append_operation(arith::cmpi(
            context,
            arith::CmpiPredicate::Ult,
            lhs,
            rhs,
            location,
        ))
        .result(0)?
        .into();

    stack_push(context, &ok_block, result)?;

    Ok((start_block, ok_block))
}

fn codegen_sgt<'c, 'r>(
    op_ctx: &mut OperationCtx<'c>,
    region: &'r Region<'c>,
) -> Result<(BlockRef<'c, 'r>, BlockRef<'c, 'r>), CodegenError> {
    let start_block = region.append_block(Block::new(&[]));
    let context = &op_ctx.mlir_context;
    let location = Location::unknown(context);

    // Check there's enough elements in stack
    let flag = check_stack_has_at_least(context, &start_block, 2)?;

    let ok_block = region.append_block(Block::new(&[]));

    start_block.append_operation(cf::cond_br(
        context,
        flag,
        &ok_block,
        &op_ctx.revert_block,
        &[],
        &[],
        location,
    ));

    let lhs = stack_pop(context, &ok_block)?;
    let rhs = stack_pop(context, &ok_block)?;

    let result = ok_block
        .append_operation(arith::cmpi(
            context,
            arith::CmpiPredicate::Sgt,
            lhs,
            rhs,
            location,
        ))
        .result(0)?
        .into();

    stack_push(context, &ok_block, result)?;

    Ok((start_block, ok_block))
}

fn codegen_push<'c, 'r>(
    op_ctx: &mut OperationCtx<'c>,
    region: &'r Region<'c>,
    value_to_push: BigUint,
) -> Result<(BlockRef<'c, 'r>, BlockRef<'c, 'r>), CodegenError> {
    let start_block = region.append_block(Block::new(&[]));
    let context = &op_ctx.mlir_context;
    let location = Location::unknown(context);

    // Check there's enough space in stack
    let flag = check_stack_has_space_for(context, &start_block, 1)?;

    let ok_block = region.append_block(Block::new(&[]));

    start_block.append_operation(cf::cond_br(
        context,
        flag,
        &ok_block,
        &op_ctx.revert_block,
        &[],
        &[],
        location,
    ));

    let constant_value = Attribute::parse(context, &format!("{} : i256", value_to_push)).unwrap();
    let constant_value = ok_block
        .append_operation(arith::constant(context, constant_value, location))
        .result(0)?
        .into();

    stack_push(context, &ok_block, constant_value)?;

    Ok((start_block, ok_block))
}

fn codegen_add<'c, 'r>(
    op_ctx: &mut OperationCtx<'c>,
    region: &'r Region<'c>,
) -> Result<(BlockRef<'c, 'r>, BlockRef<'c, 'r>), CodegenError> {
    let start_block = region.append_block(Block::new(&[]));
    let context = &op_ctx.mlir_context;
    let location = Location::unknown(context);

    // Check there's enough elements in stack
    let flag = check_stack_has_at_least(context, &start_block, 2)?;

    let ok_block = region.append_block(Block::new(&[]));

    start_block.append_operation(cf::cond_br(
        context,
        flag,
        &ok_block,
        &op_ctx.revert_block,
        &[],
        &[],
        location,
    ));

    let lhs = stack_pop(context, &ok_block)?;
    let rhs = stack_pop(context, &ok_block)?;

    let result = ok_block
        .append_operation(arith::addi(lhs, rhs, location))
        .result(0)?
        .into();

    stack_push(context, &ok_block, result)?;

    Ok((start_block, ok_block))
}

fn codegen_sub<'c, 'r>(
    op_ctx: &mut OperationCtx<'c>,
    region: &'r Region<'c>,
) -> Result<(BlockRef<'c, 'r>, BlockRef<'c, 'r>), CodegenError> {
    let start_block = region.append_block(Block::new(&[]));
    let context = &op_ctx.mlir_context;
    let location = Location::unknown(context);

    // Check there's enough elements in stack
    let flag = check_stack_has_at_least(context, &start_block, 2)?;

    let ok_block = region.append_block(Block::new(&[]));

    start_block.append_operation(cf::cond_br(
        context,
        flag,
        &ok_block,
        &op_ctx.revert_block,
        &[],
        &[],
        location,
    ));

    let lhs = stack_pop(context, &ok_block)?;
    let rhs = stack_pop(context, &ok_block)?;

    let result = ok_block
        .append_operation(arith::subi(lhs, rhs, location))
        .result(0)?
        .into();

    stack_push(context, &ok_block, result)?;

    Ok((start_block, ok_block))
}

fn codegen_div<'c, 'r>(
    op_ctx: &mut OperationCtx<'c>,
    region: &'r Region<'c>,
) -> Result<(BlockRef<'c, 'r>, BlockRef<'c, 'r>), CodegenError> {
    let start_block = region.append_block(Block::new(&[]));
    let context = &op_ctx.mlir_context;
    let location = Location::unknown(context);

    // Check there's enough elements in stack
    let flag = check_stack_has_at_least(context, &start_block, 2)?;

    let ok_block = region.append_block(Block::new(&[]));

    start_block.append_operation(cf::cond_br(
        context,
        flag,
        &ok_block,
        &op_ctx.revert_block,
        &[],
        &[],
        location,
    ));

    let num = stack_pop(context, &ok_block)?;
    let den = stack_pop(context, &ok_block)?;

    let den_is_zero = check_if_zero(context, &ok_block, &den)?;
    let den_zero_bloq = region.append_block(Block::new(&[]));
    let den_not_zero_bloq = region.append_block(Block::new(&[]));
    let return_block = region.append_block(Block::new(&[]));

    let constant_value = den_zero_bloq
        .append_operation(arith::constant(
            context,
            integer_constant_from_i64(context, 0i64).into(),
            location,
        ))
        .result(0)?
        .into();

    stack_push(context, &den_zero_bloq, constant_value)?;

    den_zero_bloq.append_operation(cf::br(&return_block, &[], location));

    // Denominator is not zero path
    let result = den_not_zero_bloq
        .append_operation(arith::divui(num, den, location))
        .result(0)?
        .into();

    stack_push(context, &den_not_zero_bloq, result)?;

    den_not_zero_bloq.append_operation(cf::br(&return_block, &[], location));

    ok_block.append_operation(cf::cond_br(
        context,
        den_is_zero,
        &den_zero_bloq,
        &den_not_zero_bloq,
        &[],
        &[],
        location,
    ));

    Ok((start_block, return_block))
}

fn codegen_mul<'c, 'r>(
    op_ctx: &mut OperationCtx<'c>,
    region: &'r Region<'c>,
) -> Result<(BlockRef<'c, 'r>, BlockRef<'c, 'r>), CodegenError> {
    let start_block = region.append_block(Block::new(&[]));
    let context = &op_ctx.mlir_context;
    let location = Location::unknown(context);

    // Check there's enough elements in stack
    let flag = check_stack_has_at_least(context, &start_block, 2)?;

    let ok_block = region.append_block(Block::new(&[]));

    start_block.append_operation(cf::cond_br(
        context,
        flag,
        &ok_block,
        &op_ctx.revert_block,
        &[],
        &[],
        location,
    ));

    let lhs = stack_pop(context, &ok_block)?;
    let rhs = stack_pop(context, &ok_block)?;

    let result = ok_block
        .append_operation(arith::muli(lhs, rhs, location))
        .result(0)?
        .into();

    stack_push(context, &ok_block, result)?;

    Ok((start_block, ok_block))
}

fn codegen_mod<'c, 'r>(
    op_ctx: &mut OperationCtx<'c>,
    region: &'r Region<'c>,
) -> Result<(BlockRef<'c, 'r>, BlockRef<'c, 'r>), CodegenError> {
    let start_block = region.append_block(Block::new(&[]));
    let context = &op_ctx.mlir_context;
    let location = Location::unknown(context);

    // Check there's enough elements in stack
    let flag = check_stack_has_at_least(context, &start_block, 2)?;

    let ok_block = region.append_block(Block::new(&[]));

    start_block.append_operation(cf::cond_br(
        context,
        flag,
        &ok_block,
        &op_ctx.revert_block,
        &[],
        &[],
        location,
    ));

    let num = stack_pop(context, &ok_block)?;
    let den = stack_pop(context, &ok_block)?;

    let den_is_zero = check_if_zero(context, &ok_block, &den)?;
    let den_zero_bloq = region.append_block(Block::new(&[]));
    let den_not_zero_bloq = region.append_block(Block::new(&[]));
    let return_block = region.append_block(Block::new(&[]));

    let constant_value = den_zero_bloq
        .append_operation(arith::constant(
            context,
            integer_constant_from_i64(context, 0i64).into(),
            location,
        ))
        .result(0)?
        .into();

    stack_push(context, &den_zero_bloq, constant_value)?;

    den_zero_bloq.append_operation(cf::br(&return_block, &[], location));

    let mod_result = den_not_zero_bloq
        .append_operation(arith::remui(num, den, location))
        .result(0)?
        .into();

    stack_push(context, &den_not_zero_bloq, mod_result)?;

    den_not_zero_bloq.append_operation(cf::br(&return_block, &[], location));

    ok_block.append_operation(cf::cond_br(
        context,
        den_is_zero,
        &den_zero_bloq,
        &den_not_zero_bloq,
        &[],
        &[],
        location,
    ));

    Ok((start_block, return_block))
}

fn codegen_addmod<'c, 'r>(
    op_ctx: &mut OperationCtx<'c>,
    region: &'r Region<'c>,
) -> Result<(BlockRef<'c, 'r>, BlockRef<'c, 'r>), CodegenError> {
    let start_block = region.append_block(Block::new(&[]));
    let context = &op_ctx.mlir_context;
    let location = Location::unknown(context);

    // Check there's enough elements in stack
    let flag = check_stack_has_at_least(context, &start_block, 3)?;

    let ok_block = region.append_block(Block::new(&[]));

    start_block.append_operation(cf::cond_br(
        context,
        flag,
        &ok_block,
        &op_ctx.revert_block,
        &[],
        &[],
        location,
    ));

    let a = stack_pop(context, &ok_block)?;
    let b = stack_pop(context, &ok_block)?;
    let den = stack_pop(context, &ok_block)?;

    let den_is_zero = check_if_zero(context, &ok_block, &den)?;
    let den_zero_bloq = region.append_block(Block::new(&[]));
    let den_not_zero_bloq = region.append_block(Block::new(&[]));
    let return_block = region.append_block(Block::new(&[]));

    let constant_value = den_zero_bloq
        .append_operation(arith::constant(
            context,
            integer_constant_from_i64(context, 0i64).into(),
            location,
        ))
        .result(0)?
        .into();

    stack_push(context, &den_zero_bloq, constant_value)?;

    den_zero_bloq.append_operation(cf::br(&return_block, &[], location));

    let add_result = den_not_zero_bloq
        .append_operation(arith::addi(a, b, location))
        .result(0)?
        .into();
    let mod_result = den_not_zero_bloq
        .append_operation(arith::remui(add_result, den, location))
        .result(0)?
        .into();

    stack_push(context, &den_not_zero_bloq, mod_result)?;

    den_not_zero_bloq.append_operation(cf::br(&return_block, &[], location));

    ok_block.append_operation(cf::cond_br(
        context,
        den_is_zero,
        &den_zero_bloq,
        &den_not_zero_bloq,
        &[],
        &[],
        location,
    ));

    Ok((start_block, return_block))
}

fn codegen_xor<'c, 'r>(
    op_ctx: &mut OperationCtx<'c>,
    region: &'r Region<'c>,
) -> Result<(BlockRef<'c, 'r>, BlockRef<'c, 'r>), CodegenError> {
    let start_block = region.append_block(Block::new(&[]));
    let context = &op_ctx.mlir_context;
    let location = Location::unknown(context);

    // Check there's enough elements in stack
    let flag = check_stack_has_at_least(context, &start_block, 2)?;

    let ok_block = region.append_block(Block::new(&[]));

    start_block.append_operation(cf::cond_br(
        context,
        flag,
        &ok_block,
        &op_ctx.revert_block,
        &[],
        &[],
        location,
    ));

    let lhs = stack_pop(context, &ok_block)?;
    let rhs = stack_pop(context, &ok_block)?;

    let result = ok_block
        .append_operation(arith::xori(lhs, rhs, location))
        .result(0)?
        .into();

    stack_push(context, &ok_block, result)?;

    Ok((start_block, ok_block))
}

fn codegen_pop<'c, 'r>(
    op_ctx: &mut OperationCtx<'c>,
    region: &'r Region<'c>,
) -> Result<(BlockRef<'c, 'r>, BlockRef<'c, 'r>), CodegenError> {
    let start_block = region.append_block(Block::new(&[]));
    let context = &op_ctx.mlir_context;
    let location = Location::unknown(context);

    // Check there's at least 1 element in stack
    let flag = check_stack_has_at_least(context, &start_block, 1)?;

    let ok_block = region.append_block(Block::new(&[]));

    start_block.append_operation(cf::cond_br(
        context,
        flag,
        &ok_block,
        &op_ctx.revert_block,
        &[],
        &[],
        location,
    ));

    stack_pop(context, &ok_block)?;

    Ok((start_block, ok_block))
}

fn codegen_byte<'c, 'r>(
    op_ctx: &mut OperationCtx<'c>,
    region: &'r Region<'c>,
) -> Result<(BlockRef<'c, 'r>, BlockRef<'c, 'r>), CodegenError> {
    let start_block = region.append_block(Block::new(&[]));
    let context = &op_ctx.mlir_context;
    let location = Location::unknown(context);

    // Check there's enough elements in stack
    let flag = check_stack_has_at_least(context, &start_block, 2)?;

    let ok_block = region.append_block(Block::new(&[]));

    // in out_of_bounds_block a 0 is pushed to the stack
    let out_of_bounds_block = region.append_block(Block::new(&[]));

    // in offset_ok_block the byte operation is performed
    let offset_ok_block = region.append_block(Block::new(&[]));

    let end_block = region.append_block(Block::new(&[]));

    start_block.append_operation(cf::cond_br(
        context,
        flag,
        &ok_block,
        &op_ctx.revert_block,
        &[],
        &[],
        location,
    ));

    let offset = stack_pop(context, &ok_block)?;
    let value = stack_pop(context, &ok_block)?;

    const BITS_PER_BYTE: u8 = 8;
    const MAX_SHIFT: u8 = 31;
    let mut bits_per_byte: [u8; 32] = [0; 32];
    bits_per_byte[31] = BITS_PER_BYTE;

    let mut max_shift_in_bits: [u8; 32] = [0; 32];
    max_shift_in_bits[31] = MAX_SHIFT * BITS_PER_BYTE;

    let constant_bits_per_byte = ok_block
        .append_operation(arith::constant(
            context,
            integer_constant(context, bits_per_byte),
            location,
        ))
        .result(0)?
        .into();

    let constant_max_shift_in_bits = ok_block
        .append_operation(arith::constant(
            context,
            integer_constant(context, max_shift_in_bits),
            location,
        ))
        .result(0)?
        .into();

    let offset_in_bits = ok_block
        .append_operation(arith::muli(offset, constant_bits_per_byte, location))
        .result(0)?
        .into();

    // compare  offset > max_shift?
    let is_offset_out_of_bounds = ok_block
        .append_operation(arith::cmpi(
            context,
            arith::CmpiPredicate::Ugt,
            offset_in_bits,
            constant_max_shift_in_bits,
            location,
        ))
        .result(0)?
        .into();

    // if offset > max_shift => branch to out_of_bounds_block
    // else => branch to offset_ok_block
    ok_block.append_operation(cf::cond_br(
        context,
        is_offset_out_of_bounds,
        &out_of_bounds_block,
        &offset_ok_block,
        &[],
        &[],
        location,
    ));

    let zero = out_of_bounds_block
        .append_operation(arith::constant(
            context,
            integer_constant(context, [0; 32]),
            location,
        ))
        .result(0)?
        .into();

    // push zero to the stack
    stack_push(context, &out_of_bounds_block, zero)?;

    out_of_bounds_block.append_operation(cf::br(&end_block, &[], location));

    // the idea is to use a right shift to place the byte in the right-most side
    // and then apply a bitwise AND with a 0xFF mask
    //
    // for example, if we want to extract the 0xFF byte in the following value
    // (for simplicity the value has fewer bytes than it has in reality)
    //
    // value = 0xAABBCCDDFFAABBCC
    //                   ^^
    //              desired byte
    //
    // we can shift the value to the right
    //
    // value = 0xAABBCCDDFFAABBCC -> 0x000000AABBCCDDFF
    //                   ^^                          ^^
    // and then apply the bitwise AND it to the right to remove the right-side bytes
    //
    //  value = 0x000000AABBCCDDFF
    //          AND
    //  mask  = 0x00000000000000FF
    //------------------------------
    // result = 0x00000000000000FF

    // compute how many bits the value has to be shifted
    // shift_right_in_bits = max_shift - offset
    let shift_right_in_bits = offset_ok_block
        .append_operation(arith::subi(
            constant_max_shift_in_bits,
            offset_in_bits,
            location,
        ))
        .result(0)?
        .into();

    // shift the value to the right
    let shifted_right_value = offset_ok_block
        .append_operation(arith::shrui(value, shift_right_in_bits, location))
        .result(0)?
        .into();

    let mut mask: [u8; 32] = [0; 32];
    mask[31] = 0xff;

    let mask = offset_ok_block
        .append_operation(arith::constant(
            context,
            integer_constant(context, mask),
            location,
        ))
        .result(0)?
        .into();

    // compute (value AND mask)
    let result = offset_ok_block
        .append_operation(arith::andi(shifted_right_value, mask, location))
        .result(0)?
        .into();

    stack_push(context, &offset_ok_block, result)?;

    offset_ok_block.append_operation(cf::br(&end_block, &[], location));

    Ok((start_block, end_block))
}

fn integer_constant(context: &MeliorContext, value: [u8; 32]) -> Attribute {
    let str_value = BigUint::from_bytes_be(&value).to_string();
    // TODO: should we handle this error?
    Attribute::parse(context, &format!("{str_value} : i256")).unwrap()
}

fn codegen_jumpdest<'c>(
    op_ctx: &mut OperationCtx<'c>,
    region: &'c Region<'c>,
    pc: usize,
) -> Result<(BlockRef<'c, 'c>, BlockRef<'c, 'c>), CodegenError> {
    let landing_block = region.append_block(Block::new(&[]));

    // Register jumpdest block in context
    op_ctx.register_jump_destination(pc, landing_block);

    Ok((landing_block, landing_block))
}

fn codegen_pc<'c>(
    op_ctx: &mut OperationCtx<'c>,
    region: &'c Region<'c>,
    pc: usize,
) -> Result<(BlockRef<'c, 'c>, BlockRef<'c, 'c>), CodegenError> {
    let start_block = region.append_block(Block::new(&[]));
    let context = &op_ctx.mlir_context;
    let location = Location::unknown(context);

    let flag = check_stack_has_space_for(context, &start_block, 1)?;

    let ok_block = region.append_block(Block::new(&[]));

    start_block.append_operation(cf::cond_br(
        context,
        flag,
        &ok_block,
        &op_ctx.revert_block,
        &[],
        &[],
        location,
    ));

    let pc_value = ok_block
        .append_operation(arith::constant(
            context,
            integer_constant_from_i64(context, pc as i64).into(),
            location,
        ))
        .result(0)?
        .into();

    stack_push(context, &ok_block, pc_value)?;

    Ok((start_block, ok_block))
}<|MERGE_RESOLUTION|>--- conflicted
+++ resolved
@@ -32,11 +32,8 @@
         Operation::Mod => codegen_mod(op_ctx, region),
         Operation::Addmod => codegen_addmod(op_ctx, region),
         Operation::Pop => codegen_pop(op_ctx, region),
-<<<<<<< HEAD
         Operation::PC { pc } => codegen_pc(op_ctx, region, pc),
-=======
         Operation::Lt => codegen_lt(op_ctx, region),
->>>>>>> b58e1574
         Operation::Jumpdest { pc } => codegen_jumpdest(op_ctx, region, pc),
         Operation::Push(x) => codegen_push(op_ctx, region, x),
         Operation::Byte => codegen_byte(op_ctx, region),
