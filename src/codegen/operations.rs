use melior::{
    dialect::{
        arith::{self, CmpiPredicate},
        cf,
        llvm::{self, r#type::pointer, AllocaOptions, LoadStoreOptions},
        ods,
    },
    ir::{
        attribute::{IntegerAttribute, TypeAttribute},
        r#type::IntegerType,
        Attribute, Block, BlockRef, Location, Region,
    },
};

use super::context::OperationCtx;
use crate::{
    constants::{gas_cost, MEMORY_PTR_GLOBAL, MEMORY_SIZE_GLOBAL},
    errors::CodegenError,
    program::Operation,
    syscall::ExitStatusCode,
    utils::{
        allocate_and_store_value, check_if_zero, check_stack_has_at_least,
        check_stack_has_space_for, compare_values, compute_copy_cost, compute_log_dynamic_gas,
        constant_value_from_i64, consume_gas, consume_gas_as_value, extend_memory, get_basefee,
        get_block_number, get_memory_pointer, get_nth_from_stack, get_remaining_gas,
        get_stack_pointer, inc_stack_pointer, integer_constant_from_i64, llvm_mlir,
        return_empty_result, return_result_from_stack, stack_pop, stack_push, swap_stack_elements,
    },
};

use num_bigint::BigUint;

/// Generates blocks for target [`Operation`].
/// Returns both the starting block, and the unterminated last block of the generated code.
pub fn generate_code_for_op<'c>(
    op_ctx: &mut OperationCtx<'c>,
    region: &'c Region<'c>,
    op: Operation,
) -> Result<(BlockRef<'c, 'c>, BlockRef<'c, 'c>), CodegenError> {
    match op {
        Operation::Stop => codegen_stop(op_ctx, region),
        Operation::Push0 => codegen_push(op_ctx, region, BigUint::ZERO, true),
        Operation::Push((_, x)) => codegen_push(op_ctx, region, x, false),
        Operation::Add => codegen_add(op_ctx, region),
        Operation::Mul => codegen_mul(op_ctx, region),
        Operation::Sub => codegen_sub(op_ctx, region),
        Operation::Div => codegen_div(op_ctx, region),
        Operation::Sdiv => codegen_sdiv(op_ctx, region),
        Operation::Mod => codegen_mod(op_ctx, region),
        Operation::SMod => codegen_smod(op_ctx, region),
        Operation::Addmod => codegen_addmod(op_ctx, region),
        Operation::Mulmod => codegen_mulmod(op_ctx, region),
        Operation::Exp => codegen_exp(op_ctx, region),
        Operation::SignExtend => codegen_signextend(op_ctx, region),
        Operation::Lt => codegen_lt(op_ctx, region),
        Operation::Gt => codegen_gt(op_ctx, region),
        Operation::Slt => codegen_slt(op_ctx, region),
        Operation::Sgt => codegen_sgt(op_ctx, region),
        Operation::Eq => codegen_eq(op_ctx, region),
        Operation::IsZero => codegen_iszero(op_ctx, region),
        Operation::And => codegen_and(op_ctx, region),
        Operation::Or => codegen_or(op_ctx, region),
        Operation::Xor => codegen_xor(op_ctx, region),
        Operation::Byte => codegen_byte(op_ctx, region),
        Operation::Shr => codegen_shr(op_ctx, region),
        Operation::Shl => codegen_shl(op_ctx, region),
        Operation::Sar => codegen_sar(op_ctx, region),
        Operation::Codesize => codegen_codesize(op_ctx, region),
<<<<<<< HEAD
        Operation::Timestamp => codegen_timestamp(op_ctx, region),
=======
        Operation::Coinbase => codegen_coinbase(op_ctx, region),
>>>>>>> a85f29ac
        Operation::Gasprice => codegen_gasprice(op_ctx, region),
        Operation::Number => codegen_number(op_ctx, region),
        Operation::Chainid => codegen_chaind(op_ctx, region),
        Operation::Pop => codegen_pop(op_ctx, region),
        Operation::Mload => codegen_mload(op_ctx, region),
        Operation::Sload => codegen_sload(op_ctx, region),
        Operation::Jump => codegen_jump(op_ctx, region),
        Operation::Jumpi => codegen_jumpi(op_ctx, region),
        Operation::PC { pc } => codegen_pc(op_ctx, region, pc),
        Operation::Msize => codegen_msize(op_ctx, region),
        Operation::Gas => codegen_gas(op_ctx, region),
        Operation::Jumpdest { pc } => codegen_jumpdest(op_ctx, region, pc),
        Operation::Mcopy => codegen_mcopy(op_ctx, region),
        Operation::Dup(x) => codegen_dup(op_ctx, region, x),
        Operation::Swap(x) => codegen_swap(op_ctx, region, x),
        Operation::Return => codegen_return(op_ctx, region),
        Operation::Revert => codegen_revert(op_ctx, region),
        Operation::Mstore => codegen_mstore(op_ctx, region),
        Operation::Mstore8 => codegen_mstore8(op_ctx, region),
        Operation::CallDataCopy => codegen_calldatacopy(op_ctx, region),
        Operation::Log(x) => codegen_log(op_ctx, region, x),
        Operation::CalldataLoad => codegen_calldataload(op_ctx, region),
        Operation::CallDataSize => codegen_calldatasize(op_ctx, region),
        Operation::Address => codegen_address(op_ctx, region),
        Operation::Callvalue => codegen_callvalue(op_ctx, region),
        Operation::Basefee => codegen_basefee(op_ctx, region),
        Operation::Origin => codegen_origin(op_ctx, region),
        Operation::Caller => codegen_caller(op_ctx, region),
        Operation::Not => codegen_not(op_ctx, region),
    }
}

fn codegen_origin<'c, 'r>(
    op_ctx: &mut OperationCtx<'c>,
    region: &'r Region<'c>,
) -> Result<(BlockRef<'c, 'r>, BlockRef<'c, 'r>), CodegenError> {
    let start_block = region.append_block(Block::new(&[]));
    let context = &op_ctx.mlir_context;
    let location = Location::unknown(context);

    //Check if there is stack overflow and if there is enough gas
    let gas_flag = consume_gas(context, &start_block, gas_cost::ORIGIN)?;
    let stack_size_flag = check_stack_has_space_for(context, &start_block, 1)?;

    let condition = start_block
        .append_operation(arith::andi(gas_flag, stack_size_flag, location))
        .result(0)?
        .into();

    let ok_block = region.append_block(Block::new(&[]));
    start_block.append_operation(cf::cond_br(
        context,
        condition,
        &ok_block,
        &op_ctx.revert_block,
        &[],
        &[],
        location,
    ));

    let uint256 = IntegerType::new(context, 256);
    let ptr_type = pointer(context, 0);

    //This may be refactored to use constant_value_from_i64 util function
    let pointer_size = ok_block
        .append_operation(arith::constant(
            context,
            IntegerAttribute::new(uint256.into(), 1_i64).into(),
            location,
        ))
        .result(0)?
        .into();

    let address_ptr = ok_block
        .append_operation(llvm::alloca(
            context,
            pointer_size,
            ptr_type,
            location,
            AllocaOptions::new().elem_type(Some(TypeAttribute::new(uint256.into()))),
        ))
        .result(0)?
        .into();

    //Get the 20-byte address of the sender of the transaction
    op_ctx.get_origin_syscall(&ok_block, address_ptr, location);

    let address_value = ok_block
        .append_operation(llvm::load(
            context,
            address_ptr,
            uint256.into(),
            location,
            LoadStoreOptions::default(),
        ))
        .result(0)?
        .into();

    stack_push(context, &ok_block, address_value)?;

    Ok((start_block, ok_block))
}

fn codegen_callvalue<'c, 'r>(
    op_ctx: &mut OperationCtx<'c>,
    region: &'r Region<'c>,
) -> Result<(BlockRef<'c, 'r>, BlockRef<'c, 'r>), CodegenError> {
    let start_block = region.append_block(Block::new(&[]));
    let context = &op_ctx.mlir_context;
    let location = Location::unknown(context);

    // Check there's enough elements in stack
    let stack_size_flag = check_stack_has_space_for(context, &start_block, 1)?;
    let gas_flag = consume_gas(context, &start_block, gas_cost::CALLVALUE)?;

    let ok_flag = start_block
        .append_operation(arith::andi(stack_size_flag, gas_flag, location))
        .result(0)?
        .into();

    let ok_block = region.append_block(Block::new(&[]));

    start_block.append_operation(cf::cond_br(
        context,
        ok_flag,
        &ok_block,
        &op_ctx.revert_block,
        &[],
        &[],
        location,
    ));

    let uint256 = IntegerType::new(context, 256);
    let ptr_type = pointer(context, 0);

    let pointer_size = constant_value_from_i64(context, &ok_block, 1_i64)?;

    let callvalue_ptr = ok_block
        .append_operation(llvm::alloca(
            context,
            pointer_size,
            ptr_type,
            location,
            AllocaOptions::new().elem_type(Some(TypeAttribute::new(uint256.into()))),
        ))
        .result(0)?
        .into();

    op_ctx.store_in_callvalue_ptr(&ok_block, location, callvalue_ptr);

    let callvalue = ok_block
        .append_operation(llvm::load(
            context,
            callvalue_ptr,
            uint256.into(),
            location,
            LoadStoreOptions::default(),
        ))
        .result(0)?
        .into();

    stack_push(context, &ok_block, callvalue)?;

    Ok((start_block, ok_block))
}

fn codegen_calldatacopy<'c, 'r>(
    op_ctx: &mut OperationCtx<'c>,
    region: &'r Region<'c>,
) -> Result<(BlockRef<'c, 'r>, BlockRef<'c, 'r>), CodegenError> {
    let start_block = region.append_block(Block::new(&[]));
    let context = &op_ctx.mlir_context;
    let location = Location::unknown(context);

    let gas_flag = consume_gas(context, &start_block, gas_cost::CALLDATACOPY)?;

    let flag = check_stack_has_at_least(context, &start_block, 3)?;

    let condition = start_block
        .append_operation(arith::andi(gas_flag, flag, location))
        .result(0)?
        .into();

    let ok_block = region.append_block(Block::new(&[]));

    start_block.append_operation(cf::cond_br(
        context,
        condition,
        &ok_block,
        &op_ctx.revert_block,
        &[],
        &[],
        location,
    ));

    let uint32 = IntegerType::new(context, 32);
    let uint8 = IntegerType::new(context, 8);
    let ptr_type = pointer(context, 0);

    // byte offset in the memory where the result will be copied
    let dest_offset = stack_pop(context, &ok_block)?;
    // byte offset in the calldata to copy from
    let call_data_offset = stack_pop(context, &ok_block)?;
    // byte size to copy
    let size = stack_pop(context, &ok_block)?;

    // truncate offsets and size to 32 bits
    let call_data_offset = ok_block
        .append_operation(arith::trunci(call_data_offset, uint32.into(), location))
        .result(0)
        .unwrap()
        .into();

    let dest_offset = ok_block
        .append_operation(arith::trunci(dest_offset, uint32.into(), location))
        .result(0)
        .unwrap()
        .into();

    let size = ok_block
        .append_operation(arith::trunci(size, uint32.into(), location))
        .result(0)
        .unwrap()
        .into();

    //required size = des_offset + size
    let required_memory_size = ok_block
        .append_operation(arith::addi(dest_offset, size, location))
        .result(0)?
        .into();

    let continue_memory_block = region.append_block(Block::new(&[]));
    extend_memory(
        op_ctx,
        &ok_block,
        &continue_memory_block,
        region,
        required_memory_size,
        gas_cost::CALLDATACOPY,
    )?;
    let memory_ptr = get_memory_pointer(op_ctx, &continue_memory_block, location)?;
    let memory_dest = continue_memory_block
        .append_operation(llvm::get_element_ptr_dynamic(
            context,
            memory_ptr,
            &[dest_offset],
            uint8.into(),
            ptr_type,
            location,
        ))
        .result(0)?
        .into();

    let zero_value = continue_memory_block
        .append_operation(arith::constant(
            context,
            IntegerAttribute::new(IntegerType::new(context, 8).into(), 0).into(),
            location,
        ))
        .result(0)?
        .into();

    continue_memory_block.append_operation(
        ods::llvm::intr_memset(
            context,
            memory_dest,
            zero_value,
            size,
            IntegerAttribute::new(IntegerType::new(context, 1).into(), 0),
            location,
        )
        .into(),
    );

    let calldatasize = op_ctx.get_calldata_size_syscall(&continue_memory_block, location)?;
    let offset_bigger_than_size_flag = continue_memory_block
        .append_operation(arith::cmpi(
            context,
            CmpiPredicate::Ugt,
            call_data_offset,
            calldatasize,
            location,
        ))
        .result(0)?
        .into();

    let invalid_offset_block = region.append_block(Block::new(&[]));
    let valid_offset_block = region.append_block(Block::new(&[]));
    let return_block = region.append_block(Block::new(&[]));

    continue_memory_block.append_operation(cf::cond_br(
        context,
        offset_bigger_than_size_flag,
        &invalid_offset_block,
        &valid_offset_block,
        &[],
        &[],
        location,
    ));

    invalid_offset_block.append_operation(cf::br(&return_block, &[], location));

    let remaining_calldata_size = valid_offset_block
        .append_operation(arith::subi(calldatasize, call_data_offset, location))
        .result(0)?
        .into();

    let memcpy_len = valid_offset_block
        .append_operation(arith::minui(remaining_calldata_size, size, location))
        .result(0)?
        .into();

    let calldata_ptr = op_ctx.get_calldata_ptr_syscall(&valid_offset_block, location)?;
    let calldata_src = valid_offset_block
        .append_operation(llvm::get_element_ptr_dynamic(
            context,
            calldata_ptr,
            &[call_data_offset],
            uint8.into(),
            ptr_type,
            location,
        ))
        .result(0)?
        .into();

    valid_offset_block.append_operation(
        ods::llvm::intr_memcpy(
            context,
            memory_dest,
            calldata_src,
            memcpy_len,
            IntegerAttribute::new(IntegerType::new(context, 1).into(), 0),
            location,
        )
        .into(),
    );

    valid_offset_block.append_operation(cf::br(&return_block, &[], location));

    Ok((start_block, return_block))
}

fn codegen_calldatasize<'c, 'r>(
    op_ctx: &mut OperationCtx<'c>,
    region: &'r Region<'c>,
) -> Result<(BlockRef<'c, 'r>, BlockRef<'c, 'r>), CodegenError> {
    let start_block = region.append_block(Block::new(&[]));
    let context = &op_ctx.mlir_context;
    let location = Location::unknown(context);

    let gas_flag = consume_gas(context, &start_block, gas_cost::CALLDATASIZE)?;

    let ok_block = region.append_block(Block::new(&[]));

    start_block.append_operation(cf::cond_br(
        context,
        gas_flag,
        &ok_block,
        &op_ctx.revert_block,
        &[],
        &[],
        location,
    ));

    // Get the calldata size using a syscall
    let uint256 = IntegerType::new(context, 256).into();
    let calldatasize = op_ctx.get_calldata_size_syscall(&ok_block, location)?;
    let extended_size = ok_block
        .append_operation(arith::extui(calldatasize, uint256, location))
        .result(0)?
        .into();
    stack_push(context, &ok_block, extended_size)?;

    Ok((start_block, ok_block))
}

fn codegen_exp<'c, 'r>(
    op_ctx: &mut OperationCtx<'c>,
    region: &'r Region<'c>,
) -> Result<(BlockRef<'c, 'r>, BlockRef<'c, 'r>), CodegenError> {
    let start_block = region.append_block(Block::new(&[]));
    let context = &op_ctx.mlir_context;
    let location = Location::unknown(context);

    // Check there's enough elements in stack
    let flag = check_stack_has_at_least(context, &start_block, 2)?;
    let ok_block = region.append_block(Block::new(&[]));

    start_block.append_operation(cf::cond_br(
        context,
        flag,
        &ok_block,
        &op_ctx.revert_block,
        &[],
        &[],
        location,
    ));

    let base = stack_pop(context, &ok_block)?;
    let exponent = stack_pop(context, &ok_block)?;

    let result = ok_block
        .append_operation(ods::math::ipowi(context, base, exponent, location).into())
        .result(0)?
        .into();

    let result_type = IntegerType::new(context, 256);
    let leading_zeros = ok_block
        .append_operation(llvm::intr_ctlz(
            context,
            exponent,
            false,
            result_type.into(),
            location,
        ))
        .result(0)?
        .into();

    let number_of_bits = ok_block
        .append_operation(arith::subi(
            constant_value_from_i64(context, &ok_block, 256)?,
            leading_zeros,
            location,
        ))
        .result(0)?
        .into();

    let bits_with_offset = ok_block
        .append_operation(arith::addi(
            number_of_bits,
            constant_value_from_i64(context, &ok_block, 7)?,
            location,
        ))
        .result(0)?
        .into();

    let number_of_bytes = ok_block
        .append_operation(arith::divui(
            bits_with_offset,
            constant_value_from_i64(context, &ok_block, 8)?,
            location,
        ))
        .result(0)?
        .into();

    let dynamic_gas_cost = ok_block
        .append_operation(arith::muli(
            number_of_bytes,
            constant_value_from_i64(context, &ok_block, 50)?,
            location,
        ))
        .result(0)?
        .into();

    let total_gas_cost = ok_block
        .append_operation(arith::addi(
            constant_value_from_i64(context, &ok_block, gas_cost::EXP)?,
            dynamic_gas_cost,
            location,
        ))
        .result(0)?
        .into();

    let uint64 = IntegerType::new(context, 64);
    let total_gas_cost = ok_block
        .append_operation(arith::trunci(total_gas_cost, uint64.into(), location))
        .result(0)?
        .into();

    let gas_flag = consume_gas_as_value(context, &ok_block, total_gas_cost)?;
    let enough_gas_block = region.append_block(Block::new(&[]));

    ok_block.append_operation(cf::cond_br(
        context,
        gas_flag,
        &enough_gas_block,
        &op_ctx.revert_block,
        &[],
        &[],
        location,
    ));

    stack_push(context, &enough_gas_block, result)?;

    Ok((start_block, enough_gas_block))
}

fn codegen_iszero<'c, 'r>(
    op_ctx: &mut OperationCtx<'c>,
    region: &'r Region<'c>,
) -> Result<(BlockRef<'c, 'r>, BlockRef<'c, 'r>), CodegenError> {
    let start_block = region.append_block(Block::new(&[]));
    let context = &op_ctx.mlir_context;
    let location = Location::unknown(context);

    // Check there's enough elements in stack
    let flag = check_stack_has_at_least(context, &start_block, 1)?;
    let gas_flag = consume_gas(context, &start_block, gas_cost::ISZERO)?;
    let condition = start_block
        .append_operation(arith::andi(gas_flag, flag, location))
        .result(0)?
        .into();

    let ok_block = region.append_block(Block::new(&[]));

    start_block.append_operation(cf::cond_br(
        context,
        condition,
        &ok_block,
        &op_ctx.revert_block,
        &[],
        &[],
        location,
    ));

    let value = stack_pop(context, &ok_block)?;
    let zero_constant = constant_value_from_i64(context, &ok_block, 0)?;

    let result = ok_block
        .append_operation(arith::cmpi(
            context,
            arith::CmpiPredicate::Eq,
            value,
            zero_constant,
            location,
        ))
        .result(0)?
        .into();

    //Extend the 1 bit result to 256 bits.
    let uint256 = IntegerType::new(context, 256);
    let result = ok_block
        .append_operation(arith::extui(result, uint256.into(), location))
        .result(0)?
        .into();

    stack_push(context, &ok_block, result)?;

    Ok((start_block, ok_block))
}

fn codegen_and<'c, 'r>(
    op_ctx: &mut OperationCtx<'c>,
    region: &'r Region<'c>,
) -> Result<(BlockRef<'c, 'r>, BlockRef<'c, 'r>), CodegenError> {
    let start_block = region.append_block(Block::new(&[]));
    let context = &op_ctx.mlir_context;
    let location = Location::unknown(context);

    // Check there's enough elements in stack
    let flag = check_stack_has_at_least(context, &start_block, 2)?;
    let gas_flag = consume_gas(context, &start_block, gas_cost::AND)?;
    let condition = start_block
        .append_operation(arith::andi(gas_flag, flag, location))
        .result(0)?
        .into();

    let ok_block = region.append_block(Block::new(&[]));

    start_block.append_operation(cf::cond_br(
        context,
        condition,
        &ok_block,
        &op_ctx.revert_block,
        &[],
        &[],
        location,
    ));

    let lhs = stack_pop(context, &ok_block)?;
    let rhs = stack_pop(context, &ok_block)?;

    let result = ok_block
        .append_operation(arith::andi(lhs, rhs, location))
        .result(0)?
        .into();

    stack_push(context, &ok_block, result)?;

    Ok((start_block, ok_block))
}

fn codegen_gt<'c, 'r>(
    op_ctx: &mut OperationCtx<'c>,
    region: &'r Region<'c>,
) -> Result<(BlockRef<'c, 'r>, BlockRef<'c, 'r>), CodegenError> {
    let start_block = region.append_block(Block::new(&[]));
    let context = &op_ctx.mlir_context;
    let location = Location::unknown(context);

    // Check there's enough elements in stack
    let flag = check_stack_has_at_least(context, &start_block, 2)?;
    let gas_flag = consume_gas(context, &start_block, gas_cost::GT)?;
    let condition = start_block
        .append_operation(arith::andi(gas_flag, flag, location))
        .result(0)?
        .into();
    let ok_block = region.append_block(Block::new(&[]));

    start_block.append_operation(cf::cond_br(
        context,
        condition,
        &ok_block,
        &op_ctx.revert_block,
        &[],
        &[],
        location,
    ));

    let lhs = stack_pop(context, &ok_block)?;
    let rhs = stack_pop(context, &ok_block)?;

    let result = ok_block
        .append_operation(arith::cmpi(
            context,
            arith::CmpiPredicate::Ugt,
            lhs,
            rhs,
            location,
        ))
        .result(0)?
        .into();

    //Extend 1 bit result to 256 bit
    let uint256 = IntegerType::new(context, 256);
    let result = ok_block
        .append_operation(arith::extui(result, uint256.into(), location))
        .result(0)?
        .into();

    stack_push(context, &ok_block, result)?;

    Ok((start_block, ok_block))
}

fn codegen_or<'c, 'r>(
    op_ctx: &mut OperationCtx<'c>,
    region: &'r Region<'c>,
) -> Result<(BlockRef<'c, 'r>, BlockRef<'c, 'r>), CodegenError> {
    let start_block = region.append_block(Block::new(&[]));
    let context = &op_ctx.mlir_context;
    let location = Location::unknown(context);

    // Check there's enough elements in stack
    let flag = check_stack_has_at_least(context, &start_block, 2)?;
    let gas_flag = consume_gas(context, &start_block, gas_cost::OR)?;
    let condition = start_block
        .append_operation(arith::andi(gas_flag, flag, location))
        .result(0)?
        .into();

    let ok_block = region.append_block(Block::new(&[]));

    start_block.append_operation(cf::cond_br(
        context,
        condition,
        &ok_block,
        &op_ctx.revert_block,
        &[],
        &[],
        location,
    ));

    let lhs = stack_pop(context, &ok_block)?;
    let rhs = stack_pop(context, &ok_block)?;

    let result = ok_block
        .append_operation(arith::ori(lhs, rhs, location))
        .result(0)?
        .into();

    stack_push(context, &ok_block, result)?;

    Ok((start_block, ok_block))
}

fn codegen_lt<'c, 'r>(
    op_ctx: &mut OperationCtx<'c>,
    region: &'r Region<'c>,
) -> Result<(BlockRef<'c, 'r>, BlockRef<'c, 'r>), CodegenError> {
    let start_block = region.append_block(Block::new(&[]));
    let context = &op_ctx.mlir_context;
    let location = Location::unknown(context);

    // Check there's enough elements in stack
    let flag = check_stack_has_at_least(context, &start_block, 2)?;
    let gas_flag = consume_gas(context, &start_block, gas_cost::LT)?;
    let condition = start_block
        .append_operation(arith::andi(gas_flag, flag, location))
        .result(0)?
        .into();

    let ok_block = region.append_block(Block::new(&[]));

    start_block.append_operation(cf::cond_br(
        context,
        condition,
        &ok_block,
        &op_ctx.revert_block,
        &[],
        &[],
        location,
    ));

    let lhs = stack_pop(context, &ok_block)?;
    let rhs = stack_pop(context, &ok_block)?;

    let result = ok_block
        .append_operation(arith::cmpi(
            context,
            arith::CmpiPredicate::Ult,
            lhs,
            rhs,
            location,
        ))
        .result(0)?
        .into();

    //Extend 1 bit result to 256 bit
    let uint256 = IntegerType::new(context, 256);
    let result = ok_block
        .append_operation(arith::extui(result, uint256.into(), location))
        .result(0)?
        .into();

    stack_push(context, &ok_block, result)?;

    Ok((start_block, ok_block))
}

fn codegen_sgt<'c, 'r>(
    op_ctx: &mut OperationCtx<'c>,
    region: &'r Region<'c>,
) -> Result<(BlockRef<'c, 'r>, BlockRef<'c, 'r>), CodegenError> {
    let start_block = region.append_block(Block::new(&[]));
    let context = &op_ctx.mlir_context;
    let location = Location::unknown(context);

    // Check there's enough elements in stack
    let flag = check_stack_has_at_least(context, &start_block, 2)?;
    let gas_flag = consume_gas(context, &start_block, gas_cost::SGT)?;
    let condition = start_block
        .append_operation(arith::andi(gas_flag, flag, location))
        .result(0)?
        .into();

    let ok_block = region.append_block(Block::new(&[]));

    start_block.append_operation(cf::cond_br(
        context,
        condition,
        &ok_block,
        &op_ctx.revert_block,
        &[],
        &[],
        location,
    ));

    let lhs = stack_pop(context, &ok_block)?;
    let rhs = stack_pop(context, &ok_block)?;

    let result = ok_block
        .append_operation(arith::cmpi(
            context,
            arith::CmpiPredicate::Sgt,
            lhs,
            rhs,
            location,
        ))
        .result(0)?
        .into();

    //Extend 1 bit result to 256 bit
    let uint256 = IntegerType::new(context, 256);
    let result = ok_block
        .append_operation(arith::extui(result, uint256.into(), location))
        .result(0)?
        .into();

    stack_push(context, &ok_block, result)?;

    Ok((start_block, ok_block))
}

fn codegen_eq<'c, 'r>(
    op_ctx: &mut OperationCtx<'c>,
    region: &'r Region<'c>,
) -> Result<(BlockRef<'c, 'r>, BlockRef<'c, 'r>), CodegenError> {
    let start_block = region.append_block(Block::new(&[]));
    let context = &op_ctx.mlir_context;
    let location = Location::unknown(context);

    // Check there's enough elements in stack
    let flag = check_stack_has_at_least(context, &start_block, 2)?;
    let gas_flag = consume_gas(context, &start_block, gas_cost::EQ)?;
    let condition = start_block
        .append_operation(arith::andi(gas_flag, flag, location))
        .result(0)?
        .into();
    let ok_block = region.append_block(Block::new(&[]));

    start_block.append_operation(cf::cond_br(
        context,
        condition,
        &ok_block,
        &op_ctx.revert_block,
        &[],
        &[],
        location,
    ));

    let lhs = stack_pop(context, &ok_block)?;
    let rhs = stack_pop(context, &ok_block)?;

    let result = ok_block
        .append_operation(arith::cmpi(
            context,
            arith::CmpiPredicate::Eq,
            lhs,
            rhs,
            location,
        ))
        .result(0)?
        .into();

    //Extend 1 bit result to 256 bit
    let uint256 = IntegerType::new(context, 256);
    let result = ok_block
        .append_operation(arith::extui(result, uint256.into(), location))
        .result(0)?
        .into();

    stack_push(context, &ok_block, result)?;

    Ok((start_block, ok_block))
}

fn codegen_push<'c, 'r>(
    op_ctx: &mut OperationCtx<'c>,
    region: &'r Region<'c>,
    value_to_push: BigUint,
    is_zero: bool,
) -> Result<(BlockRef<'c, 'r>, BlockRef<'c, 'r>), CodegenError> {
    let start_block = region.append_block(Block::new(&[]));
    let context = &op_ctx.mlir_context;
    let location = Location::unknown(context);

    // Check there's enough space in stack
    let flag = check_stack_has_space_for(context, &start_block, 1)?;
    let gas_cost = if is_zero {
        gas_cost::PUSH0
    } else {
        gas_cost::PUSHN
    };
    let gas_flag = consume_gas(context, &start_block, gas_cost)?;
    let condition = start_block
        .append_operation(arith::andi(gas_flag, flag, location))
        .result(0)?
        .into();

    let ok_block = region.append_block(Block::new(&[]));

    start_block.append_operation(cf::cond_br(
        context,
        condition,
        &ok_block,
        &op_ctx.revert_block,
        &[],
        &[],
        location,
    ));

    let constant_value = Attribute::parse(context, &format!("{} : i256", value_to_push)).unwrap();
    let constant_value = ok_block
        .append_operation(arith::constant(context, constant_value, location))
        .result(0)?
        .into();

    stack_push(context, &ok_block, constant_value)?;

    Ok((start_block, ok_block))
}

fn codegen_dup<'c, 'r>(
    op_ctx: &mut OperationCtx<'c>,
    region: &'r Region<'c>,
    nth: u8,
) -> Result<(BlockRef<'c, 'r>, BlockRef<'c, 'r>), CodegenError> {
    debug_assert!(nth > 0 && nth <= 16);
    let start_block = region.append_block(Block::new(&[]));
    let context = &op_ctx.mlir_context;
    let location = Location::unknown(context);

    // Check there's enough elements in stack
    let flag = check_stack_has_at_least(context, &start_block, nth as u32)?;

    let gas_flag = consume_gas(context, &start_block, gas_cost::DUPN)?;

    let condition = start_block
        .append_operation(arith::andi(gas_flag, flag, location))
        .result(0)?
        .into();
    let ok_block = region.append_block(Block::new(&[]));

    start_block.append_operation(cf::cond_br(
        context,
        condition,
        &ok_block,
        &op_ctx.revert_block,
        &[],
        &[],
        location,
    ));

    let (nth_value, _) = get_nth_from_stack(context, &ok_block, nth)?;

    stack_push(context, &ok_block, nth_value)?;

    Ok((start_block, ok_block))
}

fn codegen_swap<'c, 'r>(
    op_ctx: &mut OperationCtx<'c>,
    region: &'r Region<'c>,
    nth: u8,
) -> Result<(BlockRef<'c, 'r>, BlockRef<'c, 'r>), CodegenError> {
    debug_assert!(nth > 0 && nth <= 16);
    let start_block = region.append_block(Block::new(&[]));
    let context = &op_ctx.mlir_context;
    let location = Location::unknown(context);

    // Check there's enough elements in stack
    let flag = check_stack_has_at_least(context, &start_block, (nth + 1) as u32)?;

    let gas_flag = consume_gas(context, &start_block, gas_cost::SWAPN)?;

    let condition = start_block
        .append_operation(arith::andi(gas_flag, flag, location))
        .result(0)?
        .into();

    let ok_block = region.append_block(Block::new(&[]));

    start_block.append_operation(cf::cond_br(
        context,
        condition,
        &ok_block,
        &op_ctx.revert_block,
        &[],
        &[],
        location,
    ));

    swap_stack_elements(context, &ok_block, 1, nth + 1)?;

    Ok((start_block, ok_block))
}

fn codegen_add<'c, 'r>(
    op_ctx: &mut OperationCtx<'c>,
    region: &'r Region<'c>,
) -> Result<(BlockRef<'c, 'r>, BlockRef<'c, 'r>), CodegenError> {
    let start_block = region.append_block(Block::new(&[]));
    let context = &op_ctx.mlir_context;
    let location = Location::unknown(context);

    // Check there's enough elements in stack
    let flag = check_stack_has_at_least(context, &start_block, 2)?;

    let gas_flag = consume_gas(context, &start_block, gas_cost::ADD)?;

    let condition = start_block
        .append_operation(arith::andi(gas_flag, flag, location))
        .result(0)?
        .into();

    let ok_block = region.append_block(Block::new(&[]));

    start_block.append_operation(cf::cond_br(
        context,
        condition,
        &ok_block,
        &op_ctx.revert_block,
        &[],
        &[],
        location,
    ));

    let lhs = stack_pop(context, &ok_block)?;
    let rhs = stack_pop(context, &ok_block)?;

    let result = ok_block
        .append_operation(arith::addi(lhs, rhs, location))
        .result(0)?
        .into();

    stack_push(context, &ok_block, result)?;

    Ok((start_block, ok_block))
}

fn codegen_sub<'c, 'r>(
    op_ctx: &mut OperationCtx<'c>,
    region: &'r Region<'c>,
) -> Result<(BlockRef<'c, 'r>, BlockRef<'c, 'r>), CodegenError> {
    let start_block = region.append_block(Block::new(&[]));
    let context = &op_ctx.mlir_context;
    let location = Location::unknown(context);

    // Check there's enough elements in stack
    let flag = check_stack_has_at_least(context, &start_block, 2)?;

    let gas_flag = consume_gas(context, &start_block, gas_cost::SUB)?;

    let condition = start_block
        .append_operation(arith::andi(gas_flag, flag, location))
        .result(0)?
        .into();

    let ok_block = region.append_block(Block::new(&[]));

    start_block.append_operation(cf::cond_br(
        context,
        condition,
        &ok_block,
        &op_ctx.revert_block,
        &[],
        &[],
        location,
    ));

    let lhs = stack_pop(context, &ok_block)?;
    let rhs = stack_pop(context, &ok_block)?;

    let result = ok_block
        .append_operation(arith::subi(lhs, rhs, location))
        .result(0)?
        .into();

    stack_push(context, &ok_block, result)?;

    Ok((start_block, ok_block))
}

fn codegen_div<'c, 'r>(
    op_ctx: &mut OperationCtx<'c>,
    region: &'r Region<'c>,
) -> Result<(BlockRef<'c, 'r>, BlockRef<'c, 'r>), CodegenError> {
    let start_block = region.append_block(Block::new(&[]));
    let context = &op_ctx.mlir_context;
    let location = Location::unknown(context);

    // Check there's enough elements in stack
    let stack_size_flag = check_stack_has_at_least(context, &start_block, 2)?;

    // Check there's enough gas to compute the operation
    let gas_flag = consume_gas(context, &start_block, gas_cost::DIV)?;

    let ok_flag = start_block
        .append_operation(arith::andi(stack_size_flag, gas_flag, location))
        .result(0)?
        .into();

    let ok_block = region.append_block(Block::new(&[]));

    start_block.append_operation(cf::cond_br(
        context,
        ok_flag,
        &ok_block,
        &op_ctx.revert_block,
        &[],
        &[],
        location,
    ));

    let num = stack_pop(context, &ok_block)?;
    let den = stack_pop(context, &ok_block)?;

    let den_is_zero = check_if_zero(context, &ok_block, &den)?;
    let den_zero_bloq = region.append_block(Block::new(&[]));
    let den_not_zero_bloq = region.append_block(Block::new(&[]));
    let return_block = region.append_block(Block::new(&[]));

    // Denominator is zero path
    let zero_value = constant_value_from_i64(context, &den_zero_bloq, 0i64)?;
    stack_push(context, &den_zero_bloq, zero_value)?;
    den_zero_bloq.append_operation(cf::br(&return_block, &[], location));

    // Denominator is not zero path
    let result = den_not_zero_bloq
        .append_operation(arith::divui(num, den, location))
        .result(0)?
        .into();

    stack_push(context, &den_not_zero_bloq, result)?;
    den_not_zero_bloq.append_operation(cf::br(&return_block, &[], location));

    // Branch to den_zero if den_is_zero == true; else branch to den_not_zero
    ok_block.append_operation(cf::cond_br(
        context,
        den_is_zero,
        &den_zero_bloq,
        &den_not_zero_bloq,
        &[],
        &[],
        location,
    ));

    Ok((start_block, return_block))
}

fn codegen_sdiv<'c, 'r>(
    op_ctx: &mut OperationCtx<'c>,
    region: &'r Region<'c>,
) -> Result<(BlockRef<'c, 'r>, BlockRef<'c, 'r>), CodegenError> {
    let start_block = region.append_block(Block::new(&[]));
    let context = &op_ctx.mlir_context;
    let location = Location::unknown(context);

    // Check there's enough elements in stack
    let stack_size_flag = check_stack_has_at_least(context, &start_block, 2)?;
    let gas_flag = consume_gas(context, &start_block, gas_cost::SDIV)?;

    let ok_flag = start_block
        .append_operation(arith::andi(stack_size_flag, gas_flag, location))
        .result(0)?
        .into();

    let ok_block = region.append_block(Block::new(&[]));

    start_block.append_operation(cf::cond_br(
        context,
        ok_flag,
        &ok_block,
        &op_ctx.revert_block,
        &[],
        &[],
        location,
    ));

    let num = stack_pop(context, &ok_block)?;
    let den = stack_pop(context, &ok_block)?;
    let den_is_zero = check_if_zero(context, &ok_block, &den)?;
    let den_zero_bloq = region.append_block(Block::new(&[]));
    let den_not_zero_bloq = region.append_block(Block::new(&[]));
    let return_block = region.append_block(Block::new(&[]));

    // Denominator is zero path
    let zero_value = constant_value_from_i64(context, &den_zero_bloq, 0i64)?;
    stack_push(context, &den_zero_bloq, zero_value)?;
    den_zero_bloq.append_operation(cf::br(&return_block, &[], location));

    // Denominator is not zero path
    let result = den_not_zero_bloq
        .append_operation(ods::llvm::sdiv(context, num, den, location).into())
        .result(0)?
        .into();

    stack_push(context, &den_not_zero_bloq, result)?;
    den_not_zero_bloq.append_operation(cf::br(&return_block, &[], location));

    // Branch to den_zero if den_is_zero == true; else branch to den_not_zero
    ok_block.append_operation(cf::cond_br(
        context,
        den_is_zero,
        &den_zero_bloq,
        &den_not_zero_bloq,
        &[],
        &[],
        location,
    ));

    Ok((start_block, return_block))
}

fn codegen_mul<'c, 'r>(
    op_ctx: &mut OperationCtx<'c>,
    region: &'r Region<'c>,
) -> Result<(BlockRef<'c, 'r>, BlockRef<'c, 'r>), CodegenError> {
    let start_block = region.append_block(Block::new(&[]));
    let context = &op_ctx.mlir_context;
    let location = Location::unknown(context);

    // Check there's enough elements in stack
    let stack_size_flag = check_stack_has_at_least(context, &start_block, 2)?;
    // Check there's enough gas to compute the operation
    let gas_flag = consume_gas(context, &start_block, gas_cost::MUL)?;

    let ok_flag = start_block
        .append_operation(arith::andi(stack_size_flag, gas_flag, location))
        .result(0)?
        .into();

    let ok_block = region.append_block(Block::new(&[]));

    start_block.append_operation(cf::cond_br(
        context,
        ok_flag,
        &ok_block,
        &op_ctx.revert_block,
        &[],
        &[],
        location,
    ));

    let lhs = stack_pop(context, &ok_block)?;
    let rhs = stack_pop(context, &ok_block)?;

    let result = ok_block
        .append_operation(arith::muli(lhs, rhs, location))
        .result(0)?
        .into();

    stack_push(context, &ok_block, result)?;

    Ok((start_block, ok_block))
}

fn codegen_mod<'c, 'r>(
    op_ctx: &mut OperationCtx<'c>,
    region: &'r Region<'c>,
) -> Result<(BlockRef<'c, 'r>, BlockRef<'c, 'r>), CodegenError> {
    let start_block = region.append_block(Block::new(&[]));
    let context = &op_ctx.mlir_context;
    let location = Location::unknown(context);

    // Check there's enough elements in stack
    let flag = check_stack_has_at_least(context, &start_block, 2)?;
    let gas_flag = consume_gas(context, &start_block, gas_cost::MOD)?;
    let condition = start_block
        .append_operation(arith::andi(gas_flag, flag, location))
        .result(0)?
        .into();

    let ok_block = region.append_block(Block::new(&[]));

    start_block.append_operation(cf::cond_br(
        context,
        condition,
        &ok_block,
        &op_ctx.revert_block,
        &[],
        &[],
        location,
    ));

    let num = stack_pop(context, &ok_block)?;
    let den = stack_pop(context, &ok_block)?;

    let den_is_zero = check_if_zero(context, &ok_block, &den)?;
    let den_zero_bloq = region.append_block(Block::new(&[]));
    let den_not_zero_bloq = region.append_block(Block::new(&[]));
    let return_block = region.append_block(Block::new(&[]));

    let constant_value = den_zero_bloq
        .append_operation(arith::constant(
            context,
            integer_constant_from_i64(context, 0i64).into(),
            location,
        ))
        .result(0)?
        .into();

    stack_push(context, &den_zero_bloq, constant_value)?;

    den_zero_bloq.append_operation(cf::br(&return_block, &[], location));

    let mod_result = den_not_zero_bloq
        .append_operation(arith::remui(num, den, location))
        .result(0)?
        .into();

    stack_push(context, &den_not_zero_bloq, mod_result)?;

    den_not_zero_bloq.append_operation(cf::br(&return_block, &[], location));

    ok_block.append_operation(cf::cond_br(
        context,
        den_is_zero,
        &den_zero_bloq,
        &den_not_zero_bloq,
        &[],
        &[],
        location,
    ));

    Ok((start_block, return_block))
}

fn codegen_smod<'c, 'r>(
    op_ctx: &mut OperationCtx<'c>,
    region: &'r Region<'c>,
) -> Result<(BlockRef<'c, 'r>, BlockRef<'c, 'r>), CodegenError> {
    let start_block = region.append_block(Block::new(&[]));
    let context = &op_ctx.mlir_context;
    let location = Location::unknown(context);

    // Check there's enough elements in stack
    let flag = check_stack_has_at_least(context, &start_block, 2)?;
    let gas_flag = consume_gas(context, &start_block, gas_cost::SMOD)?;
    let condition = start_block
        .append_operation(arith::andi(gas_flag, flag, location))
        .result(0)?
        .into();

    let ok_block = region.append_block(Block::new(&[]));

    start_block.append_operation(cf::cond_br(
        context,
        condition,
        &ok_block,
        &op_ctx.revert_block,
        &[],
        &[],
        location,
    ));

    let num = stack_pop(context, &ok_block)?;
    let den = stack_pop(context, &ok_block)?;

    let den_is_zero = check_if_zero(context, &ok_block, &den)?;
    let den_zero_bloq = region.append_block(Block::new(&[]));
    let den_not_zero_bloq = region.append_block(Block::new(&[]));
    let return_block = region.append_block(Block::new(&[]));

    let constant_value = den_zero_bloq
        .append_operation(arith::constant(
            context,
            integer_constant_from_i64(context, 0i64).into(),
            location,
        ))
        .result(0)?
        .into();

    stack_push(context, &den_zero_bloq, constant_value)?;

    den_zero_bloq.append_operation(cf::br(&return_block, &[], location));

    let mod_result = den_not_zero_bloq
        .append_operation(ods::llvm::srem(context, num, den, location).into())
        .result(0)?
        .into();

    stack_push(context, &den_not_zero_bloq, mod_result)?;

    den_not_zero_bloq.append_operation(cf::br(&return_block, &[], location));

    ok_block.append_operation(cf::cond_br(
        context,
        den_is_zero,
        &den_zero_bloq,
        &den_not_zero_bloq,
        &[],
        &[],
        location,
    ));

    Ok((start_block, return_block))
}

fn codegen_addmod<'c, 'r>(
    op_ctx: &mut OperationCtx<'c>,
    region: &'r Region<'c>,
) -> Result<(BlockRef<'c, 'r>, BlockRef<'c, 'r>), CodegenError> {
    let start_block = region.append_block(Block::new(&[]));
    let context = &op_ctx.mlir_context;
    let location = Location::unknown(context);

    // Check there's enough elements in stack
    let flag = check_stack_has_at_least(context, &start_block, 3)?;
    let gas_flag = consume_gas(context, &start_block, gas_cost::ADDMOD)?;
    let condition = start_block
        .append_operation(arith::andi(gas_flag, flag, location))
        .result(0)?
        .into();

    let ok_block = region.append_block(Block::new(&[]));

    start_block.append_operation(cf::cond_br(
        context,
        condition,
        &ok_block,
        &op_ctx.revert_block,
        &[],
        &[],
        location,
    ));

    let a = stack_pop(context, &ok_block)?;
    let b = stack_pop(context, &ok_block)?;
    let den = stack_pop(context, &ok_block)?;

    let den_is_zero = check_if_zero(context, &ok_block, &den)?;
    let den_zero_bloq = region.append_block(Block::new(&[]));
    let den_not_zero_bloq = region.append_block(Block::new(&[]));
    let return_block = region.append_block(Block::new(&[]));

    let constant_value = den_zero_bloq
        .append_operation(arith::constant(
            context,
            integer_constant_from_i64(context, 0i64).into(),
            location,
        ))
        .result(0)?
        .into();

    stack_push(context, &den_zero_bloq, constant_value)?;

    den_zero_bloq.append_operation(cf::br(&return_block, &[], location));
    let uint256 = IntegerType::new(context, 256).into();
    let uint257 = IntegerType::new(context, 257).into();

    // extend the operands to 257 bits before the addition
    let extended_a = den_not_zero_bloq
        .append_operation(arith::extui(a, uint257, location))
        .result(0)?
        .into();
    let extended_b = den_not_zero_bloq
        .append_operation(arith::extui(b, uint257, location))
        .result(0)?
        .into();
    let extended_den = den_not_zero_bloq
        .append_operation(arith::extui(den, uint257, location))
        .result(0)?
        .into();
    let add_result = den_not_zero_bloq
        .append_operation(arith::addi(extended_a, extended_b, location))
        .result(0)?
        .into();
    let mod_result = den_not_zero_bloq
        .append_operation(arith::remui(add_result, extended_den, location))
        .result(0)?
        .into();
    let truncated_result = den_not_zero_bloq
        .append_operation(arith::trunci(mod_result, uint256, location))
        .result(0)?
        .into();

    stack_push(context, &den_not_zero_bloq, truncated_result)?;

    den_not_zero_bloq.append_operation(cf::br(&return_block, &[], location));

    ok_block.append_operation(cf::cond_br(
        context,
        den_is_zero,
        &den_zero_bloq,
        &den_not_zero_bloq,
        &[],
        &[],
        location,
    ));

    Ok((start_block, return_block))
}

fn codegen_mulmod<'c, 'r>(
    op_ctx: &mut OperationCtx<'c>,
    region: &'r Region<'c>,
) -> Result<(BlockRef<'c, 'r>, BlockRef<'c, 'r>), CodegenError> {
    let start_block = region.append_block(Block::new(&[]));
    let context = &op_ctx.mlir_context;
    let location = Location::unknown(context);

    // Check there's enough elements in stack
    let flag = check_stack_has_at_least(context, &start_block, 3)?;
    let gas_flag = consume_gas(context, &start_block, gas_cost::MULMOD)?;
    let condition = start_block
        .append_operation(arith::andi(gas_flag, flag, location))
        .result(0)?
        .into();

    let ok_block = region.append_block(Block::new(&[]));

    start_block.append_operation(cf::cond_br(
        context,
        condition,
        &ok_block,
        &op_ctx.revert_block,
        &[],
        &[],
        location,
    ));

    let a = stack_pop(context, &ok_block)?;
    let b = stack_pop(context, &ok_block)?;
    let den = stack_pop(context, &ok_block)?;

    let den_is_zero = check_if_zero(context, &ok_block, &den)?;
    let den_zero_bloq = region.append_block(Block::new(&[]));
    let den_not_zero_bloq = region.append_block(Block::new(&[]));
    let return_block = region.append_block(Block::new(&[]));

    let constant_value = den_zero_bloq
        .append_operation(arith::constant(
            context,
            integer_constant_from_i64(context, 0i64).into(),
            location,
        ))
        .result(0)?
        .into();

    stack_push(context, &den_zero_bloq, constant_value)?;

    den_zero_bloq.append_operation(cf::br(&return_block, &[], location));

    let uint256 = IntegerType::new(context, 256).into();
    let uint512 = IntegerType::new(context, 512).into();

    // extend the operands to 512 bits before the multiplication
    let extended_a = den_not_zero_bloq
        .append_operation(arith::extui(a, uint512, location))
        .result(0)?
        .into();
    let extended_b = den_not_zero_bloq
        .append_operation(arith::extui(b, uint512, location))
        .result(0)?
        .into();
    let extended_den = den_not_zero_bloq
        .append_operation(arith::extui(den, uint512, location))
        .result(0)?
        .into();

    let mul_result = den_not_zero_bloq
        .append_operation(arith::muli(extended_a, extended_b, location))
        .result(0)?
        .into();
    let mod_result = den_not_zero_bloq
        .append_operation(arith::remui(mul_result, extended_den, location))
        .result(0)?
        .into();
    let truncated_result = den_not_zero_bloq
        .append_operation(arith::trunci(mod_result, uint256, location))
        .result(0)?
        .into();

    stack_push(context, &den_not_zero_bloq, truncated_result)?;
    den_not_zero_bloq.append_operation(cf::br(&return_block, &[], location));
    ok_block.append_operation(cf::cond_br(
        context,
        den_is_zero,
        &den_zero_bloq,
        &den_not_zero_bloq,
        &[],
        &[],
        location,
    ));
    Ok((start_block, return_block))
}

fn codegen_xor<'c, 'r>(
    op_ctx: &mut OperationCtx<'c>,
    region: &'r Region<'c>,
) -> Result<(BlockRef<'c, 'r>, BlockRef<'c, 'r>), CodegenError> {
    let start_block = region.append_block(Block::new(&[]));
    let context = &op_ctx.mlir_context;
    let location = Location::unknown(context);

    // Check there's enough elements in stack
    let flag = check_stack_has_at_least(context, &start_block, 2)?;

    let gas_flag = consume_gas(context, &start_block, gas_cost::XOR)?;

    let condition = start_block
        .append_operation(arith::andi(gas_flag, flag, location))
        .result(0)?
        .into();

    let ok_block = region.append_block(Block::new(&[]));

    start_block.append_operation(cf::cond_br(
        context,
        condition,
        &ok_block,
        &op_ctx.revert_block,
        &[],
        &[],
        location,
    ));

    let lhs = stack_pop(context, &ok_block)?;
    let rhs = stack_pop(context, &ok_block)?;

    let result = ok_block
        .append_operation(arith::xori(lhs, rhs, location))
        .result(0)?
        .into();

    stack_push(context, &ok_block, result)?;

    Ok((start_block, ok_block))
}

fn codegen_shr<'c, 'r>(
    op_ctx: &mut OperationCtx<'c>,
    region: &'r Region<'c>,
) -> Result<(BlockRef<'c, 'r>, BlockRef<'c, 'r>), CodegenError> {
    let start_block = region.append_block(Block::new(&[]));
    let context = &op_ctx.mlir_context;
    let location = Location::unknown(context);
    let uint256 = IntegerType::new(context, 256);

    // Check there's enough elements in stack
    let mut flag = check_stack_has_at_least(context, &start_block, 2)?;

    let gas_flag = consume_gas(context, &start_block, 3)?;

    let condition = start_block
        .append_operation(arith::andi(gas_flag, flag, location))
        .result(0)?
        .into();

    let ok_block = region.append_block(Block::new(&[]));

    start_block.append_operation(cf::cond_br(
        context,
        condition,
        &ok_block,
        &op_ctx.revert_block,
        &[],
        &[],
        location,
    ));

    let shift = stack_pop(context, &ok_block)?;
    let value = stack_pop(context, &ok_block)?;

    let value_255 = ok_block
        .append_operation(arith::constant(
            context,
            IntegerAttribute::new(uint256.into(), 255_i64).into(),
            location,
        ))
        .result(0)?
        .into();

    flag = compare_values(context, &ok_block, CmpiPredicate::Ult, shift, value_255)?;

    let ok_ok_block = region.append_block(Block::new(&[]));
    let altv_block = region.append_block(Block::new(&[]));
    // to unify the blocks after the branching
    let empty_block = region.append_block(Block::new(&[]));

    ok_block.append_operation(cf::cond_br(
        context,
        flag,
        &ok_ok_block,
        &altv_block,
        &[],
        &[],
        location,
    ));

    // if shift is less than 255
    let result = ok_ok_block
        .append_operation(arith::shrui(value, shift, location))
        .result(0)?
        .into();

    stack_push(context, &ok_ok_block, result)?;

    ok_ok_block.append_operation(cf::br(&empty_block, &[], location));

    // if shift is greater than 255
    let result = altv_block
        .append_operation(arith::constant(
            context,
            IntegerAttribute::new(uint256.into(), 0_i64).into(),
            location,
        ))
        .result(0)?
        .into();

    stack_push(context, &altv_block, result)?;

    altv_block.append_operation(cf::br(&empty_block, &[], location));

    Ok((start_block, empty_block))
}

fn codegen_shl<'c, 'r>(
    op_ctx: &mut OperationCtx<'c>,
    region: &'r Region<'c>,
) -> Result<(BlockRef<'c, 'r>, BlockRef<'c, 'r>), CodegenError> {
    let start_block = region.append_block(Block::new(&[]));
    let context = &op_ctx.mlir_context;
    let location = Location::unknown(context);
    let uint256 = IntegerType::new(context, 256);

    // Check there's enough elements in stack
    let mut flag = check_stack_has_at_least(context, &start_block, 2)?;

    let gas_flag = consume_gas(context, &start_block, gas_cost::SHL)?;

    let condition = start_block
        .append_operation(arith::andi(gas_flag, flag, location))
        .result(0)?
        .into();

    let ok_block = region.append_block(Block::new(&[]));

    start_block.append_operation(cf::cond_br(
        context,
        condition,
        &ok_block,
        &op_ctx.revert_block,
        &[],
        &[],
        location,
    ));

    let shift = stack_pop(context, &ok_block)?;
    let value = stack_pop(context, &ok_block)?;

    let value_255 = ok_block
        .append_operation(arith::constant(
            context,
            IntegerAttribute::new(uint256.into(), 255_i64).into(),
            location,
        ))
        .result(0)?
        .into();

    flag = compare_values(context, &ok_block, CmpiPredicate::Ult, shift, value_255)?;

    let ok_ok_block = region.append_block(Block::new(&[]));
    let altv_block = region.append_block(Block::new(&[]));
    // to unify the blocks after the branching
    let empty_block = region.append_block(Block::new(&[]));

    ok_block.append_operation(cf::cond_br(
        context,
        flag,
        &ok_ok_block,
        &altv_block,
        &[],
        &[],
        location,
    ));

    // if shift is less than 255
    let result = ok_ok_block
        .append_operation(arith::shli(value, shift, location))
        .result(0)?
        .into();

    stack_push(context, &ok_ok_block, result)?;

    ok_ok_block.append_operation(cf::br(&empty_block, &[], location));

    // if shift is greater than 255
    let result = altv_block
        .append_operation(arith::constant(
            context,
            IntegerAttribute::new(uint256.into(), 0_i64).into(),
            location,
        ))
        .result(0)?
        .into();

    stack_push(context, &altv_block, result)?;

    altv_block.append_operation(cf::br(&empty_block, &[], location));

    Ok((start_block, empty_block))
}

fn codegen_number<'c, 'r>(
    op_ctx: &mut OperationCtx<'c>,
    region: &'r Region<'c>,
) -> Result<(BlockRef<'c, 'r>, BlockRef<'c, 'r>), CodegenError> {
    let start_block = region.append_block(Block::new(&[]));
    let context = &op_ctx.mlir_context;
    let location = Location::unknown(context);

    // Check there's enough space for 1 element in stack
    let stack_flag = check_stack_has_space_for(context, &start_block, 1)?;

    let gas_flag = consume_gas(context, &start_block, gas_cost::NUMBER)?;

    let condition = start_block
        .append_operation(arith::andi(gas_flag, stack_flag, location))
        .result(0)?
        .into();

    let ok_block = region.append_block(Block::new(&[]));

    start_block.append_operation(cf::cond_br(
        context,
        condition,
        &ok_block,
        &op_ctx.revert_block,
        &[],
        &[],
        location,
    ));

    let block_number = get_block_number(op_ctx, &ok_block)?;

    stack_push(context, &ok_block, block_number)?;

    Ok((start_block, ok_block))
}

fn codegen_pop<'c, 'r>(
    op_ctx: &mut OperationCtx<'c>,
    region: &'r Region<'c>,
) -> Result<(BlockRef<'c, 'r>, BlockRef<'c, 'r>), CodegenError> {
    let start_block = region.append_block(Block::new(&[]));
    let context = &op_ctx.mlir_context;
    let location = Location::unknown(context);

    // Check there's at least 1 element in stack
    let flag = check_stack_has_at_least(context, &start_block, 1)?;

    let gas_flag = consume_gas(context, &start_block, gas_cost::POP)?;

    let condition = start_block
        .append_operation(arith::andi(gas_flag, flag, location))
        .result(0)?
        .into();

    let ok_block = region.append_block(Block::new(&[]));

    start_block.append_operation(cf::cond_br(
        context,
        condition,
        &ok_block,
        &op_ctx.revert_block,
        &[],
        &[],
        location,
    ));

    stack_pop(context, &ok_block)?;

    Ok((start_block, ok_block))
}

fn codegen_mload<'c, 'r>(
    op_ctx: &mut OperationCtx<'c>,
    region: &'r Region<'c>,
) -> Result<(BlockRef<'c, 'r>, BlockRef<'c, 'r>), CodegenError> {
    let start_block = region.append_block(Block::new(&[]));
    let context = &op_ctx.mlir_context;
    let location = Location::unknown(context);
    let uint256 = IntegerType::new(context, 256);
    let uint32 = IntegerType::new(context, 32);
    let uint8 = IntegerType::new(context, 8);
    let ptr_type = pointer(context, 0);

    let stack_flag = check_stack_has_at_least(context, &start_block, 1)?;
    let ok_block = region.append_block(Block::new(&[]));

    start_block.append_operation(cf::cond_br(
        context,
        stack_flag,
        &ok_block,
        &op_ctx.revert_block,
        &[],
        &[],
        location,
    ));

    let offset = stack_pop(context, &ok_block)?;

    // Compute required memory size
    let offset = ok_block
        .append_operation(arith::trunci(offset, uint32.into(), location))
        .result(0)
        .unwrap()
        .into();
    let value_size = ok_block
        .append_operation(arith::constant(
            context,
            IntegerAttribute::new(uint32.into(), 32).into(),
            location,
        ))
        .result(0)?
        .into();
    let required_size = ok_block
        .append_operation(arith::addi(offset, value_size, location))
        .result(0)?
        .into();

    let memory_access_block = region.append_block(Block::new(&[]));

    extend_memory(
        op_ctx,
        &ok_block,
        &memory_access_block,
        region,
        required_size,
        gas_cost::MLOAD,
    )?;

    // Memory access
    let memory_ptr_ptr = memory_access_block
        .append_operation(llvm_mlir::addressof(
            context,
            MEMORY_PTR_GLOBAL,
            ptr_type,
            location,
        ))
        .result(0)?;

    let memory_ptr = memory_access_block
        .append_operation(llvm::load(
            context,
            memory_ptr_ptr.into(),
            ptr_type,
            location,
            LoadStoreOptions::default(),
        ))
        .result(0)?
        .into();

    let memory_destination = memory_access_block
        .append_operation(llvm::get_element_ptr_dynamic(
            context,
            memory_ptr,
            &[offset],
            uint8.into(),
            ptr_type,
            location,
        ))
        .result(0)?
        .into();

    let read_value = memory_access_block
        .append_operation(llvm::load(
            context,
            memory_destination,
            uint256.into(),
            location,
            LoadStoreOptions::new()
                .align(IntegerAttribute::new(IntegerType::new(context, 64).into(), 1).into()),
        ))
        .result(0)?
        .into();

    // check system endianness before pushing the value
    let read_value = if cfg!(target_endian = "little") {
        // if the system is little endian, we convert the value to big endian
        memory_access_block
            .append_operation(llvm::intr_bswap(read_value, uint256.into(), location))
            .result(0)?
            .into()
    } else {
        // if the system is big endian, there is no need to convert the value
        read_value
    };

    stack_push(context, &memory_access_block, read_value)?;

    Ok((start_block, memory_access_block))
}

fn codegen_sload<'c, 'r>(
    op_ctx: &mut OperationCtx<'c>,
    region: &'r Region<'c>,
) -> Result<(BlockRef<'c, 'r>, BlockRef<'c, 'r>), CodegenError> {
    let start_block = region.append_block(Block::new(&[]));
    let context = &op_ctx.mlir_context;
    let location = Location::unknown(context);
    let uint256 = IntegerType::new(context, 256);
    let ptr_type = pointer(context, 0);
    let pointer_size = start_block
        .append_operation(arith::constant(
            context,
            IntegerAttribute::new(uint256.into(), 1_i64).into(),
            location,
        ))
        .result(0)?
        .into();

    // Check there's enough elements in the stack
    let flag = check_stack_has_at_least(context, &start_block, 1)?;
    // Check there's enough gas
    let gas_flag = consume_gas(context, &start_block, gas_cost::SLOAD)?;

    let condition = start_block
        .append_operation(arith::andi(gas_flag, flag, location))
        .result(0)?
        .into();

    let ok_block = region.append_block(Block::new(&[]));

    start_block.append_operation(cf::cond_br(
        context,
        condition,
        &ok_block,
        &op_ctx.revert_block,
        &[],
        &[],
        location,
    ));

    let key = stack_pop(context, &ok_block)?;

    // get the address of the key parameter
    let key_ptr = ok_block
        .append_operation(llvm::alloca(
            context,
            pointer_size,
            ptr_type,
            location,
            AllocaOptions::new().elem_type(Some(TypeAttribute::new(uint256.into()))),
        ))
        .result(0)?
        .into();

    let res = ok_block.append_operation(llvm::store(
        context,
        key,
        key_ptr,
        location,
        LoadStoreOptions::default(),
    ));
    assert!(res.verify());

    // get the address of the key parameter
    let read_value_ptr = ok_block
        .append_operation(llvm::alloca(
            context,
            pointer_size,
            ptr_type,
            location,
            AllocaOptions::new().elem_type(Some(TypeAttribute::new(uint256.into()))),
        ))
        .result(0)?
        .into();

    // storage_read_syscall returns a pointer to the value
    op_ctx.storage_read_syscall(&ok_block, key_ptr, read_value_ptr, location);

    // get the value from the pointer
    let read_value = ok_block
        .append_operation(llvm::load(
            context,
            read_value_ptr,
            IntegerType::new(context, 256).into(),
            location,
            LoadStoreOptions::default(),
        ))
        .result(0)?
        .into();

    stack_push(context, &ok_block, read_value)?;

    Ok((start_block, ok_block))
}

fn codegen_codesize<'c, 'r>(
    op_ctx: &mut OperationCtx<'c>,
    region: &'r Region<'c>,
) -> Result<(BlockRef<'c, 'r>, BlockRef<'c, 'r>), CodegenError> {
    let start_block = region.append_block(Block::new(&[]));
    let context = &op_ctx.mlir_context;
    let location = Location::unknown(context);
    let uint256 = IntegerType::new(context, 256);

    // Check there's stack overflow
    let stack_flag = check_stack_has_space_for(context, &start_block, 1)?;
    // Check there's enough gas
    let gas_flag = consume_gas(context, &start_block, gas_cost::CODESIZE)?;

    let condition = start_block
        .append_operation(arith::andi(gas_flag, stack_flag, location))
        .result(0)?
        .into();

    let ok_block = region.append_block(Block::new(&[]));

    start_block.append_operation(cf::cond_br(
        context,
        condition,
        &ok_block,
        &op_ctx.revert_block,
        &[],
        &[],
        location,
    ));

    let codesize = ok_block
        .append_operation(arith::constant(
            context,
            IntegerAttribute::new(uint256.into(), op_ctx.program.code_size as i64).into(),
            location,
        ))
        .result(0)?
        .into();

    stack_push(context, &ok_block, codesize)?;

    Ok((start_block, ok_block))
}

fn codegen_sar<'c, 'r>(
    op_ctx: &mut OperationCtx<'c>,
    region: &'r Region<'c>,
) -> Result<(BlockRef<'c, 'r>, BlockRef<'c, 'r>), CodegenError> {
    let start_block = region.append_block(Block::new(&[]));
    let context = &op_ctx.mlir_context;
    let location = Location::unknown(context);

    // Check there's enough elements in stack
    let flag = check_stack_has_at_least(context, &start_block, 2)?;
    // Check there's enough gas
    let gas_flag = consume_gas(context, &start_block, gas_cost::SAR)?;

    let condition = start_block
        .append_operation(arith::andi(gas_flag, flag, location))
        .result(0)?
        .into();

    let ok_block = region.append_block(Block::new(&[]));

    start_block.append_operation(cf::cond_br(
        context,
        condition,
        &ok_block,
        &op_ctx.revert_block,
        &[],
        &[],
        location,
    ));

    let shift = stack_pop(context, &ok_block)?;
    let value = stack_pop(context, &ok_block)?;

    // max_shift = 255
    let max_shift = ok_block
        .append_operation(arith::constant(
            context,
            integer_constant_from_i64(context, 255).into(),
            location,
        ))
        .result(0)?
        .into();

    // if shift > 255  then after applying the `shrsi` operation the result will be poisoned
    // to avoid the poisoning we set shift = min(shift, 255)
    let shift = ok_block
        .append_operation(arith::minui(shift, max_shift, location))
        .result(0)?
        .into();

    let result = ok_block
        .append_operation(arith::shrsi(value, shift, location))
        .result(0)?
        .into();

    stack_push(context, &ok_block, result)?;

    Ok((start_block, ok_block))
}

fn codegen_byte<'c, 'r>(
    op_ctx: &mut OperationCtx<'c>,
    region: &'r Region<'c>,
) -> Result<(BlockRef<'c, 'r>, BlockRef<'c, 'r>), CodegenError> {
    let start_block = region.append_block(Block::new(&[]));
    let context = &op_ctx.mlir_context;
    let location = Location::unknown(context);

    // Check there's enough elements in stack
    let flag = check_stack_has_at_least(context, &start_block, 2)?;
    // Check there's enough gas
    let gas_flag = consume_gas(context, &start_block, gas_cost::BYTE)?;

    let condition = start_block
        .append_operation(arith::andi(gas_flag, flag, location))
        .result(0)?
        .into();

    let ok_block = region.append_block(Block::new(&[]));

    // in out_of_bounds_block a 0 is pushed to the stack
    let out_of_bounds_block = region.append_block(Block::new(&[]));

    // in offset_ok_block the byte operation is performed
    let offset_ok_block = region.append_block(Block::new(&[]));

    let end_block = region.append_block(Block::new(&[]));

    start_block.append_operation(cf::cond_br(
        context,
        condition,
        &ok_block,
        &op_ctx.revert_block,
        &[],
        &[],
        location,
    ));

    let offset = stack_pop(context, &ok_block)?;
    let value = stack_pop(context, &ok_block)?;

    const BITS_PER_BYTE: u8 = 8;
    const MAX_SHIFT: u8 = 31;

    let constant_bits_per_byte = constant_value_from_i64(context, &ok_block, BITS_PER_BYTE as i64)?;
    let constant_max_shift_in_bits =
        constant_value_from_i64(context, &ok_block, (MAX_SHIFT * BITS_PER_BYTE) as i64)?;

    let offset_in_bits = ok_block
        .append_operation(arith::muli(offset, constant_bits_per_byte, location))
        .result(0)?
        .into();

    // compare  offset > max_shift?
    let is_offset_out_of_bounds = ok_block
        .append_operation(arith::cmpi(
            context,
            arith::CmpiPredicate::Ugt,
            offset_in_bits,
            constant_max_shift_in_bits,
            location,
        ))
        .result(0)?
        .into();

    // if offset > max_shift => branch to out_of_bounds_block
    // else => branch to offset_ok_block
    ok_block.append_operation(cf::cond_br(
        context,
        is_offset_out_of_bounds,
        &out_of_bounds_block,
        &offset_ok_block,
        &[],
        &[],
        location,
    ));

    let zero_constant_value = constant_value_from_i64(context, &out_of_bounds_block, 0_i64)?;

    // push zero to the stack
    stack_push(context, &out_of_bounds_block, zero_constant_value)?;

    out_of_bounds_block.append_operation(cf::br(&end_block, &[], location));

    // the idea is to use a right shift to place the byte in the right-most side
    // and then apply a bitwise AND with a 0xFF mask
    //
    // for example, if we want to extract the 0xFF byte in the following value
    // (for simplicity the value has fewer bytes than it has in reality)
    //
    // value = 0xAABBCCDDFFAABBCC
    //                   ^^
    //              desired byte
    //
    // we can shift the value to the right
    //
    // value = 0xAABBCCDDFFAABBCC -> 0x000000AABBCCDDFF
    //                   ^^                          ^^
    // and then apply the bitwise AND it to the right to remove the right-side bytes
    //
    //  value = 0x000000AABBCCDDFF
    //          AND
    //  mask  = 0x00000000000000FF
    //------------------------------
    // result = 0x00000000000000FF

    // compute how many bits the value has to be shifted
    // shift_right_in_bits = max_shift - offset
    let shift_right_in_bits = offset_ok_block
        .append_operation(arith::subi(
            constant_max_shift_in_bits,
            offset_in_bits,
            location,
        ))
        .result(0)?
        .into();

    // shift the value to the right
    let shifted_right_value = offset_ok_block
        .append_operation(arith::shrui(value, shift_right_in_bits, location))
        .result(0)?
        .into();

    let mask = offset_ok_block
        .append_operation(arith::constant(
            context,
            integer_constant_from_i64(context, 0xff).into(),
            location,
        ))
        .result(0)?
        .into();

    // compute (value AND mask)
    let result = offset_ok_block
        .append_operation(arith::andi(shifted_right_value, mask, location))
        .result(0)?
        .into();

    stack_push(context, &offset_ok_block, result)?;

    offset_ok_block.append_operation(cf::br(&end_block, &[], location));

    Ok((start_block, end_block))
}

fn codegen_jumpdest<'c>(
    op_ctx: &mut OperationCtx<'c>,
    region: &'c Region<'c>,
    pc: usize,
) -> Result<(BlockRef<'c, 'c>, BlockRef<'c, 'c>), CodegenError> {
    let landing_block = region.append_block(Block::new(&[]));
    let context = &op_ctx.mlir_context;
    let location = Location::unknown(context);

    // Check there's enough gas to compute the operation
    let gas_flag = consume_gas(context, &landing_block, gas_cost::JUMPDEST)?;

    let ok_block = region.append_block(Block::new(&[]));

    landing_block.append_operation(cf::cond_br(
        context,
        gas_flag,
        &ok_block,
        &op_ctx.revert_block,
        &[],
        &[],
        location,
    ));

    // Register jumpdest block in context
    op_ctx.register_jump_destination(pc, landing_block);

    Ok((landing_block, ok_block))
}

fn codegen_jumpi<'c, 'r: 'c>(
    op_ctx: &mut OperationCtx<'c>,
    region: &'r Region<'c>,
) -> Result<(BlockRef<'c, 'r>, BlockRef<'c, 'r>), CodegenError> {
    let start_block = region.append_block(Block::new(&[]));
    let context = &op_ctx.mlir_context;
    let location = Location::unknown(context);

    // Check there's enough elements in stack
    let flag = check_stack_has_at_least(context, &start_block, 2)?;
    // Check there's enough gas
    let gas_flag = consume_gas(context, &start_block, gas_cost::JUMPI)?;

    let ok_block = region.append_block(Block::new(&[]));

    let condition = start_block
        .append_operation(arith::andi(gas_flag, flag, location))
        .result(0)?
        .into();

    start_block.append_operation(cf::cond_br(
        context,
        condition,
        &ok_block,
        &op_ctx.revert_block,
        &[],
        &[],
        location,
    ));

    let pc = stack_pop(context, &ok_block)?;
    let condition = stack_pop(context, &ok_block)?;

    let false_block = region.append_block(Block::new(&[]));

    let zero = ok_block
        .append_operation(arith::constant(
            context,
            integer_constant_from_i64(context, 0i64).into(),
            location,
        ))
        .result(0)?
        .into();

    // compare  condition != 0  to convert condition from u256 to 1-bit signless integer
    let condition = ok_block
        .append_operation(arith::cmpi(
            context,
            arith::CmpiPredicate::Ne,
            condition,
            zero,
            location,
        ))
        .result(0)?;

    ok_block.append_operation(cf::cond_br(
        context,
        condition.into(),
        &op_ctx.jumptable_block,
        &false_block,
        &[pc],
        &[],
        location,
    ));

    Ok((start_block, false_block))
}

fn codegen_jump<'c, 'r: 'c>(
    op_ctx: &mut OperationCtx<'c>,
    region: &'r Region<'c>,
) -> Result<(BlockRef<'c, 'r>, BlockRef<'c, 'r>), CodegenError> {
    // it reverts if Counter offset is not a JUMPDEST.
    // The error is generated even if the JUMP would not have been done

    let start_block = region.append_block(Block::new(&[]));
    let context = &op_ctx.mlir_context;
    let location = Location::unknown(context);

    // Check there's enough elements in stack
    let flag = check_stack_has_at_least(context, &start_block, 1)?;
    // Check there's enough gas
    let gas_flag = consume_gas(context, &start_block, gas_cost::JUMP)?;

    let ok_block = region.append_block(Block::new(&[]));

    let condition = start_block
        .append_operation(arith::andi(gas_flag, flag, location))
        .result(0)?
        .into();

    start_block.append_operation(cf::cond_br(
        context,
        condition,
        &ok_block,
        &op_ctx.revert_block,
        &[],
        &[],
        location,
    ));

    let pc = stack_pop(context, &ok_block)?;

    // appends operation to ok_block to jump to the `jump table block``
    // in the jump table block the pc is checked and if its ok
    // then it jumps to the block associated with that pc
    op_ctx.add_jump_op(ok_block, pc, location);

    // TODO: we are creating an empty block that won't ever be reached
    // probably there's a better way to do this
    let empty_block = region.append_block(Block::new(&[]));
    Ok((start_block, empty_block))
}

fn codegen_pc<'c>(
    op_ctx: &mut OperationCtx<'c>,
    region: &'c Region<'c>,
    pc: usize,
) -> Result<(BlockRef<'c, 'c>, BlockRef<'c, 'c>), CodegenError> {
    let start_block = region.append_block(Block::new(&[]));
    let context = &op_ctx.mlir_context;
    let location = Location::unknown(context);

    let stack_size_flag = check_stack_has_space_for(context, &start_block, 1)?;
    let gas_flag = consume_gas(context, &start_block, gas_cost::PC)?;

    let ok_flag = start_block
        .append_operation(arith::andi(stack_size_flag, gas_flag, location))
        .result(0)?
        .into();

    let ok_block = region.append_block(Block::new(&[]));

    start_block.append_operation(cf::cond_br(
        context,
        ok_flag,
        &ok_block,
        &op_ctx.revert_block,
        &[],
        &[],
        location,
    ));

    let pc_value = ok_block
        .append_operation(arith::constant(
            context,
            integer_constant_from_i64(context, pc as i64).into(),
            location,
        ))
        .result(0)?
        .into();

    stack_push(context, &ok_block, pc_value)?;

    Ok((start_block, ok_block))
}

fn codegen_msize<'c>(
    op_ctx: &mut OperationCtx<'c>,
    region: &'c Region<'c>,
) -> Result<(BlockRef<'c, 'c>, BlockRef<'c, 'c>), CodegenError> {
    let start_block = region.append_block(Block::new(&[]));
    let context = op_ctx.mlir_context;
    let location = Location::unknown(context);

    let ptr_type = pointer(context, 0);
    let uint32 = IntegerType::new(context, 32).into();
    let uint256 = IntegerType::new(context, 256).into();

    let stack_flag = check_stack_has_space_for(context, &start_block, 1)?;
    let gas_flag = consume_gas(context, &start_block, gas_cost::MSIZE)?;

    let condition = start_block
        .append_operation(arith::andi(gas_flag, stack_flag, location))
        .result(0)?
        .into();

    let ok_block = region.append_block(Block::new(&[]));

    start_block.append_operation(cf::cond_br(
        context,
        condition,
        &ok_block,
        &op_ctx.revert_block,
        &[],
        &[],
        location,
    ));

    // Get address of memory size global
    let memory_ptr = ok_block
        .append_operation(llvm_mlir::addressof(
            context,
            MEMORY_SIZE_GLOBAL,
            ptr_type,
            location,
        ))
        .result(0)?;

    // Load memory size
    let memory_size = ok_block
        .append_operation(llvm::load(
            context,
            memory_ptr.into(),
            uint32,
            location,
            LoadStoreOptions::default(),
        ))
        .result(0)?
        .into();

    let memory_size_extended = ok_block
        .append_operation(arith::extui(memory_size, uint256, location))
        .result(0)?
        .into();

    stack_push(context, &ok_block, memory_size_extended)?;

    Ok((start_block, ok_block))
}

fn codegen_return<'c>(
    op_ctx: &mut OperationCtx<'c>,
    region: &'c Region<'c>,
) -> Result<(BlockRef<'c, 'c>, BlockRef<'c, 'c>), CodegenError> {
    let context = op_ctx.mlir_context;
    let location = Location::unknown(context);

    let start_block = region.append_block(Block::new(&[]));
    let ok_block = region.append_block(Block::new(&[]));

    let flag = check_stack_has_at_least(context, &start_block, 2)?;

    start_block.append_operation(cf::cond_br(
        context,
        flag,
        &ok_block,
        &op_ctx.revert_block,
        &[],
        &[],
        location,
    ));

    return_result_from_stack(op_ctx, region, &ok_block, ExitStatusCode::Return, location)?;

    let empty_block = region.append_block(Block::new(&[]));

    Ok((start_block, empty_block))
}

// Stop the current context execution, revert the state changes
// (see STATICCALL for a list of state changing opcodes) and
// return the unused gas to the caller. It also reverts the gas refund to i
// ts value before the current context. If the execution is stopped with REVERT,
// the value 0 is put on the stack of the calling context, which continues to execute normally.
// The return data of the calling context is set as the given
// chunk of memory of this context.
fn codegen_revert<'c>(
    op_ctx: &mut OperationCtx<'c>,
    region: &'c Region<'c>,
) -> Result<(BlockRef<'c, 'c>, BlockRef<'c, 'c>), CodegenError> {
    let context = op_ctx.mlir_context;
    let location = Location::unknown(context);

    let start_block = region.append_block(Block::new(&[]));
    let ok_block = region.append_block(Block::new(&[]));

    let flag = check_stack_has_at_least(context, &start_block, 2)?;

    start_block.append_operation(cf::cond_br(
        context,
        flag,
        &ok_block,
        &op_ctx.revert_block,
        &[],
        &[],
        location,
    ));

    return_result_from_stack(op_ctx, region, &ok_block, ExitStatusCode::Revert, location)?;

    let empty_block = region.append_block(Block::new(&[]));

    Ok((start_block, empty_block))
}

fn codegen_stop<'c, 'r>(
    op_ctx: &mut OperationCtx<'c>,
    region: &'r Region<'c>,
) -> Result<(BlockRef<'c, 'r>, BlockRef<'c, 'r>), CodegenError> {
    let start_block = region.append_block(Block::new(&[]));
    let context = &op_ctx.mlir_context;
    let location = Location::unknown(context);

    return_empty_result(op_ctx, &start_block, ExitStatusCode::Stop, location)?;

    let empty_block = region.append_block(Block::new(&[]));

    Ok((start_block, empty_block))
}

fn codegen_signextend<'c, 'r>(
    op_ctx: &mut OperationCtx<'c>,
    region: &'r Region<'c>,
) -> Result<(BlockRef<'c, 'r>, BlockRef<'c, 'r>), CodegenError> {
    let start_block = region.append_block(Block::new(&[]));
    let context = &op_ctx.mlir_context;
    let location = Location::unknown(context);

    // Check there's enough elements in stack
    let stack_size_flag = check_stack_has_at_least(context, &start_block, 2)?;
    let gas_flag = consume_gas(context, &start_block, gas_cost::SIGNEXTEND)?;

    // Check there's enough gas to perform the operation
    let ok_flag = start_block
        .append_operation(arith::andi(stack_size_flag, gas_flag, location))
        .result(0)?
        .into();

    let ok_block = region.append_block(Block::new(&[]));

    start_block.append_operation(cf::cond_br(
        context,
        ok_flag,
        &ok_block,
        &op_ctx.revert_block,
        &[],
        &[],
        location,
    ));

    let byte_size = stack_pop(context, &ok_block)?;
    let value_to_extend = stack_pop(context, &ok_block)?;

    // Constant definition
    let max_byte_size = constant_value_from_i64(context, &ok_block, 31)?;
    let bits_per_byte = constant_value_from_i64(context, &ok_block, 8)?;
    let sign_bit_position_on_byte = constant_value_from_i64(context, &ok_block, 7)?;
    let max_bits = constant_value_from_i64(context, &ok_block, 255)?;

    // byte_size = min(max_byte_size, byte_size)
    let byte_size = ok_block
        .append_operation(arith::minui(byte_size, max_byte_size, location))
        .result(0)?
        .into();

    // bits_to_shift = max_bits - byte_size * bits_per_byte + sign_bit_position_on_byte
    let byte_number_in_bits = ok_block
        .append_operation(arith::muli(byte_size, bits_per_byte, location))
        .result(0)?
        .into();

    let value_size_in_bits = ok_block
        .append_operation(arith::addi(
            byte_number_in_bits,
            sign_bit_position_on_byte,
            location,
        ))
        .result(0)?
        .into();

    let bits_to_shift = ok_block
        .append_operation(arith::subi(max_bits, value_size_in_bits, location))
        .result(0)?
        .into();

    // value_to_extend << bits_to_shift
    let left_shifted_value = ok_block
        .append_operation(ods::llvm::shl(context, value_to_extend, bits_to_shift, location).into())
        .result(0)?
        .into();

    // value_to_extend >> bits_to_shift  (sign extended)
    let result = ok_block
        .append_operation(
            ods::llvm::ashr(context, left_shifted_value, bits_to_shift, location).into(),
        )
        .result(0)?
        .into();

    stack_push(context, &ok_block, result)?;

    Ok((start_block, ok_block))
}

fn codegen_gas<'c, 'r>(
    op_ctx: &mut OperationCtx<'c>,
    region: &'r Region<'c>,
) -> Result<(BlockRef<'c, 'r>, BlockRef<'c, 'r>), CodegenError> {
    let start_block = region.append_block(Block::new(&[]));
    let context = &op_ctx.mlir_context;
    let location = Location::unknown(context);

    // Check there's at least space for one element in the stack
    let stack_size_flag = check_stack_has_space_for(context, &start_block, 1)?;

    // Check there's enough gas to compute the operation
    let gas_flag = consume_gas(context, &start_block, gas_cost::GAS)?;

    let ok_flag = start_block
        .append_operation(arith::andi(stack_size_flag, gas_flag, location))
        .result(0)?
        .into();

    let ok_block = region.append_block(Block::new(&[]));

    start_block.append_operation(cf::cond_br(
        context,
        ok_flag,
        &ok_block,
        &op_ctx.revert_block,
        &[],
        &[],
        location,
    ));

    let gas = get_remaining_gas(context, &ok_block)?;

    let gas_extended = ok_block
        .append_operation(arith::extui(
            gas,
            IntegerType::new(context, 256).into(),
            location,
        ))
        .result(0)?
        .into();

    stack_push(context, &ok_block, gas_extended)?;

    Ok((start_block, ok_block))
}

fn codegen_slt<'c, 'r>(
    op_ctx: &mut OperationCtx<'c>,
    region: &'r Region<'c>,
) -> Result<(BlockRef<'c, 'r>, BlockRef<'c, 'r>), CodegenError> {
    let start_block = region.append_block(Block::new(&[]));
    let context = &op_ctx.mlir_context;
    let location = Location::unknown(context);

    // Check there's enough elements in stack
    let stack_size_flag = check_stack_has_at_least(context, &start_block, 2)?;

    // Check there's enough gas to compute the operation
    let gas_flag = consume_gas(context, &start_block, gas_cost::SLT)?;

    let ok_flag = start_block
        .append_operation(arith::andi(stack_size_flag, gas_flag, location))
        .result(0)?
        .into();

    let ok_block = region.append_block(Block::new(&[]));

    start_block.append_operation(cf::cond_br(
        context,
        ok_flag,
        &ok_block,
        &op_ctx.revert_block,
        &[],
        &[],
        location,
    ));

    let lhs = stack_pop(context, &ok_block)?;
    let rhs = stack_pop(context, &ok_block)?;

    let result = ok_block
        .append_operation(arith::cmpi(
            context,
            arith::CmpiPredicate::Slt,
            lhs,
            rhs,
            location,
        ))
        .result(0)?
        .into();

    //Extend 1 bit result to 256 bit
    let uint256 = IntegerType::new(context, 256);
    let result = ok_block
        .append_operation(arith::extui(result, uint256.into(), location))
        .result(0)?
        .into();

    stack_push(context, &ok_block, result)?;

    Ok((start_block, ok_block))
}

fn codegen_mstore<'c, 'r>(
    op_ctx: &mut OperationCtx<'c>,
    region: &'r Region<'c>,
) -> Result<(BlockRef<'c, 'r>, BlockRef<'c, 'r>), CodegenError> {
    let start_block = region.append_block(Block::new(&[]));
    let context = &op_ctx.mlir_context;
    let location = Location::unknown(context);
    let uint32 = IntegerType::new(context, 32);
    let uint8 = IntegerType::new(context, 8);
    let ptr_type = pointer(context, 0);

    // Check there's enough elements in stack
    let flag = check_stack_has_at_least(context, &start_block, 2)?;

    let ok_block = region.append_block(Block::new(&[]));

    start_block.append_operation(cf::cond_br(
        context,
        flag,
        &ok_block,
        &op_ctx.revert_block,
        &[],
        &[],
        location,
    ));

    let offset = stack_pop(context, &ok_block)?;
    let value = stack_pop(context, &ok_block)?;

    // truncate offset to 32 bits
    let offset = ok_block
        .append_operation(arith::trunci(offset, uint32.into(), location))
        .result(0)
        .unwrap()
        .into();

    let value_width_in_bytes = 32;
    // value_size = 32
    let value_size = ok_block
        .append_operation(arith::constant(
            context,
            IntegerAttribute::new(uint32.into(), value_width_in_bytes).into(),
            location,
        ))
        .result(0)?
        .into();

    // required_size = offset + value_size
    let required_size = ok_block
        .append_operation(arith::addi(offset, value_size, location))
        .result(0)?
        .into();

    let memory_access_block = region.append_block(Block::new(&[]));

    extend_memory(
        op_ctx,
        &ok_block,
        &memory_access_block,
        region,
        required_size,
        gas_cost::MSTORE,
    )?;

    // Memory access
    let memory_ptr_ptr = memory_access_block
        .append_operation(llvm_mlir::addressof(
            context,
            MEMORY_PTR_GLOBAL,
            ptr_type,
            location,
        ))
        .result(0)?;

    let memory_ptr = memory_access_block
        .append_operation(llvm::load(
            context,
            memory_ptr_ptr.into(),
            ptr_type,
            location,
            LoadStoreOptions::default(),
        ))
        .result(0)?
        .into();

    // memory_destination = memory_ptr + offset
    let memory_destination = memory_access_block
        .append_operation(llvm::get_element_ptr_dynamic(
            context,
            memory_ptr,
            &[offset],
            uint8.into(),
            ptr_type,
            location,
        ))
        .result(0)?
        .into();

    let uint256 = IntegerType::new(context, 256);

    // check system endianness before storing the value
    let value = if cfg!(target_endian = "little") {
        // if the system is little endian, we convert the value to big endian
        memory_access_block
            .append_operation(llvm::intr_bswap(value, uint256.into(), location))
            .result(0)?
            .into()
    } else {
        // if the system is big endian, there is no need to convert the value
        value
    };

    // store the value in the memory
    memory_access_block.append_operation(llvm::store(
        context,
        value,
        memory_destination,
        location,
        LoadStoreOptions::new()
            .align(IntegerAttribute::new(IntegerType::new(context, 64).into(), 1).into()),
    ));

    Ok((start_block, memory_access_block))
}

fn codegen_mstore8<'c, 'r>(
    op_ctx: &mut OperationCtx<'c>,
    region: &'r Region<'c>,
) -> Result<(BlockRef<'c, 'r>, BlockRef<'c, 'r>), CodegenError> {
    let start_block = region.append_block(Block::new(&[]));
    let context = &op_ctx.mlir_context;
    let location = Location::unknown(context);
    let uint32 = IntegerType::new(context, 32);
    let uint8 = IntegerType::new(context, 8);
    let ptr_type = pointer(context, 0);

    // Check there's enough elements in stack
    let flag = check_stack_has_at_least(context, &start_block, 2)?;

    let ok_block = region.append_block(Block::new(&[]));

    start_block.append_operation(cf::cond_br(
        context,
        flag,
        &ok_block,
        &op_ctx.revert_block,
        &[],
        &[],
        location,
    ));

    let offset = stack_pop(context, &ok_block)?;
    let value = stack_pop(context, &ok_block)?;

    // truncate value to the least significative byte of the 32-byte value
    let value = ok_block
        .append_operation(arith::trunci(
            value,
            r#IntegerType::new(context, 8).into(),
            location,
        ))
        .result(0)?
        .into();

    // truncate offset to 32 bits
    let offset = ok_block
        .append_operation(arith::trunci(offset, uint32.into(), location))
        .result(0)
        .unwrap()
        .into();

    let value_width_in_bytes = 1;
    // value_size = 1
    let value_size = ok_block
        .append_operation(arith::constant(
            context,
            IntegerAttribute::new(uint32.into(), value_width_in_bytes).into(),
            location,
        ))
        .result(0)?
        .into();

    // required_size = offset + size
    let required_size = ok_block
        .append_operation(arith::addi(offset, value_size, location))
        .result(0)?
        .into();

    let memory_access_block = region.append_block(Block::new(&[]));

    extend_memory(
        op_ctx,
        &ok_block,
        &memory_access_block,
        region,
        required_size,
        gas_cost::MSTORE8,
    )?;

    // Memory access
    let memory_ptr_ptr = memory_access_block
        .append_operation(llvm_mlir::addressof(
            context,
            MEMORY_PTR_GLOBAL,
            ptr_type,
            location,
        ))
        .result(0)?;

    let memory_ptr = memory_access_block
        .append_operation(llvm::load(
            context,
            memory_ptr_ptr.into(),
            ptr_type,
            location,
            LoadStoreOptions::default(),
        ))
        .result(0)?
        .into();

    // memory_destination = memory_ptr + offset
    let memory_destination = memory_access_block
        .append_operation(llvm::get_element_ptr_dynamic(
            context,
            memory_ptr,
            &[offset],
            uint8.into(),
            ptr_type,
            location,
        ))
        .result(0)?
        .into();

    memory_access_block.append_operation(llvm::store(
        context,
        value,
        memory_destination,
        location,
        LoadStoreOptions::new()
            .align(IntegerAttribute::new(IntegerType::new(context, 64).into(), 1).into()),
    ));

    Ok((start_block, memory_access_block))
}

fn codegen_mcopy<'c, 'r>(
    op_ctx: &mut OperationCtx<'c>,
    region: &'r Region<'c>,
) -> Result<(BlockRef<'c, 'r>, BlockRef<'c, 'r>), CodegenError> {
    let start_block = region.append_block(Block::new(&[]));
    let context = &op_ctx.mlir_context;
    let location = Location::unknown(context);
    let uint32 = IntegerType::new(context, 32);
    let uint8 = IntegerType::new(context, 8);
    let ptr_type = pointer(context, 0);

    let flag = check_stack_has_at_least(context, &start_block, 3)?;

    let ok_block = region.append_block(Block::new(&[]));

    start_block.append_operation(cf::cond_br(
        context,
        flag,
        &ok_block,
        &op_ctx.revert_block,
        &[],
        &[],
        location,
    ));

    // where to copy
    let dest_offset = stack_pop(context, &ok_block)?;
    // where to copy from
    let offset = stack_pop(context, &ok_block)?;
    let size = stack_pop(context, &ok_block)?;

    // truncate offset and dest_offset to 32 bits
    let offset = ok_block
        .append_operation(arith::trunci(offset, uint32.into(), location))
        .result(0)?
        .into();

    let dest_offset = ok_block
        .append_operation(arith::trunci(dest_offset, uint32.into(), location))
        .result(0)?
        .into();

    let size = ok_block
        .append_operation(arith::trunci(size, uint32.into(), location))
        .result(0)?
        .into();

    // required_size = offset + size
    let src_required_size = ok_block
        .append_operation(arith::addi(offset, size, location))
        .result(0)?
        .into();

    // dest_required_size = dest_offset + size
    let dest_required_size = ok_block
        .append_operation(arith::addi(dest_offset, size, location))
        .result(0)?
        .into();

    let required_size = ok_block
        .append_operation(arith::maxui(
            src_required_size,
            dest_required_size,
            location,
        ))
        .result(0)?
        .into();

    let memory_access_block = region.append_block(Block::new(&[]));

    extend_memory(
        op_ctx,
        &ok_block,
        &memory_access_block,
        region,
        required_size,
        gas_cost::MCOPY,
    )?;

    // Memory access
    let memory_ptr_ptr = memory_access_block
        .append_operation(llvm_mlir::addressof(
            context,
            MEMORY_PTR_GLOBAL,
            ptr_type,
            location,
        ))
        .result(0)?;

    let memory_ptr = memory_access_block
        .append_operation(llvm::load(
            context,
            memory_ptr_ptr.into(),
            ptr_type,
            location,
            LoadStoreOptions::default(),
        ))
        .result(0)?
        .into();

    let source = memory_access_block
        .append_operation(llvm::get_element_ptr_dynamic(
            context,
            memory_ptr,
            &[offset],
            uint8.into(),
            ptr_type,
            location,
        ))
        .result(0)?
        .into();

    // memory_destination = memory_ptr + dest_offset
    let destination = memory_access_block
        .append_operation(llvm::get_element_ptr_dynamic(
            context,
            memory_ptr,
            &[dest_offset],
            uint8.into(),
            ptr_type,
            location,
        ))
        .result(0)?
        .into();

    memory_access_block.append_operation(
        ods::llvm::intr_memmove(
            context,
            destination,
            source,
            size,
            IntegerAttribute::new(IntegerType::new(context, 1).into(), 0),
            location,
        )
        .into(),
    );

    let dynamic_gas = compute_copy_cost(op_ctx, &memory_access_block, size)?;

    consume_gas_as_value(context, &memory_access_block, dynamic_gas)?;

    Ok((start_block, memory_access_block))
}

fn codegen_calldataload<'c, 'r>(
    op_ctx: &mut OperationCtx<'c>,
    region: &'r Region<'c>,
) -> Result<(BlockRef<'c, 'r>, BlockRef<'c, 'r>), CodegenError> {
    let start_block = region.append_block(Block::new(&[]));
    let context = &op_ctx.mlir_context;
    let location = Location::unknown(context);
    let uint256 = IntegerType::new(context, 256);
    let uint8 = IntegerType::new(context, 8);
    let uint1 = IntegerType::new(context, 1);
    let ptr_type = pointer(context, 0);

    // Check there's enough elements in stack
    let flag = check_stack_has_at_least(context, &start_block, 1)?;
    // Check there's enough gas
    let gas_flag = consume_gas(context, &start_block, gas_cost::CALLDATALOAD)?;

    let condition = start_block
        .append_operation(arith::andi(gas_flag, flag, location))
        .result(0)?
        .into();

    let ok_block = region.append_block(Block::new(&[]));

    start_block.append_operation(cf::cond_br(
        context,
        condition,
        &ok_block,
        &op_ctx.revert_block,
        &[],
        &[],
        location,
    ));

    let offset = stack_pop(context, &ok_block)?;

    // TODO: add a calldata_ptr and size setup

    let calldata_ptr = op_ctx.get_calldata_ptr_syscall(&ok_block, location)?;

    // max_slice_width = 32
    let max_slice_width = ok_block
        .append_operation(arith::constant(
            context,
            integer_constant_from_i64(context, 32).into(),
            location,
        ))
        .result(0)?
        .into();

    let calldata_size_u32 = op_ctx.get_calldata_size_syscall(&ok_block, location)?;
    // convert calldata_size from u32 to u256
    let calldata_size = ok_block
        .append_operation(arith::extui(calldata_size_u32, uint256.into(), location))
        .result(0)?
        .into();

    let zero = ok_block
        .append_operation(arith::constant(
            context,
            IntegerAttribute::new(uint256.into(), 0).into(),
            location,
        ))
        .result(0)?
        .into();

    let offset_ok_block = region.append_block(Block::new(&[]));
    let offset_bad_block = region.append_block(Block::new(&[]));
    let end_block = region.append_block(Block::new(&[]));

    // offset < calldata_size =>  offset_ok
    let offset_ok = ok_block
        .append_operation(arith::cmpi(
            context,
            arith::CmpiPredicate::Ult,
            offset,
            calldata_size,
            location,
        ))
        .result(0)?
        .into();

    // if offset < calldata_size => offset_ok_block
    // else => offset_bad_block
    ok_block.append_operation(cf::cond_br(
        context,
        offset_ok,
        &offset_ok_block,
        &offset_bad_block,
        &[],
        &[],
        location,
    ));

    /******************** offset_bad_block *******************/

    // offset >= calldata_size => push 0
    stack_push(context, &offset_bad_block, zero)?;
    offset_bad_block.append_operation(cf::br(&end_block, &[], location));

    /******************** offset_bad_block *******************/

    /******************** offset_OK_block *******************/

    let stack_ptr = get_stack_pointer(context, &offset_ok_block)?;

    // fill the top of the stack with 0s to remove any garbage bytes it could have
    offset_ok_block.append_operation(llvm::store(
        context,
        zero,
        stack_ptr,
        location,
        LoadStoreOptions::new(),
    ));

    // calldata_ptr_at_offset = calldata_ptr + new_offset
    let calldata_ptr_at_offset = offset_ok_block
        .append_operation(llvm::get_element_ptr_dynamic(
            context,
            calldata_ptr,
            &[offset],
            uint8.into(),
            ptr_type,
            location,
        ))
        .result(0)?
        .into();

    // len is the length of the slice (len is maximum 32 bytes)
    let len = offset_ok_block
        .append_operation(arith::subi(calldata_size, offset, location))
        .result(0)?
        .into();

    // len = min(calldata_size - offset, 32 bytes)
    // this is done to fix the len so that  offset + len <= calldata_size
    let len = offset_ok_block
        .append_operation(arith::minui(len, max_slice_width, location))
        .result(0)?
        .into();

    // copy calldata[offset..offset + len] to the top of the stack
    offset_ok_block.append_operation(
        ods::llvm::intr_memcpy(
            context,
            stack_ptr,
            calldata_ptr_at_offset,
            len,
            IntegerAttribute::new(uint1.into(), 0),
            location,
        )
        .into(),
    );

    // increment the stack pointer so calldata[offset..len] is placed at the top of the stack
    inc_stack_pointer(context, &offset_ok_block)?;

    // if the system is little endian, we have to convert the result to big endian
    // pop calldata_slice, change to big endian and push it again
    if cfg!(target_endian = "little") {
        // pop the slice
        let calldata_slice = stack_pop(context, &offset_ok_block)?;
        // convert it to big endian
        let calldata_slice = offset_ok_block
            .append_operation(llvm::intr_bswap(calldata_slice, uint256.into(), location))
            .result(0)?
            .into();
        // push it back on the stack
        stack_push(context, &offset_ok_block, calldata_slice)?;
    }

    offset_ok_block.append_operation(cf::br(&end_block, &[], location));

    /******************** offset_OK_block *******************/

    Ok((start_block, end_block))
}

fn codegen_log<'c, 'r>(
    op_ctx: &mut OperationCtx<'c>,
    region: &'r Region<'c>,
    nth: u8,
) -> Result<(BlockRef<'c, 'r>, BlockRef<'c, 'r>), CodegenError> {
    debug_assert!(nth <= 4);
    // TODO: check if the current execution context is from a STATICCALL (since Byzantium fork).
    let start_block = region.append_block(Block::new(&[]));
    let context = &op_ctx.mlir_context;
    let location = Location::unknown(context);
    let uint32 = IntegerType::new(context, 32);
    let required_elements = 2 + nth;
    // Check there's enough elements in stack
    let flag = check_stack_has_at_least(context, &start_block, required_elements.into())?;

    let ok_block = region.append_block(Block::new(&[]));

    start_block.append_operation(cf::cond_br(
        context,
        flag,
        &ok_block,
        &op_ctx.revert_block,
        &[],
        &[],
        location,
    ));

    let offset_u256 = stack_pop(context, &ok_block)?;
    let size_u256 = stack_pop(context, &ok_block)?;

    let offset = ok_block
        .append_operation(arith::trunci(offset_u256, uint32.into(), location))
        .result(0)?
        .into();
    let size = ok_block
        .append_operation(arith::trunci(size_u256, uint32.into(), location))
        .result(0)?
        .into();

    // required_size = offset + value_size
    let required_size = ok_block
        .append_operation(arith::addi(offset, size, location))
        .result(0)?
        .into();

    let log_block = region.append_block(Block::new(&[]));
    let dynamic_gas = compute_log_dynamic_gas(op_ctx, &ok_block, nth, size_u256, location)?;
    consume_gas_as_value(context, &ok_block, dynamic_gas)?;
    extend_memory(
        op_ctx,
        &ok_block,
        &log_block,
        region,
        required_size,
        gas_cost::LOG,
    )?;

    let mut topic_pointers = vec![];
    for _i in 0..nth {
        let topic = stack_pop(context, &log_block)?;
        let topic_ptr = allocate_and_store_value(op_ctx, &log_block, topic, location)?;
        topic_pointers.push(topic_ptr);
    }

    match nth {
        0 => {
            op_ctx.append_log_syscall(&log_block, offset, size, location);
        }
        1 => {
            op_ctx.append_log_with_one_topic_syscall(
                &log_block,
                offset,
                size,
                topic_pointers[0],
                location,
            );
        }
        2 => {
            op_ctx.append_log_with_two_topics_syscall(
                &log_block,
                offset,
                size,
                topic_pointers[0],
                topic_pointers[1],
                location,
            );
        }
        3 => {
            op_ctx.append_log_with_three_topics_syscall(
                &log_block,
                offset,
                size,
                topic_pointers[0],
                topic_pointers[1],
                topic_pointers[2],
                location,
            );
        }
        4 => {
            op_ctx.append_log_with_four_topics_syscall(
                &log_block,
                offset,
                size,
                topic_pointers[0],
                topic_pointers[1],
                topic_pointers[2],
                topic_pointers[3],
                location,
            );
        }
        _ => unreachable!("nth should satisfy 0 <= nth <= 4"),
    }

    Ok((start_block, log_block))
}

<<<<<<< HEAD
fn codegen_timestamp<'c, 'r>(
=======
fn codegen_coinbase<'c, 'r>(
>>>>>>> a85f29ac
    op_ctx: &mut OperationCtx<'c>,
    region: &'r Region<'c>,
) -> Result<(BlockRef<'c, 'r>, BlockRef<'c, 'r>), CodegenError> {
    let start_block = region.append_block(Block::new(&[]));
    let context = &op_ctx.mlir_context;
    let location = Location::unknown(context);
<<<<<<< HEAD

    // Check there's enough elements in stack
    let stack_size_flag = check_stack_has_space_for(context, &start_block, 1)?;
    let gas_flag = consume_gas(context, &start_block, gas_cost::TIMESTAMP)?;

    let ok_flag = start_block
        .append_operation(arith::andi(stack_size_flag, gas_flag, location))
=======
    let uint160 = IntegerType::new(context, 160);
    let uint256 = IntegerType::new(context, 256);

    let flag = check_stack_has_space_for(context, &start_block, 1)?;
    let gas_flag = consume_gas(context, &start_block, gas_cost::COINBASE)?;

    let condition = start_block
        .append_operation(arith::andi(gas_flag, flag, location))
>>>>>>> a85f29ac
        .result(0)?
        .into();

    let ok_block = region.append_block(Block::new(&[]));

    start_block.append_operation(cf::cond_br(
        context,
<<<<<<< HEAD
        ok_flag,
=======
        condition,
>>>>>>> a85f29ac
        &ok_block,
        &op_ctx.revert_block,
        &[],
        &[],
        location,
    ));

<<<<<<< HEAD
    let uint256 = IntegerType::new(context, 256);
    let ptr_type = pointer(context, 0);

    let pointer_size = constant_value_from_i64(context, &ok_block, 1_i64)?;

    let timestamp_ptr = ok_block
        .append_operation(llvm::alloca(
            context,
            pointer_size,
            ptr_type,
            location,
            AllocaOptions::new().elem_type(Some(TypeAttribute::new(uint256.into()))),
=======
    let coinbase_ptr = op_ctx.get_coinbase_ptr_syscall(&ok_block, location)?;

    let coinbase = ok_block
        .append_operation(llvm::load(
            context,
            coinbase_ptr,
            uint160.into(),
            location,
            LoadStoreOptions::new()
                .align(IntegerAttribute::new(IntegerType::new(context, 64).into(), 1).into()),
>>>>>>> a85f29ac
        ))
        .result(0)?
        .into();

<<<<<<< HEAD
    op_ctx.store_in_timestamp_ptr(&ok_block, location, timestamp_ptr);

    let timestamp = ok_block
        .append_operation(llvm::load(
            context,
            timestamp_ptr,
            uint256.into(),
            location,
            LoadStoreOptions::default(),
        ))
        .result(0)?
        .into();

    stack_push(context, &ok_block, timestamp)?;
=======
    let coinbase = if cfg!(target_endian = "little") {
        ok_block
            .append_operation(llvm::intr_bswap(coinbase, uint160.into(), location))
            .result(0)?
            .into()
    } else {
        coinbase
    };

    // coinbase is 160-bits long so we extend it to 256 bits before pushing it to the stack
    let coinbase = ok_block
        .append_operation(arith::extui(coinbase, uint256.into(), location))
        .result(0)?
        .into();

    stack_push(context, &ok_block, coinbase)?;
>>>>>>> a85f29ac

    Ok((start_block, ok_block))
}

fn codegen_gasprice<'c, 'r>(
    op_ctx: &mut OperationCtx<'c>,
    region: &'r Region<'c>,
) -> Result<(BlockRef<'c, 'r>, BlockRef<'c, 'r>), CodegenError> {
    let start_block = region.append_block(Block::new(&[]));
    let context = &op_ctx.mlir_context;
    let location = Location::unknown(context);

    // Check there's enough elements in stack
    let stack_size_flag = check_stack_has_space_for(context, &start_block, 1)?;
    let gas_flag = consume_gas(context, &start_block, gas_cost::GASPRICE)?;

    let ok_flag = start_block
        .append_operation(arith::andi(stack_size_flag, gas_flag, location))
        .result(0)?
        .into();

    let ok_block = region.append_block(Block::new(&[]));

    start_block.append_operation(cf::cond_br(
        context,
        ok_flag,
        &ok_block,
        &op_ctx.revert_block,
        &[],
        &[],
        location,
    ));

    let uint256 = IntegerType::new(context, 256);
    let ptr_type = pointer(context, 0);

    let pointer_size = constant_value_from_i64(context, &ok_block, 1_i64)?;

    let gasprice_ptr = ok_block
        .append_operation(llvm::alloca(
            context,
            pointer_size,
            ptr_type,
            location,
            AllocaOptions::new().elem_type(Some(TypeAttribute::new(uint256.into()))),
        ))
        .result(0)?
        .into();

    op_ctx.store_in_gasprice_ptr(&ok_block, location, gasprice_ptr);

    let gasprice = ok_block
        .append_operation(llvm::load(
            context,
            gasprice_ptr,
            uint256.into(),
            location,
            LoadStoreOptions::default(),
        ))
        .result(0)?
        .into();

    stack_push(context, &ok_block, gasprice)?;

    Ok((start_block, ok_block))
}

fn codegen_chaind<'c, 'r>(
    op_ctx: &mut OperationCtx<'c>,
    region: &'r Region<'c>,
) -> Result<(BlockRef<'c, 'r>, BlockRef<'c, 'r>), CodegenError> {
    let start_block = region.append_block(Block::new(&[]));
    let context = &op_ctx.mlir_context;
    let location = Location::unknown(context);
    // Check there's enough elements in stack
    let stack_size_flag = check_stack_has_space_for(context, &start_block, 1)?;
    let gas_flag = consume_gas(context, &start_block, gas_cost::CHAINID)?;
    let ok_flag = start_block
        .append_operation(arith::andi(stack_size_flag, gas_flag, location))
        .result(0)?
        .into();
    let ok_block = region.append_block(Block::new(&[]));
    start_block.append_operation(cf::cond_br(
        context,
        ok_flag,
        &ok_block,
        &op_ctx.revert_block,
        &[],
        &[],
        location,
    ));
    let chainid = op_ctx.get_chainid_syscall(&ok_block, location)?;
    let uint256 = IntegerType::new(context, 256);
    // Convert calldata_size from u32 to u256
    let chainid = ok_block
        .append_operation(arith::extui(chainid, uint256.into(), location))
        .result(0)?
        .into();
    stack_push(context, &ok_block, chainid)?;
    Ok((start_block, ok_block))
}

fn codegen_caller<'c, 'r>(
    op_ctx: &mut OperationCtx<'c>,
    region: &'r Region<'c>,
) -> Result<(BlockRef<'c, 'r>, BlockRef<'c, 'r>), CodegenError> {
    let start_block = region.append_block(Block::new(&[]));
    let context = &op_ctx.mlir_context;
    let location = Location::unknown(context);

    // Check there's enough elements in stack
    let stack_size_flag = check_stack_has_space_for(context, &start_block, 1)?;
    let gas_flag = consume_gas(context, &start_block, gas_cost::CALLER)?;

    let ok_flag = start_block
        .append_operation(arith::andi(stack_size_flag, gas_flag, location))
        .result(0)?
        .into();

    let ok_block = region.append_block(Block::new(&[]));

    start_block.append_operation(cf::cond_br(
        context,
        ok_flag,
        &ok_block,
        &op_ctx.revert_block,
        &[],
        &[],
        location,
    ));

    let uint256 = IntegerType::new(context, 256);
    let ptr_type = pointer(context, 0);

    //This may be refactored to use constant_value_from_i64 util function
    let pointer_size = ok_block
        .append_operation(arith::constant(
            context,
            IntegerAttribute::new(uint256.into(), 1_i64).into(),
            location,
        ))
        .result(0)?
        .into();

    let caller_ptr = ok_block
        .append_operation(llvm::alloca(
            context,
            pointer_size,
            ptr_type,
            location,
            AllocaOptions::new().elem_type(Some(TypeAttribute::new(uint256.into()))),
        ))
        .result(0)?
        .into();

    op_ctx.store_in_caller_ptr(&ok_block, location, caller_ptr);

    let caller = ok_block
        .append_operation(llvm::load(
            context,
            caller_ptr,
            uint256.into(),
            location,
            LoadStoreOptions::default(),
        ))
        .result(0)?
        .into();

    stack_push(context, &ok_block, caller)?;

    Ok((start_block, ok_block))
}

fn codegen_basefee<'c, 'r>(
    op_ctx: &mut OperationCtx<'c>,
    region: &'r Region<'c>,
) -> Result<(BlockRef<'c, 'r>, BlockRef<'c, 'r>), CodegenError> {
    let start_block = region.append_block(Block::new(&[]));
    let context = &op_ctx.mlir_context;
    let location = Location::unknown(context);

    // Check there's enough space in stack
    let stack_size_flag = check_stack_has_space_for(context, &start_block, 1)?;
    let gas_flag = consume_gas(context, &start_block, gas_cost::BASEFEE)?;

    let condition = start_block
        .append_operation(arith::andi(stack_size_flag, gas_flag, location))
        .result(0)?
        .into();

    let ok_block = region.append_block(Block::new(&[]));

    start_block.append_operation(cf::cond_br(
        context,
        condition,
        &ok_block,
        &op_ctx.revert_block,
        &[],
        &[],
        location,
    ));

    let basefee = get_basefee(op_ctx, &ok_block)?;
    stack_push(context, &ok_block, basefee)?;

    Ok((start_block, ok_block))
}

// from the understanding of the not operator , A xor 1 == Not A
fn codegen_not<'c, 'r>(
    op_ctx: &mut OperationCtx<'c>,
    region: &'r Region<'c>,
) -> Result<(BlockRef<'c, 'r>, BlockRef<'c, 'r>), CodegenError> {
    let start_block = region.append_block(Block::new(&[]));
    let context = &op_ctx.mlir_context;
    let location = Location::unknown(context);

    // Check there's enough elements in stack
    let flag = check_stack_has_at_least(context, &start_block, 1)?;

    let ok_block = region.append_block(Block::new(&[]));

    start_block.append_operation(cf::cond_br(
        context,
        flag,
        &ok_block,
        &op_ctx.revert_block,
        &[],
        &[],
        location,
    ));

    let lhs = stack_pop(context, &ok_block)?;
    let mask = ok_block
        .append_operation(arith::constant(
            context,
            Attribute::parse(
                context,
                &format!("{} : i256", BigUint::from_bytes_be(&[0xff; 32])),
            )
            .unwrap(),
            location,
        ))
        .result(0)?
        .into();
    let result = ok_block
        .append_operation(arith::xori(lhs, mask, location))
        .result(0)?
        .into();

    stack_push(context, &ok_block, result)?;

    Ok((start_block, ok_block))
}

fn codegen_address<'c, 'r>(
    op_ctx: &mut OperationCtx<'c>,
    region: &'r Region<'c>,
) -> Result<(BlockRef<'c, 'r>, BlockRef<'c, 'r>), CodegenError> {
    let start_block = region.append_block(Block::new(&[]));
    let context = &op_ctx.mlir_context;
    let location = Location::unknown(context);
    let uint160 = IntegerType::new(context, 160);
    let uint256 = IntegerType::new(context, 256);

    let flag = check_stack_has_space_for(context, &start_block, 1)?;
    let gas_flag = consume_gas(context, &start_block, gas_cost::ADDRESS)?;

    let condition = start_block
        .append_operation(arith::andi(gas_flag, flag, location))
        .result(0)?
        .into();

    let ok_block = region.append_block(Block::new(&[]));

    start_block.append_operation(cf::cond_br(
        context,
        condition,
        &ok_block,
        &op_ctx.revert_block,
        &[],
        &[],
        location,
    ));

    let address_ptr = op_ctx.get_address_ptr_syscall(&ok_block, location)?;

    let address = ok_block
        .append_operation(llvm::load(
            context,
            address_ptr,
            uint160.into(),
            location,
            LoadStoreOptions::new()
                .align(IntegerAttribute::new(IntegerType::new(context, 64).into(), 1).into()),
        ))
        .result(0)?
        .into();

    let address = if cfg!(target_endian = "little") {
        ok_block
            .append_operation(llvm::intr_bswap(address, uint160.into(), location))
            .result(0)?
            .into()
    } else {
        address
    };

    // address is 160-bits long so we extend it to 256 bits before pushing it to the stack
    let address = ok_block
        .append_operation(arith::extui(address, uint256.into(), location))
        .result(0)?
        .into();

    stack_push(context, &ok_block, address)?;

    Ok((start_block, ok_block))
}<|MERGE_RESOLUTION|>--- conflicted
+++ resolved
@@ -66,11 +66,8 @@
         Operation::Shl => codegen_shl(op_ctx, region),
         Operation::Sar => codegen_sar(op_ctx, region),
         Operation::Codesize => codegen_codesize(op_ctx, region),
-<<<<<<< HEAD
+        Operation::Coinbase => codegen_coinbase(op_ctx, region),
         Operation::Timestamp => codegen_timestamp(op_ctx, region),
-=======
-        Operation::Coinbase => codegen_coinbase(op_ctx, region),
->>>>>>> a85f29ac
         Operation::Gasprice => codegen_gasprice(op_ctx, region),
         Operation::Number => codegen_number(op_ctx, region),
         Operation::Chainid => codegen_chaind(op_ctx, region),
@@ -3575,26 +3572,13 @@
     Ok((start_block, log_block))
 }
 
-<<<<<<< HEAD
-fn codegen_timestamp<'c, 'r>(
-=======
 fn codegen_coinbase<'c, 'r>(
->>>>>>> a85f29ac
-    op_ctx: &mut OperationCtx<'c>,
-    region: &'r Region<'c>,
-) -> Result<(BlockRef<'c, 'r>, BlockRef<'c, 'r>), CodegenError> {
-    let start_block = region.append_block(Block::new(&[]));
-    let context = &op_ctx.mlir_context;
-    let location = Location::unknown(context);
-<<<<<<< HEAD
-
-    // Check there's enough elements in stack
-    let stack_size_flag = check_stack_has_space_for(context, &start_block, 1)?;
-    let gas_flag = consume_gas(context, &start_block, gas_cost::TIMESTAMP)?;
-
-    let ok_flag = start_block
-        .append_operation(arith::andi(stack_size_flag, gas_flag, location))
-=======
+    op_ctx: &mut OperationCtx<'c>,
+    region: &'r Region<'c>,
+) -> Result<(BlockRef<'c, 'r>, BlockRef<'c, 'r>), CodegenError> {
+    let start_block = region.append_block(Block::new(&[]));
+    let context = &op_ctx.mlir_context;
+    let location = Location::unknown(context);
     let uint160 = IntegerType::new(context, 160);
     let uint256 = IntegerType::new(context, 256);
 
@@ -3603,40 +3587,21 @@
 
     let condition = start_block
         .append_operation(arith::andi(gas_flag, flag, location))
->>>>>>> a85f29ac
-        .result(0)?
-        .into();
-
-    let ok_block = region.append_block(Block::new(&[]));
-
-    start_block.append_operation(cf::cond_br(
-        context,
-<<<<<<< HEAD
-        ok_flag,
-=======
+        .result(0)?
+        .into();
+
+    let ok_block = region.append_block(Block::new(&[]));
+
+    start_block.append_operation(cf::cond_br(
+        context,
         condition,
->>>>>>> a85f29ac
-        &ok_block,
-        &op_ctx.revert_block,
-        &[],
-        &[],
-        location,
-    ));
-
-<<<<<<< HEAD
-    let uint256 = IntegerType::new(context, 256);
-    let ptr_type = pointer(context, 0);
-
-    let pointer_size = constant_value_from_i64(context, &ok_block, 1_i64)?;
-
-    let timestamp_ptr = ok_block
-        .append_operation(llvm::alloca(
-            context,
-            pointer_size,
-            ptr_type,
-            location,
-            AllocaOptions::new().elem_type(Some(TypeAttribute::new(uint256.into()))),
-=======
+        &ok_block,
+        &op_ctx.revert_block,
+        &[],
+        &[],
+        location,
+    ));
+
     let coinbase_ptr = op_ctx.get_coinbase_ptr_syscall(&ok_block, location)?;
 
     let coinbase = ok_block
@@ -3647,27 +3612,10 @@
             location,
             LoadStoreOptions::new()
                 .align(IntegerAttribute::new(IntegerType::new(context, 64).into(), 1).into()),
->>>>>>> a85f29ac
-        ))
-        .result(0)?
-        .into();
-
-<<<<<<< HEAD
-    op_ctx.store_in_timestamp_ptr(&ok_block, location, timestamp_ptr);
-
-    let timestamp = ok_block
-        .append_operation(llvm::load(
-            context,
-            timestamp_ptr,
-            uint256.into(),
-            location,
-            LoadStoreOptions::default(),
-        ))
-        .result(0)?
-        .into();
-
-    stack_push(context, &ok_block, timestamp)?;
-=======
+        ))
+        .result(0)?
+        .into();
+
     let coinbase = if cfg!(target_endian = "little") {
         ok_block
             .append_operation(llvm::intr_bswap(coinbase, uint160.into(), location))
@@ -3684,7 +3632,69 @@
         .into();
 
     stack_push(context, &ok_block, coinbase)?;
->>>>>>> a85f29ac
+
+    Ok((start_block, ok_block))
+}
+
+fn codegen_timestamp<'c, 'r>(
+    op_ctx: &mut OperationCtx<'c>,
+    region: &'r Region<'c>,
+) -> Result<(BlockRef<'c, 'r>, BlockRef<'c, 'r>), CodegenError> {
+    let start_block = region.append_block(Block::new(&[]));
+    let context = &op_ctx.mlir_context;
+    let location = Location::unknown(context);
+
+    // Check there's enough elements in stack
+    let stack_size_flag = check_stack_has_space_for(context, &start_block, 1)?;
+    let gas_flag = consume_gas(context, &start_block, gas_cost::TIMESTAMP)?;
+
+    let ok_flag = start_block
+        .append_operation(arith::andi(stack_size_flag, gas_flag, location))
+        .result(0)?
+        .into();
+
+    let ok_block = region.append_block(Block::new(&[]));
+
+    start_block.append_operation(cf::cond_br(
+        context,
+        ok_flag,
+        &ok_block,
+        &op_ctx.revert_block,
+        &[],
+        &[],
+        location,
+    ));
+
+    let uint256 = IntegerType::new(context, 256);
+    let ptr_type = pointer(context, 0);
+
+    let pointer_size = constant_value_from_i64(context, &ok_block, 1_i64)?;
+
+    let timestamp_ptr = ok_block
+        .append_operation(llvm::alloca(
+            context,
+            pointer_size,
+            ptr_type,
+            location,
+            AllocaOptions::new().elem_type(Some(TypeAttribute::new(uint256.into()))),
+        ))
+        .result(0)?
+        .into();
+
+    op_ctx.store_in_timestamp_ptr(&ok_block, location, timestamp_ptr);
+
+    let timestamp = ok_block
+        .append_operation(llvm::load(
+            context,
+            timestamp_ptr,
+            uint256.into(),
+            location,
+            LoadStoreOptions::default(),
+        ))
+        .result(0)?
+        .into();
+
+    stack_push(context, &ok_block, timestamp)?;
 
     Ok((start_block, ok_block))
 }
