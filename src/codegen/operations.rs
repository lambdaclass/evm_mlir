--- conflicted
+++ resolved
@@ -72,6 +72,7 @@
         Operation::Coinbase => codegen_coinbase(op_ctx, region),
         Operation::Timestamp => codegen_timestamp(op_ctx, region),
         Operation::Gasprice => codegen_gasprice(op_ctx, region),
+        Operation::ExtcodeCopy => codegen_extcodecopy(op_ctx, region),
         Operation::Number => codegen_number(op_ctx, region),
         Operation::Gaslimit => codegen_gaslimit(op_ctx, region),
         Operation::Chainid => codegen_chaind(op_ctx, region),
@@ -104,12 +105,8 @@
         Operation::Callvalue => codegen_callvalue(op_ctx, region),
         Operation::Basefee => codegen_basefee(op_ctx, region),
         Operation::Origin => codegen_origin(op_ctx, region),
-<<<<<<< HEAD
-        Operation::ExtcodeCopy => codegen_extcodecopy(op_ctx, region),
-=======
         Operation::Caller => codegen_caller(op_ctx, region),
         Operation::Not => codegen_not(op_ctx, region),
->>>>>>> 72491e1f
     }
 }
 
@@ -4094,9 +4091,6 @@
     Ok((start_block, ok_block))
 }
 
-<<<<<<< HEAD
-fn codegen_extcodecopy<'c, 'r>(
-=======
 fn codegen_caller<'c, 'r>(
     op_ctx: &mut OperationCtx<'c>,
     region: &'r Region<'c>,
@@ -4321,7 +4315,6 @@
 }
 
 fn codegen_codecopy<'c, 'r>(
->>>>>>> 72491e1f
     op_ctx: &mut OperationCtx<'c>,
     region: &'r Region<'c>,
 ) -> Result<(BlockRef<'c, 'r>, BlockRef<'c, 'r>), CodegenError> {
@@ -4330,11 +4323,7 @@
     let location = Location::unknown(context);
     let uint32 = IntegerType::new(context, 32);
 
-<<<<<<< HEAD
-    let flag = check_stack_has_at_least(context, &start_block, 4)?;
-=======
     let flag = check_stack_has_at_least(context, &start_block, 3)?;
->>>>>>> 72491e1f
 
     let ok_block = region.append_block(Block::new(&[]));
 
@@ -4347,11 +4336,7 @@
         &[],
         location,
     ));
-<<<<<<< HEAD
-    let address = stack_pop(context, &ok_block)?;
-=======
-
->>>>>>> 72491e1f
+
     // where to copy
     let dest_offset = stack_pop(context, &ok_block)?;
     // where to copy from
@@ -4378,20 +4363,12 @@
         .result(0)?
         .into();
 
-<<<<<<< HEAD
-    // TODO: compute address access cost (cold and warm accesses)
-
-=======
->>>>>>> 72491e1f
     // consume 3 * (size + 31) / 32 gas
     let dynamic_gas_cost = compute_copy_cost(op_ctx, &ok_block, size)?;
     let flag = consume_gas_as_value(context, &ok_block, dynamic_gas_cost)?;
 
     let memory_extension_block = region.append_block(Block::new(&[]));
-<<<<<<< HEAD
-=======
     let copy_block = region.append_block(Block::new(&[]));
->>>>>>> 72491e1f
 
     ok_block.append_operation(cf::cond_br(
         context,
@@ -4403,7 +4380,263 @@
         location,
     ));
 
-<<<<<<< HEAD
+    extend_memory(
+        op_ctx,
+        &memory_extension_block,
+        &copy_block,
+        region,
+        required_size,
+        gas_cost::CODECOPY,
+    )?;
+
+    op_ctx.copy_code_to_memory_syscall(&copy_block, offset, size, dest_offset, location);
+
+    Ok((start_block, copy_block))
+}
+
+fn codegen_selfbalance<'c, 'r>(
+    op_ctx: &mut OperationCtx<'c>,
+    region: &'r Region<'c>,
+) -> Result<(BlockRef<'c, 'r>, BlockRef<'c, 'r>), CodegenError> {
+    let start_block = region.append_block(Block::new(&[]));
+    let context = &op_ctx.mlir_context;
+    let location = Location::unknown(context);
+
+    // Check there's enough elements in stack
+    let stack_size_flag = check_stack_has_space_for(context, &start_block, 1)?;
+    let gas_flag = consume_gas(context, &start_block, gas_cost::SELFBALANCE)?;
+
+    let ok_flag = start_block
+        .append_operation(arith::andi(stack_size_flag, gas_flag, location))
+        .result(0)?
+        .into();
+
+    let ok_block = region.append_block(Block::new(&[]));
+
+    start_block.append_operation(cf::cond_br(
+        context,
+        ok_flag,
+        &ok_block,
+        &op_ctx.revert_block,
+        &[],
+        &[],
+        location,
+    ));
+
+    let uint256 = IntegerType::new(context, 256);
+    let ptr_type = pointer(context, 0);
+
+    let pointer_size = constant_value_from_i64(context, &ok_block, 1_i64)?;
+
+    let selfbalance_ptr = ok_block
+        .append_operation(llvm::alloca(
+            context,
+            pointer_size,
+            ptr_type,
+            location,
+            AllocaOptions::new().elem_type(Some(TypeAttribute::new(uint256.into()))),
+        ))
+        .result(0)?
+        .into();
+
+    op_ctx.store_in_selfbalance_ptr(&ok_block, location, selfbalance_ptr);
+
+    let selfbalance = ok_block
+        .append_operation(llvm::load(
+            context,
+            selfbalance_ptr,
+            uint256.into(),
+            location,
+            LoadStoreOptions::default(),
+        ))
+        .result(0)?
+        .into();
+
+    stack_push(context, &ok_block, selfbalance)?;
+
+    Ok((start_block, ok_block))
+}
+
+fn codegen_blobbasefee<'c, 'r>(
+    op_ctx: &mut OperationCtx<'c>,
+    region: &'r Region<'c>,
+) -> Result<(BlockRef<'c, 'r>, BlockRef<'c, 'r>), CodegenError> {
+    let start_block = region.append_block(Block::new(&[]));
+    let context = &op_ctx.mlir_context;
+    let location = Location::unknown(context);
+
+    // Check there's enough elements in stack
+    let stack_size_flag = check_stack_has_space_for(context, &start_block, 1)?;
+    let gas_flag = consume_gas(context, &start_block, gas_cost::BLOBBASEFEE)?;
+
+    let ok_flag = start_block
+        .append_operation(arith::andi(stack_size_flag, gas_flag, location))
+        .result(0)?
+        .into();
+
+    let ok_block = region.append_block(Block::new(&[]));
+
+    start_block.append_operation(cf::cond_br(
+        context,
+        ok_flag,
+        &ok_block,
+        &op_ctx.revert_block,
+        &[],
+        &[],
+        location,
+    ));
+
+    let uint256 = IntegerType::new(context, 256);
+    let ptr_type = pointer(context, 0);
+
+    //This may be refactored to use constant_value_from_i64 util function
+    let pointer_size = ok_block
+        .append_operation(arith::constant(
+            context,
+            IntegerAttribute::new(uint256.into(), 1_i64).into(),
+            location,
+        ))
+        .result(0)?
+        .into();
+
+    let blob_base_fee_ptr = ok_block
+        .append_operation(llvm::alloca(
+            context,
+            pointer_size,
+            ptr_type,
+            location,
+            AllocaOptions::new().elem_type(Some(TypeAttribute::new(uint256.into()))),
+        ))
+        .result(0)?
+        .into();
+
+    op_ctx.store_in_blobbasefee_ptr(&ok_block, location, blob_base_fee_ptr);
+
+    let blob_base_fee = ok_block
+        .append_operation(llvm::load(
+            context,
+            blob_base_fee_ptr,
+            uint256.into(),
+            location,
+            LoadStoreOptions::default(),
+        ))
+        .result(0)?
+        .into();
+
+    stack_push(context, &ok_block, blob_base_fee)?;
+
+    Ok((start_block, ok_block))
+}
+
+fn codegen_gaslimit<'c, 'r>(
+    op_ctx: &mut OperationCtx<'c>,
+    region: &'r Region<'c>,
+) -> Result<(BlockRef<'c, 'r>, BlockRef<'c, 'r>), CodegenError> {
+    let start_block = region.append_block(Block::new(&[]));
+    let context = &op_ctx.mlir_context;
+    let location = Location::unknown(context);
+
+    // Check there's enough elements in stack
+    let stack_size_flag = check_stack_has_space_for(context, &start_block, 1)?;
+    let gas_flag = consume_gas(context, &start_block, gas_cost::GASLIMIT)?;
+
+    let ok_flag = start_block
+        .append_operation(arith::andi(stack_size_flag, gas_flag, location))
+        .result(0)?
+        .into();
+
+    let ok_block = region.append_block(Block::new(&[]));
+
+    start_block.append_operation(cf::cond_br(
+        context,
+        ok_flag,
+        &ok_block,
+        &op_ctx.revert_block,
+        &[],
+        &[],
+        location,
+    ));
+
+    let gaslimit = op_ctx.get_gaslimit(&ok_block, location)?;
+
+    let uint256 = IntegerType::new(context, 256);
+    let result = ok_block
+        .append_operation(arith::extui(gaslimit, uint256.into(), location))
+        .result(0)?
+        .into();
+
+    stack_push(context, &ok_block, result)?;
+
+    Ok((start_block, ok_block))
+}
+
+fn codegen_extcodecopy<'c, 'r>(
+    op_ctx: &mut OperationCtx<'c>,
+    region: &'r Region<'c>,
+) -> Result<(BlockRef<'c, 'r>, BlockRef<'c, 'r>), CodegenError> {
+    let start_block = region.append_block(Block::new(&[]));
+    let context = &op_ctx.mlir_context;
+    let location = Location::unknown(context);
+    let uint32 = IntegerType::new(context, 32);
+
+    let flag = check_stack_has_at_least(context, &start_block, 4)?;
+
+    let ok_block = region.append_block(Block::new(&[]));
+
+    start_block.append_operation(cf::cond_br(
+        context,
+        flag,
+        &ok_block,
+        &op_ctx.revert_block,
+        &[],
+        &[],
+        location,
+    ));
+    let address = stack_pop(context, &ok_block)?;
+    // where to copy
+    let dest_offset = stack_pop(context, &ok_block)?;
+    // where to copy from
+    let offset_u256 = stack_pop(context, &ok_block)?;
+    let size_u256 = stack_pop(context, &ok_block)?;
+
+    let offset = ok_block
+        .append_operation(arith::trunci(offset_u256, uint32.into(), location))
+        .result(0)?
+        .into();
+
+    let size = ok_block
+        .append_operation(arith::trunci(size_u256, uint32.into(), location))
+        .result(0)?
+        .into();
+
+    let dest_offset = ok_block
+        .append_operation(arith::trunci(dest_offset, uint32.into(), location))
+        .result(0)?
+        .into();
+
+    let required_size = ok_block
+        .append_operation(arith::addi(dest_offset, size, location))
+        .result(0)?
+        .into();
+
+    // TODO: compute address access cost (cold and warm accesses)
+
+    // consume 3 * (size + 31) / 32 gas
+    let dynamic_gas_cost = compute_copy_cost(op_ctx, &ok_block, size)?;
+    let flag = consume_gas_as_value(context, &ok_block, dynamic_gas_cost)?;
+
+    let memory_extension_block = region.append_block(Block::new(&[]));
+
+    ok_block.append_operation(cf::cond_br(
+        context,
+        flag,
+        &memory_extension_block,
+        &op_ctx.revert_block,
+        &[],
+        &[],
+        location,
+    ));
+
     let end_block = region.append_block(Block::new(&[]));
 
     extend_memory(
@@ -4426,194 +4659,4 @@
     );
 
     Ok((start_block, end_block))
-=======
-    extend_memory(
-        op_ctx,
-        &memory_extension_block,
-        &copy_block,
-        region,
-        required_size,
-        gas_cost::CODECOPY,
-    )?;
-
-    op_ctx.copy_code_to_memory_syscall(&copy_block, offset, size, dest_offset, location);
-
-    Ok((start_block, copy_block))
-}
-
-fn codegen_selfbalance<'c, 'r>(
-    op_ctx: &mut OperationCtx<'c>,
-    region: &'r Region<'c>,
-) -> Result<(BlockRef<'c, 'r>, BlockRef<'c, 'r>), CodegenError> {
-    let start_block = region.append_block(Block::new(&[]));
-    let context = &op_ctx.mlir_context;
-    let location = Location::unknown(context);
-
-    // Check there's enough elements in stack
-    let stack_size_flag = check_stack_has_space_for(context, &start_block, 1)?;
-    let gas_flag = consume_gas(context, &start_block, gas_cost::SELFBALANCE)?;
-
-    let ok_flag = start_block
-        .append_operation(arith::andi(stack_size_flag, gas_flag, location))
-        .result(0)?
-        .into();
-
-    let ok_block = region.append_block(Block::new(&[]));
-
-    start_block.append_operation(cf::cond_br(
-        context,
-        ok_flag,
-        &ok_block,
-        &op_ctx.revert_block,
-        &[],
-        &[],
-        location,
-    ));
-
-    let uint256 = IntegerType::new(context, 256);
-    let ptr_type = pointer(context, 0);
-
-    let pointer_size = constant_value_from_i64(context, &ok_block, 1_i64)?;
-
-    let selfbalance_ptr = ok_block
-        .append_operation(llvm::alloca(
-            context,
-            pointer_size,
-            ptr_type,
-            location,
-            AllocaOptions::new().elem_type(Some(TypeAttribute::new(uint256.into()))),
-        ))
-        .result(0)?
-        .into();
-
-    op_ctx.store_in_selfbalance_ptr(&ok_block, location, selfbalance_ptr);
-
-    let selfbalance = ok_block
-        .append_operation(llvm::load(
-            context,
-            selfbalance_ptr,
-            uint256.into(),
-            location,
-            LoadStoreOptions::default(),
-        ))
-        .result(0)?
-        .into();
-
-    stack_push(context, &ok_block, selfbalance)?;
-
-    Ok((start_block, ok_block))
-}
-
-fn codegen_blobbasefee<'c, 'r>(
-    op_ctx: &mut OperationCtx<'c>,
-    region: &'r Region<'c>,
-) -> Result<(BlockRef<'c, 'r>, BlockRef<'c, 'r>), CodegenError> {
-    let start_block = region.append_block(Block::new(&[]));
-    let context = &op_ctx.mlir_context;
-    let location = Location::unknown(context);
-
-    // Check there's enough elements in stack
-    let stack_size_flag = check_stack_has_space_for(context, &start_block, 1)?;
-    let gas_flag = consume_gas(context, &start_block, gas_cost::BLOBBASEFEE)?;
-
-    let ok_flag = start_block
-        .append_operation(arith::andi(stack_size_flag, gas_flag, location))
-        .result(0)?
-        .into();
-
-    let ok_block = region.append_block(Block::new(&[]));
-
-    start_block.append_operation(cf::cond_br(
-        context,
-        ok_flag,
-        &ok_block,
-        &op_ctx.revert_block,
-        &[],
-        &[],
-        location,
-    ));
-
-    let uint256 = IntegerType::new(context, 256);
-    let ptr_type = pointer(context, 0);
-
-    //This may be refactored to use constant_value_from_i64 util function
-    let pointer_size = ok_block
-        .append_operation(arith::constant(
-            context,
-            IntegerAttribute::new(uint256.into(), 1_i64).into(),
-            location,
-        ))
-        .result(0)?
-        .into();
-
-    let blob_base_fee_ptr = ok_block
-        .append_operation(llvm::alloca(
-            context,
-            pointer_size,
-            ptr_type,
-            location,
-            AllocaOptions::new().elem_type(Some(TypeAttribute::new(uint256.into()))),
-        ))
-        .result(0)?
-        .into();
-
-    op_ctx.store_in_blobbasefee_ptr(&ok_block, location, blob_base_fee_ptr);
-
-    let blob_base_fee = ok_block
-        .append_operation(llvm::load(
-            context,
-            blob_base_fee_ptr,
-            uint256.into(),
-            location,
-            LoadStoreOptions::default(),
-        ))
-        .result(0)?
-        .into();
-
-    stack_push(context, &ok_block, blob_base_fee)?;
-
-    Ok((start_block, ok_block))
-}
-
-fn codegen_gaslimit<'c, 'r>(
-    op_ctx: &mut OperationCtx<'c>,
-    region: &'r Region<'c>,
-) -> Result<(BlockRef<'c, 'r>, BlockRef<'c, 'r>), CodegenError> {
-    let start_block = region.append_block(Block::new(&[]));
-    let context = &op_ctx.mlir_context;
-    let location = Location::unknown(context);
-
-    // Check there's enough elements in stack
-    let stack_size_flag = check_stack_has_space_for(context, &start_block, 1)?;
-    let gas_flag = consume_gas(context, &start_block, gas_cost::GASLIMIT)?;
-
-    let ok_flag = start_block
-        .append_operation(arith::andi(stack_size_flag, gas_flag, location))
-        .result(0)?
-        .into();
-
-    let ok_block = region.append_block(Block::new(&[]));
-
-    start_block.append_operation(cf::cond_br(
-        context,
-        ok_flag,
-        &ok_block,
-        &op_ctx.revert_block,
-        &[],
-        &[],
-        location,
-    ));
-
-    let gaslimit = op_ctx.get_gaslimit(&ok_block, location)?;
-
-    let uint256 = IntegerType::new(context, 256);
-    let result = ok_block
-        .append_operation(arith::extui(gaslimit, uint256.into(), location))
-        .result(0)?
-        .into();
-
-    stack_push(context, &ok_block, result)?;
-
-    Ok((start_block, ok_block))
->>>>>>> 72491e1f
 }