--- conflicted
+++ resolved
@@ -38,13 +38,10 @@
         Operation::Push(x) => codegen_push(op_ctx, region, x),
         Operation::Swap(x) => codegen_swap(op_ctx, region, x),
         Operation::Byte => codegen_byte(op_ctx, region),
-<<<<<<< HEAD
         Operation::Jumpi => codegen_jumpi(op_ctx, region),
-=======
         Operation::IsZero => codegen_iszero(op_ctx, region),
         Operation::Jump => codegen_jump(op_ctx, region),
         Operation::And => codegen_and(op_ctx, region),
->>>>>>> 4c4222e3
     }
 }
 
@@ -862,12 +859,68 @@
     Ok((landing_block, landing_block))
 }
 
-<<<<<<< HEAD
 fn codegen_jumpi<'c, 'r: 'c>(
     op_ctx: &mut OperationCtx<'c>,
     region: &'r Region<'c>,
 ) -> Result<(BlockRef<'c, 'r>, BlockRef<'c, 'r>), CodegenError> {
-=======
+    let start_block = region.append_block(Block::new(&[]));
+    let context = &op_ctx.mlir_context;
+    let location = Location::unknown(context);
+
+    // Check there's enough elements in stack
+    let flag = check_stack_has_at_least(context, &start_block, 2)?;
+
+    let ok_block = region.append_block(Block::new(&[]));
+
+    start_block.append_operation(cf::cond_br(
+        context,
+        flag,
+        &ok_block,
+        &op_ctx.revert_block,
+        &[],
+        &[],
+        location,
+    ));
+
+    let pc = stack_pop(context, &ok_block)?;
+    let condition = stack_pop(context, &ok_block)?;
+
+    let false_block = region.append_block(Block::new(&[]));
+
+    let zero = ok_block
+        .append_operation(arith::constant(
+            context,
+            integer_constant_from_i64(context, 0i64).into(),
+            location,
+        ))
+        .result(0)?
+        .into();
+
+    // compare  condition > 0  to convert condition from u256 to 1-bit signless integer
+    // TODO: change this maybe using arith::trunci
+    let condition = ok_block
+        .append_operation(arith::cmpi(
+            context,
+            arith::CmpiPredicate::Ne,
+            condition,
+            zero,
+            location,
+        ))
+        .result(0)?;
+
+    ok_block.append_operation(cf::cond_br(
+        context,
+        condition.into(),
+        &op_ctx.jumptable_block,
+        &false_block,
+        &[pc],
+        &[],
+        location,
+    ));
+
+    Ok((start_block, false_block))
+}
+
 fn codegen_jump<'c, 'r: 'c>(
     op_ctx: &mut OperationCtx<'c>,
     region: &'r Region<'c>,
@@ -875,17 +928,12 @@
     // it reverts if Counter offset is not a JUMPDEST.
     // The error is generated even if the JUMP would not have been done
 
->>>>>>> 4c4222e3
-    let start_block = region.append_block(Block::new(&[]));
-    let context = &op_ctx.mlir_context;
-    let location = Location::unknown(context);
-
-    // Check there's enough elements in stack
-<<<<<<< HEAD
-    let flag = check_stack_has_at_least(context, &start_block, 2)?;
-=======
+    let start_block = region.append_block(Block::new(&[]));
+    let context = &op_ctx.mlir_context;
+    let location = Location::unknown(context);
+
+    // Check there's enough elements in stack
     let flag = check_stack_has_at_least(context, &start_block, 1)?;
->>>>>>> 4c4222e3
 
     let ok_block = region.append_block(Block::new(&[]));
 
@@ -900,16 +948,6 @@
     ));
 
     let pc = stack_pop(context, &ok_block)?;
-<<<<<<< HEAD
-    let condition = stack_pop(context, &ok_block)?;
-
-    let false_block = region.append_block(Block::new(&[]));
-
-    let zero = ok_block
-        .append_operation(arith::constant(
-            context,
-            integer_constant_from_i64(context, 0i64).into(),
-=======
 
     // appends operation to ok_block to jump to the `jump table block``
     // in the jump table block the pc is checked and if its ok
@@ -949,39 +987,12 @@
         .append_operation(arith::constant(
             context,
             integer_constant_from_i64(context, pc as i64).into(),
->>>>>>> 4c4222e3
-            location,
-        ))
-        .result(0)?
-        .into();
-
-<<<<<<< HEAD
-    // compare  condition > 0  to convert condition from u256 to 1-bit signless integer
-    // TODO: change this maybe using arith::trunci
-    let condition = ok_block
-        .append_operation(arith::cmpi(
-            context,
-            arith::CmpiPredicate::Ne,
-            condition,
-            zero,
-            location,
-        ))
-        .result(0)?;
-
-    ok_block.append_operation(cf::cond_br(
-        context,
-        condition.into(),
-        &op_ctx.jumptable_block,
-        &false_block,
-        &[pc],
-        &[],
-        location,
-    ));
-
-    Ok((start_block, false_block))
-=======
+            location,
+        ))
+        .result(0)?
+        .into();
+
     stack_push(context, &ok_block, pc_value)?;
 
     Ok((start_block, ok_block))
->>>>>>> 4c4222e3
 }