--- conflicted
+++ resolved
@@ -30,11 +30,8 @@
         Operation::Xor => codegen_xor(op_ctx, region),
         Operation::Div => codegen_div(op_ctx, region),
         Operation::Mod => codegen_mod(op_ctx, region),
-<<<<<<< HEAD
         Operation::Smod => codegen_smod(op_ctx, region),
-=======
         Operation::Addmod => codegen_addmod(op_ctx, region),
->>>>>>> 5bb4cb8c
         Operation::Pop => codegen_pop(op_ctx, region),
         Operation::PC { pc } => codegen_pc(op_ctx, region, pc),
         Operation::Lt => codegen_lt(op_ctx, region),
@@ -542,43 +539,30 @@
     Ok((start_block, return_block))
 }
 
-<<<<<<< HEAD
 fn codegen_smod<'c, 'r>(
-=======
-fn codegen_addmod<'c, 'r>(
->>>>>>> 5bb4cb8c
-    op_ctx: &mut OperationCtx<'c>,
-    region: &'r Region<'c>,
-) -> Result<(BlockRef<'c, 'r>, BlockRef<'c, 'r>), CodegenError> {
-    let start_block = region.append_block(Block::new(&[]));
-    let context = &op_ctx.mlir_context;
-    let location = Location::unknown(context);
-
-    // Check there's enough elements in stack
-<<<<<<< HEAD
-    let flag = check_stack_has_at_least(context, &start_block, 2)?;
-=======
-    let flag = check_stack_has_at_least(context, &start_block, 3)?;
->>>>>>> 5bb4cb8c
-
-    let ok_block = region.append_block(Block::new(&[]));
-
-    start_block.append_operation(cf::cond_br(
-        context,
-        flag,
-        &ok_block,
-        &op_ctx.revert_block,
-        &[],
-        &[],
-        location,
-    ));
-
-<<<<<<< HEAD
+    op_ctx: &mut OperationCtx<'c>,
+    region: &'r Region<'c>,
+) -> Result<(BlockRef<'c, 'r>, BlockRef<'c, 'r>), CodegenError> {
+    let start_block = region.append_block(Block::new(&[]));
+    let context = &op_ctx.mlir_context;
+    let location = Location::unknown(context);
+
+    // Check there's enough elements in stack
+    let flag = check_stack_has_at_least(context, &start_block, 2)?;
+
+    let ok_block = region.append_block(Block::new(&[]));
+
+    start_block.append_operation(cf::cond_br(
+        context,
+        flag,
+        &ok_block,
+        &op_ctx.revert_block,
+        &[],
+        &[],
+        location,
+    ));
+
     let num = stack_pop(context, &ok_block)?;
-=======
-    let a = stack_pop(context, &ok_block)?;
-    let b = stack_pop(context, &ok_block)?;
->>>>>>> 5bb4cb8c
     let den = stack_pop(context, &ok_block)?;
 
     let den_is_zero = check_if_zero(context, &ok_block, &den)?;
@@ -599,17 +583,8 @@
 
     den_zero_bloq.append_operation(cf::br(&return_block, &[], location));
 
-<<<<<<< HEAD
     let mod_result = den_not_zero_bloq
         .append_operation(llvm::srem(context, num, den, location).into())
-=======
-    let add_result = den_not_zero_bloq
-        .append_operation(arith::addi(a, b, location))
-        .result(0)?
-        .into();
-    let mod_result = den_not_zero_bloq
-        .append_operation(arith::remui(add_result, den, location))
->>>>>>> 5bb4cb8c
         .result(0)?
         .into();
 
@@ -630,8 +605,77 @@
     Ok((start_block, return_block))
 }
 
-<<<<<<< HEAD
-=======
+fn codegen_addmod<'c, 'r>(
+    op_ctx: &mut OperationCtx<'c>,
+    region: &'r Region<'c>,
+) -> Result<(BlockRef<'c, 'r>, BlockRef<'c, 'r>), CodegenError> {
+    let start_block = region.append_block(Block::new(&[]));
+    let context = &op_ctx.mlir_context;
+    let location = Location::unknown(context);
+
+    // Check there's enough elements in stack
+    let flag = check_stack_has_at_least(context, &start_block, 3)?;
+
+    let ok_block = region.append_block(Block::new(&[]));
+
+    start_block.append_operation(cf::cond_br(
+        context,
+        flag,
+        &ok_block,
+        &op_ctx.revert_block,
+        &[],
+        &[],
+        location,
+    ));
+
+    let a = stack_pop(context, &ok_block)?;
+    let b = stack_pop(context, &ok_block)?;
+    let den = stack_pop(context, &ok_block)?;
+
+    let den_is_zero = check_if_zero(context, &ok_block, &den)?;
+    let den_zero_bloq = region.append_block(Block::new(&[]));
+    let den_not_zero_bloq = region.append_block(Block::new(&[]));
+    let return_block = region.append_block(Block::new(&[]));
+
+    let constant_value = den_zero_bloq
+        .append_operation(arith::constant(
+            context,
+            integer_constant_from_i64(context, 0i64).into(),
+            location,
+        ))
+        .result(0)?
+        .into();
+
+    stack_push(context, &den_zero_bloq, constant_value)?;
+
+    den_zero_bloq.append_operation(cf::br(&return_block, &[], location));
+
+    let add_result = den_not_zero_bloq
+        .append_operation(arith::addi(a, b, location))
+        .result(0)?
+        .into();
+    let mod_result = den_not_zero_bloq
+        .append_operation(arith::remui(add_result, den, location))
+        .result(0)?
+        .into();
+
+    stack_push(context, &den_not_zero_bloq, mod_result)?;
+
+    den_not_zero_bloq.append_operation(cf::br(&return_block, &[], location));
+
+    ok_block.append_operation(cf::cond_br(
+        context,
+        den_is_zero,
+        &den_zero_bloq,
+        &den_not_zero_bloq,
+        &[],
+        &[],
+        location,
+    ));
+
+    Ok((start_block, return_block))
+}
+
 fn codegen_xor<'c, 'r>(
     op_ctx: &mut OperationCtx<'c>,
     region: &'r Region<'c>,
@@ -668,7 +712,6 @@
     Ok((start_block, ok_block))
 }
 
->>>>>>> 5bb4cb8c
 fn codegen_pop<'c, 'r>(
     op_ctx: &mut OperationCtx<'c>,
     region: &'r Region<'c>,
