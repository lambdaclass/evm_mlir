use melior::{
    dialect::{arith, cf, func, ods},
    ir::{
        attribute::IntegerAttribute, r#type::IntegerType, Attribute, Block, BlockRef, Location,
        Region,
    },
    Context as MeliorContext,
};

use super::context::OperationCtx;
use crate::{
    errors::CodegenError,
    program::Operation,
    utils::{
<<<<<<< HEAD
        check_if_zero, check_stack_has_at_least, check_stack_has_space_for,
=======
        check_if_zero, check_is_greater_than, check_stack_has_at_least, check_stack_has_space_for,
>>>>>>> fb76a673
        constant_value_from_i64, consume_gas, get_nth_from_stack, integer_constant_from_i64,
        integer_constant_from_i8, stack_pop, stack_push, swap_stack_elements,
    },
};
use num_bigint::BigUint;

/// Generates blocks for target [`Operation`].
/// Returns both the starting block, and the unterminated last block of the generated code.
pub fn generate_code_for_op<'c>(
    op_ctx: &mut OperationCtx<'c>,
    region: &'c Region<'c>,
    op: Operation,
) -> Result<(BlockRef<'c, 'c>, BlockRef<'c, 'c>), CodegenError> {
    match op {
        Operation::Stop => codegen_stop(op_ctx, region),
        Operation::Add => codegen_add(op_ctx, region),
        Operation::Mul => codegen_mul(op_ctx, region),
        Operation::Sub => codegen_sub(op_ctx, region),
        Operation::Div => codegen_div(op_ctx, region),
        Operation::Sdiv => codegen_sdiv(op_ctx, region),
        Operation::Mod => codegen_mod(op_ctx, region),
        Operation::Addmod => codegen_addmod(op_ctx, region),
        Operation::Mulmod => codegen_mulmod(op_ctx, region),
        Operation::Exp => codegen_exp(op_ctx, region),
        Operation::Lt => codegen_lt(op_ctx, region),
        Operation::Gt => codegen_gt(op_ctx, region),
        Operation::Sgt => codegen_sgt(op_ctx, region),
        Operation::Eq => codegen_eq(op_ctx, region),
        Operation::IsZero => codegen_iszero(op_ctx, region),
        Operation::And => codegen_and(op_ctx, region),
        Operation::Or => codegen_or(op_ctx, region),
        Operation::Xor => codegen_xor(op_ctx, region),
        Operation::Byte => codegen_byte(op_ctx, region),
        Operation::Shr => codegen_shr(op_ctx, region),
        Operation::Sar => codegen_sar(op_ctx, region),
        Operation::Pop => codegen_pop(op_ctx, region),
        Operation::Jump => codegen_jump(op_ctx, region),
        Operation::Jumpi => codegen_jumpi(op_ctx, region),
        Operation::PC { pc } => codegen_pc(op_ctx, region, pc),
        Operation::Jumpdest { pc } => codegen_jumpdest(op_ctx, region, pc),
<<<<<<< HEAD
        Operation::SignExtend => codegen_signextend(op_ctx, region),
        Operation::Sar => codegen_sar(op_ctx, region),
=======
        Operation::Push(x) => codegen_push(op_ctx, region, x),
>>>>>>> fb76a673
        Operation::Dup(x) => codegen_dup(op_ctx, region, x),
        Operation::Swap(x) => codegen_swap(op_ctx, region, x),
    }
}

fn codegen_exp<'c, 'r>(
    op_ctx: &mut OperationCtx<'c>,
    region: &'r Region<'c>,
) -> Result<(BlockRef<'c, 'r>, BlockRef<'c, 'r>), CodegenError> {
    let start_block = region.append_block(Block::new(&[]));
    let context = &op_ctx.mlir_context;
    let location = Location::unknown(context);

    // Check there's enough elements in stack
    let flag = check_stack_has_at_least(context, &start_block, 2)?;

    let ok_block = region.append_block(Block::new(&[]));

    start_block.append_operation(cf::cond_br(
        context,
        flag,
        &ok_block,
        &op_ctx.revert_block,
        &[],
        &[],
        location,
    ));

    let lhs = stack_pop(context, &ok_block)?;
    let rhs = stack_pop(context, &ok_block)?;

    let result = ok_block
        .append_operation(ods::math::ipowi(context, rhs, lhs, location).into())
        .result(0)?
        .into();

    stack_push(context, &ok_block, result)?;

    Ok((start_block, ok_block))
}

fn codegen_iszero<'c, 'r>(
    op_ctx: &mut OperationCtx<'c>,
    region: &'r Region<'c>,
) -> Result<(BlockRef<'c, 'r>, BlockRef<'c, 'r>), CodegenError> {
    let start_block = region.append_block(Block::new(&[]));
    let context = &op_ctx.mlir_context;
    let location = Location::unknown(context);

    // Check there's enough elements in stack
    let flag = check_stack_has_at_least(context, &start_block, 1)?;

    let ok_block = region.append_block(Block::new(&[]));

    start_block.append_operation(cf::cond_br(
        context,
        flag,
        &ok_block,
        &op_ctx.revert_block,
        &[],
        &[],
        location,
    ));

    let value = stack_pop(context, &ok_block)?;
    let value_is_zero = check_if_zero(context, &ok_block, &value)?;

    let val_zero_bloq = region.append_block(Block::new(&[]));
    let val_not_zero_bloq = region.append_block(Block::new(&[]));
    let return_block = region.append_block(Block::new(&[]));

    let constant_value = val_zero_bloq
        .append_operation(arith::constant(
            context,
            integer_constant_from_i64(context, 1i64).into(),
            location,
        ))
        .result(0)?
        .into();

    stack_push(context, &val_zero_bloq, constant_value)?;
    val_zero_bloq.append_operation(cf::br(&return_block, &[], location));

    let result = val_not_zero_bloq
        .append_operation(arith::constant(
            context,
            integer_constant_from_i64(context, 0i64).into(),
            location,
        ))
        .result(0)?
        .into();

    stack_push(context, &val_not_zero_bloq, result)?;
    val_not_zero_bloq.append_operation(cf::br(&return_block, &[], location));

    ok_block.append_operation(cf::cond_br(
        context,
        value_is_zero,
        &val_zero_bloq,
        &val_not_zero_bloq,
        &[],
        &[],
        location,
    ));

    Ok((start_block, return_block))
}

fn codegen_and<'c, 'r>(
    op_ctx: &mut OperationCtx<'c>,
    region: &'r Region<'c>,
) -> Result<(BlockRef<'c, 'r>, BlockRef<'c, 'r>), CodegenError> {
    let start_block = region.append_block(Block::new(&[]));
    let context = &op_ctx.mlir_context;
    let location = Location::unknown(context);

    // Check there's enough elements in stack
    let flag = check_stack_has_at_least(context, &start_block, 2)?;

    let ok_block = region.append_block(Block::new(&[]));

    start_block.append_operation(cf::cond_br(
        context,
        flag,
        &ok_block,
        &op_ctx.revert_block,
        &[],
        &[],
        location,
    ));

    let lhs = stack_pop(context, &ok_block)?;
    let rhs = stack_pop(context, &ok_block)?;

    let result = ok_block
        .append_operation(arith::andi(lhs, rhs, location))
        .result(0)?
        .into();

    stack_push(context, &ok_block, result)?;

    Ok((start_block, ok_block))
}

fn codegen_gt<'c, 'r>(
    op_ctx: &mut OperationCtx<'c>,
    region: &'r Region<'c>,
) -> Result<(BlockRef<'c, 'r>, BlockRef<'c, 'r>), CodegenError> {
    let start_block = region.append_block(Block::new(&[]));
    let context = &op_ctx.mlir_context;
    let location = Location::unknown(context);

    // Check there's enough elements in stack
    let flag = check_stack_has_at_least(context, &start_block, 2)?;

    let ok_block = region.append_block(Block::new(&[]));

    start_block.append_operation(cf::cond_br(
        context,
        flag,
        &ok_block,
        &op_ctx.revert_block,
        &[],
        &[],
        location,
    ));

    let rhs = stack_pop(context, &ok_block)?;
    let lhs = stack_pop(context, &ok_block)?;

    let result = ok_block
        .append_operation(arith::cmpi(
            context,
            arith::CmpiPredicate::Ugt,
            lhs,
            rhs,
            location,
        ))
        .result(0)?
        .into();

    stack_push(context, &ok_block, result)?;

    Ok((start_block, ok_block))
}

fn codegen_or<'c, 'r>(
    op_ctx: &mut OperationCtx<'c>,
    region: &'r Region<'c>,
) -> Result<(BlockRef<'c, 'r>, BlockRef<'c, 'r>), CodegenError> {
    let start_block = region.append_block(Block::new(&[]));
    let context = &op_ctx.mlir_context;
    let location = Location::unknown(context);

    // Check there's enough elements in stack
    let flag = check_stack_has_at_least(context, &start_block, 2)?;

    let ok_block = region.append_block(Block::new(&[]));

    start_block.append_operation(cf::cond_br(
        context,
        flag,
        &ok_block,
        &op_ctx.revert_block,
        &[],
        &[],
        location,
    ));

    let lhs = stack_pop(context, &ok_block)?;
    let rhs = stack_pop(context, &ok_block)?;

    let result = ok_block
        .append_operation(arith::ori(lhs, rhs, location))
        .result(0)?
        .into();

    stack_push(context, &ok_block, result)?;

    Ok((start_block, ok_block))
}

fn codegen_lt<'c, 'r>(
    op_ctx: &mut OperationCtx<'c>,
    region: &'r Region<'c>,
) -> Result<(BlockRef<'c, 'r>, BlockRef<'c, 'r>), CodegenError> {
    let start_block = region.append_block(Block::new(&[]));
    let context = &op_ctx.mlir_context;
    let location = Location::unknown(context);

    // Check there's enough elements in stack
    let flag = check_stack_has_at_least(context, &start_block, 2)?;

    let ok_block = region.append_block(Block::new(&[]));

    start_block.append_operation(cf::cond_br(
        context,
        flag,
        &ok_block,
        &op_ctx.revert_block,
        &[],
        &[],
        location,
    ));

    let lhs = stack_pop(context, &ok_block)?;
    let rhs = stack_pop(context, &ok_block)?;

    let result = ok_block
        .append_operation(arith::cmpi(
            context,
            arith::CmpiPredicate::Ult,
            lhs,
            rhs,
            location,
        ))
        .result(0)?
        .into();

    stack_push(context, &ok_block, result)?;

    Ok((start_block, ok_block))
}

fn codegen_sgt<'c, 'r>(
    op_ctx: &mut OperationCtx<'c>,
    region: &'r Region<'c>,
) -> Result<(BlockRef<'c, 'r>, BlockRef<'c, 'r>), CodegenError> {
    let start_block = region.append_block(Block::new(&[]));
    let context = &op_ctx.mlir_context;
    let location = Location::unknown(context);

    // Check there's enough elements in stack
    let flag = check_stack_has_at_least(context, &start_block, 2)?;

    let ok_block = region.append_block(Block::new(&[]));

    start_block.append_operation(cf::cond_br(
        context,
        flag,
        &ok_block,
        &op_ctx.revert_block,
        &[],
        &[],
        location,
    ));

    let lhs = stack_pop(context, &ok_block)?;
    let rhs = stack_pop(context, &ok_block)?;

    let result = ok_block
        .append_operation(arith::cmpi(
            context,
            arith::CmpiPredicate::Sgt,
            lhs,
            rhs,
            location,
        ))
        .result(0)?
        .into();

    stack_push(context, &ok_block, result)?;

    Ok((start_block, ok_block))
}

fn codegen_eq<'c, 'r>(
    op_ctx: &mut OperationCtx<'c>,
    region: &'r Region<'c>,
) -> Result<(BlockRef<'c, 'r>, BlockRef<'c, 'r>), CodegenError> {
    let start_block = region.append_block(Block::new(&[]));
    let context = &op_ctx.mlir_context;
    let location = Location::unknown(context);

    // Check there's enough elements in stack
    let flag = check_stack_has_at_least(context, &start_block, 2)?;

    let ok_block = region.append_block(Block::new(&[]));

    start_block.append_operation(cf::cond_br(
        context,
        flag,
        &ok_block,
        &op_ctx.revert_block,
        &[],
        &[],
        location,
    ));

    let lhs = stack_pop(context, &ok_block)?;
    let rhs = stack_pop(context, &ok_block)?;

    let result = ok_block
        .append_operation(arith::cmpi(
            context,
            arith::CmpiPredicate::Eq,
            lhs,
            rhs,
            location,
        ))
        .result(0)?
        .into();

    stack_push(context, &ok_block, result)?;

    Ok((start_block, ok_block))
}

fn codegen_push<'c, 'r>(
    op_ctx: &mut OperationCtx<'c>,
    region: &'r Region<'c>,
    value_to_push: BigUint,
) -> Result<(BlockRef<'c, 'r>, BlockRef<'c, 'r>), CodegenError> {
    let start_block = region.append_block(Block::new(&[]));
    let context = &op_ctx.mlir_context;
    let location = Location::unknown(context);

    // Check there's enough space in stack
    let flag = check_stack_has_space_for(context, &start_block, 1)?;

    let ok_block = region.append_block(Block::new(&[]));

    start_block.append_operation(cf::cond_br(
        context,
        flag,
        &ok_block,
        &op_ctx.revert_block,
        &[],
        &[],
        location,
    ));

    let constant_value = Attribute::parse(context, &format!("{} : i256", value_to_push)).unwrap();
    let constant_value = ok_block
        .append_operation(arith::constant(context, constant_value, location))
        .result(0)?
        .into();

    stack_push(context, &ok_block, constant_value)?;

    Ok((start_block, ok_block))
}

fn codegen_dup<'c, 'r>(
    op_ctx: &mut OperationCtx<'c>,
    region: &'r Region<'c>,
    nth: u32,
) -> Result<(BlockRef<'c, 'r>, BlockRef<'c, 'r>), CodegenError> {
    debug_assert!(nth > 0 && nth <= 16);
    let start_block = region.append_block(Block::new(&[]));
    let context = &op_ctx.mlir_context;
    let location = Location::unknown(context);

    // Check there's enough elements in stack
    let flag = check_stack_has_at_least(context, &start_block, nth)?;

    let ok_block = region.append_block(Block::new(&[]));

    start_block.append_operation(cf::cond_br(
        context,
        flag,
        &ok_block,
        &op_ctx.revert_block,
        &[],
        &[],
        location,
    ));

    let (nth_value, _) = get_nth_from_stack(context, &ok_block, nth)?;

    stack_push(context, &ok_block, nth_value)?;

    Ok((start_block, ok_block))
}

fn codegen_swap<'c, 'r>(
    op_ctx: &mut OperationCtx<'c>,
    region: &'r Region<'c>,
    nth: u32,
) -> Result<(BlockRef<'c, 'r>, BlockRef<'c, 'r>), CodegenError> {
    debug_assert!(nth > 0 && nth <= 16);
    let start_block = region.append_block(Block::new(&[]));
    let context = &op_ctx.mlir_context;
    let location = Location::unknown(context);

    // Check there's enough elements in stack
    let flag = check_stack_has_at_least(context, &start_block, nth + 1)?;

    let ok_block = region.append_block(Block::new(&[]));

    start_block.append_operation(cf::cond_br(
        context,
        flag,
        &ok_block,
        &op_ctx.revert_block,
        &[],
        &[],
        location,
    ));

    swap_stack_elements(context, &ok_block, 1, nth + 1)?;

    Ok((start_block, ok_block))
}

fn codegen_add<'c, 'r>(
    op_ctx: &mut OperationCtx<'c>,
    region: &'r Region<'c>,
) -> Result<(BlockRef<'c, 'r>, BlockRef<'c, 'r>), CodegenError> {
    let start_block = region.append_block(Block::new(&[]));
    let context = &op_ctx.mlir_context;
    let location = Location::unknown(context);

    // Check there's enough elements in stack
    let flag = check_stack_has_at_least(context, &start_block, 2)?;

    let gas_flag = consume_gas(context, &start_block, 3)?;

    let condition = start_block
        .append_operation(arith::andi(gas_flag, flag, location))
        .result(0)?
        .into();

    let ok_block = region.append_block(Block::new(&[]));

    start_block.append_operation(cf::cond_br(
        context,
        condition,
        &ok_block,
        &op_ctx.revert_block,
        &[],
        &[],
        location,
    ));

    let lhs = stack_pop(context, &ok_block)?;
    let rhs = stack_pop(context, &ok_block)?;

    let result = ok_block
        .append_operation(arith::addi(lhs, rhs, location))
        .result(0)?
        .into();

    stack_push(context, &ok_block, result)?;

    Ok((start_block, ok_block))
}

fn codegen_sub<'c, 'r>(
    op_ctx: &mut OperationCtx<'c>,
    region: &'r Region<'c>,
) -> Result<(BlockRef<'c, 'r>, BlockRef<'c, 'r>), CodegenError> {
    let start_block = region.append_block(Block::new(&[]));
    let context = &op_ctx.mlir_context;
    let location = Location::unknown(context);

    // Check there's enough elements in stack
    let flag = check_stack_has_at_least(context, &start_block, 2)?;

    let ok_block = region.append_block(Block::new(&[]));

    start_block.append_operation(cf::cond_br(
        context,
        flag,
        &ok_block,
        &op_ctx.revert_block,
        &[],
        &[],
        location,
    ));

    let lhs = stack_pop(context, &ok_block)?;
    let rhs = stack_pop(context, &ok_block)?;

    let result = ok_block
        .append_operation(arith::subi(lhs, rhs, location))
        .result(0)?
        .into();

    stack_push(context, &ok_block, result)?;

    Ok((start_block, ok_block))
}

fn codegen_div<'c, 'r>(
    op_ctx: &mut OperationCtx<'c>,
    region: &'r Region<'c>,
) -> Result<(BlockRef<'c, 'r>, BlockRef<'c, 'r>), CodegenError> {
    let start_block = region.append_block(Block::new(&[]));
    let context = &op_ctx.mlir_context;
    let location = Location::unknown(context);

    // Check there's enough elements in stack
    let flag = check_stack_has_at_least(context, &start_block, 2)?;
    let ok_block = region.append_block(Block::new(&[]));

    start_block.append_operation(cf::cond_br(
        context,
        flag,
        &ok_block,
        &op_ctx.revert_block,
        &[],
        &[],
        location,
    ));

    let num = stack_pop(context, &ok_block)?;
    let den = stack_pop(context, &ok_block)?;

    let den_is_zero = check_if_zero(context, &ok_block, &den)?;
    let den_zero_bloq = region.append_block(Block::new(&[]));
    let den_not_zero_bloq = region.append_block(Block::new(&[]));
    let return_block = region.append_block(Block::new(&[]));

    // Denominator is zero path
    let zero_value = constant_value_from_i64(context, &den_zero_bloq, 0i64)?;
    stack_push(context, &den_zero_bloq, zero_value)?;
    den_zero_bloq.append_operation(cf::br(&return_block, &[], location));

    // Denominator is not zero path
    let result = den_not_zero_bloq
        .append_operation(arith::divui(num, den, location))
        .result(0)?
        .into();

    stack_push(context, &den_not_zero_bloq, result)?;
    den_not_zero_bloq.append_operation(cf::br(&return_block, &[], location));

    // Branch to den_zero if den_is_zero == true; else branch to den_not_zero
    ok_block.append_operation(cf::cond_br(
        context,
        den_is_zero,
        &den_zero_bloq,
        &den_not_zero_bloq,
        &[],
        &[],
        location,
    ));

    Ok((start_block, return_block))
}

fn codegen_sdiv<'c, 'r>(
    op_ctx: &mut OperationCtx<'c>,
    region: &'r Region<'c>,
) -> Result<(BlockRef<'c, 'r>, BlockRef<'c, 'r>), CodegenError> {
    let start_block = region.append_block(Block::new(&[]));
    let context = &op_ctx.mlir_context;
    let location = Location::unknown(context);

    // Check there's enough elements in stack
    let stack_size_flag = check_stack_has_at_least(context, &start_block, 2)?;
    let gas_flag = consume_gas(context, &start_block, 5)?;

    let ok_flag = start_block
        .append_operation(arith::andi(stack_size_flag, gas_flag, location))
        .result(0)?
        .into();

    let ok_block = region.append_block(Block::new(&[]));

    start_block.append_operation(cf::cond_br(
        context,
        ok_flag,
        &ok_block,
        &op_ctx.revert_block,
        &[],
        &[],
        location,
    ));

    let num = stack_pop(context, &ok_block)?;
    let den = stack_pop(context, &ok_block)?;
    let den_is_zero = check_if_zero(context, &ok_block, &den)?;
    let den_zero_bloq = region.append_block(Block::new(&[]));
    let den_not_zero_bloq = region.append_block(Block::new(&[]));
    let return_block = region.append_block(Block::new(&[]));

    // Denominator is zero path
    let zero_value = constant_value_from_i64(context, &den_zero_bloq, 0i64)?;
    stack_push(context, &den_zero_bloq, zero_value)?;
    den_zero_bloq.append_operation(cf::br(&return_block, &[], location));

    // Denominator is not zero path
    let result = den_not_zero_bloq
        .append_operation(ods::llvm::sdiv(context, num, den, location).into())
        .result(0)?
        .into();

    stack_push(context, &den_not_zero_bloq, result)?;
    den_not_zero_bloq.append_operation(cf::br(&return_block, &[], location));

    // Branch to den_zero if den_is_zero == true; else branch to den_not_zero
    ok_block.append_operation(cf::cond_br(
        context,
        den_is_zero,
        &den_zero_bloq,
        &den_not_zero_bloq,
        &[],
        &[],
        location,
    ));

    Ok((start_block, return_block))
}

fn codegen_mul<'c, 'r>(
    op_ctx: &mut OperationCtx<'c>,
    region: &'r Region<'c>,
) -> Result<(BlockRef<'c, 'r>, BlockRef<'c, 'r>), CodegenError> {
    let start_block = region.append_block(Block::new(&[]));
    let context = &op_ctx.mlir_context;
    let location = Location::unknown(context);

    // Check there's enough elements in stack
    let flag = check_stack_has_at_least(context, &start_block, 2)?;

    let ok_block = region.append_block(Block::new(&[]));

    start_block.append_operation(cf::cond_br(
        context,
        flag,
        &ok_block,
        &op_ctx.revert_block,
        &[],
        &[],
        location,
    ));

    let lhs = stack_pop(context, &ok_block)?;
    let rhs = stack_pop(context, &ok_block)?;

    let result = ok_block
        .append_operation(arith::muli(lhs, rhs, location))
        .result(0)?
        .into();

    stack_push(context, &ok_block, result)?;

    Ok((start_block, ok_block))
}

fn codegen_mod<'c, 'r>(
    op_ctx: &mut OperationCtx<'c>,
    region: &'r Region<'c>,
) -> Result<(BlockRef<'c, 'r>, BlockRef<'c, 'r>), CodegenError> {
    let start_block = region.append_block(Block::new(&[]));
    let context = &op_ctx.mlir_context;
    let location = Location::unknown(context);

    // Check there's enough elements in stack
    let flag = check_stack_has_at_least(context, &start_block, 2)?;

    let ok_block = region.append_block(Block::new(&[]));

    start_block.append_operation(cf::cond_br(
        context,
        flag,
        &ok_block,
        &op_ctx.revert_block,
        &[],
        &[],
        location,
    ));

    let num = stack_pop(context, &ok_block)?;
    let den = stack_pop(context, &ok_block)?;

    let den_is_zero = check_if_zero(context, &ok_block, &den)?;
    let den_zero_bloq = region.append_block(Block::new(&[]));
    let den_not_zero_bloq = region.append_block(Block::new(&[]));
    let return_block = region.append_block(Block::new(&[]));

    let constant_value = den_zero_bloq
        .append_operation(arith::constant(
            context,
            integer_constant_from_i64(context, 0i64).into(),
            location,
        ))
        .result(0)?
        .into();

    stack_push(context, &den_zero_bloq, constant_value)?;

    den_zero_bloq.append_operation(cf::br(&return_block, &[], location));

    let mod_result = den_not_zero_bloq
        .append_operation(arith::remui(num, den, location))
        .result(0)?
        .into();

    stack_push(context, &den_not_zero_bloq, mod_result)?;

    den_not_zero_bloq.append_operation(cf::br(&return_block, &[], location));

    ok_block.append_operation(cf::cond_br(
        context,
        den_is_zero,
        &den_zero_bloq,
        &den_not_zero_bloq,
        &[],
        &[],
        location,
    ));

    Ok((start_block, return_block))
}

fn codegen_addmod<'c, 'r>(
    op_ctx: &mut OperationCtx<'c>,
    region: &'r Region<'c>,
) -> Result<(BlockRef<'c, 'r>, BlockRef<'c, 'r>), CodegenError> {
    let start_block = region.append_block(Block::new(&[]));
    let context = &op_ctx.mlir_context;
    let location = Location::unknown(context);

    // Check there's enough elements in stack
    let flag = check_stack_has_at_least(context, &start_block, 3)?;

    let ok_block = region.append_block(Block::new(&[]));

    start_block.append_operation(cf::cond_br(
        context,
        flag,
        &ok_block,
        &op_ctx.revert_block,
        &[],
        &[],
        location,
    ));

    let a = stack_pop(context, &ok_block)?;
    let b = stack_pop(context, &ok_block)?;
    let den = stack_pop(context, &ok_block)?;

    let den_is_zero = check_if_zero(context, &ok_block, &den)?;
    let den_zero_bloq = region.append_block(Block::new(&[]));
    let den_not_zero_bloq = region.append_block(Block::new(&[]));
    let return_block = region.append_block(Block::new(&[]));

    let constant_value = den_zero_bloq
        .append_operation(arith::constant(
            context,
            integer_constant_from_i64(context, 0i64).into(),
            location,
        ))
        .result(0)?
        .into();

    stack_push(context, &den_zero_bloq, constant_value)?;

    den_zero_bloq.append_operation(cf::br(&return_block, &[], location));
    let uint256 = IntegerType::new(context, 256).into();
    let uint257 = IntegerType::new(context, 257).into();

    // extend the operands to 257 bits before the addition
    let extended_a = den_not_zero_bloq
        .append_operation(arith::extui(a, uint257, location))
        .result(0)?
        .into();
    let extended_b = den_not_zero_bloq
        .append_operation(arith::extui(b, uint257, location))
        .result(0)?
        .into();
    let extended_den = den_not_zero_bloq
        .append_operation(arith::extui(den, uint257, location))
        .result(0)?
        .into();
    let add_result = den_not_zero_bloq
        .append_operation(arith::addi(extended_a, extended_b, location))
        .result(0)?
        .into();
    let mod_result = den_not_zero_bloq
        .append_operation(arith::remui(add_result, extended_den, location))
        .result(0)?
        .into();
    let truncated_result = den_not_zero_bloq
        .append_operation(arith::trunci(mod_result, uint256, location))
        .result(0)?
        .into();

    stack_push(context, &den_not_zero_bloq, truncated_result)?;

    den_not_zero_bloq.append_operation(cf::br(&return_block, &[], location));

    ok_block.append_operation(cf::cond_br(
        context,
        den_is_zero,
        &den_zero_bloq,
        &den_not_zero_bloq,
        &[],
        &[],
        location,
    ));

    Ok((start_block, return_block))
}

fn codegen_mulmod<'c, 'r>(
    op_ctx: &mut OperationCtx<'c>,
    region: &'r Region<'c>,
) -> Result<(BlockRef<'c, 'r>, BlockRef<'c, 'r>), CodegenError> {
    let start_block = region.append_block(Block::new(&[]));
    let context = &op_ctx.mlir_context;
    let location = Location::unknown(context);

    // Check there's enough elements in stack
    let flag = check_stack_has_at_least(context, &start_block, 3)?;

    let ok_block = region.append_block(Block::new(&[]));

    start_block.append_operation(cf::cond_br(
        context,
        flag,
        &ok_block,
        &op_ctx.revert_block,
        &[],
        &[],
        location,
    ));

    let a = stack_pop(context, &ok_block)?;
    let b = stack_pop(context, &ok_block)?;
    let den = stack_pop(context, &ok_block)?;

    let den_is_zero = check_if_zero(context, &ok_block, &den)?;
    let den_zero_bloq = region.append_block(Block::new(&[]));
    let den_not_zero_bloq = region.append_block(Block::new(&[]));
    let return_block = region.append_block(Block::new(&[]));

    let constant_value = den_zero_bloq
        .append_operation(arith::constant(
            context,
            integer_constant_from_i64(context, 0i64).into(),
            location,
        ))
        .result(0)?
        .into();

    stack_push(context, &den_zero_bloq, constant_value)?;

    den_zero_bloq.append_operation(cf::br(&return_block, &[], location));

    let uint256 = IntegerType::new(context, 256).into();
    let uint512 = IntegerType::new(context, 512).into();

    // extend the operands to 512 bits before the multiplication
    let extended_a = den_not_zero_bloq
        .append_operation(arith::extui(a, uint512, location))
        .result(0)?
        .into();
    let extended_b = den_not_zero_bloq
        .append_operation(arith::extui(b, uint512, location))
        .result(0)?
        .into();
    let extended_den = den_not_zero_bloq
        .append_operation(arith::extui(den, uint512, location))
        .result(0)?
        .into();

    let mul_result = den_not_zero_bloq
        .append_operation(arith::muli(extended_a, extended_b, location))
        .result(0)?
        .into();
    let mod_result = den_not_zero_bloq
        .append_operation(arith::remui(mul_result, extended_den, location))
        .result(0)?
        .into();
    let truncated_result = den_not_zero_bloq
        .append_operation(arith::trunci(mod_result, uint256, location))
        .result(0)?
        .into();

    stack_push(context, &den_not_zero_bloq, truncated_result)?;
    den_not_zero_bloq.append_operation(cf::br(&return_block, &[], location));
    ok_block.append_operation(cf::cond_br(
        context,
        den_is_zero,
        &den_zero_bloq,
        &den_not_zero_bloq,
        &[],
        &[],
        location,
    ));
    Ok((start_block, return_block))
}

fn codegen_xor<'c, 'r>(
    op_ctx: &mut OperationCtx<'c>,
    region: &'r Region<'c>,
) -> Result<(BlockRef<'c, 'r>, BlockRef<'c, 'r>), CodegenError> {
    let start_block = region.append_block(Block::new(&[]));
    let context = &op_ctx.mlir_context;
    let location = Location::unknown(context);

    // Check there's enough elements in stack
    let flag = check_stack_has_at_least(context, &start_block, 2)?;

    let ok_block = region.append_block(Block::new(&[]));

    start_block.append_operation(cf::cond_br(
        context,
        flag,
        &ok_block,
        &op_ctx.revert_block,
        &[],
        &[],
        location,
    ));

    let lhs = stack_pop(context, &ok_block)?;
    let rhs = stack_pop(context, &ok_block)?;

    let result = ok_block
        .append_operation(arith::xori(lhs, rhs, location))
        .result(0)?
        .into();

    stack_push(context, &ok_block, result)?;

    Ok((start_block, ok_block))
}

fn codegen_shr<'c, 'r>(
    op_ctx: &mut OperationCtx<'c>,
    region: &'r Region<'c>,
) -> Result<(BlockRef<'c, 'r>, BlockRef<'c, 'r>), CodegenError> {
    let start_block = region.append_block(Block::new(&[]));
    let context = &op_ctx.mlir_context;
    let location = Location::unknown(context);
    let uint256 = IntegerType::new(context, 256);

    // Check there's enough elements in stack
    let mut flag = check_stack_has_at_least(context, &start_block, 2)?;

    let ok_block = region.append_block(Block::new(&[]));

    start_block.append_operation(cf::cond_br(
        context,
        flag,
        &ok_block,
        &op_ctx.revert_block,
        &[],
        &[],
        location,
    ));

    let shift = stack_pop(context, &ok_block)?;
    let value = stack_pop(context, &ok_block)?;

    let value_255 = ok_block
        .append_operation(arith::constant(
            context,
            IntegerAttribute::new(uint256.into(), 255_i64).into(),
            location,
        ))
        .result(0)?
        .into();

    flag = check_is_greater_than(context, &ok_block, shift, value_255)?;

    let ok_ok_block = region.append_block(Block::new(&[]));
    let altv_block = region.append_block(Block::new(&[]));
    // to unify the blocks after the branching
    let empty_block = region.append_block(Block::new(&[]));

    ok_block.append_operation(cf::cond_br(
        context,
        flag,
        &ok_ok_block,
        &altv_block,
        &[],
        &[],
        location,
    ));

    // if shift is less than 255
    let result = ok_ok_block
        .append_operation(arith::shrui(value, shift, location))
        .result(0)?
        .into();

    stack_push(context, &ok_ok_block, result)?;

    ok_ok_block.append_operation(cf::br(&empty_block, &[], location));

    // if shifht is grater than 255
    let result = altv_block
        .append_operation(arith::constant(
            context,
            IntegerAttribute::new(uint256.into(), 0_i64).into(),
            location,
        ))
        .result(0)?
        .into();

    stack_push(context, &altv_block, result)?;

    altv_block.append_operation(cf::br(&empty_block, &[], location));

    Ok((start_block, empty_block))
}

fn codegen_pop<'c, 'r>(
    op_ctx: &mut OperationCtx<'c>,
    region: &'r Region<'c>,
) -> Result<(BlockRef<'c, 'r>, BlockRef<'c, 'r>), CodegenError> {
    let start_block = region.append_block(Block::new(&[]));
    let context = &op_ctx.mlir_context;
    let location = Location::unknown(context);

    // Check there's at least 1 element in stack
    let flag = check_stack_has_at_least(context, &start_block, 1)?;

    let gas_flag = consume_gas(context, &start_block, 2)?;

    let condition = start_block
        .append_operation(arith::andi(gas_flag, flag, location))
        .result(0)?
        .into();

    let ok_block = region.append_block(Block::new(&[]));

    start_block.append_operation(cf::cond_br(
        context,
        condition,
        &ok_block,
        &op_ctx.revert_block,
        &[],
        &[],
        location,
    ));

    stack_pop(context, &ok_block)?;

    Ok((start_block, ok_block))
}

fn codegen_sar<'c, 'r>(
    op_ctx: &mut OperationCtx<'c>,
    region: &'r Region<'c>,
) -> Result<(BlockRef<'c, 'r>, BlockRef<'c, 'r>), CodegenError> {
    let start_block = region.append_block(Block::new(&[]));
    let context = &op_ctx.mlir_context;
    let location = Location::unknown(context);

    // Check there's enough elements in stack
    let flag = check_stack_has_at_least(context, &start_block, 2)?;
    // Check there's enough gas
    let gas_flag = consume_gas(context, &start_block, 3)?;

    let condition = start_block
        .append_operation(arith::andi(gas_flag, flag, location))
        .result(0)?
        .into();

    let ok_block = region.append_block(Block::new(&[]));

    start_block.append_operation(cf::cond_br(
        context,
        condition,
        &ok_block,
        &op_ctx.revert_block,
        &[],
        &[],
        location,
    ));

    let shift = stack_pop(context, &ok_block)?;
    let value = stack_pop(context, &ok_block)?;

    let mut max_shift: [u8; 32] = [0; 32];
    max_shift[31] = 255;

    // max_shift = 255
    let max_shift = ok_block
        .append_operation(arith::constant(
            context,
            integer_constant(context, max_shift),
            location,
        ))
        .result(0)?
        .into();

    // if shift > 255  then after applying the `shrsi` operation the result will be poisoned
    // to avoid the poisoning we set shift = min(shift, 255)
    let shift = ok_block
        .append_operation(arith::minui(shift, max_shift, location))
        .result(0)?
        .into();

    let result = ok_block
        .append_operation(arith::shrsi(value, shift, location))
        .result(0)?
        .into();

    stack_push(context, &ok_block, result)?;

    Ok((start_block, ok_block))
}

fn codegen_byte<'c, 'r>(
    op_ctx: &mut OperationCtx<'c>,
    region: &'r Region<'c>,
) -> Result<(BlockRef<'c, 'r>, BlockRef<'c, 'r>), CodegenError> {
    let start_block = region.append_block(Block::new(&[]));
    let context = &op_ctx.mlir_context;
    let location = Location::unknown(context);

    // Check there's enough elements in stack
    let flag = check_stack_has_at_least(context, &start_block, 2)?;

    let ok_block = region.append_block(Block::new(&[]));

    // in out_of_bounds_block a 0 is pushed to the stack
    let out_of_bounds_block = region.append_block(Block::new(&[]));

    // in offset_ok_block the byte operation is performed
    let offset_ok_block = region.append_block(Block::new(&[]));

    let end_block = region.append_block(Block::new(&[]));

    start_block.append_operation(cf::cond_br(
        context,
        flag,
        &ok_block,
        &op_ctx.revert_block,
        &[],
        &[],
        location,
    ));

    let offset = stack_pop(context, &ok_block)?;
    let value = stack_pop(context, &ok_block)?;

    const BITS_PER_BYTE: u8 = 8;
    const MAX_SHIFT: u8 = 31;

    let constant_bits_per_byte = constant_value_from_i64(context, &ok_block, BITS_PER_BYTE as i64)?;
    let constant_max_shift_in_bits =
        constant_value_from_i64(context, &ok_block, (MAX_SHIFT * BITS_PER_BYTE) as i64)?;

    let offset_in_bits = ok_block
        .append_operation(arith::muli(offset, constant_bits_per_byte, location))
        .result(0)?
        .into();

    // compare  offset > max_shift?
    let is_offset_out_of_bounds = ok_block
        .append_operation(arith::cmpi(
            context,
            arith::CmpiPredicate::Ugt,
            offset_in_bits,
            constant_max_shift_in_bits,
            location,
        ))
        .result(0)?
        .into();

    // if offset > max_shift => branch to out_of_bounds_block
    // else => branch to offset_ok_block
    ok_block.append_operation(cf::cond_br(
        context,
        is_offset_out_of_bounds,
        &out_of_bounds_block,
        &offset_ok_block,
        &[],
        &[],
        location,
    ));

    let zero_constant_value = constant_value_from_i64(context, &out_of_bounds_block, 0_i64)?;

    // push zero to the stack
    stack_push(context, &out_of_bounds_block, zero_constant_value)?;

    out_of_bounds_block.append_operation(cf::br(&end_block, &[], location));

    // the idea is to use a right shift to place the byte in the right-most side
    // and then apply a bitwise AND with a 0xFF mask
    //
    // for example, if we want to extract the 0xFF byte in the following value
    // (for simplicity the value has fewer bytes than it has in reality)
    //
    // value = 0xAABBCCDDFFAABBCC
    //                   ^^
    //              desired byte
    //
    // we can shift the value to the right
    //
    // value = 0xAABBCCDDFFAABBCC -> 0x000000AABBCCDDFF
    //                   ^^                          ^^
    // and then apply the bitwise AND it to the right to remove the right-side bytes
    //
    //  value = 0x000000AABBCCDDFF
    //          AND
    //  mask  = 0x00000000000000FF
    //------------------------------
    // result = 0x00000000000000FF

    // compute how many bits the value has to be shifted
    // shift_right_in_bits = max_shift - offset
    let shift_right_in_bits = offset_ok_block
        .append_operation(arith::subi(
            constant_max_shift_in_bits,
            offset_in_bits,
            location,
        ))
        .result(0)?
        .into();

    // shift the value to the right
    let shifted_right_value = offset_ok_block
        .append_operation(arith::shrui(value, shift_right_in_bits, location))
        .result(0)?
        .into();

    let mut mask: [u8; 32] = [0; 32];
    mask[31] = 0xff;

    let mask = offset_ok_block
        .append_operation(arith::constant(
            context,
            integer_constant(context, mask),
            location,
        ))
        .result(0)?
        .into();

    // compute (value AND mask)
    let result = offset_ok_block
        .append_operation(arith::andi(shifted_right_value, mask, location))
        .result(0)?
        .into();

    stack_push(context, &offset_ok_block, result)?;

    offset_ok_block.append_operation(cf::br(&end_block, &[], location));

    Ok((start_block, end_block))
}

fn integer_constant(context: &MeliorContext, value: [u8; 32]) -> Attribute {
    let str_value = BigUint::from_bytes_be(&value).to_string();
    // TODO: should we handle this error?
    Attribute::parse(context, &format!("{str_value} : i256")).unwrap()
}

fn codegen_jumpdest<'c>(
    op_ctx: &mut OperationCtx<'c>,
    region: &'c Region<'c>,
    pc: usize,
) -> Result<(BlockRef<'c, 'c>, BlockRef<'c, 'c>), CodegenError> {
    let landing_block = region.append_block(Block::new(&[]));
    let context = &op_ctx.mlir_context;
    let location = Location::unknown(context);

    // Check there's enough gas to compute the operation
    let gas_flag = consume_gas(context, &landing_block, 1)?;

    let ok_block = region.append_block(Block::new(&[]));

    landing_block.append_operation(cf::cond_br(
        context,
        gas_flag,
        &ok_block,
        &op_ctx.revert_block,
        &[],
        &[],
        location,
    ));

    // Register jumpdest block in context
    op_ctx.register_jump_destination(pc, landing_block);

    Ok((landing_block, ok_block))
}

fn codegen_jumpi<'c, 'r: 'c>(
    op_ctx: &mut OperationCtx<'c>,
    region: &'r Region<'c>,
) -> Result<(BlockRef<'c, 'r>, BlockRef<'c, 'r>), CodegenError> {
    let start_block = region.append_block(Block::new(&[]));
    let context = &op_ctx.mlir_context;
    let location = Location::unknown(context);

    // Check there's enough elements in stack
    let flag = check_stack_has_at_least(context, &start_block, 2)?;

    let ok_block = region.append_block(Block::new(&[]));

    start_block.append_operation(cf::cond_br(
        context,
        flag,
        &ok_block,
        &op_ctx.revert_block,
        &[],
        &[],
        location,
    ));

    let pc = stack_pop(context, &ok_block)?;
    let condition = stack_pop(context, &ok_block)?;

    let false_block = region.append_block(Block::new(&[]));

    let zero = ok_block
        .append_operation(arith::constant(
            context,
            integer_constant_from_i64(context, 0i64).into(),
            location,
        ))
        .result(0)?
        .into();

    // compare  condition > 0  to convert condition from u256 to 1-bit signless integer
    // TODO: change this maybe using arith::trunci
    let condition = ok_block
        .append_operation(arith::cmpi(
            context,
            arith::CmpiPredicate::Ne,
            condition,
            zero,
            location,
        ))
        .result(0)?;

    ok_block.append_operation(cf::cond_br(
        context,
        condition.into(),
        &op_ctx.jumptable_block,
        &false_block,
        &[pc],
        &[],
        location,
    ));

    Ok((start_block, false_block))
}

fn codegen_jump<'c, 'r: 'c>(
    op_ctx: &mut OperationCtx<'c>,
    region: &'r Region<'c>,
) -> Result<(BlockRef<'c, 'r>, BlockRef<'c, 'r>), CodegenError> {
    // it reverts if Counter offset is not a JUMPDEST.
    // The error is generated even if the JUMP would not have been done

    let start_block = region.append_block(Block::new(&[]));
    let context = &op_ctx.mlir_context;
    let location = Location::unknown(context);

    // Check there's enough elements in stack
    let flag = check_stack_has_at_least(context, &start_block, 1)?;

    let ok_block = region.append_block(Block::new(&[]));

    start_block.append_operation(cf::cond_br(
        context,
        flag,
        &ok_block,
        &op_ctx.revert_block,
        &[],
        &[],
        location,
    ));

    let pc = stack_pop(context, &ok_block)?;

    // appends operation to ok_block to jump to the `jump table block``
    // in the jump table block the pc is checked and if its ok
    // then it jumps to the block associated with that pc
    op_ctx.add_jump_op(ok_block, pc, location);

    // TODO: we are creating an empty block that won't ever be reached
    // probably there's a better way to do this
    let empty_block = region.append_block(Block::new(&[]));
    Ok((start_block, empty_block))
}

fn codegen_pc<'c>(
    op_ctx: &mut OperationCtx<'c>,
    region: &'c Region<'c>,
    pc: usize,
) -> Result<(BlockRef<'c, 'c>, BlockRef<'c, 'c>), CodegenError> {
    let start_block = region.append_block(Block::new(&[]));
    let context = &op_ctx.mlir_context;
    let location = Location::unknown(context);

    let flag = check_stack_has_space_for(context, &start_block, 1)?;

    let ok_block = region.append_block(Block::new(&[]));

    start_block.append_operation(cf::cond_br(
        context,
        flag,
        &ok_block,
        &op_ctx.revert_block,
        &[],
        &[],
        location,
    ));

    let pc_value = ok_block
        .append_operation(arith::constant(
            context,
            integer_constant_from_i64(context, pc as i64).into(),
            location,
        ))
        .result(0)?
        .into();

    stack_push(context, &ok_block, pc_value)?;

    Ok((start_block, ok_block))
}

fn codegen_stop<'c, 'r>(
    op_ctx: &mut OperationCtx<'c>,
    region: &'r Region<'c>,
) -> Result<(BlockRef<'c, 'r>, BlockRef<'c, 'r>), CodegenError> {
    let start_block = region.append_block(Block::new(&[]));
    let context = &op_ctx.mlir_context;
    let location = Location::unknown(context);

    let zero = start_block
        .append_operation(arith::constant(
            context,
            integer_constant_from_i8(context, 0).into(),
            location,
        ))
        .result(0)?
        .into();

    start_block.append_operation(func::r#return(&[zero], location));
    let empty_block = region.append_block(Block::new(&[]));

    Ok((start_block, empty_block))
}

fn codegen_signextend<'c, 'r>(
    op_ctx: &mut OperationCtx<'c>,
    region: &'r Region<'c>,
) -> Result<(BlockRef<'c, 'r>, BlockRef<'c, 'r>), CodegenError> {
    let start_block = region.append_block(Block::new(&[]));
    let context = &op_ctx.mlir_context;
    let location = Location::unknown(context);

    // Check there's enough elements in stack
    let stack_size_flag = check_stack_has_at_least(context, &start_block, 2)?;
    let gas_flag = consume_gas(context, &start_block, 5)?;

    // Check there's enough gas to perform the operation
    let ok_flag = start_block
        .append_operation(arith::andi(stack_size_flag, gas_flag, location))
        .result(0)?
        .into();

    let ok_block = region.append_block(Block::new(&[]));

    start_block.append_operation(cf::cond_br(
        context,
        ok_flag,
        &ok_block,
        &op_ctx.revert_block,
        &[],
        &[],
        location,
    ));

    let byte_size = stack_pop(context, &ok_block)?;
    let value_to_extend = stack_pop(context, &ok_block)?;

    // Constant definition
    let max_byte_size = constant_value_from_i64(context, &ok_block, 31)?;
    let bits_per_byte = constant_value_from_i64(context, &ok_block, 8)?;
    let sign_bit_position_on_byte = constant_value_from_i64(context, &ok_block, 7)?;
    let max_bits = constant_value_from_i64(context, &ok_block, 255)?;

    // byte_size = min(max_byte_size, byte_size)
    let byte_size = ok_block
        .append_operation(arith::minui(byte_size, max_byte_size, location))
        .result(0)?
        .into();

    // bits_to_shift = max_bits - byte_size * bits_per_byte + sign_bit_position_on_byte
    let byte_number_in_bits = ok_block
        .append_operation(arith::muli(byte_size, bits_per_byte, location))
        .result(0)?
        .into();

    let value_size_in_bits = ok_block
        .append_operation(arith::addi(
            byte_number_in_bits,
            sign_bit_position_on_byte,
            location,
        ))
        .result(0)?
        .into();

    let bits_to_shift = ok_block
        .append_operation(arith::subi(max_bits, value_size_in_bits, location))
        .result(0)?
        .into();

    // value_to_extend << bits_to_shift
    let left_shifted_value = ok_block
        .append_operation(ods::llvm::shl(context, value_to_extend, bits_to_shift, location).into())
        .result(0)?
        .into();

    // value_to_extend >> bits_to_shift  (sign extended)
    let result = ok_block
        .append_operation(
            ods::llvm::ashr(context, left_shifted_value, bits_to_shift, location).into(),
        )
        .result(0)?
        .into();

    stack_push(context, &ok_block, result)?;

    Ok((start_block, ok_block))
}<|MERGE_RESOLUTION|>--- conflicted
+++ resolved
@@ -12,11 +12,7 @@
     errors::CodegenError,
     program::Operation,
     utils::{
-<<<<<<< HEAD
-        check_if_zero, check_stack_has_at_least, check_stack_has_space_for,
-=======
         check_if_zero, check_is_greater_than, check_stack_has_at_least, check_stack_has_space_for,
->>>>>>> fb76a673
         constant_value_from_i64, consume_gas, get_nth_from_stack, integer_constant_from_i64,
         integer_constant_from_i8, stack_pop, stack_push, swap_stack_elements,
     },
@@ -41,6 +37,7 @@
         Operation::Addmod => codegen_addmod(op_ctx, region),
         Operation::Mulmod => codegen_mulmod(op_ctx, region),
         Operation::Exp => codegen_exp(op_ctx, region),
+        Operation::SignExtend => codegen_signextend(op_ctx, region),
         Operation::Lt => codegen_lt(op_ctx, region),
         Operation::Gt => codegen_gt(op_ctx, region),
         Operation::Sgt => codegen_sgt(op_ctx, region),
@@ -57,12 +54,7 @@
         Operation::Jumpi => codegen_jumpi(op_ctx, region),
         Operation::PC { pc } => codegen_pc(op_ctx, region, pc),
         Operation::Jumpdest { pc } => codegen_jumpdest(op_ctx, region, pc),
-<<<<<<< HEAD
-        Operation::SignExtend => codegen_signextend(op_ctx, region),
-        Operation::Sar => codegen_sar(op_ctx, region),
-=======
         Operation::Push(x) => codegen_push(op_ctx, region, x),
->>>>>>> fb76a673
         Operation::Dup(x) => codegen_dup(op_ctx, region, x),
         Operation::Swap(x) => codegen_swap(op_ctx, region, x),
     }
