--- conflicted
+++ resolved
@@ -36,11 +36,8 @@
         Operation::Jumpdest { pc } => codegen_jumpdest(op_ctx, region, pc),
         Operation::Push(x) => codegen_push(op_ctx, region, x),
         Operation::Byte => codegen_byte(op_ctx, region),
-<<<<<<< HEAD
         Operation::Jump => codegen_jump(op_ctx, region),
-=======
         Operation::And => codegen_and(op_ctx, region),
->>>>>>> b58e1574
     }
 }
 
