--- conflicted
+++ resolved
@@ -2265,10 +2265,6 @@
     let uint256 = IntegerType::new(context, 256);
 
     let flag = check_stack_has_at_least(context, &start_block, 2)?;
-<<<<<<< HEAD
-=======
-    // TODO: add gas consumption and check gas_left > 2300 + gas_needed
->>>>>>> 72491e1f
     let ok_block = region.append_block(Block::new(&[]));
 
     start_block.append_operation(cf::cond_br(
@@ -2326,16 +2322,11 @@
     ));
     assert!(res.verify());
 
-<<<<<<< HEAD
-    let is_cold = op_ctx.storage_write_syscall(&ok_block, key_ptr, value_ptr, location)?;
+    let _is_cold = op_ctx.storage_write_syscall(&ok_block, key_ptr, value_ptr, location)?;
     // now value_otr containes the original value. Load it
     // load original_value_ptr
 
     // TODO: calculate dynamic gas and check gas_left > 2300 + gas_needed
-=======
-    op_ctx.storage_write_syscall(&ok_block, key_ptr, value_ptr, location);
-
->>>>>>> 72491e1f
     Ok((start_block, ok_block))
 }
 
