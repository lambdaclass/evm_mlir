use melior::{
    dialect::{arith, cf, func, ods},
    ir::{r#type::IntegerType, Attribute, Block, BlockRef, Location, Region},
    Context as MeliorContext,
};

use super::context::OperationCtx;
use crate::{
    errors::CodegenError,
    program::Operation,
    utils::{
        check_if_zero, check_stack_has_at_least, check_stack_has_space_for, get_nth_from_stack,
        integer_constant_from_i64, integer_constant_from_i8, stack_pop, stack_push,
        swap_stack_elements,
    },
};
use num_bigint::BigUint;

/// Generates blocks for target [`Operation`].
/// Returns both the starting block, and the unterminated last block of the generated code.
pub fn generate_code_for_op<'c>(
    op_ctx: &mut OperationCtx<'c>,
    region: &'c Region<'c>,
    op: Operation,
) -> Result<(BlockRef<'c, 'c>, BlockRef<'c, 'c>), CodegenError> {
    match op {
        Operation::Stop => codegen_stop(op_ctx, region),
        Operation::Sgt => codegen_sgt(op_ctx, region),
        Operation::Add => codegen_add(op_ctx, region),
        Operation::Sub => codegen_sub(op_ctx, region),
        Operation::Mul => codegen_mul(op_ctx, region),
        Operation::Xor => codegen_xor(op_ctx, region),
        Operation::Div => codegen_div(op_ctx, region),
        Operation::Mod => codegen_mod(op_ctx, region),
        Operation::Addmod => codegen_addmod(op_ctx, region),
        Operation::Mulmod => codegen_mulmod(op_ctx, region),
        Operation::Pop => codegen_pop(op_ctx, region),
<<<<<<< HEAD
        Operation::Eq => codegen_eq(op_ctx, region),
=======
        Operation::PC { pc } => codegen_pc(op_ctx, region, pc),
        Operation::Lt => codegen_lt(op_ctx, region),
>>>>>>> 5a09ef3b
        Operation::Jumpdest { pc } => codegen_jumpdest(op_ctx, region, pc),
        Operation::Push(x) => codegen_push(op_ctx, region, x),
        Operation::Sar => codegen_sar(op_ctx, region),
        Operation::Dup(x) => codegen_dup(op_ctx, region, x),
        Operation::Swap(x) => codegen_swap(op_ctx, region, x),
        Operation::Byte => codegen_byte(op_ctx, region),
        Operation::Exp => codegen_exp(op_ctx, region),
        Operation::Jumpi => codegen_jumpi(op_ctx, region),
        Operation::IsZero => codegen_iszero(op_ctx, region),
        Operation::Jump => codegen_jump(op_ctx, region),
        Operation::And => codegen_and(op_ctx, region),
        Operation::Or => codegen_or(op_ctx, region),
    }
}

<<<<<<< HEAD
fn codegen_eq<'c, 'r>(
    op_ctx: &mut OperationCtx<'c>,
    region: &'r Region<'c>,
) -> Result<(BlockRef<'c, 'r>, BlockRef<'c, 'r>), CodegenError> {
    let start_block = region.append_block(Block::new(&[]));
    let context = &op_ctx.mlir_context;
    let location = Location::unknown(context);

    // Check there's enough elements in stack
    let flag = check_stack_has_at_least(context, &start_block, 2)?;

    // Create REVERT block
    let revert_block = region.append_block(generate_revert_block(context)?);

    let ok_block = region.append_block(Block::new(&[]));

    start_block.append_operation(cf::cond_br(
        context,
        flag,
        &ok_block,
        &revert_block,
        &[],
        &[],
        location,
    ));

    let lhs = stack_pop(context, &ok_block)?;
    let rhs = stack_pop(context, &ok_block)?;

    let result = ok_block
        .append_operation(arith::cmpi(
            context,
            arith::CmpiPredicate::Eq,
            lhs,
            rhs,
            location,
        ))
        .result(0)?
        .into();

    stack_push(context, &ok_block, result)?;

    Ok((start_block, ok_block))
}

fn codegen_push<'c, 'r>(
=======
fn codegen_exp<'c, 'r>(
>>>>>>> 5a09ef3b
    op_ctx: &mut OperationCtx<'c>,
    region: &'r Region<'c>,
) -> Result<(BlockRef<'c, 'r>, BlockRef<'c, 'r>), CodegenError> {
    let start_block = region.append_block(Block::new(&[]));
    let context = &op_ctx.mlir_context;
    let location = Location::unknown(context);

    // Check there's enough elements in stack
    let flag = check_stack_has_at_least(context, &start_block, 2)?;

    let ok_block = region.append_block(Block::new(&[]));

    start_block.append_operation(cf::cond_br(
        context,
        flag,
        &ok_block,
        &op_ctx.revert_block,
        &[],
        &[],
        location,
    ));

    let lhs = stack_pop(context, &ok_block)?;
    let rhs = stack_pop(context, &ok_block)?;

    let result = ok_block
        .append_operation(ods::math::ipowi(context, rhs, lhs, location).into())
        .result(0)?
        .into();

    stack_push(context, &ok_block, result)?;

    Ok((start_block, ok_block))
}

fn codegen_iszero<'c, 'r>(
    op_ctx: &mut OperationCtx<'c>,
    region: &'r Region<'c>,
) -> Result<(BlockRef<'c, 'r>, BlockRef<'c, 'r>), CodegenError> {
    let start_block = region.append_block(Block::new(&[]));
    let context = &op_ctx.mlir_context;
    let location = Location::unknown(context);

    // Check there's enough elements in stack
    let flag = check_stack_has_at_least(context, &start_block, 1)?;

    let ok_block = region.append_block(Block::new(&[]));

    start_block.append_operation(cf::cond_br(
        context,
        flag,
        &ok_block,
        &op_ctx.revert_block,
        &[],
        &[],
        location,
    ));

    let value = stack_pop(context, &ok_block)?;
    let value_is_zero = check_if_zero(context, &ok_block, &value)?;

    let val_zero_bloq = region.append_block(Block::new(&[]));
    let val_not_zero_bloq = region.append_block(Block::new(&[]));
    let return_block = region.append_block(Block::new(&[]));

    let constant_value = val_zero_bloq
        .append_operation(arith::constant(
            context,
            integer_constant_from_i64(context, 1i64).into(),
            location,
        ))
        .result(0)?
        .into();

    stack_push(context, &val_zero_bloq, constant_value)?;
    val_zero_bloq.append_operation(cf::br(&return_block, &[], location));

    let result = val_not_zero_bloq
        .append_operation(arith::constant(
            context,
            integer_constant_from_i64(context, 0i64).into(),
            location,
        ))
        .result(0)?
        .into();

    stack_push(context, &val_not_zero_bloq, result)?;
    val_not_zero_bloq.append_operation(cf::br(&return_block, &[], location));

    ok_block.append_operation(cf::cond_br(
        context,
        value_is_zero,
        &val_zero_bloq,
        &val_not_zero_bloq,
        &[],
        &[],
        location,
    ));

    Ok((start_block, return_block))
}

fn codegen_and<'c, 'r>(
    op_ctx: &mut OperationCtx<'c>,
    region: &'r Region<'c>,
) -> Result<(BlockRef<'c, 'r>, BlockRef<'c, 'r>), CodegenError> {
    let start_block = region.append_block(Block::new(&[]));
    let context = &op_ctx.mlir_context;
    let location = Location::unknown(context);

    // Check there's enough elements in stack
    let flag = check_stack_has_at_least(context, &start_block, 2)?;

    let ok_block = region.append_block(Block::new(&[]));

    start_block.append_operation(cf::cond_br(
        context,
        flag,
        &ok_block,
        &op_ctx.revert_block,
        &[],
        &[],
        location,
    ));

    let lhs = stack_pop(context, &ok_block)?;
    let rhs = stack_pop(context, &ok_block)?;

    let result = ok_block
        .append_operation(arith::andi(lhs, rhs, location))
        .result(0)?
        .into();

    stack_push(context, &ok_block, result)?;

    Ok((start_block, ok_block))
}

fn codegen_or<'c, 'r>(
    op_ctx: &mut OperationCtx<'c>,
    region: &'r Region<'c>,
) -> Result<(BlockRef<'c, 'r>, BlockRef<'c, 'r>), CodegenError> {
    let start_block = region.append_block(Block::new(&[]));
    let context = &op_ctx.mlir_context;
    let location = Location::unknown(context);

    // Check there's enough elements in stack
    let flag = check_stack_has_at_least(context, &start_block, 2)?;

    let ok_block = region.append_block(Block::new(&[]));

    start_block.append_operation(cf::cond_br(
        context,
        flag,
        &ok_block,
        &op_ctx.revert_block,
        &[],
        &[],
        location,
    ));

    let lhs = stack_pop(context, &ok_block)?;
    let rhs = stack_pop(context, &ok_block)?;

    let result = ok_block
        .append_operation(arith::ori(lhs, rhs, location))
        .result(0)?
        .into();

    stack_push(context, &ok_block, result)?;

    Ok((start_block, ok_block))
}

fn codegen_lt<'c, 'r>(
    op_ctx: &mut OperationCtx<'c>,
    region: &'r Region<'c>,
) -> Result<(BlockRef<'c, 'r>, BlockRef<'c, 'r>), CodegenError> {
    let start_block = region.append_block(Block::new(&[]));
    let context = &op_ctx.mlir_context;
    let location = Location::unknown(context);

    // Check there's enough elements in stack
    let flag = check_stack_has_at_least(context, &start_block, 2)?;

    let ok_block = region.append_block(Block::new(&[]));

    start_block.append_operation(cf::cond_br(
        context,
        flag,
        &ok_block,
        &op_ctx.revert_block,
        &[],
        &[],
        location,
    ));

    let lhs = stack_pop(context, &ok_block)?;
    let rhs = stack_pop(context, &ok_block)?;

    let result = ok_block
        .append_operation(arith::cmpi(
            context,
            arith::CmpiPredicate::Ult,
            lhs,
            rhs,
            location,
        ))
        .result(0)?
        .into();

    stack_push(context, &ok_block, result)?;

    Ok((start_block, ok_block))
}

fn codegen_sgt<'c, 'r>(
    op_ctx: &mut OperationCtx<'c>,
    region: &'r Region<'c>,
) -> Result<(BlockRef<'c, 'r>, BlockRef<'c, 'r>), CodegenError> {
    let start_block = region.append_block(Block::new(&[]));
    let context = &op_ctx.mlir_context;
    let location = Location::unknown(context);

    // Check there's enough elements in stack
    let flag = check_stack_has_at_least(context, &start_block, 2)?;

    let ok_block = region.append_block(Block::new(&[]));

    start_block.append_operation(cf::cond_br(
        context,
        flag,
        &ok_block,
        &op_ctx.revert_block,
        &[],
        &[],
        location,
    ));

    let lhs = stack_pop(context, &ok_block)?;
    let rhs = stack_pop(context, &ok_block)?;

    let result = ok_block
        .append_operation(arith::cmpi(
            context,
            arith::CmpiPredicate::Sgt,
            lhs,
            rhs,
            location,
        ))
        .result(0)?
        .into();

    stack_push(context, &ok_block, result)?;

    Ok((start_block, ok_block))
}

fn codegen_push<'c, 'r>(
    op_ctx: &mut OperationCtx<'c>,
    region: &'r Region<'c>,
    value_to_push: BigUint,
) -> Result<(BlockRef<'c, 'r>, BlockRef<'c, 'r>), CodegenError> {
    let start_block = region.append_block(Block::new(&[]));
    let context = &op_ctx.mlir_context;
    let location = Location::unknown(context);

    // Check there's enough space in stack
    let flag = check_stack_has_space_for(context, &start_block, 1)?;

    let ok_block = region.append_block(Block::new(&[]));

    start_block.append_operation(cf::cond_br(
        context,
        flag,
        &ok_block,
        &op_ctx.revert_block,
        &[],
        &[],
        location,
    ));

    let constant_value = Attribute::parse(context, &format!("{} : i256", value_to_push)).unwrap();
    let constant_value = ok_block
        .append_operation(arith::constant(context, constant_value, location))
        .result(0)?
        .into();

    stack_push(context, &ok_block, constant_value)?;

    Ok((start_block, ok_block))
}

fn codegen_dup<'c, 'r>(
    op_ctx: &mut OperationCtx<'c>,
    region: &'r Region<'c>,
    nth: u32,
) -> Result<(BlockRef<'c, 'r>, BlockRef<'c, 'r>), CodegenError> {
    debug_assert!(nth > 0 && nth <= 16);
    let start_block = region.append_block(Block::new(&[]));
    let context = &op_ctx.mlir_context;
    let location = Location::unknown(context);

    // Check there's enough elements in stack
    let flag = check_stack_has_at_least(context, &start_block, nth)?;

    let ok_block = region.append_block(Block::new(&[]));

    start_block.append_operation(cf::cond_br(
        context,
        flag,
        &ok_block,
        &op_ctx.revert_block,
        &[],
        &[],
        location,
    ));

    let (nth_value, _) = get_nth_from_stack(context, &ok_block, nth)?;

    stack_push(context, &ok_block, nth_value)?;

    Ok((start_block, ok_block))
}

fn codegen_swap<'c, 'r>(
    op_ctx: &mut OperationCtx<'c>,
    region: &'r Region<'c>,
    nth: u32,
) -> Result<(BlockRef<'c, 'r>, BlockRef<'c, 'r>), CodegenError> {
    debug_assert!(nth > 0 && nth <= 16);
    let start_block = region.append_block(Block::new(&[]));
    let context = &op_ctx.mlir_context;
    let location = Location::unknown(context);

    // Check there's enough elements in stack
    let flag = check_stack_has_at_least(context, &start_block, nth + 1)?;

    let ok_block = region.append_block(Block::new(&[]));

    start_block.append_operation(cf::cond_br(
        context,
        flag,
        &ok_block,
        &op_ctx.revert_block,
        &[],
        &[],
        location,
    ));

    swap_stack_elements(context, &ok_block, 1, nth + 1)?;

    Ok((start_block, ok_block))
}

fn codegen_add<'c, 'r>(
    op_ctx: &mut OperationCtx<'c>,
    region: &'r Region<'c>,
) -> Result<(BlockRef<'c, 'r>, BlockRef<'c, 'r>), CodegenError> {
    let start_block = region.append_block(Block::new(&[]));
    let context = &op_ctx.mlir_context;
    let location = Location::unknown(context);

    // Check there's enough elements in stack
    let flag = check_stack_has_at_least(context, &start_block, 2)?;

    let ok_block = region.append_block(Block::new(&[]));

    start_block.append_operation(cf::cond_br(
        context,
        flag,
        &ok_block,
        &op_ctx.revert_block,
        &[],
        &[],
        location,
    ));

    let lhs = stack_pop(context, &ok_block)?;
    let rhs = stack_pop(context, &ok_block)?;

    let result = ok_block
        .append_operation(arith::addi(lhs, rhs, location))
        .result(0)?
        .into();

    stack_push(context, &ok_block, result)?;

    Ok((start_block, ok_block))
}

fn codegen_sub<'c, 'r>(
    op_ctx: &mut OperationCtx<'c>,
    region: &'r Region<'c>,
) -> Result<(BlockRef<'c, 'r>, BlockRef<'c, 'r>), CodegenError> {
    let start_block = region.append_block(Block::new(&[]));
    let context = &op_ctx.mlir_context;
    let location = Location::unknown(context);

    // Check there's enough elements in stack
    let flag = check_stack_has_at_least(context, &start_block, 2)?;

    let ok_block = region.append_block(Block::new(&[]));

    start_block.append_operation(cf::cond_br(
        context,
        flag,
        &ok_block,
        &op_ctx.revert_block,
        &[],
        &[],
        location,
    ));

    let lhs = stack_pop(context, &ok_block)?;
    let rhs = stack_pop(context, &ok_block)?;

    let result = ok_block
        .append_operation(arith::subi(lhs, rhs, location))
        .result(0)?
        .into();

    stack_push(context, &ok_block, result)?;

    Ok((start_block, ok_block))
}

fn codegen_div<'c, 'r>(
    op_ctx: &mut OperationCtx<'c>,
    region: &'r Region<'c>,
) -> Result<(BlockRef<'c, 'r>, BlockRef<'c, 'r>), CodegenError> {
    let start_block = region.append_block(Block::new(&[]));
    let context = &op_ctx.mlir_context;
    let location = Location::unknown(context);

    // Check there's enough elements in stack
    let flag = check_stack_has_at_least(context, &start_block, 2)?;

    let ok_block = region.append_block(Block::new(&[]));

    start_block.append_operation(cf::cond_br(
        context,
        flag,
        &ok_block,
        &op_ctx.revert_block,
        &[],
        &[],
        location,
    ));

    let num = stack_pop(context, &ok_block)?;
    let den = stack_pop(context, &ok_block)?;

    let den_is_zero = check_if_zero(context, &ok_block, &den)?;
    let den_zero_bloq = region.append_block(Block::new(&[]));
    let den_not_zero_bloq = region.append_block(Block::new(&[]));
    let return_block = region.append_block(Block::new(&[]));

    let constant_value = den_zero_bloq
        .append_operation(arith::constant(
            context,
            integer_constant_from_i64(context, 0i64).into(),
            location,
        ))
        .result(0)?
        .into();

    stack_push(context, &den_zero_bloq, constant_value)?;

    den_zero_bloq.append_operation(cf::br(&return_block, &[], location));

    // Denominator is not zero path
    let result = den_not_zero_bloq
        .append_operation(arith::divui(num, den, location))
        .result(0)?
        .into();

    stack_push(context, &den_not_zero_bloq, result)?;

    den_not_zero_bloq.append_operation(cf::br(&return_block, &[], location));

    ok_block.append_operation(cf::cond_br(
        context,
        den_is_zero,
        &den_zero_bloq,
        &den_not_zero_bloq,
        &[],
        &[],
        location,
    ));

    Ok((start_block, return_block))
}

fn codegen_mul<'c, 'r>(
    op_ctx: &mut OperationCtx<'c>,
    region: &'r Region<'c>,
) -> Result<(BlockRef<'c, 'r>, BlockRef<'c, 'r>), CodegenError> {
    let start_block = region.append_block(Block::new(&[]));
    let context = &op_ctx.mlir_context;
    let location = Location::unknown(context);

    // Check there's enough elements in stack
    let flag = check_stack_has_at_least(context, &start_block, 2)?;

    let ok_block = region.append_block(Block::new(&[]));

    start_block.append_operation(cf::cond_br(
        context,
        flag,
        &ok_block,
        &op_ctx.revert_block,
        &[],
        &[],
        location,
    ));

    let lhs = stack_pop(context, &ok_block)?;
    let rhs = stack_pop(context, &ok_block)?;

    let result = ok_block
        .append_operation(arith::muli(lhs, rhs, location))
        .result(0)?
        .into();

    stack_push(context, &ok_block, result)?;

    Ok((start_block, ok_block))
}

fn codegen_mod<'c, 'r>(
    op_ctx: &mut OperationCtx<'c>,
    region: &'r Region<'c>,
) -> Result<(BlockRef<'c, 'r>, BlockRef<'c, 'r>), CodegenError> {
    let start_block = region.append_block(Block::new(&[]));
    let context = &op_ctx.mlir_context;
    let location = Location::unknown(context);

    // Check there's enough elements in stack
    let flag = check_stack_has_at_least(context, &start_block, 2)?;

    let ok_block = region.append_block(Block::new(&[]));

    start_block.append_operation(cf::cond_br(
        context,
        flag,
        &ok_block,
        &op_ctx.revert_block,
        &[],
        &[],
        location,
    ));

    let num = stack_pop(context, &ok_block)?;
    let den = stack_pop(context, &ok_block)?;

    let den_is_zero = check_if_zero(context, &ok_block, &den)?;
    let den_zero_bloq = region.append_block(Block::new(&[]));
    let den_not_zero_bloq = region.append_block(Block::new(&[]));
    let return_block = region.append_block(Block::new(&[]));

    let constant_value = den_zero_bloq
        .append_operation(arith::constant(
            context,
            integer_constant_from_i64(context, 0i64).into(),
            location,
        ))
        .result(0)?
        .into();

    stack_push(context, &den_zero_bloq, constant_value)?;

    den_zero_bloq.append_operation(cf::br(&return_block, &[], location));

    let mod_result = den_not_zero_bloq
        .append_operation(arith::remui(num, den, location))
        .result(0)?
        .into();

    stack_push(context, &den_not_zero_bloq, mod_result)?;

    den_not_zero_bloq.append_operation(cf::br(&return_block, &[], location));

    ok_block.append_operation(cf::cond_br(
        context,
        den_is_zero,
        &den_zero_bloq,
        &den_not_zero_bloq,
        &[],
        &[],
        location,
    ));

    Ok((start_block, return_block))
}

fn codegen_addmod<'c, 'r>(
    op_ctx: &mut OperationCtx<'c>,
    region: &'r Region<'c>,
) -> Result<(BlockRef<'c, 'r>, BlockRef<'c, 'r>), CodegenError> {
    let start_block = region.append_block(Block::new(&[]));
    let context = &op_ctx.mlir_context;
    let location = Location::unknown(context);

    // Check there's enough elements in stack
    let flag = check_stack_has_at_least(context, &start_block, 3)?;

    let ok_block = region.append_block(Block::new(&[]));

    start_block.append_operation(cf::cond_br(
        context,
        flag,
        &ok_block,
        &op_ctx.revert_block,
        &[],
        &[],
        location,
    ));

    let a = stack_pop(context, &ok_block)?;
    let b = stack_pop(context, &ok_block)?;
    let den = stack_pop(context, &ok_block)?;

    let den_is_zero = check_if_zero(context, &ok_block, &den)?;
    let den_zero_bloq = region.append_block(Block::new(&[]));
    let den_not_zero_bloq = region.append_block(Block::new(&[]));
    let return_block = region.append_block(Block::new(&[]));

    let constant_value = den_zero_bloq
        .append_operation(arith::constant(
            context,
            integer_constant_from_i64(context, 0i64).into(),
            location,
        ))
        .result(0)?
        .into();

    stack_push(context, &den_zero_bloq, constant_value)?;

    den_zero_bloq.append_operation(cf::br(&return_block, &[], location));

    let add_result = den_not_zero_bloq
        .append_operation(arith::addi(a, b, location))
        .result(0)?
        .into();
    let mod_result = den_not_zero_bloq
        .append_operation(arith::remui(add_result, den, location))
        .result(0)?
        .into();

    stack_push(context, &den_not_zero_bloq, mod_result)?;

    den_not_zero_bloq.append_operation(cf::br(&return_block, &[], location));

    ok_block.append_operation(cf::cond_br(
        context,
        den_is_zero,
        &den_zero_bloq,
        &den_not_zero_bloq,
        &[],
        &[],
        location,
    ));

    Ok((start_block, return_block))
}

fn codegen_mulmod<'c, 'r>(
    op_ctx: &mut OperationCtx<'c>,
    region: &'r Region<'c>,
) -> Result<(BlockRef<'c, 'r>, BlockRef<'c, 'r>), CodegenError> {
    let start_block = region.append_block(Block::new(&[]));
    let context = &op_ctx.mlir_context;
    let location = Location::unknown(context);

    // Check there's enough elements in stack
    let flag = check_stack_has_at_least(context, &start_block, 3)?;

    let ok_block = region.append_block(Block::new(&[]));

    start_block.append_operation(cf::cond_br(
        context,
        flag,
        &ok_block,
        &op_ctx.revert_block,
        &[],
        &[],
        location,
    ));

    let a = stack_pop(context, &ok_block)?;
    let b = stack_pop(context, &ok_block)?;
    let den = stack_pop(context, &ok_block)?;

    let den_is_zero = check_if_zero(context, &ok_block, &den)?;
    let den_zero_bloq = region.append_block(Block::new(&[]));
    let den_not_zero_bloq = region.append_block(Block::new(&[]));
    let return_block = region.append_block(Block::new(&[]));

    let constant_value = den_zero_bloq
        .append_operation(arith::constant(
            context,
            integer_constant_from_i64(context, 0i64).into(),
            location,
        ))
        .result(0)?
        .into();

    stack_push(context, &den_zero_bloq, constant_value)?;

    den_zero_bloq.append_operation(cf::br(&return_block, &[], location));

    let uint256 = IntegerType::new(context, 256).into();
    let uint512 = IntegerType::new(context, 512).into();

    // extend the operands to 512 bits before the multiplication
    let extended_a = den_not_zero_bloq
        .append_operation(arith::extui(a, uint512, location))
        .result(0)?
        .into();
    let extended_b = den_not_zero_bloq
        .append_operation(arith::extui(b, uint512, location))
        .result(0)?
        .into();
    let extended_den = den_not_zero_bloq
        .append_operation(arith::extui(den, uint512, location))
        .result(0)?
        .into();

    let mul_result = den_not_zero_bloq
        .append_operation(arith::muli(extended_a, extended_b, location))
        .result(0)?
        .into();
    let mod_result = den_not_zero_bloq
        .append_operation(arith::remui(mul_result, extended_den, location))
        .result(0)?
        .into();
    let truncated_result = den_not_zero_bloq
        .append_operation(arith::trunci(mod_result, uint256, location))
        .result(0)?
        .into();

    stack_push(context, &den_not_zero_bloq, truncated_result)?;
    den_not_zero_bloq.append_operation(cf::br(&return_block, &[], location));
    ok_block.append_operation(cf::cond_br(
        context,
        den_is_zero,
        &den_zero_bloq,
        &den_not_zero_bloq,
        &[],
        &[],
        location,
    ));
    Ok((start_block, return_block))
}

fn codegen_xor<'c, 'r>(
    op_ctx: &mut OperationCtx<'c>,
    region: &'r Region<'c>,
) -> Result<(BlockRef<'c, 'r>, BlockRef<'c, 'r>), CodegenError> {
    let start_block = region.append_block(Block::new(&[]));
    let context = &op_ctx.mlir_context;
    let location = Location::unknown(context);

    // Check there's enough elements in stack
    let flag = check_stack_has_at_least(context, &start_block, 2)?;

    let ok_block = region.append_block(Block::new(&[]));

    start_block.append_operation(cf::cond_br(
        context,
        flag,
        &ok_block,
        &op_ctx.revert_block,
        &[],
        &[],
        location,
    ));

    let lhs = stack_pop(context, &ok_block)?;
    let rhs = stack_pop(context, &ok_block)?;

    let result = ok_block
        .append_operation(arith::xori(lhs, rhs, location))
        .result(0)?
        .into();

    stack_push(context, &ok_block, result)?;

    Ok((start_block, ok_block))
}

fn codegen_pop<'c, 'r>(
    op_ctx: &mut OperationCtx<'c>,
    region: &'r Region<'c>,
) -> Result<(BlockRef<'c, 'r>, BlockRef<'c, 'r>), CodegenError> {
    let start_block = region.append_block(Block::new(&[]));
    let context = &op_ctx.mlir_context;
    let location = Location::unknown(context);

    // Check there's at least 1 element in stack
    let flag = check_stack_has_at_least(context, &start_block, 1)?;

    let ok_block = region.append_block(Block::new(&[]));

    start_block.append_operation(cf::cond_br(
        context,
        flag,
        &ok_block,
        &op_ctx.revert_block,
        &[],
        &[],
        location,
    ));

    stack_pop(context, &ok_block)?;

    Ok((start_block, ok_block))
}

fn codegen_sar<'c, 'r>(
    op_ctx: &mut OperationCtx<'c>,
    region: &'r Region<'c>,
) -> Result<(BlockRef<'c, 'r>, BlockRef<'c, 'r>), CodegenError> {
    let start_block = region.append_block(Block::new(&[]));
    let context = &op_ctx.mlir_context;
    let location = Location::unknown(context);

    // Check there's enough elements in stack
    let flag = check_stack_has_at_least(context, &start_block, 2)?;

    let ok_block = region.append_block(Block::new(&[]));

    start_block.append_operation(cf::cond_br(
        context,
        flag,
        &ok_block,
        &op_ctx.revert_block,
        &[],
        &[],
        location,
    ));

    let shift = stack_pop(context, &ok_block)?;
    let value = stack_pop(context, &ok_block)?;

    let mut max_shift: [u8; 32] = [0; 32];
    max_shift[31] = 255;

    // max_shift = 255
    let max_shift = ok_block
        .append_operation(arith::constant(
            context,
            integer_constant(context, max_shift),
            location,
        ))
        .result(0)?
        .into();

    // if shift > 255  then after applying the `shrsi` operation the result will be poisoned
    // to avoid the poisoning we set shift = min(shift, 255)
    let shift = ok_block
        .append_operation(arith::minui(shift, max_shift, location))
        .result(0)?
        .into();

    let result = ok_block
        .append_operation(arith::shrsi(value, shift, location))
        .result(0)?
        .into();

    stack_push(context, &ok_block, result)?;

    Ok((start_block, ok_block))
}

fn codegen_byte<'c, 'r>(
    op_ctx: &mut OperationCtx<'c>,
    region: &'r Region<'c>,
) -> Result<(BlockRef<'c, 'r>, BlockRef<'c, 'r>), CodegenError> {
    let start_block = region.append_block(Block::new(&[]));
    let context = &op_ctx.mlir_context;
    let location = Location::unknown(context);

    // Check there's enough elements in stack
    let flag = check_stack_has_at_least(context, &start_block, 2)?;

    let ok_block = region.append_block(Block::new(&[]));

    // in out_of_bounds_block a 0 is pushed to the stack
    let out_of_bounds_block = region.append_block(Block::new(&[]));

    // in offset_ok_block the byte operation is performed
    let offset_ok_block = region.append_block(Block::new(&[]));

    let end_block = region.append_block(Block::new(&[]));

    start_block.append_operation(cf::cond_br(
        context,
        flag,
        &ok_block,
        &op_ctx.revert_block,
        &[],
        &[],
        location,
    ));

    let offset = stack_pop(context, &ok_block)?;
    let value = stack_pop(context, &ok_block)?;

    const BITS_PER_BYTE: u8 = 8;
    const MAX_SHIFT: u8 = 31;
    let mut bits_per_byte: [u8; 32] = [0; 32];
    bits_per_byte[31] = BITS_PER_BYTE;

    let mut max_shift_in_bits: [u8; 32] = [0; 32];
    max_shift_in_bits[31] = MAX_SHIFT * BITS_PER_BYTE;

    let constant_bits_per_byte = ok_block
        .append_operation(arith::constant(
            context,
            integer_constant(context, bits_per_byte),
            location,
        ))
        .result(0)?
        .into();

    let constant_max_shift_in_bits = ok_block
        .append_operation(arith::constant(
            context,
            integer_constant(context, max_shift_in_bits),
            location,
        ))
        .result(0)?
        .into();

    let offset_in_bits = ok_block
        .append_operation(arith::muli(offset, constant_bits_per_byte, location))
        .result(0)?
        .into();

    // compare  offset > max_shift?
    let is_offset_out_of_bounds = ok_block
        .append_operation(arith::cmpi(
            context,
            arith::CmpiPredicate::Ugt,
            offset_in_bits,
            constant_max_shift_in_bits,
            location,
        ))
        .result(0)?
        .into();

    // if offset > max_shift => branch to out_of_bounds_block
    // else => branch to offset_ok_block
    ok_block.append_operation(cf::cond_br(
        context,
        is_offset_out_of_bounds,
        &out_of_bounds_block,
        &offset_ok_block,
        &[],
        &[],
        location,
    ));

    let zero = out_of_bounds_block
        .append_operation(arith::constant(
            context,
            integer_constant(context, [0; 32]),
            location,
        ))
        .result(0)?
        .into();

    // push zero to the stack
    stack_push(context, &out_of_bounds_block, zero)?;

    out_of_bounds_block.append_operation(cf::br(&end_block, &[], location));

    // the idea is to use a right shift to place the byte in the right-most side
    // and then apply a bitwise AND with a 0xFF mask
    //
    // for example, if we want to extract the 0xFF byte in the following value
    // (for simplicity the value has fewer bytes than it has in reality)
    //
    // value = 0xAABBCCDDFFAABBCC
    //                   ^^
    //              desired byte
    //
    // we can shift the value to the right
    //
    // value = 0xAABBCCDDFFAABBCC -> 0x000000AABBCCDDFF
    //                   ^^                          ^^
    // and then apply the bitwise AND it to the right to remove the right-side bytes
    //
    //  value = 0x000000AABBCCDDFF
    //          AND
    //  mask  = 0x00000000000000FF
    //------------------------------
    // result = 0x00000000000000FF

    // compute how many bits the value has to be shifted
    // shift_right_in_bits = max_shift - offset
    let shift_right_in_bits = offset_ok_block
        .append_operation(arith::subi(
            constant_max_shift_in_bits,
            offset_in_bits,
            location,
        ))
        .result(0)?
        .into();

    // shift the value to the right
    let shifted_right_value = offset_ok_block
        .append_operation(arith::shrui(value, shift_right_in_bits, location))
        .result(0)?
        .into();

    let mut mask: [u8; 32] = [0; 32];
    mask[31] = 0xff;

    let mask = offset_ok_block
        .append_operation(arith::constant(
            context,
            integer_constant(context, mask),
            location,
        ))
        .result(0)?
        .into();

    // compute (value AND mask)
    let result = offset_ok_block
        .append_operation(arith::andi(shifted_right_value, mask, location))
        .result(0)?
        .into();

    stack_push(context, &offset_ok_block, result)?;

    offset_ok_block.append_operation(cf::br(&end_block, &[], location));

    Ok((start_block, end_block))
}

fn integer_constant(context: &MeliorContext, value: [u8; 32]) -> Attribute {
    let str_value = BigUint::from_bytes_be(&value).to_string();
    // TODO: should we handle this error?
    Attribute::parse(context, &format!("{str_value} : i256")).unwrap()
}

fn codegen_jumpdest<'c>(
    op_ctx: &mut OperationCtx<'c>,
    region: &'c Region<'c>,
    pc: usize,
) -> Result<(BlockRef<'c, 'c>, BlockRef<'c, 'c>), CodegenError> {
    let landing_block = region.append_block(Block::new(&[]));

    // Register jumpdest block in context
    op_ctx.register_jump_destination(pc, landing_block);

    Ok((landing_block, landing_block))
}

fn codegen_jumpi<'c, 'r: 'c>(
    op_ctx: &mut OperationCtx<'c>,
    region: &'r Region<'c>,
) -> Result<(BlockRef<'c, 'r>, BlockRef<'c, 'r>), CodegenError> {
    let start_block = region.append_block(Block::new(&[]));
    let context = &op_ctx.mlir_context;
    let location = Location::unknown(context);

    // Check there's enough elements in stack
    let flag = check_stack_has_at_least(context, &start_block, 2)?;

    let ok_block = region.append_block(Block::new(&[]));

    start_block.append_operation(cf::cond_br(
        context,
        flag,
        &ok_block,
        &op_ctx.revert_block,
        &[],
        &[],
        location,
    ));

    let pc = stack_pop(context, &ok_block)?;
    let condition = stack_pop(context, &ok_block)?;

    let false_block = region.append_block(Block::new(&[]));

    let zero = ok_block
        .append_operation(arith::constant(
            context,
            integer_constant_from_i64(context, 0i64).into(),
            location,
        ))
        .result(0)?
        .into();

    // compare  condition > 0  to convert condition from u256 to 1-bit signless integer
    // TODO: change this maybe using arith::trunci
    let condition = ok_block
        .append_operation(arith::cmpi(
            context,
            arith::CmpiPredicate::Ne,
            condition,
            zero,
            location,
        ))
        .result(0)?;

    ok_block.append_operation(cf::cond_br(
        context,
        condition.into(),
        &op_ctx.jumptable_block,
        &false_block,
        &[pc],
        &[],
        location,
    ));

    Ok((start_block, false_block))
}

fn codegen_jump<'c, 'r: 'c>(
    op_ctx: &mut OperationCtx<'c>,
    region: &'r Region<'c>,
) -> Result<(BlockRef<'c, 'r>, BlockRef<'c, 'r>), CodegenError> {
    // it reverts if Counter offset is not a JUMPDEST.
    // The error is generated even if the JUMP would not have been done

    let start_block = region.append_block(Block::new(&[]));
    let context = &op_ctx.mlir_context;
    let location = Location::unknown(context);

    // Check there's enough elements in stack
    let flag = check_stack_has_at_least(context, &start_block, 1)?;

    let ok_block = region.append_block(Block::new(&[]));

    start_block.append_operation(cf::cond_br(
        context,
        flag,
        &ok_block,
        &op_ctx.revert_block,
        &[],
        &[],
        location,
    ));

    let pc = stack_pop(context, &ok_block)?;

    // appends operation to ok_block to jump to the `jump table block``
    // in the jump table block the pc is checked and if its ok
    // then it jumps to the block associated with that pc
    op_ctx.add_jump_op(ok_block, pc, location);

    // TODO: we are creating an empty block that won't ever be reached
    // probably there's a better way to do this
    let empty_block = region.append_block(Block::new(&[]));
    Ok((start_block, empty_block))
}

fn codegen_pc<'c>(
    op_ctx: &mut OperationCtx<'c>,
    region: &'c Region<'c>,
    pc: usize,
) -> Result<(BlockRef<'c, 'c>, BlockRef<'c, 'c>), CodegenError> {
    let start_block = region.append_block(Block::new(&[]));
    let context = &op_ctx.mlir_context;
    let location = Location::unknown(context);

    let flag = check_stack_has_space_for(context, &start_block, 1)?;

    let ok_block = region.append_block(Block::new(&[]));

    start_block.append_operation(cf::cond_br(
        context,
        flag,
        &ok_block,
        &op_ctx.revert_block,
        &[],
        &[],
        location,
    ));

    let pc_value = ok_block
        .append_operation(arith::constant(
            context,
            integer_constant_from_i64(context, pc as i64).into(),
            location,
        ))
        .result(0)?
        .into();

    stack_push(context, &ok_block, pc_value)?;

    Ok((start_block, ok_block))
}

fn codegen_stop<'c, 'r>(
    op_ctx: &mut OperationCtx<'c>,
    region: &'r Region<'c>,
) -> Result<(BlockRef<'c, 'r>, BlockRef<'c, 'r>), CodegenError> {
    let start_block = region.append_block(Block::new(&[]));
    let context = &op_ctx.mlir_context;
    let location = Location::unknown(context);

    let zero = start_block
        .append_operation(arith::constant(
            context,
            integer_constant_from_i8(context, 0).into(),
            location,
        ))
        .result(0)?
        .into();

    start_block.append_operation(func::r#return(&[zero], location));
    let empty_block = region.append_block(Block::new(&[]));

    Ok((start_block, empty_block))
}<|MERGE_RESOLUTION|>--- conflicted
+++ resolved
@@ -35,12 +35,9 @@
         Operation::Addmod => codegen_addmod(op_ctx, region),
         Operation::Mulmod => codegen_mulmod(op_ctx, region),
         Operation::Pop => codegen_pop(op_ctx, region),
-<<<<<<< HEAD
         Operation::Eq => codegen_eq(op_ctx, region),
-=======
         Operation::PC { pc } => codegen_pc(op_ctx, region, pc),
         Operation::Lt => codegen_lt(op_ctx, region),
->>>>>>> 5a09ef3b
         Operation::Jumpdest { pc } => codegen_jumpdest(op_ctx, region, pc),
         Operation::Push(x) => codegen_push(op_ctx, region, x),
         Operation::Sar => codegen_sar(op_ctx, region),
@@ -56,56 +53,7 @@
     }
 }
 
-<<<<<<< HEAD
-fn codegen_eq<'c, 'r>(
-    op_ctx: &mut OperationCtx<'c>,
-    region: &'r Region<'c>,
-) -> Result<(BlockRef<'c, 'r>, BlockRef<'c, 'r>), CodegenError> {
-    let start_block = region.append_block(Block::new(&[]));
-    let context = &op_ctx.mlir_context;
-    let location = Location::unknown(context);
-
-    // Check there's enough elements in stack
-    let flag = check_stack_has_at_least(context, &start_block, 2)?;
-
-    // Create REVERT block
-    let revert_block = region.append_block(generate_revert_block(context)?);
-
-    let ok_block = region.append_block(Block::new(&[]));
-
-    start_block.append_operation(cf::cond_br(
-        context,
-        flag,
-        &ok_block,
-        &revert_block,
-        &[],
-        &[],
-        location,
-    ));
-
-    let lhs = stack_pop(context, &ok_block)?;
-    let rhs = stack_pop(context, &ok_block)?;
-
-    let result = ok_block
-        .append_operation(arith::cmpi(
-            context,
-            arith::CmpiPredicate::Eq,
-            lhs,
-            rhs,
-            location,
-        ))
-        .result(0)?
-        .into();
-
-    stack_push(context, &ok_block, result)?;
-
-    Ok((start_block, ok_block))
-}
-
-fn codegen_push<'c, 'r>(
-=======
 fn codegen_exp<'c, 'r>(
->>>>>>> 5a09ef3b
     op_ctx: &mut OperationCtx<'c>,
     region: &'r Region<'c>,
 ) -> Result<(BlockRef<'c, 'r>, BlockRef<'c, 'r>), CodegenError> {
@@ -352,6 +300,51 @@
         .append_operation(arith::cmpi(
             context,
             arith::CmpiPredicate::Sgt,
+            lhs,
+            rhs,
+            location,
+        ))
+        .result(0)?
+        .into();
+
+    stack_push(context, &ok_block, result)?;
+
+    Ok((start_block, ok_block))
+}
+
+fn codegen_eq<'c, 'r>(
+    op_ctx: &mut OperationCtx<'c>,
+    region: &'r Region<'c>,
+) -> Result<(BlockRef<'c, 'r>, BlockRef<'c, 'r>), CodegenError> {
+    let start_block = region.append_block(Block::new(&[]));
+    let context = &op_ctx.mlir_context;
+    let location = Location::unknown(context);
+
+    // Check there's enough elements in stack
+    let flag = check_stack_has_at_least(context, &start_block, 2)?;
+
+    // Create REVERT block
+    let revert_block = region.append_block(generate_revert_block(context)?);
+
+    let ok_block = region.append_block(Block::new(&[]));
+
+    start_block.append_operation(cf::cond_br(
+        context,
+        flag,
+        &ok_block,
+        &revert_block,
+        &[],
+        &[],
+        location,
+    ));
+
+    let lhs = stack_pop(context, &ok_block)?;
+    let rhs = stack_pop(context, &ok_block)?;
+
+    let result = ok_block
+        .append_operation(arith::cmpi(
+            context,
+            arith::CmpiPredicate::Eq,
             lhs,
             rhs,
             location,
