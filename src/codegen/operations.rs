use melior::{
    dialect::{arith, cf},
    ir::{Attribute, Block, BlockRef, Location, Region},
    Context as MeliorContext,
};

use super::context::OperationCtx;
use crate::{
    errors::CodegenError,
    program::Operation,
    utils::{
        check_if_zero, check_stack_has_at_least, check_stack_has_space_for,
        integer_constant_from_i64, stack_pop, stack_push,
    },
};
use num_bigint::BigUint;

/// Generates blocks for target [`Operation`].
/// Returns both the starting block, and the unterminated last block of the generated code.
pub fn generate_code_for_op<'c>(
    op_ctx: &mut OperationCtx<'c>,
    region: &'c Region<'c>,
    op: Operation,
) -> Result<(BlockRef<'c, 'c>, BlockRef<'c, 'c>), CodegenError> {
    match op {
        Operation::Push(x) => codegen_push(op_ctx, region, x),
        Operation::Add => codegen_add(op_ctx, region),
        Operation::Sub => codegen_sub(op_ctx, region),
        Operation::Mul => codegen_mul(op_ctx, region),
        Operation::Div => codegen_div(op_ctx, region),
        Operation::Mod => codegen_mod(op_ctx, region),
        Operation::Addmod => codegen_addmod(op_ctx, region),
        Operation::Pop => codegen_pop(op_ctx, region),
        Operation::Gt => codegen_gt(op_ctx, region),
        Operation::Jumpdest { pc } => codegen_jumpdest(op_ctx, region, pc),
<<<<<<< HEAD
=======
        Operation::Push(x) => codegen_push(op_ctx, region, x),
        Operation::Byte => codegen_byte(op_ctx, region),
>>>>>>> 6742acb1
    }
}

fn codegen_gt<'c, 'r>(
    op_ctx: &mut OperationCtx<'c>,
    region: &'r Region<'c>,
) -> Result<(BlockRef<'c, 'r>, BlockRef<'c, 'r>), CodegenError> {
    let start_block = region.append_block(Block::new(&[]));
    let context = &op_ctx.mlir_context;
    let location = Location::unknown(context);

    // Check there's enough elements in stack
    let flag = check_stack_has_at_least(context, &start_block, 2)?;

    // Create REVERT block
    let revert_block = region.append_block(generate_revert_block(context)?);

    let ok_block = region.append_block(Block::new(&[]));

    start_block.append_operation(cf::cond_br(
        context,
        flag,
        &ok_block,
        &revert_block,
        &[],
        &[],
        location,
    ));

    let rhs = stack_pop(context, &ok_block)?;
    let lhs = stack_pop(context, &ok_block)?;

    let result = ok_block
        .append_operation(arith::cmpi(
            context,
            arith::CmpiPredicate::Ugt,
            lhs,
            rhs,
            location,
        ))
        .result(0)?
        .into();

    stack_push(context, &ok_block, result)?;

    Ok((start_block, ok_block))
}

// TODO: use const generics to generalize for pushN
fn codegen_push<'c, 'r>(
    op_ctx: &mut OperationCtx<'c>,
    region: &'r Region<'c>,
    value_to_push: BigUint,
) -> Result<(BlockRef<'c, 'r>, BlockRef<'c, 'r>), CodegenError> {
    let start_block = region.append_block(Block::new(&[]));
    let context = &op_ctx.mlir_context;
    let location = Location::unknown(context);

    // Check there's enough space in stack
    let flag = check_stack_has_space_for(context, &start_block, 1)?;

    let ok_block = region.append_block(Block::new(&[]));

    start_block.append_operation(cf::cond_br(
        context,
        flag,
        &ok_block,
        &op_ctx.revert_block,
        &[],
        &[],
        location,
    ));

    let constant_value = Attribute::parse(context, &format!("{} : i256", value_to_push)).unwrap();
    let constant_value = ok_block
        .append_operation(arith::constant(context, constant_value, location))
        .result(0)?
        .into();

    stack_push(context, &ok_block, constant_value)?;

    Ok((start_block, ok_block))
}

fn codegen_add<'c, 'r>(
    op_ctx: &mut OperationCtx<'c>,
    region: &'r Region<'c>,
) -> Result<(BlockRef<'c, 'r>, BlockRef<'c, 'r>), CodegenError> {
    let start_block = region.append_block(Block::new(&[]));
    let context = &op_ctx.mlir_context;
    let location = Location::unknown(context);

    // Check there's enough elements in stack
    let flag = check_stack_has_at_least(context, &start_block, 2)?;

    let ok_block = region.append_block(Block::new(&[]));

    start_block.append_operation(cf::cond_br(
        context,
        flag,
        &ok_block,
        &op_ctx.revert_block,
        &[],
        &[],
        location,
    ));

    let lhs = stack_pop(context, &ok_block)?;
    let rhs = stack_pop(context, &ok_block)?;

    let result = ok_block
        .append_operation(arith::addi(lhs, rhs, location))
        .result(0)?
        .into();

    stack_push(context, &ok_block, result)?;

    Ok((start_block, ok_block))
}

fn codegen_sub<'c, 'r>(
    op_ctx: &mut OperationCtx<'c>,
    region: &'r Region<'c>,
) -> Result<(BlockRef<'c, 'r>, BlockRef<'c, 'r>), CodegenError> {
    let start_block = region.append_block(Block::new(&[]));
    let context = &op_ctx.mlir_context;
    let location = Location::unknown(context);

    // Check there's enough elements in stack
    let flag = check_stack_has_at_least(context, &start_block, 2)?;

    let ok_block = region.append_block(Block::new(&[]));

    start_block.append_operation(cf::cond_br(
        context,
        flag,
        &ok_block,
        &op_ctx.revert_block,
        &[],
        &[],
        location,
    ));

    let lhs = stack_pop(context, &ok_block)?;
    let rhs = stack_pop(context, &ok_block)?;

    let result = ok_block
        .append_operation(arith::subi(lhs, rhs, location))
        .result(0)?
        .into();

    stack_push(context, &ok_block, result)?;

    Ok((start_block, ok_block))
}

fn codegen_div<'c, 'r>(
    op_ctx: &mut OperationCtx<'c>,
    region: &'r Region<'c>,
) -> Result<(BlockRef<'c, 'r>, BlockRef<'c, 'r>), CodegenError> {
    let start_block = region.append_block(Block::new(&[]));
    let context = &op_ctx.mlir_context;
    let location = Location::unknown(context);

    // Check there's enough elements in stack
    let flag = check_stack_has_at_least(context, &start_block, 2)?;

    let ok_block = region.append_block(Block::new(&[]));

    start_block.append_operation(cf::cond_br(
        context,
        flag,
        &ok_block,
        &op_ctx.revert_block,
        &[],
        &[],
        location,
    ));

    let num = stack_pop(context, &ok_block)?;
    let den = stack_pop(context, &ok_block)?;

    let den_is_zero = check_if_zero(context, &ok_block, &den)?;
    let den_zero_bloq = region.append_block(Block::new(&[]));
    let den_not_zero_bloq = region.append_block(Block::new(&[]));
    let return_block = region.append_block(Block::new(&[]));

    let constant_value = den_zero_bloq
        .append_operation(arith::constant(
            context,
            integer_constant_from_i64(context, 0i64).into(),
            location,
        ))
        .result(0)?
        .into();

    stack_push(context, &den_zero_bloq, constant_value)?;

    den_zero_bloq.append_operation(cf::br(&return_block, &[], location));

    // Denominator is not zero path
    let result = den_not_zero_bloq
        .append_operation(arith::divui(num, den, location))
        .result(0)?
        .into();

    stack_push(context, &den_not_zero_bloq, result)?;

    den_not_zero_bloq.append_operation(cf::br(&return_block, &[], location));

    ok_block.append_operation(cf::cond_br(
        context,
        den_is_zero,
        &den_zero_bloq,
        &den_not_zero_bloq,
        &[],
        &[],
        location,
    ));

    Ok((start_block, return_block))
}

fn codegen_mul<'c, 'r>(
    op_ctx: &mut OperationCtx<'c>,
    region: &'r Region<'c>,
) -> Result<(BlockRef<'c, 'r>, BlockRef<'c, 'r>), CodegenError> {
    let start_block = region.append_block(Block::new(&[]));
    let context = &op_ctx.mlir_context;
    let location = Location::unknown(context);

    // Check there's enough elements in stack
    let flag = check_stack_has_at_least(context, &start_block, 2)?;

    let ok_block = region.append_block(Block::new(&[]));

    start_block.append_operation(cf::cond_br(
        context,
        flag,
        &ok_block,
        &op_ctx.revert_block,
        &[],
        &[],
        location,
    ));

    let lhs = stack_pop(context, &ok_block)?;
    let rhs = stack_pop(context, &ok_block)?;

    let result = ok_block
        .append_operation(arith::muli(lhs, rhs, location))
        .result(0)?
        .into();

    stack_push(context, &ok_block, result)?;

    Ok((start_block, ok_block))
}

fn codegen_mod<'c, 'r>(
    op_ctx: &mut OperationCtx<'c>,
    region: &'r Region<'c>,
) -> Result<(BlockRef<'c, 'r>, BlockRef<'c, 'r>), CodegenError> {
    let start_block = region.append_block(Block::new(&[]));
    let context = &op_ctx.mlir_context;
    let location = Location::unknown(context);

    // Check there's enough elements in stack
    let flag = check_stack_has_at_least(context, &start_block, 2)?;

    let ok_block = region.append_block(Block::new(&[]));

    start_block.append_operation(cf::cond_br(
        context,
        flag,
        &ok_block,
        &op_ctx.revert_block,
        &[],
        &[],
        location,
    ));

    let num = stack_pop(context, &ok_block)?;
    let den = stack_pop(context, &ok_block)?;

    let den_is_zero = check_if_zero(context, &ok_block, &den)?;
    let den_zero_bloq = region.append_block(Block::new(&[]));
    let den_not_zero_bloq = region.append_block(Block::new(&[]));
    let return_block = region.append_block(Block::new(&[]));

    let constant_value = den_zero_bloq
        .append_operation(arith::constant(
            context,
            integer_constant_from_i64(context, 0i64).into(),
            location,
        ))
        .result(0)?
        .into();

    stack_push(context, &den_zero_bloq, constant_value)?;

    den_zero_bloq.append_operation(cf::br(&return_block, &[], location));

    let mod_result = den_not_zero_bloq
        .append_operation(arith::remui(num, den, location))
        .result(0)?
        .into();

    stack_push(context, &den_not_zero_bloq, mod_result)?;

    den_not_zero_bloq.append_operation(cf::br(&return_block, &[], location));

    ok_block.append_operation(cf::cond_br(
        context,
        den_is_zero,
        &den_zero_bloq,
        &den_not_zero_bloq,
        &[],
        &[],
        location,
    ));

    Ok((start_block, return_block))
}

fn codegen_addmod<'c, 'r>(
    op_ctx: &mut OperationCtx<'c>,
    region: &'r Region<'c>,
) -> Result<(BlockRef<'c, 'r>, BlockRef<'c, 'r>), CodegenError> {
    let start_block = region.append_block(Block::new(&[]));
    let context = &op_ctx.mlir_context;
    let location = Location::unknown(context);

    // Check there's enough elements in stack
    let flag = check_stack_has_at_least(context, &start_block, 3)?;

    let ok_block = region.append_block(Block::new(&[]));

    start_block.append_operation(cf::cond_br(
        context,
        flag,
        &ok_block,
        &op_ctx.revert_block,
        &[],
        &[],
        location,
    ));

    let a = stack_pop(context, &ok_block)?;
    let b = stack_pop(context, &ok_block)?;
    let den = stack_pop(context, &ok_block)?;

    let den_is_zero = check_if_zero(context, &ok_block, &den)?;
    let den_zero_bloq = region.append_block(Block::new(&[]));
    let den_not_zero_bloq = region.append_block(Block::new(&[]));
    let return_block = region.append_block(Block::new(&[]));

    let constant_value = den_zero_bloq
        .append_operation(arith::constant(
            context,
            integer_constant_from_i64(context, 0i64).into(),
            location,
        ))
        .result(0)?
        .into();

    stack_push(context, &den_zero_bloq, constant_value)?;

    den_zero_bloq.append_operation(cf::br(&return_block, &[], location));

    let add_result = den_not_zero_bloq
        .append_operation(arith::addi(a, b, location))
        .result(0)?
        .into();
    let mod_result = den_not_zero_bloq
        .append_operation(arith::remui(add_result, den, location))
        .result(0)?
        .into();

    stack_push(context, &den_not_zero_bloq, mod_result)?;

    den_not_zero_bloq.append_operation(cf::br(&return_block, &[], location));

    ok_block.append_operation(cf::cond_br(
        context,
        den_is_zero,
        &den_zero_bloq,
        &den_not_zero_bloq,
        &[],
        &[],
        location,
    ));

    Ok((start_block, return_block))
}

fn codegen_pop<'c, 'r>(
    op_ctx: &mut OperationCtx<'c>,
    region: &'r Region<'c>,
) -> Result<(BlockRef<'c, 'r>, BlockRef<'c, 'r>), CodegenError> {
    let start_block = region.append_block(Block::new(&[]));
    let context = &op_ctx.mlir_context;
    let location = Location::unknown(context);

    // Check there's at least 1 element in stack
    let flag = check_stack_has_at_least(context, &start_block, 1)?;

    let ok_block = region.append_block(Block::new(&[]));

    start_block.append_operation(cf::cond_br(
        context,
        flag,
        &ok_block,
        &op_ctx.revert_block,
        &[],
        &[],
        location,
    ));

    stack_pop(context, &ok_block)?;

    Ok((start_block, ok_block))
}

fn codegen_byte<'c, 'r>(
    op_ctx: &mut OperationCtx<'c>,
    region: &'r Region<'c>,
) -> Result<(BlockRef<'c, 'r>, BlockRef<'c, 'r>), CodegenError> {
    let start_block = region.append_block(Block::new(&[]));
    let context = &op_ctx.mlir_context;
    let location = Location::unknown(context);

    // Check there's enough elements in stack
    let flag = check_stack_has_at_least(context, &start_block, 2)?;

    let ok_block = region.append_block(Block::new(&[]));

    // in out_of_bounds_block a 0 is pushed to the stack
    let out_of_bounds_block = region.append_block(Block::new(&[]));

    // in offset_ok_block the byte operation is performed
    let offset_ok_block = region.append_block(Block::new(&[]));

    let end_block = region.append_block(Block::new(&[]));

    start_block.append_operation(cf::cond_br(
        context,
        flag,
        &ok_block,
        &op_ctx.revert_block,
        &[],
        &[],
        location,
    ));

    let offset = stack_pop(context, &ok_block)?;
    let value = stack_pop(context, &ok_block)?;

    const BITS_PER_BYTE: u8 = 8;
    const MAX_SHIFT: u8 = 31;
    let mut bits_per_byte: [u8; 32] = [0; 32];
    bits_per_byte[31] = BITS_PER_BYTE;

    let mut max_shift_in_bits: [u8; 32] = [0; 32];
    max_shift_in_bits[31] = MAX_SHIFT * BITS_PER_BYTE;

    let constant_bits_per_byte = ok_block
        .append_operation(arith::constant(
            context,
            integer_constant(context, bits_per_byte),
            location,
        ))
        .result(0)?
        .into();

    let constant_max_shift_in_bits = ok_block
        .append_operation(arith::constant(
            context,
            integer_constant(context, max_shift_in_bits),
            location,
        ))
        .result(0)?
        .into();

    let offset_in_bits = ok_block
        .append_operation(arith::muli(offset, constant_bits_per_byte, location))
        .result(0)?
        .into();

    // compare  offset > max_shift?
    let is_offset_out_of_bounds = ok_block
        .append_operation(arith::cmpi(
            context,
            arith::CmpiPredicate::Ugt,
            offset_in_bits,
            constant_max_shift_in_bits,
            location,
        ))
        .result(0)?
        .into();

    // if offset > max_shift => branch to out_of_bounds_block
    // else => branch to offset_ok_block
    ok_block.append_operation(cf::cond_br(
        context,
        is_offset_out_of_bounds,
        &out_of_bounds_block,
        &offset_ok_block,
        &[],
        &[],
        location,
    ));

    let zero = out_of_bounds_block
        .append_operation(arith::constant(
            context,
            integer_constant(context, [0; 32]),
            location,
        ))
        .result(0)?
        .into();

    // push zero to the stack
    stack_push(context, &out_of_bounds_block, zero)?;

    out_of_bounds_block.append_operation(cf::br(&end_block, &[], location));

    // the idea is to use a right shift to place the byte in the right-most side
    // and then apply a bitwise AND with a 0xFF mask
    //
    // for example, if we want to extract the 0xFF byte in the following value
    // (for simplicity the value has fewer bytes than it has in reality)
    //
    // value = 0xAABBCCDDFFAABBCC
    //                   ^^
    //              desired byte
    //
    // we can shift the value to the right
    //
    // value = 0xAABBCCDDFFAABBCC -> 0x000000AABBCCDDFF
    //                   ^^                          ^^
    // and then apply the bitwise AND it to the right to remove the right-side bytes
    //
    //  value = 0x000000AABBCCDDFF
    //          AND
    //  mask  = 0x00000000000000FF
    //------------------------------
    // result = 0x00000000000000FF

    // compute how many bits the value has to be shifted
    // shift_right_in_bits = max_shift - offset
    let shift_right_in_bits = offset_ok_block
        .append_operation(arith::subi(
            constant_max_shift_in_bits,
            offset_in_bits,
            location,
        ))
        .result(0)?
        .into();

    // shift the value to the right
    let shifted_right_value = offset_ok_block
        .append_operation(arith::shrui(value, shift_right_in_bits, location))
        .result(0)?
        .into();

    let mut mask: [u8; 32] = [0; 32];
    mask[31] = 0xff;

    let mask = offset_ok_block
        .append_operation(arith::constant(
            context,
            integer_constant(context, mask),
            location,
        ))
        .result(0)?
        .into();

    // compute (value AND mask)
    let result = offset_ok_block
        .append_operation(arith::andi(shifted_right_value, mask, location))
        .result(0)?
        .into();

    stack_push(context, &offset_ok_block, result)?;

    offset_ok_block.append_operation(cf::br(&end_block, &[], location));

    Ok((start_block, end_block))
}

fn integer_constant(context: &MeliorContext, value: [u8; 32]) -> Attribute {
    let str_value = BigUint::from_bytes_be(&value).to_string();
    // TODO: should we handle this error?
    Attribute::parse(context, &format!("{str_value} : i256")).unwrap()
}

fn codegen_jumpdest<'c>(
    op_ctx: &mut OperationCtx<'c>,
    region: &'c Region<'c>,
    pc: usize,
) -> Result<(BlockRef<'c, 'c>, BlockRef<'c, 'c>), CodegenError> {
    let landing_block = region.append_block(Block::new(&[]));

    // Register jumpdest block in context
    op_ctx.register_jump_destination(pc, landing_block);

    Ok((landing_block, landing_block))
}<|MERGE_RESOLUTION|>--- conflicted
+++ resolved
@@ -33,11 +33,6 @@
         Operation::Pop => codegen_pop(op_ctx, region),
         Operation::Gt => codegen_gt(op_ctx, region),
         Operation::Jumpdest { pc } => codegen_jumpdest(op_ctx, region, pc),
-<<<<<<< HEAD
-=======
-        Operation::Push(x) => codegen_push(op_ctx, region, x),
-        Operation::Byte => codegen_byte(op_ctx, region),
->>>>>>> 6742acb1
     }
 }
 
@@ -87,6 +82,11 @@
 }
 
 // TODO: use const generics to generalize for pushN
+        Operation::Push(x) => codegen_push(op_ctx, region, x),
+        Operation::Byte => codegen_byte(op_ctx, region),
+    }
+}
+
 fn codegen_push<'c, 'r>(
     op_ctx: &mut OperationCtx<'c>,
     region: &'r Region<'c>,
