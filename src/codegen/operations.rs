--- conflicted
+++ resolved
@@ -22,19 +22,11 @@
     utils::{
         allocate_and_store_value, check_if_zero, check_stack_has_at_least,
         check_stack_has_space_for, compare_values, compute_copy_cost, compute_log_dynamic_gas,
-<<<<<<< HEAD
-        constant_value_from_i64, consume_gas, consume_gas_as_value, extend_memory,
-        get_block_number, get_memory_pointer, get_nth_from_stack, get_prevrandao,
-        get_remaining_gas, get_stack_pointer, inc_stack_pointer, integer_constant_from_i64,
-        llvm_mlir, return_empty_result, return_result_from_stack, stack_pop, stack_push,
-        swap_stack_elements,
-=======
         constant_value_from_i64, consume_gas, consume_gas_as_value, extend_memory, get_basefee,
         get_block_number, get_calldata_ptr, get_calldata_size, get_memory_pointer,
-        get_nth_from_stack, get_remaining_gas, get_stack_pointer, inc_stack_pointer,
-        integer_constant_from_i64, llvm_mlir, return_empty_result, return_result_from_stack,
-        stack_pop, stack_push, swap_stack_elements,
->>>>>>> c3c913d8
+        get_nth_from_stack, get_prevrandao, get_remaining_gas, get_stack_pointer,
+        inc_stack_pointer, integer_constant_from_i64, llvm_mlir, return_empty_result,
+        return_result_from_stack, stack_pop, stack_push, swap_stack_elements,
     },
 };
 
@@ -115,18 +107,7 @@
         Operation::Log(x) => codegen_log(op_ctx, region, x),
         Operation::Return => codegen_return(op_ctx, region),
         Operation::Revert => codegen_revert(op_ctx, region),
-<<<<<<< HEAD
-        Operation::Mstore => codegen_mstore(op_ctx, region),
-        Operation::Mstore8 => codegen_mstore8(op_ctx, region),
-        Operation::CallDataCopy => codegen_calldatacopy(op_ctx, region),
-        Operation::Log(x) => codegen_log(op_ctx, region, x),
-        Operation::CalldataLoad => codegen_calldataload(op_ctx, region),
-        Operation::CallDataSize => codegen_calldatasize(op_ctx, region),
-        Operation::Callvalue => codegen_callvalue(op_ctx, region),
         Operation::Prevrandao => codegen_prevrandao(op_ctx, region),
-        Operation::Origin => codegen_origin(op_ctx, region),
-=======
->>>>>>> c3c913d8
     }
 }
 
@@ -4111,27 +4092,14 @@
     Ok((start_block, ok_block))
 }
 
-<<<<<<< HEAD
-fn codegen_prevrandao<'c, 'r>(
-=======
 fn codegen_caller<'c, 'r>(
->>>>>>> c3c913d8
-    op_ctx: &mut OperationCtx<'c>,
-    region: &'r Region<'c>,
-) -> Result<(BlockRef<'c, 'r>, BlockRef<'c, 'r>), CodegenError> {
-    let start_block = region.append_block(Block::new(&[]));
-    let context = &op_ctx.mlir_context;
-    let location = Location::unknown(context);
-
-<<<<<<< HEAD
-    // Check there's enough space for 1 element in stack
-    let stack_flag = check_stack_has_space_for(context, &start_block, 1)?;
-
-    let gas_flag = consume_gas(context, &start_block, gas_cost::PREVRANDAO)?;
-
-    let condition = start_block
-        .append_operation(arith::andi(gas_flag, stack_flag, location))
-=======
+    op_ctx: &mut OperationCtx<'c>,
+    region: &'r Region<'c>,
+) -> Result<(BlockRef<'c, 'r>, BlockRef<'c, 'r>), CodegenError> {
+    let start_block = region.append_block(Block::new(&[]));
+    let context = &op_ctx.mlir_context;
+    let location = Location::unknown(context);
+
     // Check there's enough elements in stack
     let stack_size_flag = check_stack_has_space_for(context, &start_block, 1)?;
     let gas_flag = consume_gas(context, &start_block, gas_cost::CALLER)?;
@@ -4298,7 +4266,6 @@
 
     let condition = start_block
         .append_operation(arith::andi(gas_flag, flag, location))
->>>>>>> c3c913d8
         .result(0)?
         .into();
 
@@ -4314,13 +4281,6 @@
         location,
     ));
 
-<<<<<<< HEAD
-    let prevrandao = get_prevrandao(op_ctx, &ok_block)?;
-
-    stack_push(context, &ok_block, prevrandao)?;
-
-    Ok((start_block, ok_block))
-=======
     let address_ptr = op_ctx.get_address_ptr_syscall(&ok_block, location)?;
 
     let address = ok_block
@@ -4700,5 +4660,41 @@
     );
 
     Ok((start_block, end_block))
->>>>>>> c3c913d8
+}
+
+fn codegen_prevrandao<'c, 'r>(
+    op_ctx: &mut OperationCtx<'c>,
+    region: &'r Region<'c>,
+) -> Result<(BlockRef<'c, 'r>, BlockRef<'c, 'r>), CodegenError> {
+    let start_block = region.append_block(Block::new(&[]));
+    let context = &op_ctx.mlir_context;
+    let location = Location::unknown(context);
+
+    // Check there's enough space for 1 element in stack
+    let stack_flag = check_stack_has_space_for(context, &start_block, 1)?;
+
+    let gas_flag = consume_gas(context, &start_block, gas_cost::PREVRANDAO)?;
+
+    let condition = start_block
+        .append_operation(arith::andi(gas_flag, stack_flag, location))
+        .result(0)?
+        .into();
+
+    let ok_block = region.append_block(Block::new(&[]));
+
+    start_block.append_operation(cf::cond_br(
+        context,
+        condition,
+        &ok_block,
+        &op_ctx.revert_block,
+        &[],
+        &[],
+        location,
+    ));
+
+    let prevrandao = get_prevrandao(op_ctx, &ok_block)?;
+
+    stack_push(context, &ok_block, prevrandao)?;
+
+    Ok((start_block, ok_block))
 }