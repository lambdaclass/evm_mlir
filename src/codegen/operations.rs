--- conflicted
+++ resolved
@@ -22,15 +22,10 @@
         allocate_and_store_value, check_if_zero, check_stack_has_at_least,
         check_stack_has_space_for, compare_values, compute_copy_cost, compute_log_dynamic_gas,
         constant_value_from_i64, consume_gas, consume_gas_as_value, extend_memory,
-<<<<<<< HEAD
-        get_block_number, get_nth_from_stack, get_prevrandao, get_remaining_gas, get_stack_pointer,
-        inc_stack_pointer, integer_constant_from_i64, llvm_mlir, return_empty_result,
-        return_result_from_stack, stack_pop, stack_push, swap_stack_elements,
-=======
-        get_block_number, get_memory_pointer, get_nth_from_stack, get_remaining_gas,
-        get_stack_pointer, inc_stack_pointer, integer_constant_from_i64, llvm_mlir,
-        return_empty_result, return_result_from_stack, stack_pop, stack_push, swap_stack_elements,
->>>>>>> b268ffa5
+        get_block_number, get_memory_pointer, get_nth_from_stack, get_prevrandao,
+        get_remaining_gas, get_stack_pointer, inc_stack_pointer, integer_constant_from_i64,
+        llvm_mlir, return_empty_result, return_result_from_stack, stack_pop, stack_push,
+        swap_stack_elements,
     },
 };
 
@@ -95,11 +90,8 @@
         Operation::CalldataLoad => codegen_calldataload(op_ctx, region),
         Operation::CallDataSize => codegen_calldatasize(op_ctx, region),
         Operation::Callvalue => codegen_callvalue(op_ctx, region),
-<<<<<<< HEAD
         Operation::Prevrandao => codegen_prevrandao(op_ctx, region),
-=======
         Operation::Origin => codegen_origin(op_ctx, region),
->>>>>>> b268ffa5
     }
 }
 
@@ -3409,59 +3401,35 @@
     Ok((start_block, log_block))
 }
 
-<<<<<<< HEAD
-fn codegen_prevrandao<'c, 'r>(
-=======
 fn codegen_gasprice<'c, 'r>(
->>>>>>> b268ffa5
-    op_ctx: &mut OperationCtx<'c>,
-    region: &'r Region<'c>,
-) -> Result<(BlockRef<'c, 'r>, BlockRef<'c, 'r>), CodegenError> {
-    let start_block = region.append_block(Block::new(&[]));
-    let context = &op_ctx.mlir_context;
-    let location = Location::unknown(context);
-
-<<<<<<< HEAD
-    // Check there's enough space for 1 element in stack
-    let stack_flag = check_stack_has_space_for(context, &start_block, 1)?;
-
-    let gas_flag = consume_gas(context, &start_block, gas_cost::PREVRANDAO)?;
-
-    let condition = start_block
-        .append_operation(arith::andi(gas_flag, stack_flag, location))
-=======
+    op_ctx: &mut OperationCtx<'c>,
+    region: &'r Region<'c>,
+) -> Result<(BlockRef<'c, 'r>, BlockRef<'c, 'r>), CodegenError> {
+    let start_block = region.append_block(Block::new(&[]));
+    let context = &op_ctx.mlir_context;
+    let location = Location::unknown(context);
+
     // Check there's enough elements in stack
     let stack_size_flag = check_stack_has_space_for(context, &start_block, 1)?;
     let gas_flag = consume_gas(context, &start_block, gas_cost::GASPRICE)?;
 
     let ok_flag = start_block
         .append_operation(arith::andi(stack_size_flag, gas_flag, location))
->>>>>>> b268ffa5
-        .result(0)?
-        .into();
-
-    let ok_block = region.append_block(Block::new(&[]));
-
-    start_block.append_operation(cf::cond_br(
-        context,
-<<<<<<< HEAD
-        condition,
-=======
+        .result(0)?
+        .into();
+
+    let ok_block = region.append_block(Block::new(&[]));
+
+    start_block.append_operation(cf::cond_br(
+        context,
         ok_flag,
->>>>>>> b268ffa5
-        &ok_block,
-        &op_ctx.revert_block,
-        &[],
-        &[],
-        location,
-    ));
-
-<<<<<<< HEAD
-    let prevrandao = get_prevrandao(op_ctx, &ok_block)?;
-
-    stack_push(context, &ok_block, prevrandao)?;
-
-=======
+        &ok_block,
+        &op_ctx.revert_block,
+        &[],
+        &[],
+        location,
+    ));
+
     let uint256 = IntegerType::new(context, 256);
     let ptr_type = pointer(context, 0);
 
@@ -3528,6 +3496,42 @@
         .result(0)?
         .into();
     stack_push(context, &ok_block, chainid)?;
->>>>>>> b268ffa5
+    Ok((start_block, ok_block))
+}
+
+fn codegen_prevrandao<'c, 'r>(
+    op_ctx: &mut OperationCtx<'c>,
+    region: &'r Region<'c>,
+) -> Result<(BlockRef<'c, 'r>, BlockRef<'c, 'r>), CodegenError> {
+    let start_block = region.append_block(Block::new(&[]));
+    let context = &op_ctx.mlir_context;
+    let location = Location::unknown(context);
+
+    // Check there's enough space for 1 element in stack
+    let stack_flag = check_stack_has_space_for(context, &start_block, 1)?;
+
+    let gas_flag = consume_gas(context, &start_block, gas_cost::PREVRANDAO)?;
+
+    let condition = start_block
+        .append_operation(arith::andi(gas_flag, stack_flag, location))
+        .result(0)?
+        .into();
+
+    let ok_block = region.append_block(Block::new(&[]));
+
+    start_block.append_operation(cf::cond_br(
+        context,
+        condition,
+        &ok_block,
+        &op_ctx.revert_block,
+        &[],
+        &[],
+        location,
+    ));
+
+    let prevrandao = get_prevrandao(op_ctx, &ok_block)?;
+
+    stack_push(context, &ok_block, prevrandao)?;
+
     Ok((start_block, ok_block))
 }