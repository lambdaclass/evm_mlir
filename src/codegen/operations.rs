--- conflicted
+++ resolved
@@ -1,10 +1,6 @@
 use melior::{
     dialect::{arith, cf},
-<<<<<<< HEAD
-    ir::{Block, BlockRef, Location, Region},
-=======
     ir::{Attribute, Block, BlockRef, Location, Region},
->>>>>>> af48fbc4
 };
 
 use super::context::OperationCtx;
@@ -12,15 +8,11 @@
     errors::CodegenError,
     program::Operation,
     utils::{
-<<<<<<< HEAD
         check_denominator_is_zero, check_stack_has_at_least, check_stack_has_space_for,
-        integer_constant_from_bytes, integer_constant_from_i64, revert_block, stack_pop,
-=======
-        check_stack_has_at_least, check_stack_has_space_for, generate_revert_block, stack_pop,
->>>>>>> af48fbc4
-        stack_push,
+        generate_revert_block, integer_constant_from_i64, stack_pop, stack_push,
     },
 };
+use num_bigint::BigUint;
 
 /// Generates blocks for target [`Operation`].
 /// Returns both the starting block, and the unterminated last block of the generated code.
@@ -30,20 +22,16 @@
     op: Operation,
 ) -> Result<(BlockRef<'c, 'c>, BlockRef<'c, 'c>), CodegenError> {
     match op {
-<<<<<<< HEAD
-        Operation::Push32(x) => codegen_push(context, region, x),
-        Operation::Add => codegen_add(context, region),
-        Operation::Div => codegen_div(context, region),
-=======
         Operation::Add => codegen_add(op_ctx, region),
         Operation::Mul => codegen_mul(op_ctx, region),
+        Operation::Div => codegen_div(op_ctx, region),
         Operation::Pop => codegen_pop(op_ctx, region),
         Operation::Jumpdest { pc } => codegen_jumpdest(op_ctx, region, pc),
         Operation::Push(x) => codegen_push(op_ctx, region, x),
->>>>>>> af48fbc4
     }
 }
 
+// TODO: use const generics to generalize for pushN
 fn codegen_push<'c, 'r>(
     op_ctx: &mut OperationCtx<'c>,
     region: &'r Region<'c>,
@@ -73,15 +61,7 @@
 
     let constant_value = Attribute::parse(context, &format!("{} : i256", value_to_push)).unwrap();
     let constant_value = ok_block
-<<<<<<< HEAD
-        .append_operation(arith::constant(
-            context,
-            integer_constant_from_bytes(context, value_to_push),
-            location,
-        ))
-=======
         .append_operation(arith::constant(context, constant_value, location))
->>>>>>> af48fbc4
         .result(0)?
         .into();
 
@@ -129,42 +109,32 @@
     Ok((start_block, ok_block))
 }
 
-<<<<<<< HEAD
 fn codegen_div<'c, 'r>(
-    codegen_ctx: CodegenCtx<'c>,
-=======
-fn codegen_mul<'c, 'r>(
-    codegen_ctx: &mut OperationCtx<'c>,
->>>>>>> af48fbc4
-    region: &'r Region<'c>,
-) -> Result<(BlockRef<'c, 'r>, BlockRef<'c, 'r>), CodegenError> {
-    let start_block = region.append_block(Block::new(&[]));
-    let context = &codegen_ctx.mlir_context;
+    op_ctx: &mut OperationCtx<'c>,
+    region: &'r Region<'c>,
+) -> Result<(BlockRef<'c, 'r>, BlockRef<'c, 'r>), CodegenError> {
+    let start_block = region.append_block(Block::new(&[]));
+    let context = &op_ctx.mlir_context;
     let location = Location::unknown(context);
 
     // Check there's enough elements in stack
     let flag = check_stack_has_at_least(context, &start_block, 2)?;
 
     // Create REVERT block
-<<<<<<< HEAD
-    let revert_block = region.append_block(revert_block(context)?);
-=======
-    let revert_block = region.append_block(generate_revert_block(context)?);
->>>>>>> af48fbc4
-
-    let ok_block = region.append_block(Block::new(&[]));
-
-    start_block.append_operation(cf::cond_br(
-        context,
-        flag,
-        &ok_block,
-        &revert_block,
-        &[],
-        &[],
-        location,
-    ));
-
-<<<<<<< HEAD
+    let revert_block = region.append_block(generate_revert_block(context)?);
+
+    let ok_block = region.append_block(Block::new(&[]));
+
+    start_block.append_operation(cf::cond_br(
+        context,
+        flag,
+        &ok_block,
+        &revert_block,
+        &[],
+        &[],
+        location,
+    ));
+
     let num = stack_pop(context, &ok_block)?;
     let den = stack_pop(context, &ok_block)?;
 
@@ -201,7 +171,40 @@
         den_is_zero,
         &den_zero_bloq,
         &den_not_zero_bloq,
-=======
+        &[],
+        &[],
+        location,
+    ));
+
+    Ok((start_block, return_block))
+}
+
+fn codegen_mul<'c, 'r>(
+    codegen_ctx: &mut OperationCtx<'c>,
+    region: &'r Region<'c>,
+) -> Result<(BlockRef<'c, 'r>, BlockRef<'c, 'r>), CodegenError> {
+    let start_block = region.append_block(Block::new(&[]));
+    let context = &codegen_ctx.mlir_context;
+    let location = Location::unknown(context);
+
+    // Check there's enough elements in stack
+    let flag = check_stack_has_at_least(context, &start_block, 2)?;
+
+    // Create REVERT block
+    let revert_block = region.append_block(generate_revert_block(context)?);
+
+    let ok_block = region.append_block(Block::new(&[]));
+
+    start_block.append_operation(cf::cond_br(
+        context,
+        flag,
+        &ok_block,
+        &revert_block,
+        &[],
+        &[],
+        location,
+    ));
+
     let lhs = stack_pop(context, &ok_block)?;
     let rhs = stack_pop(context, &ok_block)?;
 
@@ -236,15 +239,11 @@
         flag,
         &ok_block,
         &revert_block,
->>>>>>> af48fbc4
-        &[],
-        &[],
-        location,
-    ));
-
-<<<<<<< HEAD
-    Ok((start_block, return_block))
-=======
+        &[],
+        &[],
+        location,
+    ));
+
     stack_pop(context, &ok_block)?;
 
     Ok((start_block, ok_block))
@@ -261,5 +260,4 @@
     op_ctx.register_jump_destination(pc, landing_block);
 
     Ok((landing_block, landing_block))
->>>>>>> af48fbc4
 }