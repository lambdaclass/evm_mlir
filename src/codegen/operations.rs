use melior::{
    dialect::{
        arith::{self, CmpiPredicate},
        cf, llvm,
        llvm::r#type::pointer,
        llvm::{AllocaOptions, LoadStoreOptions},
        ods,
    },
    ir::{
        attribute::{IntegerAttribute, TypeAttribute},
        r#type::IntegerType,
        Attribute, Block, BlockRef, Location, Region,
    },
};

use super::context::OperationCtx;
use crate::{
    constants::{gas_cost, MEMORY_PTR_GLOBAL, MEMORY_SIZE_GLOBAL},
    errors::CodegenError,
    program::Operation,
    syscall::ExitStatusCode,
    utils::{
        allocate_and_store_value, check_if_zero, check_stack_has_at_least,
        check_stack_has_space_for, compare_values, compute_copy_cost, compute_log_dynamic_gas,
        constant_value_from_i64, consume_gas, consume_gas_as_value, extend_memory, get_basefee,
        get_blob_hash_at_index, get_block_number, get_calldata_ptr, get_calldata_size,
        get_memory_pointer, get_nth_from_stack, get_prevrandao, get_remaining_gas,
        get_stack_pointer, inc_stack_pointer, integer_constant_from_i64, llvm_mlir,
        return_empty_result, return_result_from_stack, stack_pop, stack_push, swap_stack_elements,
    },
};

use num_bigint::BigUint;

/// Generates blocks for target [`Operation`].
/// Returns both the starting block, and the unterminated last block of the generated code.
pub fn generate_code_for_op<'c>(
    op_ctx: &mut OperationCtx<'c>,
    region: &'c Region<'c>,
    op: Operation,
) -> Result<(BlockRef<'c, 'c>, BlockRef<'c, 'c>), CodegenError> {
    match op {
        Operation::Stop => codegen_stop(op_ctx, region),
        Operation::Add => codegen_add(op_ctx, region),
        Operation::Mul => codegen_mul(op_ctx, region),
        Operation::Sub => codegen_sub(op_ctx, region),
        Operation::Div => codegen_div(op_ctx, region),
        Operation::Sdiv => codegen_sdiv(op_ctx, region),
        Operation::Mod => codegen_mod(op_ctx, region),
        Operation::SMod => codegen_smod(op_ctx, region),
        Operation::Addmod => codegen_addmod(op_ctx, region),
        Operation::Mulmod => codegen_mulmod(op_ctx, region),
        Operation::Exp => codegen_exp(op_ctx, region),
        Operation::SignExtend => codegen_signextend(op_ctx, region),
        Operation::Lt => codegen_lt(op_ctx, region),
        Operation::Gt => codegen_gt(op_ctx, region),
        Operation::Slt => codegen_slt(op_ctx, region),
        Operation::Sgt => codegen_sgt(op_ctx, region),
        Operation::Eq => codegen_eq(op_ctx, region),
        Operation::IsZero => codegen_iszero(op_ctx, region),
        Operation::And => codegen_and(op_ctx, region),
        Operation::Or => codegen_or(op_ctx, region),
        Operation::Xor => codegen_xor(op_ctx, region),
        Operation::Not => codegen_not(op_ctx, region),
        Operation::Byte => codegen_byte(op_ctx, region),
        Operation::Shl => codegen_shl(op_ctx, region),
        Operation::Shr => codegen_shr(op_ctx, region),
        Operation::Sar => codegen_sar(op_ctx, region),
        Operation::Keccak256 => codegen_keccak256(op_ctx, region),
        Operation::Address => codegen_address(op_ctx, region),
        Operation::Balance => codegen_balance(op_ctx, region),
        Operation::Origin => codegen_origin(op_ctx, region),
        Operation::Caller => codegen_caller(op_ctx, region),
        Operation::Callvalue => codegen_callvalue(op_ctx, region),
        Operation::CalldataLoad => codegen_calldataload(op_ctx, region),
        Operation::CallDataSize => codegen_calldatasize(op_ctx, region),
        Operation::CallDataCopy => codegen_calldatacopy(op_ctx, region),
        Operation::Codesize => codegen_codesize(op_ctx, region),
        Operation::Codecopy => codegen_codecopy(op_ctx, region),
        Operation::Gasprice => codegen_gasprice(op_ctx, region),
        Operation::ExtcodeSize => codegen_extcodesize(op_ctx, region),
        Operation::ExtcodeCopy => codegen_extcodecopy(op_ctx, region),
        Operation::Coinbase => codegen_coinbase(op_ctx, region),
        Operation::Timestamp => codegen_timestamp(op_ctx, region),
        Operation::Number => codegen_number(op_ctx, region),
        Operation::Prevrandao => codegen_prevrandao(op_ctx, region),
        Operation::Gaslimit => codegen_gaslimit(op_ctx, region),
        Operation::Chainid => codegen_chaind(op_ctx, region),
        Operation::SelfBalance => codegen_selfbalance(op_ctx, region),
        Operation::Basefee => codegen_basefee(op_ctx, region),
        Operation::BlobHash => codegen_blobhash(op_ctx, region),
        Operation::BlobBaseFee => codegen_blobbasefee(op_ctx, region),
        Operation::Pop => codegen_pop(op_ctx, region),
        Operation::Mload => codegen_mload(op_ctx, region),
        Operation::Mstore => codegen_mstore(op_ctx, region),
        Operation::Mstore8 => codegen_mstore8(op_ctx, region),
        Operation::Sload => codegen_sload(op_ctx, region),
        Operation::Sstore => codegen_sstore(op_ctx, region),
        Operation::Jump => codegen_jump(op_ctx, region),
        Operation::Jumpi => codegen_jumpi(op_ctx, region),
        Operation::PC { pc } => codegen_pc(op_ctx, region, pc),
        Operation::Msize => codegen_msize(op_ctx, region),
        Operation::Gas => codegen_gas(op_ctx, region),
        Operation::Jumpdest { pc } => codegen_jumpdest(op_ctx, region, pc),
        Operation::Mcopy => codegen_mcopy(op_ctx, region),
        Operation::Push0 => codegen_push(op_ctx, region, BigUint::ZERO, true),
        Operation::Push((_, x)) => codegen_push(op_ctx, region, x, false),
        Operation::Dup(x) => codegen_dup(op_ctx, region, x),
        Operation::Swap(x) => codegen_swap(op_ctx, region, x),
        Operation::Log(x) => codegen_log(op_ctx, region, x),
        Operation::Call => codegen_call(op_ctx, region),
        Operation::Return => codegen_return(op_ctx, region),
        Operation::Revert => codegen_revert(op_ctx, region),
        Operation::Invalid => codegen_invalid(op_ctx, region),
    }
}

fn codegen_origin<'c, 'r>(
    op_ctx: &mut OperationCtx<'c>,
    region: &'r Region<'c>,
) -> Result<(BlockRef<'c, 'r>, BlockRef<'c, 'r>), CodegenError> {
    let start_block = region.append_block(Block::new(&[]));
    let context = &op_ctx.mlir_context;
    let location = Location::unknown(context);

    //Check if there is stack overflow and if there is enough gas
    let gas_flag = consume_gas(context, &start_block, gas_cost::ORIGIN)?;
    let stack_size_flag = check_stack_has_space_for(context, &start_block, 1)?;

    let condition = start_block
        .append_operation(arith::andi(gas_flag, stack_size_flag, location))
        .result(0)?
        .into();

    let ok_block = region.append_block(Block::new(&[]));
    start_block.append_operation(cf::cond_br(
        context,
        condition,
        &ok_block,
        &op_ctx.revert_block,
        &[],
        &[],
        location,
    ));

    let uint256 = IntegerType::new(context, 256);
    let ptr_type = pointer(context, 0);

    //This may be refactored to use constant_value_from_i64 util function
    let pointer_size = ok_block
        .append_operation(arith::constant(
            context,
            IntegerAttribute::new(uint256.into(), 1_i64).into(),
            location,
        ))
        .result(0)?
        .into();

    let address_ptr = ok_block
        .append_operation(llvm::alloca(
            context,
            pointer_size,
            ptr_type,
            location,
            AllocaOptions::new().elem_type(Some(TypeAttribute::new(uint256.into()))),
        ))
        .result(0)?
        .into();

    //Get the 20-byte address of the sender of the transaction
    op_ctx.get_origin_syscall(&ok_block, address_ptr, location);

    let address_value = ok_block
        .append_operation(llvm::load(
            context,
            address_ptr,
            uint256.into(),
            location,
            LoadStoreOptions::default(),
        ))
        .result(0)?
        .into();

    stack_push(context, &ok_block, address_value)?;

    Ok((start_block, ok_block))
}

fn codegen_callvalue<'c, 'r>(
    op_ctx: &mut OperationCtx<'c>,
    region: &'r Region<'c>,
) -> Result<(BlockRef<'c, 'r>, BlockRef<'c, 'r>), CodegenError> {
    let start_block = region.append_block(Block::new(&[]));
    let context = &op_ctx.mlir_context;
    let location = Location::unknown(context);

    // Check there's enough elements in stack
    let stack_size_flag = check_stack_has_space_for(context, &start_block, 1)?;
    let gas_flag = consume_gas(context, &start_block, gas_cost::CALLVALUE)?;

    let ok_flag = start_block
        .append_operation(arith::andi(stack_size_flag, gas_flag, location))
        .result(0)?
        .into();

    let ok_block = region.append_block(Block::new(&[]));

    start_block.append_operation(cf::cond_br(
        context,
        ok_flag,
        &ok_block,
        &op_ctx.revert_block,
        &[],
        &[],
        location,
    ));

    let uint256 = IntegerType::new(context, 256);
    let ptr_type = pointer(context, 0);

    let pointer_size = constant_value_from_i64(context, &ok_block, 1_i64)?;

    let callvalue_ptr = ok_block
        .append_operation(llvm::alloca(
            context,
            pointer_size,
            ptr_type,
            location,
            AllocaOptions::new().elem_type(Some(TypeAttribute::new(uint256.into()))),
        ))
        .result(0)?
        .into();

    op_ctx.store_in_callvalue_ptr(&ok_block, location, callvalue_ptr);

    let callvalue = ok_block
        .append_operation(llvm::load(
            context,
            callvalue_ptr,
            uint256.into(),
            location,
            LoadStoreOptions::default(),
        ))
        .result(0)?
        .into();

    stack_push(context, &ok_block, callvalue)?;

    Ok((start_block, ok_block))
}

fn codegen_keccak256<'c, 'r>(
    op_ctx: &mut OperationCtx<'c>,
    region: &'r Region<'c>,
) -> Result<(BlockRef<'c, 'r>, BlockRef<'c, 'r>), CodegenError> {
    let start_block = region.append_block(Block::new(&[]));
    let context = &op_ctx.mlir_context;
    let location = Location::unknown(context);
    let uint32 = IntegerType::new(context, 32);
    let uint64 = IntegerType::new(context, 64);
    let flag = check_stack_has_at_least(context, &start_block, 2)?;

    let ok_block = region.append_block(Block::new(&[]));

    start_block.append_operation(cf::cond_br(
        context,
        flag,
        &ok_block,
        &op_ctx.revert_block,
        &[],
        &[],
        location,
    ));

    let offset = stack_pop(context, &ok_block)?;
    let size = stack_pop(context, &ok_block)?;

    //Truncate offset to 32 bits
    let offset = ok_block
        .append_operation(arith::trunci(offset, uint32.into(), location))
        .result(0)?
        .into();

    //Truncate size to 32 bits
    let size = ok_block
        .append_operation(arith::trunci(size, uint32.into(), location))
        .result(0)?
        .into();

    let required_size = ok_block
        .append_operation(arith::addi(offset, size, location))
        .result(0)?
        .into();

    let memory_access_block = region.append_block(Block::new(&[]));

    // dynamic_gas_cost = 3 * (size + 31) / 32 gas
    // but the documentation says it must consume 6 * (size + 31) / 32 gas so we multiply it by 2
    let dynamic_gas_cost = compute_copy_cost(op_ctx, &ok_block, size)?;

    let constant_2 = ok_block
        .append_operation(arith::constant(
            context,
            IntegerAttribute::new(uint64.into(), 2).into(),
            location,
        ))
        .result(0)?
        .into();

    let dynamic_gas_cost = ok_block
        .append_operation(arith::muli(dynamic_gas_cost, constant_2, location))
        .result(0)?
        .into();

    let gas_flag = consume_gas_as_value(context, &ok_block, dynamic_gas_cost)?;
    let memory_extension_block = region.append_block(Block::new(&[]));

    ok_block.append_operation(cf::cond_br(
        context,
        gas_flag,
        &memory_extension_block,
        &op_ctx.revert_block,
        &[],
        &[],
        location,
    ));

    extend_memory(
        op_ctx,
        &memory_extension_block,
        &memory_access_block,
        region,
        required_size,
        gas_cost::KECCAK256,
    )?;

    let uint256 = IntegerType::new(context, 256);
    let ptr_type = pointer(context, 0);
    let pointer_size = memory_access_block
        .append_operation(arith::constant(
            context,
            IntegerAttribute::new(uint256.into(), 1_i64).into(),
            location,
        ))
        .result(0)?
        .into();

    let hash_ptr = memory_access_block
        .append_operation(llvm::alloca(
            context,
            pointer_size,
            ptr_type,
            location,
            AllocaOptions::new().elem_type(Some(TypeAttribute::new(uint256.into()))),
        ))
        .result(0)?
        .into();

    op_ctx.keccak256_syscall(&memory_access_block, offset, size, hash_ptr, location);

    let read_value = memory_access_block
        .append_operation(llvm::load(
            context,
            hash_ptr,
            IntegerType::new(context, 256).into(),
            location,
            LoadStoreOptions::default(),
        ))
        .result(0)?
        .into();

    stack_push(context, &memory_access_block, read_value)?;

    Ok((start_block, memory_access_block))
}

fn codegen_calldatacopy<'c, 'r>(
    op_ctx: &mut OperationCtx<'c>,
    region: &'r Region<'c>,
) -> Result<(BlockRef<'c, 'r>, BlockRef<'c, 'r>), CodegenError> {
    let start_block = region.append_block(Block::new(&[]));
    let context = &op_ctx.mlir_context;
    let location = Location::unknown(context);

    let gas_flag = consume_gas(context, &start_block, gas_cost::CALLDATACOPY)?;

    let flag = check_stack_has_at_least(context, &start_block, 3)?;

    let condition = start_block
        .append_operation(arith::andi(gas_flag, flag, location))
        .result(0)?
        .into();

    let ok_block = region.append_block(Block::new(&[]));

    start_block.append_operation(cf::cond_br(
        context,
        condition,
        &ok_block,
        &op_ctx.revert_block,
        &[],
        &[],
        location,
    ));

    let uint32 = IntegerType::new(context, 32);
    let uint8 = IntegerType::new(context, 8);
    let ptr_type = pointer(context, 0);

    // byte offset in the memory where the result will be copied
    let dest_offset = stack_pop(context, &ok_block)?;
    // byte offset in the calldata to copy from
    let call_data_offset = stack_pop(context, &ok_block)?;
    // byte size to copy
    let size = stack_pop(context, &ok_block)?;

    // truncate offsets and size to 32 bits
    let call_data_offset = ok_block
        .append_operation(arith::trunci(call_data_offset, uint32.into(), location))
        .result(0)
        .unwrap()
        .into();

    let dest_offset = ok_block
        .append_operation(arith::trunci(dest_offset, uint32.into(), location))
        .result(0)
        .unwrap()
        .into();

    let size = ok_block
        .append_operation(arith::trunci(size, uint32.into(), location))
        .result(0)
        .unwrap()
        .into();

    //required size = des_offset + size
    let required_memory_size = ok_block
        .append_operation(arith::addi(dest_offset, size, location))
        .result(0)?
        .into();

    let continue_memory_block = region.append_block(Block::new(&[]));
    extend_memory(
        op_ctx,
        &ok_block,
        &continue_memory_block,
        region,
        required_memory_size,
        gas_cost::CALLDATACOPY,
    )?;
    let memory_ptr = get_memory_pointer(op_ctx, &continue_memory_block, location)?;
    let memory_dest = continue_memory_block
        .append_operation(llvm::get_element_ptr_dynamic(
            context,
            memory_ptr,
            &[dest_offset],
            uint8.into(),
            ptr_type,
            location,
        ))
        .result(0)?
        .into();

    let zero_value = continue_memory_block
        .append_operation(arith::constant(
            context,
            IntegerAttribute::new(IntegerType::new(context, 8).into(), 0).into(),
            location,
        ))
        .result(0)?
        .into();

    continue_memory_block.append_operation(
        ods::llvm::intr_memset(
            context,
            memory_dest,
            zero_value,
            size,
            IntegerAttribute::new(IntegerType::new(context, 1).into(), 0),
            location,
        )
        .into(),
    );

    let calldatasize = op_ctx.get_calldata_size_syscall(&continue_memory_block, location)?;
    let offset_bigger_than_size_flag = continue_memory_block
        .append_operation(arith::cmpi(
            context,
            CmpiPredicate::Ugt,
            call_data_offset,
            calldatasize,
            location,
        ))
        .result(0)?
        .into();

    let invalid_offset_block = region.append_block(Block::new(&[]));
    let valid_offset_block = region.append_block(Block::new(&[]));
    let return_block = region.append_block(Block::new(&[]));

    continue_memory_block.append_operation(cf::cond_br(
        context,
        offset_bigger_than_size_flag,
        &invalid_offset_block,
        &valid_offset_block,
        &[],
        &[],
        location,
    ));

    invalid_offset_block.append_operation(cf::br(&return_block, &[], location));

    let remaining_calldata_size = valid_offset_block
        .append_operation(arith::subi(calldatasize, call_data_offset, location))
        .result(0)?
        .into();

    let memcpy_len = valid_offset_block
        .append_operation(arith::minui(remaining_calldata_size, size, location))
        .result(0)?
        .into();

    let calldata_ptr = op_ctx.get_calldata_ptr_syscall(&valid_offset_block, location)?;
    let calldata_src = valid_offset_block
        .append_operation(llvm::get_element_ptr_dynamic(
            context,
            calldata_ptr,
            &[call_data_offset],
            uint8.into(),
            ptr_type,
            location,
        ))
        .result(0)?
        .into();

    valid_offset_block.append_operation(
        ods::llvm::intr_memcpy(
            context,
            memory_dest,
            calldata_src,
            memcpy_len,
            IntegerAttribute::new(IntegerType::new(context, 1).into(), 0),
            location,
        )
        .into(),
    );

    valid_offset_block.append_operation(cf::br(&return_block, &[], location));

    Ok((start_block, return_block))
}

fn codegen_calldatasize<'c, 'r>(
    op_ctx: &mut OperationCtx<'c>,
    region: &'r Region<'c>,
) -> Result<(BlockRef<'c, 'r>, BlockRef<'c, 'r>), CodegenError> {
    let start_block = region.append_block(Block::new(&[]));
    let context = &op_ctx.mlir_context;
    let location = Location::unknown(context);

    let gas_flag = consume_gas(context, &start_block, gas_cost::CALLDATASIZE)?;

    let ok_block = region.append_block(Block::new(&[]));

    start_block.append_operation(cf::cond_br(
        context,
        gas_flag,
        &ok_block,
        &op_ctx.revert_block,
        &[],
        &[],
        location,
    ));

    // Get the calldata size using a syscall
    let uint256 = IntegerType::new(context, 256).into();
    let calldatasize = op_ctx.get_calldata_size_syscall(&ok_block, location)?;
    let extended_size = ok_block
        .append_operation(arith::extui(calldatasize, uint256, location))
        .result(0)?
        .into();
    stack_push(context, &ok_block, extended_size)?;

    Ok((start_block, ok_block))
}

fn codegen_exp<'c, 'r>(
    op_ctx: &mut OperationCtx<'c>,
    region: &'r Region<'c>,
) -> Result<(BlockRef<'c, 'r>, BlockRef<'c, 'r>), CodegenError> {
    let start_block = region.append_block(Block::new(&[]));
    let context = &op_ctx.mlir_context;
    let location = Location::unknown(context);

    // Check there's enough elements in stack
    let flag = check_stack_has_at_least(context, &start_block, 2)?;
    let ok_block = region.append_block(Block::new(&[]));

    start_block.append_operation(cf::cond_br(
        context,
        flag,
        &ok_block,
        &op_ctx.revert_block,
        &[],
        &[],
        location,
    ));

    let base = stack_pop(context, &ok_block)?;
    let exponent = stack_pop(context, &ok_block)?;

    let result = ok_block
        .append_operation(ods::math::ipowi(context, base, exponent, location).into())
        .result(0)?
        .into();

    let result_type = IntegerType::new(context, 256);
    let leading_zeros = ok_block
        .append_operation(llvm::intr_ctlz(
            context,
            exponent,
            false,
            result_type.into(),
            location,
        ))
        .result(0)?
        .into();

    let number_of_bits = ok_block
        .append_operation(arith::subi(
            constant_value_from_i64(context, &ok_block, 256)?,
            leading_zeros,
            location,
        ))
        .result(0)?
        .into();

    let bits_with_offset = ok_block
        .append_operation(arith::addi(
            number_of_bits,
            constant_value_from_i64(context, &ok_block, 7)?,
            location,
        ))
        .result(0)?
        .into();

    let number_of_bytes = ok_block
        .append_operation(arith::divui(
            bits_with_offset,
            constant_value_from_i64(context, &ok_block, 8)?,
            location,
        ))
        .result(0)?
        .into();

    let dynamic_gas_cost = ok_block
        .append_operation(arith::muli(
            number_of_bytes,
            constant_value_from_i64(context, &ok_block, 50)?,
            location,
        ))
        .result(0)?
        .into();

    let total_gas_cost = ok_block
        .append_operation(arith::addi(
            constant_value_from_i64(context, &ok_block, gas_cost::EXP)?,
            dynamic_gas_cost,
            location,
        ))
        .result(0)?
        .into();

    let uint64 = IntegerType::new(context, 64);
    let total_gas_cost = ok_block
        .append_operation(arith::trunci(total_gas_cost, uint64.into(), location))
        .result(0)?
        .into();

    let gas_flag = consume_gas_as_value(context, &ok_block, total_gas_cost)?;
    let enough_gas_block = region.append_block(Block::new(&[]));

    ok_block.append_operation(cf::cond_br(
        context,
        gas_flag,
        &enough_gas_block,
        &op_ctx.revert_block,
        &[],
        &[],
        location,
    ));

    stack_push(context, &enough_gas_block, result)?;

    Ok((start_block, enough_gas_block))
}

fn codegen_iszero<'c, 'r>(
    op_ctx: &mut OperationCtx<'c>,
    region: &'r Region<'c>,
) -> Result<(BlockRef<'c, 'r>, BlockRef<'c, 'r>), CodegenError> {
    let start_block = region.append_block(Block::new(&[]));
    let context = &op_ctx.mlir_context;
    let location = Location::unknown(context);

    // Check there's enough elements in stack
    let flag = check_stack_has_at_least(context, &start_block, 1)?;
    let gas_flag = consume_gas(context, &start_block, gas_cost::ISZERO)?;
    let condition = start_block
        .append_operation(arith::andi(gas_flag, flag, location))
        .result(0)?
        .into();

    let ok_block = region.append_block(Block::new(&[]));

    start_block.append_operation(cf::cond_br(
        context,
        condition,
        &ok_block,
        &op_ctx.revert_block,
        &[],
        &[],
        location,
    ));

    let value = stack_pop(context, &ok_block)?;
    let zero_constant = constant_value_from_i64(context, &ok_block, 0)?;

    let result = ok_block
        .append_operation(arith::cmpi(
            context,
            arith::CmpiPredicate::Eq,
            value,
            zero_constant,
            location,
        ))
        .result(0)?
        .into();

    //Extend the 1 bit result to 256 bits.
    let uint256 = IntegerType::new(context, 256);
    let result = ok_block
        .append_operation(arith::extui(result, uint256.into(), location))
        .result(0)?
        .into();

    stack_push(context, &ok_block, result)?;

    Ok((start_block, ok_block))
}

fn codegen_and<'c, 'r>(
    op_ctx: &mut OperationCtx<'c>,
    region: &'r Region<'c>,
) -> Result<(BlockRef<'c, 'r>, BlockRef<'c, 'r>), CodegenError> {
    let start_block = region.append_block(Block::new(&[]));
    let context = &op_ctx.mlir_context;
    let location = Location::unknown(context);

    // Check there's enough elements in stack
    let flag = check_stack_has_at_least(context, &start_block, 2)?;
    let gas_flag = consume_gas(context, &start_block, gas_cost::AND)?;
    let condition = start_block
        .append_operation(arith::andi(gas_flag, flag, location))
        .result(0)?
        .into();

    let ok_block = region.append_block(Block::new(&[]));

    start_block.append_operation(cf::cond_br(
        context,
        condition,
        &ok_block,
        &op_ctx.revert_block,
        &[],
        &[],
        location,
    ));

    let lhs = stack_pop(context, &ok_block)?;
    let rhs = stack_pop(context, &ok_block)?;

    let result = ok_block
        .append_operation(arith::andi(lhs, rhs, location))
        .result(0)?
        .into();

    stack_push(context, &ok_block, result)?;

    Ok((start_block, ok_block))
}

fn codegen_gt<'c, 'r>(
    op_ctx: &mut OperationCtx<'c>,
    region: &'r Region<'c>,
) -> Result<(BlockRef<'c, 'r>, BlockRef<'c, 'r>), CodegenError> {
    let start_block = region.append_block(Block::new(&[]));
    let context = &op_ctx.mlir_context;
    let location = Location::unknown(context);

    // Check there's enough elements in stack
    let flag = check_stack_has_at_least(context, &start_block, 2)?;
    let gas_flag = consume_gas(context, &start_block, gas_cost::GT)?;
    let condition = start_block
        .append_operation(arith::andi(gas_flag, flag, location))
        .result(0)?
        .into();
    let ok_block = region.append_block(Block::new(&[]));

    start_block.append_operation(cf::cond_br(
        context,
        condition,
        &ok_block,
        &op_ctx.revert_block,
        &[],
        &[],
        location,
    ));

    let lhs = stack_pop(context, &ok_block)?;
    let rhs = stack_pop(context, &ok_block)?;

    let result = ok_block
        .append_operation(arith::cmpi(
            context,
            arith::CmpiPredicate::Ugt,
            lhs,
            rhs,
            location,
        ))
        .result(0)?
        .into();

    //Extend 1 bit result to 256 bit
    let uint256 = IntegerType::new(context, 256);
    let result = ok_block
        .append_operation(arith::extui(result, uint256.into(), location))
        .result(0)?
        .into();

    stack_push(context, &ok_block, result)?;

    Ok((start_block, ok_block))
}

fn codegen_or<'c, 'r>(
    op_ctx: &mut OperationCtx<'c>,
    region: &'r Region<'c>,
) -> Result<(BlockRef<'c, 'r>, BlockRef<'c, 'r>), CodegenError> {
    let start_block = region.append_block(Block::new(&[]));
    let context = &op_ctx.mlir_context;
    let location = Location::unknown(context);

    // Check there's enough elements in stack
    let flag = check_stack_has_at_least(context, &start_block, 2)?;
    let gas_flag = consume_gas(context, &start_block, gas_cost::OR)?;
    let condition = start_block
        .append_operation(arith::andi(gas_flag, flag, location))
        .result(0)?
        .into();

    let ok_block = region.append_block(Block::new(&[]));

    start_block.append_operation(cf::cond_br(
        context,
        condition,
        &ok_block,
        &op_ctx.revert_block,
        &[],
        &[],
        location,
    ));

    let lhs = stack_pop(context, &ok_block)?;
    let rhs = stack_pop(context, &ok_block)?;

    let result = ok_block
        .append_operation(arith::ori(lhs, rhs, location))
        .result(0)?
        .into();

    stack_push(context, &ok_block, result)?;

    Ok((start_block, ok_block))
}

fn codegen_lt<'c, 'r>(
    op_ctx: &mut OperationCtx<'c>,
    region: &'r Region<'c>,
) -> Result<(BlockRef<'c, 'r>, BlockRef<'c, 'r>), CodegenError> {
    let start_block = region.append_block(Block::new(&[]));
    let context = &op_ctx.mlir_context;
    let location = Location::unknown(context);

    // Check there's enough elements in stack
    let flag = check_stack_has_at_least(context, &start_block, 2)?;
    let gas_flag = consume_gas(context, &start_block, gas_cost::LT)?;
    let condition = start_block
        .append_operation(arith::andi(gas_flag, flag, location))
        .result(0)?
        .into();

    let ok_block = region.append_block(Block::new(&[]));

    start_block.append_operation(cf::cond_br(
        context,
        condition,
        &ok_block,
        &op_ctx.revert_block,
        &[],
        &[],
        location,
    ));

    let lhs = stack_pop(context, &ok_block)?;
    let rhs = stack_pop(context, &ok_block)?;

    let result = ok_block
        .append_operation(arith::cmpi(
            context,
            arith::CmpiPredicate::Ult,
            lhs,
            rhs,
            location,
        ))
        .result(0)?
        .into();

    //Extend 1 bit result to 256 bit
    let uint256 = IntegerType::new(context, 256);
    let result = ok_block
        .append_operation(arith::extui(result, uint256.into(), location))
        .result(0)?
        .into();

    stack_push(context, &ok_block, result)?;

    Ok((start_block, ok_block))
}

fn codegen_sgt<'c, 'r>(
    op_ctx: &mut OperationCtx<'c>,
    region: &'r Region<'c>,
) -> Result<(BlockRef<'c, 'r>, BlockRef<'c, 'r>), CodegenError> {
    let start_block = region.append_block(Block::new(&[]));
    let context = &op_ctx.mlir_context;
    let location = Location::unknown(context);

    // Check there's enough elements in stack
    let flag = check_stack_has_at_least(context, &start_block, 2)?;
    let gas_flag = consume_gas(context, &start_block, gas_cost::SGT)?;
    let condition = start_block
        .append_operation(arith::andi(gas_flag, flag, location))
        .result(0)?
        .into();

    let ok_block = region.append_block(Block::new(&[]));

    start_block.append_operation(cf::cond_br(
        context,
        condition,
        &ok_block,
        &op_ctx.revert_block,
        &[],
        &[],
        location,
    ));

    let lhs = stack_pop(context, &ok_block)?;
    let rhs = stack_pop(context, &ok_block)?;

    let result = ok_block
        .append_operation(arith::cmpi(
            context,
            arith::CmpiPredicate::Sgt,
            lhs,
            rhs,
            location,
        ))
        .result(0)?
        .into();

    //Extend 1 bit result to 256 bit
    let uint256 = IntegerType::new(context, 256);
    let result = ok_block
        .append_operation(arith::extui(result, uint256.into(), location))
        .result(0)?
        .into();

    stack_push(context, &ok_block, result)?;

    Ok((start_block, ok_block))
}

fn codegen_eq<'c, 'r>(
    op_ctx: &mut OperationCtx<'c>,
    region: &'r Region<'c>,
) -> Result<(BlockRef<'c, 'r>, BlockRef<'c, 'r>), CodegenError> {
    let start_block = region.append_block(Block::new(&[]));
    let context = &op_ctx.mlir_context;
    let location = Location::unknown(context);

    // Check there's enough elements in stack
    let flag = check_stack_has_at_least(context, &start_block, 2)?;
    let gas_flag = consume_gas(context, &start_block, gas_cost::EQ)?;
    let condition = start_block
        .append_operation(arith::andi(gas_flag, flag, location))
        .result(0)?
        .into();
    let ok_block = region.append_block(Block::new(&[]));

    start_block.append_operation(cf::cond_br(
        context,
        condition,
        &ok_block,
        &op_ctx.revert_block,
        &[],
        &[],
        location,
    ));

    let lhs = stack_pop(context, &ok_block)?;
    let rhs = stack_pop(context, &ok_block)?;

    let result = ok_block
        .append_operation(arith::cmpi(
            context,
            arith::CmpiPredicate::Eq,
            lhs,
            rhs,
            location,
        ))
        .result(0)?
        .into();

    //Extend 1 bit result to 256 bit
    let uint256 = IntegerType::new(context, 256);
    let result = ok_block
        .append_operation(arith::extui(result, uint256.into(), location))
        .result(0)?
        .into();

    stack_push(context, &ok_block, result)?;

    Ok((start_block, ok_block))
}

fn codegen_push<'c, 'r>(
    op_ctx: &mut OperationCtx<'c>,
    region: &'r Region<'c>,
    value_to_push: BigUint,
    is_zero: bool,
) -> Result<(BlockRef<'c, 'r>, BlockRef<'c, 'r>), CodegenError> {
    let start_block = region.append_block(Block::new(&[]));
    let context = &op_ctx.mlir_context;
    let location = Location::unknown(context);

    // Check there's enough space in stack
    let flag = check_stack_has_space_for(context, &start_block, 1)?;
    let gas_cost = if is_zero {
        gas_cost::PUSH0
    } else {
        gas_cost::PUSHN
    };
    let gas_flag = consume_gas(context, &start_block, gas_cost)?;
    let condition = start_block
        .append_operation(arith::andi(gas_flag, flag, location))
        .result(0)?
        .into();

    let ok_block = region.append_block(Block::new(&[]));

    start_block.append_operation(cf::cond_br(
        context,
        condition,
        &ok_block,
        &op_ctx.revert_block,
        &[],
        &[],
        location,
    ));

    let constant_value = Attribute::parse(context, &format!("{} : i256", value_to_push)).unwrap();
    let constant_value = ok_block
        .append_operation(arith::constant(context, constant_value, location))
        .result(0)?
        .into();

    stack_push(context, &ok_block, constant_value)?;

    Ok((start_block, ok_block))
}

fn codegen_dup<'c, 'r>(
    op_ctx: &mut OperationCtx<'c>,
    region: &'r Region<'c>,
    nth: u8,
) -> Result<(BlockRef<'c, 'r>, BlockRef<'c, 'r>), CodegenError> {
    debug_assert!(nth > 0 && nth <= 16);
    let start_block = region.append_block(Block::new(&[]));
    let context = &op_ctx.mlir_context;
    let location = Location::unknown(context);

    // Check there's enough elements in stack
    let flag = check_stack_has_at_least(context, &start_block, nth as u32)?;

    let gas_flag = consume_gas(context, &start_block, gas_cost::DUPN)?;

    let condition = start_block
        .append_operation(arith::andi(gas_flag, flag, location))
        .result(0)?
        .into();
    let ok_block = region.append_block(Block::new(&[]));

    start_block.append_operation(cf::cond_br(
        context,
        condition,
        &ok_block,
        &op_ctx.revert_block,
        &[],
        &[],
        location,
    ));

    let (nth_value, _) = get_nth_from_stack(context, &ok_block, nth)?;

    stack_push(context, &ok_block, nth_value)?;

    Ok((start_block, ok_block))
}

fn codegen_swap<'c, 'r>(
    op_ctx: &mut OperationCtx<'c>,
    region: &'r Region<'c>,
    nth: u8,
) -> Result<(BlockRef<'c, 'r>, BlockRef<'c, 'r>), CodegenError> {
    debug_assert!(nth > 0 && nth <= 16);
    let start_block = region.append_block(Block::new(&[]));
    let context = &op_ctx.mlir_context;
    let location = Location::unknown(context);

    // Check there's enough elements in stack
    let flag = check_stack_has_at_least(context, &start_block, (nth + 1) as u32)?;

    let gas_flag = consume_gas(context, &start_block, gas_cost::SWAPN)?;

    let condition = start_block
        .append_operation(arith::andi(gas_flag, flag, location))
        .result(0)?
        .into();

    let ok_block = region.append_block(Block::new(&[]));

    start_block.append_operation(cf::cond_br(
        context,
        condition,
        &ok_block,
        &op_ctx.revert_block,
        &[],
        &[],
        location,
    ));

    swap_stack_elements(context, &ok_block, 1, nth + 1)?;

    Ok((start_block, ok_block))
}

fn codegen_add<'c, 'r>(
    op_ctx: &mut OperationCtx<'c>,
    region: &'r Region<'c>,
) -> Result<(BlockRef<'c, 'r>, BlockRef<'c, 'r>), CodegenError> {
    let start_block = region.append_block(Block::new(&[]));
    let context = &op_ctx.mlir_context;
    let location = Location::unknown(context);

    // Check there's enough elements in stack
    let flag = check_stack_has_at_least(context, &start_block, 2)?;

    let gas_flag = consume_gas(context, &start_block, gas_cost::ADD)?;

    let condition = start_block
        .append_operation(arith::andi(gas_flag, flag, location))
        .result(0)?
        .into();

    let ok_block = region.append_block(Block::new(&[]));

    start_block.append_operation(cf::cond_br(
        context,
        condition,
        &ok_block,
        &op_ctx.revert_block,
        &[],
        &[],
        location,
    ));

    let lhs = stack_pop(context, &ok_block)?;
    let rhs = stack_pop(context, &ok_block)?;

    let result = ok_block
        .append_operation(arith::addi(lhs, rhs, location))
        .result(0)?
        .into();

    stack_push(context, &ok_block, result)?;

    Ok((start_block, ok_block))
}

fn codegen_sub<'c, 'r>(
    op_ctx: &mut OperationCtx<'c>,
    region: &'r Region<'c>,
) -> Result<(BlockRef<'c, 'r>, BlockRef<'c, 'r>), CodegenError> {
    let start_block = region.append_block(Block::new(&[]));
    let context = &op_ctx.mlir_context;
    let location = Location::unknown(context);

    // Check there's enough elements in stack
    let flag = check_stack_has_at_least(context, &start_block, 2)?;

    let gas_flag = consume_gas(context, &start_block, gas_cost::SUB)?;

    let condition = start_block
        .append_operation(arith::andi(gas_flag, flag, location))
        .result(0)?
        .into();

    let ok_block = region.append_block(Block::new(&[]));

    start_block.append_operation(cf::cond_br(
        context,
        condition,
        &ok_block,
        &op_ctx.revert_block,
        &[],
        &[],
        location,
    ));

    let lhs = stack_pop(context, &ok_block)?;
    let rhs = stack_pop(context, &ok_block)?;

    let result = ok_block
        .append_operation(arith::subi(lhs, rhs, location))
        .result(0)?
        .into();

    stack_push(context, &ok_block, result)?;

    Ok((start_block, ok_block))
}

fn codegen_div<'c, 'r>(
    op_ctx: &mut OperationCtx<'c>,
    region: &'r Region<'c>,
) -> Result<(BlockRef<'c, 'r>, BlockRef<'c, 'r>), CodegenError> {
    let start_block = region.append_block(Block::new(&[]));
    let context = &op_ctx.mlir_context;
    let location = Location::unknown(context);

    // Check there's enough elements in stack
    let stack_size_flag = check_stack_has_at_least(context, &start_block, 2)?;

    // Check there's enough gas to compute the operation
    let gas_flag = consume_gas(context, &start_block, gas_cost::DIV)?;

    let ok_flag = start_block
        .append_operation(arith::andi(stack_size_flag, gas_flag, location))
        .result(0)?
        .into();

    let ok_block = region.append_block(Block::new(&[]));

    start_block.append_operation(cf::cond_br(
        context,
        ok_flag,
        &ok_block,
        &op_ctx.revert_block,
        &[],
        &[],
        location,
    ));

    let num = stack_pop(context, &ok_block)?;
    let den = stack_pop(context, &ok_block)?;

    let den_is_zero = check_if_zero(context, &ok_block, &den)?;
    let den_zero_bloq = region.append_block(Block::new(&[]));
    let den_not_zero_bloq = region.append_block(Block::new(&[]));
    let return_block = region.append_block(Block::new(&[]));

    // Denominator is zero path
    let zero_value = constant_value_from_i64(context, &den_zero_bloq, 0i64)?;
    stack_push(context, &den_zero_bloq, zero_value)?;
    den_zero_bloq.append_operation(cf::br(&return_block, &[], location));

    // Denominator is not zero path
    let result = den_not_zero_bloq
        .append_operation(arith::divui(num, den, location))
        .result(0)?
        .into();

    stack_push(context, &den_not_zero_bloq, result)?;
    den_not_zero_bloq.append_operation(cf::br(&return_block, &[], location));

    // Branch to den_zero if den_is_zero == true; else branch to den_not_zero
    ok_block.append_operation(cf::cond_br(
        context,
        den_is_zero,
        &den_zero_bloq,
        &den_not_zero_bloq,
        &[],
        &[],
        location,
    ));

    Ok((start_block, return_block))
}

fn codegen_sdiv<'c, 'r>(
    op_ctx: &mut OperationCtx<'c>,
    region: &'r Region<'c>,
) -> Result<(BlockRef<'c, 'r>, BlockRef<'c, 'r>), CodegenError> {
    let start_block = region.append_block(Block::new(&[]));
    let context = &op_ctx.mlir_context;
    let location = Location::unknown(context);

    // Check there's enough elements in stack
    let stack_size_flag = check_stack_has_at_least(context, &start_block, 2)?;
    let gas_flag = consume_gas(context, &start_block, gas_cost::SDIV)?;

    let ok_flag = start_block
        .append_operation(arith::andi(stack_size_flag, gas_flag, location))
        .result(0)?
        .into();

    let ok_block = region.append_block(Block::new(&[]));

    start_block.append_operation(cf::cond_br(
        context,
        ok_flag,
        &ok_block,
        &op_ctx.revert_block,
        &[],
        &[],
        location,
    ));

    let num = stack_pop(context, &ok_block)?;
    let den = stack_pop(context, &ok_block)?;
    let den_is_zero = check_if_zero(context, &ok_block, &den)?;
    let den_zero_bloq = region.append_block(Block::new(&[]));
    let den_not_zero_bloq = region.append_block(Block::new(&[]));
    let return_block = region.append_block(Block::new(&[]));

    // Denominator is zero path
    let zero_value = constant_value_from_i64(context, &den_zero_bloq, 0i64)?;
    stack_push(context, &den_zero_bloq, zero_value)?;
    den_zero_bloq.append_operation(cf::br(&return_block, &[], location));

    // Denominator is not zero path
    let result = den_not_zero_bloq
        .append_operation(ods::llvm::sdiv(context, num, den, location).into())
        .result(0)?
        .into();

    stack_push(context, &den_not_zero_bloq, result)?;
    den_not_zero_bloq.append_operation(cf::br(&return_block, &[], location));

    // Branch to den_zero if den_is_zero == true; else branch to den_not_zero
    ok_block.append_operation(cf::cond_br(
        context,
        den_is_zero,
        &den_zero_bloq,
        &den_not_zero_bloq,
        &[],
        &[],
        location,
    ));

    Ok((start_block, return_block))
}

fn codegen_mul<'c, 'r>(
    op_ctx: &mut OperationCtx<'c>,
    region: &'r Region<'c>,
) -> Result<(BlockRef<'c, 'r>, BlockRef<'c, 'r>), CodegenError> {
    let start_block = region.append_block(Block::new(&[]));
    let context = &op_ctx.mlir_context;
    let location = Location::unknown(context);

    // Check there's enough elements in stack
    let stack_size_flag = check_stack_has_at_least(context, &start_block, 2)?;
    // Check there's enough gas to compute the operation
    let gas_flag = consume_gas(context, &start_block, gas_cost::MUL)?;

    let ok_flag = start_block
        .append_operation(arith::andi(stack_size_flag, gas_flag, location))
        .result(0)?
        .into();

    let ok_block = region.append_block(Block::new(&[]));

    start_block.append_operation(cf::cond_br(
        context,
        ok_flag,
        &ok_block,
        &op_ctx.revert_block,
        &[],
        &[],
        location,
    ));

    let lhs = stack_pop(context, &ok_block)?;
    let rhs = stack_pop(context, &ok_block)?;

    let result = ok_block
        .append_operation(arith::muli(lhs, rhs, location))
        .result(0)?
        .into();

    stack_push(context, &ok_block, result)?;

    Ok((start_block, ok_block))
}

fn codegen_mod<'c, 'r>(
    op_ctx: &mut OperationCtx<'c>,
    region: &'r Region<'c>,
) -> Result<(BlockRef<'c, 'r>, BlockRef<'c, 'r>), CodegenError> {
    let start_block = region.append_block(Block::new(&[]));
    let context = &op_ctx.mlir_context;
    let location = Location::unknown(context);

    // Check there's enough elements in stack
    let flag = check_stack_has_at_least(context, &start_block, 2)?;
    let gas_flag = consume_gas(context, &start_block, gas_cost::MOD)?;
    let condition = start_block
        .append_operation(arith::andi(gas_flag, flag, location))
        .result(0)?
        .into();

    let ok_block = region.append_block(Block::new(&[]));

    start_block.append_operation(cf::cond_br(
        context,
        condition,
        &ok_block,
        &op_ctx.revert_block,
        &[],
        &[],
        location,
    ));

    let num = stack_pop(context, &ok_block)?;
    let den = stack_pop(context, &ok_block)?;

    let den_is_zero = check_if_zero(context, &ok_block, &den)?;
    let den_zero_bloq = region.append_block(Block::new(&[]));
    let den_not_zero_bloq = region.append_block(Block::new(&[]));
    let return_block = region.append_block(Block::new(&[]));

    let constant_value = den_zero_bloq
        .append_operation(arith::constant(
            context,
            integer_constant_from_i64(context, 0i64).into(),
            location,
        ))
        .result(0)?
        .into();

    stack_push(context, &den_zero_bloq, constant_value)?;

    den_zero_bloq.append_operation(cf::br(&return_block, &[], location));

    let mod_result = den_not_zero_bloq
        .append_operation(arith::remui(num, den, location))
        .result(0)?
        .into();

    stack_push(context, &den_not_zero_bloq, mod_result)?;

    den_not_zero_bloq.append_operation(cf::br(&return_block, &[], location));

    ok_block.append_operation(cf::cond_br(
        context,
        den_is_zero,
        &den_zero_bloq,
        &den_not_zero_bloq,
        &[],
        &[],
        location,
    ));

    Ok((start_block, return_block))
}

fn codegen_smod<'c, 'r>(
    op_ctx: &mut OperationCtx<'c>,
    region: &'r Region<'c>,
) -> Result<(BlockRef<'c, 'r>, BlockRef<'c, 'r>), CodegenError> {
    let start_block = region.append_block(Block::new(&[]));
    let context = &op_ctx.mlir_context;
    let location = Location::unknown(context);

    // Check there's enough elements in stack
    let flag = check_stack_has_at_least(context, &start_block, 2)?;
    let gas_flag = consume_gas(context, &start_block, gas_cost::SMOD)?;
    let condition = start_block
        .append_operation(arith::andi(gas_flag, flag, location))
        .result(0)?
        .into();

    let ok_block = region.append_block(Block::new(&[]));

    start_block.append_operation(cf::cond_br(
        context,
        condition,
        &ok_block,
        &op_ctx.revert_block,
        &[],
        &[],
        location,
    ));

    let num = stack_pop(context, &ok_block)?;
    let den = stack_pop(context, &ok_block)?;

    let den_is_zero = check_if_zero(context, &ok_block, &den)?;
    let den_zero_bloq = region.append_block(Block::new(&[]));
    let den_not_zero_bloq = region.append_block(Block::new(&[]));
    let return_block = region.append_block(Block::new(&[]));

    let constant_value = den_zero_bloq
        .append_operation(arith::constant(
            context,
            integer_constant_from_i64(context, 0i64).into(),
            location,
        ))
        .result(0)?
        .into();

    stack_push(context, &den_zero_bloq, constant_value)?;

    den_zero_bloq.append_operation(cf::br(&return_block, &[], location));

    let mod_result = den_not_zero_bloq
        .append_operation(ods::llvm::srem(context, num, den, location).into())
        .result(0)?
        .into();

    stack_push(context, &den_not_zero_bloq, mod_result)?;

    den_not_zero_bloq.append_operation(cf::br(&return_block, &[], location));

    ok_block.append_operation(cf::cond_br(
        context,
        den_is_zero,
        &den_zero_bloq,
        &den_not_zero_bloq,
        &[],
        &[],
        location,
    ));

    Ok((start_block, return_block))
}

fn codegen_addmod<'c, 'r>(
    op_ctx: &mut OperationCtx<'c>,
    region: &'r Region<'c>,
) -> Result<(BlockRef<'c, 'r>, BlockRef<'c, 'r>), CodegenError> {
    let start_block = region.append_block(Block::new(&[]));
    let context = &op_ctx.mlir_context;
    let location = Location::unknown(context);

    // Check there's enough elements in stack
    let flag = check_stack_has_at_least(context, &start_block, 3)?;
    let gas_flag = consume_gas(context, &start_block, gas_cost::ADDMOD)?;
    let condition = start_block
        .append_operation(arith::andi(gas_flag, flag, location))
        .result(0)?
        .into();

    let ok_block = region.append_block(Block::new(&[]));

    start_block.append_operation(cf::cond_br(
        context,
        condition,
        &ok_block,
        &op_ctx.revert_block,
        &[],
        &[],
        location,
    ));

    let a = stack_pop(context, &ok_block)?;
    let b = stack_pop(context, &ok_block)?;
    let den = stack_pop(context, &ok_block)?;

    let den_is_zero = check_if_zero(context, &ok_block, &den)?;
    let den_zero_bloq = region.append_block(Block::new(&[]));
    let den_not_zero_bloq = region.append_block(Block::new(&[]));
    let return_block = region.append_block(Block::new(&[]));

    let constant_value = den_zero_bloq
        .append_operation(arith::constant(
            context,
            integer_constant_from_i64(context, 0i64).into(),
            location,
        ))
        .result(0)?
        .into();

    stack_push(context, &den_zero_bloq, constant_value)?;

    den_zero_bloq.append_operation(cf::br(&return_block, &[], location));
    let uint256 = IntegerType::new(context, 256).into();
    let uint257 = IntegerType::new(context, 257).into();

    // extend the operands to 257 bits before the addition
    let extended_a = den_not_zero_bloq
        .append_operation(arith::extui(a, uint257, location))
        .result(0)?
        .into();
    let extended_b = den_not_zero_bloq
        .append_operation(arith::extui(b, uint257, location))
        .result(0)?
        .into();
    let extended_den = den_not_zero_bloq
        .append_operation(arith::extui(den, uint257, location))
        .result(0)?
        .into();
    let add_result = den_not_zero_bloq
        .append_operation(arith::addi(extended_a, extended_b, location))
        .result(0)?
        .into();
    let mod_result = den_not_zero_bloq
        .append_operation(arith::remui(add_result, extended_den, location))
        .result(0)?
        .into();
    let truncated_result = den_not_zero_bloq
        .append_operation(arith::trunci(mod_result, uint256, location))
        .result(0)?
        .into();

    stack_push(context, &den_not_zero_bloq, truncated_result)?;

    den_not_zero_bloq.append_operation(cf::br(&return_block, &[], location));

    ok_block.append_operation(cf::cond_br(
        context,
        den_is_zero,
        &den_zero_bloq,
        &den_not_zero_bloq,
        &[],
        &[],
        location,
    ));

    Ok((start_block, return_block))
}

fn codegen_mulmod<'c, 'r>(
    op_ctx: &mut OperationCtx<'c>,
    region: &'r Region<'c>,
) -> Result<(BlockRef<'c, 'r>, BlockRef<'c, 'r>), CodegenError> {
    let start_block = region.append_block(Block::new(&[]));
    let context = &op_ctx.mlir_context;
    let location = Location::unknown(context);

    // Check there's enough elements in stack
    let flag = check_stack_has_at_least(context, &start_block, 3)?;
    let gas_flag = consume_gas(context, &start_block, gas_cost::MULMOD)?;
    let condition = start_block
        .append_operation(arith::andi(gas_flag, flag, location))
        .result(0)?
        .into();

    let ok_block = region.append_block(Block::new(&[]));

    start_block.append_operation(cf::cond_br(
        context,
        condition,
        &ok_block,
        &op_ctx.revert_block,
        &[],
        &[],
        location,
    ));

    let a = stack_pop(context, &ok_block)?;
    let b = stack_pop(context, &ok_block)?;
    let den = stack_pop(context, &ok_block)?;

    let den_is_zero = check_if_zero(context, &ok_block, &den)?;
    let den_zero_bloq = region.append_block(Block::new(&[]));
    let den_not_zero_bloq = region.append_block(Block::new(&[]));
    let return_block = region.append_block(Block::new(&[]));

    let constant_value = den_zero_bloq
        .append_operation(arith::constant(
            context,
            integer_constant_from_i64(context, 0i64).into(),
            location,
        ))
        .result(0)?
        .into();

    stack_push(context, &den_zero_bloq, constant_value)?;

    den_zero_bloq.append_operation(cf::br(&return_block, &[], location));

    let uint256 = IntegerType::new(context, 256).into();
    let uint512 = IntegerType::new(context, 512).into();

    // extend the operands to 512 bits before the multiplication
    let extended_a = den_not_zero_bloq
        .append_operation(arith::extui(a, uint512, location))
        .result(0)?
        .into();
    let extended_b = den_not_zero_bloq
        .append_operation(arith::extui(b, uint512, location))
        .result(0)?
        .into();
    let extended_den = den_not_zero_bloq
        .append_operation(arith::extui(den, uint512, location))
        .result(0)?
        .into();

    let mul_result = den_not_zero_bloq
        .append_operation(arith::muli(extended_a, extended_b, location))
        .result(0)?
        .into();
    let mod_result = den_not_zero_bloq
        .append_operation(arith::remui(mul_result, extended_den, location))
        .result(0)?
        .into();
    let truncated_result = den_not_zero_bloq
        .append_operation(arith::trunci(mod_result, uint256, location))
        .result(0)?
        .into();

    stack_push(context, &den_not_zero_bloq, truncated_result)?;
    den_not_zero_bloq.append_operation(cf::br(&return_block, &[], location));
    ok_block.append_operation(cf::cond_br(
        context,
        den_is_zero,
        &den_zero_bloq,
        &den_not_zero_bloq,
        &[],
        &[],
        location,
    ));
    Ok((start_block, return_block))
}

fn codegen_xor<'c, 'r>(
    op_ctx: &mut OperationCtx<'c>,
    region: &'r Region<'c>,
) -> Result<(BlockRef<'c, 'r>, BlockRef<'c, 'r>), CodegenError> {
    let start_block = region.append_block(Block::new(&[]));
    let context = &op_ctx.mlir_context;
    let location = Location::unknown(context);

    // Check there's enough elements in stack
    let flag = check_stack_has_at_least(context, &start_block, 2)?;

    let gas_flag = consume_gas(context, &start_block, gas_cost::XOR)?;

    let condition = start_block
        .append_operation(arith::andi(gas_flag, flag, location))
        .result(0)?
        .into();

    let ok_block = region.append_block(Block::new(&[]));

    start_block.append_operation(cf::cond_br(
        context,
        condition,
        &ok_block,
        &op_ctx.revert_block,
        &[],
        &[],
        location,
    ));

    let lhs = stack_pop(context, &ok_block)?;
    let rhs = stack_pop(context, &ok_block)?;

    let result = ok_block
        .append_operation(arith::xori(lhs, rhs, location))
        .result(0)?
        .into();

    stack_push(context, &ok_block, result)?;

    Ok((start_block, ok_block))
}

fn codegen_shr<'c, 'r>(
    op_ctx: &mut OperationCtx<'c>,
    region: &'r Region<'c>,
) -> Result<(BlockRef<'c, 'r>, BlockRef<'c, 'r>), CodegenError> {
    let start_block = region.append_block(Block::new(&[]));
    let context = &op_ctx.mlir_context;
    let location = Location::unknown(context);
    let uint256 = IntegerType::new(context, 256);

    // Check there's enough elements in stack
    let mut flag = check_stack_has_at_least(context, &start_block, 2)?;

    let gas_flag = consume_gas(context, &start_block, 3)?;

    let condition = start_block
        .append_operation(arith::andi(gas_flag, flag, location))
        .result(0)?
        .into();

    let ok_block = region.append_block(Block::new(&[]));

    start_block.append_operation(cf::cond_br(
        context,
        condition,
        &ok_block,
        &op_ctx.revert_block,
        &[],
        &[],
        location,
    ));

    let shift = stack_pop(context, &ok_block)?;
    let value = stack_pop(context, &ok_block)?;

    let value_255 = ok_block
        .append_operation(arith::constant(
            context,
            IntegerAttribute::new(uint256.into(), 255_i64).into(),
            location,
        ))
        .result(0)?
        .into();

    flag = compare_values(context, &ok_block, CmpiPredicate::Ult, shift, value_255)?;

    let ok_ok_block = region.append_block(Block::new(&[]));
    let altv_block = region.append_block(Block::new(&[]));
    // to unify the blocks after the branching
    let empty_block = region.append_block(Block::new(&[]));

    ok_block.append_operation(cf::cond_br(
        context,
        flag,
        &ok_ok_block,
        &altv_block,
        &[],
        &[],
        location,
    ));

    // if shift is less than 255
    let result = ok_ok_block
        .append_operation(arith::shrui(value, shift, location))
        .result(0)?
        .into();

    stack_push(context, &ok_ok_block, result)?;

    ok_ok_block.append_operation(cf::br(&empty_block, &[], location));

    // if shift is greater than 255
    let result = altv_block
        .append_operation(arith::constant(
            context,
            IntegerAttribute::new(uint256.into(), 0_i64).into(),
            location,
        ))
        .result(0)?
        .into();

    stack_push(context, &altv_block, result)?;

    altv_block.append_operation(cf::br(&empty_block, &[], location));

    Ok((start_block, empty_block))
}

fn codegen_shl<'c, 'r>(
    op_ctx: &mut OperationCtx<'c>,
    region: &'r Region<'c>,
) -> Result<(BlockRef<'c, 'r>, BlockRef<'c, 'r>), CodegenError> {
    let start_block = region.append_block(Block::new(&[]));
    let context = &op_ctx.mlir_context;
    let location = Location::unknown(context);
    let uint256 = IntegerType::new(context, 256);

    // Check there's enough elements in stack
    let mut flag = check_stack_has_at_least(context, &start_block, 2)?;

    let gas_flag = consume_gas(context, &start_block, gas_cost::SHL)?;

    let condition = start_block
        .append_operation(arith::andi(gas_flag, flag, location))
        .result(0)?
        .into();

    let ok_block = region.append_block(Block::new(&[]));

    start_block.append_operation(cf::cond_br(
        context,
        condition,
        &ok_block,
        &op_ctx.revert_block,
        &[],
        &[],
        location,
    ));

    let shift = stack_pop(context, &ok_block)?;
    let value = stack_pop(context, &ok_block)?;

    let value_255 = ok_block
        .append_operation(arith::constant(
            context,
            IntegerAttribute::new(uint256.into(), 255_i64).into(),
            location,
        ))
        .result(0)?
        .into();

    flag = compare_values(context, &ok_block, CmpiPredicate::Ult, shift, value_255)?;

    let ok_ok_block = region.append_block(Block::new(&[]));
    let altv_block = region.append_block(Block::new(&[]));
    // to unify the blocks after the branching
    let empty_block = region.append_block(Block::new(&[]));

    ok_block.append_operation(cf::cond_br(
        context,
        flag,
        &ok_ok_block,
        &altv_block,
        &[],
        &[],
        location,
    ));

    // if shift is less than 255
    let result = ok_ok_block
        .append_operation(arith::shli(value, shift, location))
        .result(0)?
        .into();

    stack_push(context, &ok_ok_block, result)?;

    ok_ok_block.append_operation(cf::br(&empty_block, &[], location));

    // if shift is greater than 255
    let result = altv_block
        .append_operation(arith::constant(
            context,
            IntegerAttribute::new(uint256.into(), 0_i64).into(),
            location,
        ))
        .result(0)?
        .into();

    stack_push(context, &altv_block, result)?;

    altv_block.append_operation(cf::br(&empty_block, &[], location));

    Ok((start_block, empty_block))
}

fn codegen_number<'c, 'r>(
    op_ctx: &mut OperationCtx<'c>,
    region: &'r Region<'c>,
) -> Result<(BlockRef<'c, 'r>, BlockRef<'c, 'r>), CodegenError> {
    let start_block = region.append_block(Block::new(&[]));
    let context = &op_ctx.mlir_context;
    let location = Location::unknown(context);

    // Check there's enough space for 1 element in stack
    let stack_flag = check_stack_has_space_for(context, &start_block, 1)?;

    let gas_flag = consume_gas(context, &start_block, gas_cost::NUMBER)?;

    let condition = start_block
        .append_operation(arith::andi(gas_flag, stack_flag, location))
        .result(0)?
        .into();

    let ok_block = region.append_block(Block::new(&[]));

    start_block.append_operation(cf::cond_br(
        context,
        condition,
        &ok_block,
        &op_ctx.revert_block,
        &[],
        &[],
        location,
    ));

    let block_number = get_block_number(op_ctx, &ok_block)?;

    stack_push(context, &ok_block, block_number)?;

    Ok((start_block, ok_block))
}

fn codegen_pop<'c, 'r>(
    op_ctx: &mut OperationCtx<'c>,
    region: &'r Region<'c>,
) -> Result<(BlockRef<'c, 'r>, BlockRef<'c, 'r>), CodegenError> {
    let start_block = region.append_block(Block::new(&[]));
    let context = &op_ctx.mlir_context;
    let location = Location::unknown(context);

    // Check there's at least 1 element in stack
    let flag = check_stack_has_at_least(context, &start_block, 1)?;

    let gas_flag = consume_gas(context, &start_block, gas_cost::POP)?;

    let condition = start_block
        .append_operation(arith::andi(gas_flag, flag, location))
        .result(0)?
        .into();

    let ok_block = region.append_block(Block::new(&[]));

    start_block.append_operation(cf::cond_br(
        context,
        condition,
        &ok_block,
        &op_ctx.revert_block,
        &[],
        &[],
        location,
    ));

    stack_pop(context, &ok_block)?;

    Ok((start_block, ok_block))
}

fn codegen_mload<'c, 'r>(
    op_ctx: &mut OperationCtx<'c>,
    region: &'r Region<'c>,
) -> Result<(BlockRef<'c, 'r>, BlockRef<'c, 'r>), CodegenError> {
    let start_block = region.append_block(Block::new(&[]));
    let context = &op_ctx.mlir_context;
    let location = Location::unknown(context);
    let uint256 = IntegerType::new(context, 256);
    let uint32 = IntegerType::new(context, 32);
    let uint8 = IntegerType::new(context, 8);
    let ptr_type = pointer(context, 0);

    let stack_flag = check_stack_has_at_least(context, &start_block, 1)?;
    let ok_block = region.append_block(Block::new(&[]));

    start_block.append_operation(cf::cond_br(
        context,
        stack_flag,
        &ok_block,
        &op_ctx.revert_block,
        &[],
        &[],
        location,
    ));

    let offset = stack_pop(context, &ok_block)?;

    // Compute required memory size
    let offset = ok_block
        .append_operation(arith::trunci(offset, uint32.into(), location))
        .result(0)
        .unwrap()
        .into();
    let value_size = ok_block
        .append_operation(arith::constant(
            context,
            IntegerAttribute::new(uint32.into(), 32).into(),
            location,
        ))
        .result(0)?
        .into();
    let required_size = ok_block
        .append_operation(arith::addi(offset, value_size, location))
        .result(0)?
        .into();

    let memory_access_block = region.append_block(Block::new(&[]));

    extend_memory(
        op_ctx,
        &ok_block,
        &memory_access_block,
        region,
        required_size,
        gas_cost::MLOAD,
    )?;

    // Memory access
    let memory_ptr_ptr = memory_access_block
        .append_operation(llvm_mlir::addressof(
            context,
            MEMORY_PTR_GLOBAL,
            ptr_type,
            location,
        ))
        .result(0)?;

    let memory_ptr = memory_access_block
        .append_operation(llvm::load(
            context,
            memory_ptr_ptr.into(),
            ptr_type,
            location,
            LoadStoreOptions::default(),
        ))
        .result(0)?
        .into();

    let memory_destination = memory_access_block
        .append_operation(llvm::get_element_ptr_dynamic(
            context,
            memory_ptr,
            &[offset],
            uint8.into(),
            ptr_type,
            location,
        ))
        .result(0)?
        .into();

    let read_value = memory_access_block
        .append_operation(llvm::load(
            context,
            memory_destination,
            uint256.into(),
            location,
            LoadStoreOptions::new()
                .align(IntegerAttribute::new(IntegerType::new(context, 64).into(), 1).into()),
        ))
        .result(0)?
        .into();

    // check system endianness before pushing the value
    let read_value = if cfg!(target_endian = "little") {
        // if the system is little endian, we convert the value to big endian
        memory_access_block
            .append_operation(llvm::intr_bswap(read_value, uint256.into(), location))
            .result(0)?
            .into()
    } else {
        // if the system is big endian, there is no need to convert the value
        read_value
    };

    stack_push(context, &memory_access_block, read_value)?;

    Ok((start_block, memory_access_block))
}

fn codegen_sload<'c, 'r>(
    op_ctx: &mut OperationCtx<'c>,
    region: &'r Region<'c>,
) -> Result<(BlockRef<'c, 'r>, BlockRef<'c, 'r>), CodegenError> {
    let start_block = region.append_block(Block::new(&[]));
    let context = &op_ctx.mlir_context;
    let location = Location::unknown(context);
    let uint256 = IntegerType::new(context, 256);
    let ptr_type = pointer(context, 0);
    let pointer_size = start_block
        .append_operation(arith::constant(
            context,
            IntegerAttribute::new(uint256.into(), 1_i64).into(),
            location,
        ))
        .result(0)?
        .into();

    // Check there's enough elements in the stack
    let flag = check_stack_has_at_least(context, &start_block, 1)?;
    // Check there's enough gas
    let gas_flag = consume_gas(context, &start_block, gas_cost::SLOAD)?;

    let condition = start_block
        .append_operation(arith::andi(gas_flag, flag, location))
        .result(0)?
        .into();

    let ok_block = region.append_block(Block::new(&[]));

    start_block.append_operation(cf::cond_br(
        context,
        condition,
        &ok_block,
        &op_ctx.revert_block,
        &[],
        &[],
        location,
    ));

    let key = stack_pop(context, &ok_block)?;

    // get the address of the key parameter
    let key_ptr = ok_block
        .append_operation(llvm::alloca(
            context,
            pointer_size,
            ptr_type,
            location,
            AllocaOptions::new().elem_type(Some(TypeAttribute::new(uint256.into()))),
        ))
        .result(0)?
        .into();

    let res = ok_block.append_operation(llvm::store(
        context,
        key,
        key_ptr,
        location,
        LoadStoreOptions::default(),
    ));
    assert!(res.verify());

    // get the address of the key parameter
    let read_value_ptr = ok_block
        .append_operation(llvm::alloca(
            context,
            pointer_size,
            ptr_type,
            location,
            AllocaOptions::new().elem_type(Some(TypeAttribute::new(uint256.into()))),
        ))
        .result(0)?
        .into();

    // storage_read_syscall returns a pointer to the value
    op_ctx.storage_read_syscall(&ok_block, key_ptr, read_value_ptr, location);

    // get the value from the pointer
    let read_value = ok_block
        .append_operation(llvm::load(
            context,
            read_value_ptr,
            IntegerType::new(context, 256).into(),
            location,
            LoadStoreOptions::default(),
        ))
        .result(0)?
        .into();

    stack_push(context, &ok_block, read_value)?;

    Ok((start_block, ok_block))
}

fn codegen_sstore<'c, 'r>(
    op_ctx: &mut OperationCtx<'c>,
    region: &'r Region<'c>,
) -> Result<(BlockRef<'c, 'r>, BlockRef<'c, 'r>), CodegenError> {
    let start_block = region.append_block(Block::new(&[]));
    let context = &op_ctx.mlir_context;
    let location = Location::unknown(context);
    let ptr_type = pointer(context, 0);
    let uint256 = IntegerType::new(context, 256);

    let flag = check_stack_has_at_least(context, &start_block, 2)?;
    // TODO: add gas consumption and check gas_left > 2300 + gas_needed
    let ok_block = region.append_block(Block::new(&[]));

    start_block.append_operation(cf::cond_br(
        context,
        flag,
        &ok_block,
        &op_ctx.revert_block,
        &[],
        &[],
        location,
    ));

    let key = stack_pop(context, &ok_block)?;
    let value = stack_pop(context, &ok_block)?;

    let pointer_size = constant_value_from_i64(context, &ok_block, 1_i64)?;

    let key_ptr = ok_block
        .append_operation(llvm::alloca(
            context,
            pointer_size,
            ptr_type,
            location,
            AllocaOptions::new().elem_type(Some(TypeAttribute::new(uint256.into()))),
        ))
        .result(0)?
        .into();

    let res = ok_block.append_operation(llvm::store(
        context,
        key,
        key_ptr,
        location,
        LoadStoreOptions::default(),
    ));
    assert!(res.verify());

    let value_ptr = ok_block
        .append_operation(llvm::alloca(
            context,
            pointer_size,
            ptr_type,
            location,
            AllocaOptions::new().elem_type(Some(TypeAttribute::new(uint256.into()))),
        ))
        .result(0)?
        .into();

    let res = ok_block.append_operation(llvm::store(
        context,
        value,
        value_ptr,
        location,
        LoadStoreOptions::default(),
    ));
    assert!(res.verify());

    op_ctx.storage_write_syscall(&ok_block, key_ptr, value_ptr, location);

    Ok((start_block, ok_block))
}

fn codegen_codesize<'c, 'r>(
    op_ctx: &mut OperationCtx<'c>,
    region: &'r Region<'c>,
) -> Result<(BlockRef<'c, 'r>, BlockRef<'c, 'r>), CodegenError> {
    let start_block = region.append_block(Block::new(&[]));
    let context = &op_ctx.mlir_context;
    let location = Location::unknown(context);
    let uint256 = IntegerType::new(context, 256);

    // Check there's stack overflow
    let stack_flag = check_stack_has_space_for(context, &start_block, 1)?;
    // Check there's enough gas
    let gas_flag = consume_gas(context, &start_block, gas_cost::CODESIZE)?;

    let condition = start_block
        .append_operation(arith::andi(gas_flag, stack_flag, location))
        .result(0)?
        .into();

    let ok_block = region.append_block(Block::new(&[]));

    start_block.append_operation(cf::cond_br(
        context,
        condition,
        &ok_block,
        &op_ctx.revert_block,
        &[],
        &[],
        location,
    ));

    let codesize = ok_block
        .append_operation(arith::constant(
            context,
            IntegerAttribute::new(uint256.into(), op_ctx.program.code_size as i64).into(),
            location,
        ))
        .result(0)?
        .into();

    stack_push(context, &ok_block, codesize)?;

    Ok((start_block, ok_block))
}

fn codegen_sar<'c, 'r>(
    op_ctx: &mut OperationCtx<'c>,
    region: &'r Region<'c>,
) -> Result<(BlockRef<'c, 'r>, BlockRef<'c, 'r>), CodegenError> {
    let start_block = region.append_block(Block::new(&[]));
    let context = &op_ctx.mlir_context;
    let location = Location::unknown(context);

    // Check there's enough elements in stack
    let flag = check_stack_has_at_least(context, &start_block, 2)?;
    // Check there's enough gas
    let gas_flag = consume_gas(context, &start_block, gas_cost::SAR)?;

    let condition = start_block
        .append_operation(arith::andi(gas_flag, flag, location))
        .result(0)?
        .into();

    let ok_block = region.append_block(Block::new(&[]));

    start_block.append_operation(cf::cond_br(
        context,
        condition,
        &ok_block,
        &op_ctx.revert_block,
        &[],
        &[],
        location,
    ));

    let shift = stack_pop(context, &ok_block)?;
    let value = stack_pop(context, &ok_block)?;

    // max_shift = 255
    let max_shift = ok_block
        .append_operation(arith::constant(
            context,
            integer_constant_from_i64(context, 255).into(),
            location,
        ))
        .result(0)?
        .into();

    // if shift > 255  then after applying the `shrsi` operation the result will be poisoned
    // to avoid the poisoning we set shift = min(shift, 255)
    let shift = ok_block
        .append_operation(arith::minui(shift, max_shift, location))
        .result(0)?
        .into();

    let result = ok_block
        .append_operation(arith::shrsi(value, shift, location))
        .result(0)?
        .into();

    stack_push(context, &ok_block, result)?;

    Ok((start_block, ok_block))
}

fn codegen_balance<'c, 'r>(
    op_ctx: &mut OperationCtx<'c>,
    region: &'r Region<'c>,
) -> Result<(BlockRef<'c, 'r>, BlockRef<'c, 'r>), CodegenError> {
    let start_block = region.append_block(Block::new(&[]));
    let context = &op_ctx.mlir_context;
    let location = Location::unknown(context);
    let ptr_type = pointer(context, 0);
    let pointer_size = constant_value_from_i64(context, &start_block, 1_i64)?;
    let uint256 = IntegerType::new(context, 256);

    // Check there's enough elements in stack
    let flag = check_stack_has_at_least(context, &start_block, 1)?;

    // Check there's enough gas
    let gas_flag = consume_gas(context, &start_block, gas_cost::BALANCE)?;

    let condition = start_block
        .append_operation(arith::andi(gas_flag, flag, location))
        .result(0)?
        .into();

    let ok_block = region.append_block(Block::new(&[]));

    start_block.append_operation(cf::cond_br(
        context,
        condition,
        &ok_block,
        &op_ctx.revert_block,
        &[],
        &[],
        location,
    ));

    let address = stack_pop(context, &ok_block)?;

    let address_ptr = ok_block
        .append_operation(llvm::alloca(
            context,
            pointer_size,
            ptr_type,
            location,
            AllocaOptions::new().elem_type(Some(TypeAttribute::new(uint256.into()))),
        ))
        .result(0)?
        .into();

    let res = ok_block.append_operation(llvm::store(
        context,
        address,
        address_ptr,
        location,
        LoadStoreOptions::default(),
    ));
    assert!(res.verify());

    let balance_ptr = ok_block
        .append_operation(llvm::alloca(
            context,
            pointer_size,
            ptr_type,
            location,
            AllocaOptions::new().elem_type(Some(TypeAttribute::new(uint256.into()))),
        ))
        .result(0)?
        .into();

    op_ctx.store_in_balance_syscall(&ok_block, address_ptr, balance_ptr, location);

    // get the value from the pointer
    let balance = ok_block
        .append_operation(llvm::load(
            context,
            balance_ptr,
            IntegerType::new(context, 256).into(),
            location,
            LoadStoreOptions::default(),
        ))
        .result(0)?
        .into();

    stack_push(context, &ok_block, balance)?;

    Ok((start_block, ok_block))
}

fn codegen_byte<'c, 'r>(
    op_ctx: &mut OperationCtx<'c>,
    region: &'r Region<'c>,
) -> Result<(BlockRef<'c, 'r>, BlockRef<'c, 'r>), CodegenError> {
    let start_block = region.append_block(Block::new(&[]));
    let context = &op_ctx.mlir_context;
    let location = Location::unknown(context);

    // Check there's enough elements in stack
    let flag = check_stack_has_at_least(context, &start_block, 2)?;
    // Check there's enough gas
    let gas_flag = consume_gas(context, &start_block, gas_cost::BYTE)?;

    let condition = start_block
        .append_operation(arith::andi(gas_flag, flag, location))
        .result(0)?
        .into();

    let ok_block = region.append_block(Block::new(&[]));

    // in out_of_bounds_block a 0 is pushed to the stack
    let out_of_bounds_block = region.append_block(Block::new(&[]));

    // in offset_ok_block the byte operation is performed
    let offset_ok_block = region.append_block(Block::new(&[]));

    let end_block = region.append_block(Block::new(&[]));

    start_block.append_operation(cf::cond_br(
        context,
        condition,
        &ok_block,
        &op_ctx.revert_block,
        &[],
        &[],
        location,
    ));

    let offset = stack_pop(context, &ok_block)?;
    let value = stack_pop(context, &ok_block)?;

    const BITS_PER_BYTE: u8 = 8;
    const MAX_SHIFT: u8 = 31;

    let constant_bits_per_byte = constant_value_from_i64(context, &ok_block, BITS_PER_BYTE as i64)?;
    let constant_max_shift_in_bits =
        constant_value_from_i64(context, &ok_block, (MAX_SHIFT * BITS_PER_BYTE) as i64)?;

    let offset_in_bits = ok_block
        .append_operation(arith::muli(offset, constant_bits_per_byte, location))
        .result(0)?
        .into();

    // compare  offset > max_shift?
    let is_offset_out_of_bounds = ok_block
        .append_operation(arith::cmpi(
            context,
            arith::CmpiPredicate::Ugt,
            offset_in_bits,
            constant_max_shift_in_bits,
            location,
        ))
        .result(0)?
        .into();

    // if offset > max_shift => branch to out_of_bounds_block
    // else => branch to offset_ok_block
    ok_block.append_operation(cf::cond_br(
        context,
        is_offset_out_of_bounds,
        &out_of_bounds_block,
        &offset_ok_block,
        &[],
        &[],
        location,
    ));

    let zero_constant_value = constant_value_from_i64(context, &out_of_bounds_block, 0_i64)?;

    // push zero to the stack
    stack_push(context, &out_of_bounds_block, zero_constant_value)?;

    out_of_bounds_block.append_operation(cf::br(&end_block, &[], location));

    // the idea is to use a right shift to place the byte in the right-most side
    // and then apply a bitwise AND with a 0xFF mask
    //
    // for example, if we want to extract the 0xFF byte in the following value
    // (for simplicity the value has fewer bytes than it has in reality)
    //
    // value = 0xAABBCCDDFFAABBCC
    //                   ^^
    //              desired byte
    //
    // we can shift the value to the right
    //
    // value = 0xAABBCCDDFFAABBCC -> 0x000000AABBCCDDFF
    //                   ^^                          ^^
    // and then apply the bitwise AND it to the right to remove the right-side bytes
    //
    //  value = 0x000000AABBCCDDFF
    //          AND
    //  mask  = 0x00000000000000FF
    //------------------------------
    // result = 0x00000000000000FF

    // compute how many bits the value has to be shifted
    // shift_right_in_bits = max_shift - offset
    let shift_right_in_bits = offset_ok_block
        .append_operation(arith::subi(
            constant_max_shift_in_bits,
            offset_in_bits,
            location,
        ))
        .result(0)?
        .into();

    // shift the value to the right
    let shifted_right_value = offset_ok_block
        .append_operation(arith::shrui(value, shift_right_in_bits, location))
        .result(0)?
        .into();

    let mask = offset_ok_block
        .append_operation(arith::constant(
            context,
            integer_constant_from_i64(context, 0xff).into(),
            location,
        ))
        .result(0)?
        .into();

    // compute (value AND mask)
    let result = offset_ok_block
        .append_operation(arith::andi(shifted_right_value, mask, location))
        .result(0)?
        .into();

    stack_push(context, &offset_ok_block, result)?;

    offset_ok_block.append_operation(cf::br(&end_block, &[], location));

    Ok((start_block, end_block))
}

fn codegen_jumpdest<'c>(
    op_ctx: &mut OperationCtx<'c>,
    region: &'c Region<'c>,
    pc: usize,
) -> Result<(BlockRef<'c, 'c>, BlockRef<'c, 'c>), CodegenError> {
    let landing_block = region.append_block(Block::new(&[]));
    let context = &op_ctx.mlir_context;
    let location = Location::unknown(context);

    // Check there's enough gas to compute the operation
    let gas_flag = consume_gas(context, &landing_block, gas_cost::JUMPDEST)?;

    let ok_block = region.append_block(Block::new(&[]));

    landing_block.append_operation(cf::cond_br(
        context,
        gas_flag,
        &ok_block,
        &op_ctx.revert_block,
        &[],
        &[],
        location,
    ));

    // Register jumpdest block in context
    op_ctx.register_jump_destination(pc, landing_block);

    Ok((landing_block, ok_block))
}

fn codegen_jumpi<'c, 'r: 'c>(
    op_ctx: &mut OperationCtx<'c>,
    region: &'r Region<'c>,
) -> Result<(BlockRef<'c, 'r>, BlockRef<'c, 'r>), CodegenError> {
    let start_block = region.append_block(Block::new(&[]));
    let context = &op_ctx.mlir_context;
    let location = Location::unknown(context);

    // Check there's enough elements in stack
    let flag = check_stack_has_at_least(context, &start_block, 2)?;
    // Check there's enough gas
    let gas_flag = consume_gas(context, &start_block, gas_cost::JUMPI)?;

    let ok_block = region.append_block(Block::new(&[]));

    let condition = start_block
        .append_operation(arith::andi(gas_flag, flag, location))
        .result(0)?
        .into();

    start_block.append_operation(cf::cond_br(
        context,
        condition,
        &ok_block,
        &op_ctx.revert_block,
        &[],
        &[],
        location,
    ));

    let pc = stack_pop(context, &ok_block)?;
    let condition = stack_pop(context, &ok_block)?;

    let false_block = region.append_block(Block::new(&[]));

    let zero = ok_block
        .append_operation(arith::constant(
            context,
            integer_constant_from_i64(context, 0i64).into(),
            location,
        ))
        .result(0)?
        .into();

    // compare  condition != 0  to convert condition from u256 to 1-bit signless integer
    let condition = ok_block
        .append_operation(arith::cmpi(
            context,
            arith::CmpiPredicate::Ne,
            condition,
            zero,
            location,
        ))
        .result(0)?;

    ok_block.append_operation(cf::cond_br(
        context,
        condition.into(),
        &op_ctx.jumptable_block,
        &false_block,
        &[pc],
        &[],
        location,
    ));

    Ok((start_block, false_block))
}

fn codegen_jump<'c, 'r: 'c>(
    op_ctx: &mut OperationCtx<'c>,
    region: &'r Region<'c>,
) -> Result<(BlockRef<'c, 'r>, BlockRef<'c, 'r>), CodegenError> {
    // it reverts if Counter offset is not a JUMPDEST.
    // The error is generated even if the JUMP would not have been done

    let start_block = region.append_block(Block::new(&[]));
    let context = &op_ctx.mlir_context;
    let location = Location::unknown(context);

    // Check there's enough elements in stack
    let flag = check_stack_has_at_least(context, &start_block, 1)?;
    // Check there's enough gas
    let gas_flag = consume_gas(context, &start_block, gas_cost::JUMP)?;

    let ok_block = region.append_block(Block::new(&[]));

    let condition = start_block
        .append_operation(arith::andi(gas_flag, flag, location))
        .result(0)?
        .into();

    start_block.append_operation(cf::cond_br(
        context,
        condition,
        &ok_block,
        &op_ctx.revert_block,
        &[],
        &[],
        location,
    ));

    let pc = stack_pop(context, &ok_block)?;

    // appends operation to ok_block to jump to the `jump table block``
    // in the jump table block the pc is checked and if its ok
    // then it jumps to the block associated with that pc
    op_ctx.add_jump_op(ok_block, pc, location);

    // TODO: we are creating an empty block that won't ever be reached
    // probably there's a better way to do this
    let empty_block = region.append_block(Block::new(&[]));
    Ok((start_block, empty_block))
}

fn codegen_pc<'c>(
    op_ctx: &mut OperationCtx<'c>,
    region: &'c Region<'c>,
    pc: usize,
) -> Result<(BlockRef<'c, 'c>, BlockRef<'c, 'c>), CodegenError> {
    let start_block = region.append_block(Block::new(&[]));
    let context = &op_ctx.mlir_context;
    let location = Location::unknown(context);

    let stack_size_flag = check_stack_has_space_for(context, &start_block, 1)?;
    let gas_flag = consume_gas(context, &start_block, gas_cost::PC)?;

    let ok_flag = start_block
        .append_operation(arith::andi(stack_size_flag, gas_flag, location))
        .result(0)?
        .into();

    let ok_block = region.append_block(Block::new(&[]));

    start_block.append_operation(cf::cond_br(
        context,
        ok_flag,
        &ok_block,
        &op_ctx.revert_block,
        &[],
        &[],
        location,
    ));

    let pc_value = ok_block
        .append_operation(arith::constant(
            context,
            integer_constant_from_i64(context, pc as i64).into(),
            location,
        ))
        .result(0)?
        .into();

    stack_push(context, &ok_block, pc_value)?;

    Ok((start_block, ok_block))
}

fn codegen_msize<'c>(
    op_ctx: &mut OperationCtx<'c>,
    region: &'c Region<'c>,
) -> Result<(BlockRef<'c, 'c>, BlockRef<'c, 'c>), CodegenError> {
    let start_block = region.append_block(Block::new(&[]));
    let context = op_ctx.mlir_context;
    let location = Location::unknown(context);

    let ptr_type = pointer(context, 0);
    let uint32 = IntegerType::new(context, 32).into();
    let uint256 = IntegerType::new(context, 256).into();

    let stack_flag = check_stack_has_space_for(context, &start_block, 1)?;
    let gas_flag = consume_gas(context, &start_block, gas_cost::MSIZE)?;

    let condition = start_block
        .append_operation(arith::andi(gas_flag, stack_flag, location))
        .result(0)?
        .into();

    let ok_block = region.append_block(Block::new(&[]));

    start_block.append_operation(cf::cond_br(
        context,
        condition,
        &ok_block,
        &op_ctx.revert_block,
        &[],
        &[],
        location,
    ));

    // Get address of memory size global
    let memory_ptr = ok_block
        .append_operation(llvm_mlir::addressof(
            context,
            MEMORY_SIZE_GLOBAL,
            ptr_type,
            location,
        ))
        .result(0)?;

    // Load memory size
    let memory_size = ok_block
        .append_operation(llvm::load(
            context,
            memory_ptr.into(),
            uint32,
            location,
            LoadStoreOptions::default(),
        ))
        .result(0)?
        .into();

    let memory_size_extended = ok_block
        .append_operation(arith::extui(memory_size, uint256, location))
        .result(0)?
        .into();

    stack_push(context, &ok_block, memory_size_extended)?;

    Ok((start_block, ok_block))
}

fn codegen_return<'c>(
    op_ctx: &mut OperationCtx<'c>,
    region: &'c Region<'c>,
) -> Result<(BlockRef<'c, 'c>, BlockRef<'c, 'c>), CodegenError> {
    let context = op_ctx.mlir_context;
    let location = Location::unknown(context);

    let start_block = region.append_block(Block::new(&[]));
    let ok_block = region.append_block(Block::new(&[]));

    let flag = check_stack_has_at_least(context, &start_block, 2)?;

    start_block.append_operation(cf::cond_br(
        context,
        flag,
        &ok_block,
        &op_ctx.revert_block,
        &[],
        &[],
        location,
    ));

    return_result_from_stack(op_ctx, region, &ok_block, ExitStatusCode::Return, location)?;

    let empty_block = region.append_block(Block::new(&[]));

    Ok((start_block, empty_block))
}

// Stop the current context execution, revert the state changes
// (see STATICCALL for a list of state changing opcodes) and
// return the unused gas to the caller. It also reverts the gas refund to i
// ts value before the current context. If the execution is stopped with REVERT,
// the value 0 is put on the stack of the calling context, which continues to execute normally.
// The return data of the calling context is set as the given
// chunk of memory of this context.
fn codegen_revert<'c>(
    op_ctx: &mut OperationCtx<'c>,
    region: &'c Region<'c>,
) -> Result<(BlockRef<'c, 'c>, BlockRef<'c, 'c>), CodegenError> {
    let context = op_ctx.mlir_context;
    let location = Location::unknown(context);

    let start_block = region.append_block(Block::new(&[]));
    let ok_block = region.append_block(Block::new(&[]));

    let flag = check_stack_has_at_least(context, &start_block, 2)?;

    start_block.append_operation(cf::cond_br(
        context,
        flag,
        &ok_block,
        &op_ctx.revert_block,
        &[],
        &[],
        location,
    ));

    return_result_from_stack(op_ctx, region, &ok_block, ExitStatusCode::Revert, location)?;

    let empty_block = region.append_block(Block::new(&[]));

    Ok((start_block, empty_block))
}

fn codegen_stop<'c, 'r>(
    op_ctx: &mut OperationCtx<'c>,
    region: &'r Region<'c>,
) -> Result<(BlockRef<'c, 'r>, BlockRef<'c, 'r>), CodegenError> {
    let start_block = region.append_block(Block::new(&[]));
    let context = &op_ctx.mlir_context;
    let location = Location::unknown(context);

    return_empty_result(op_ctx, &start_block, ExitStatusCode::Stop, location)?;

    let empty_block = region.append_block(Block::new(&[]));

    Ok((start_block, empty_block))
}

fn codegen_signextend<'c, 'r>(
    op_ctx: &mut OperationCtx<'c>,
    region: &'r Region<'c>,
) -> Result<(BlockRef<'c, 'r>, BlockRef<'c, 'r>), CodegenError> {
    let start_block = region.append_block(Block::new(&[]));
    let context = &op_ctx.mlir_context;
    let location = Location::unknown(context);

    // Check there's enough elements in stack
    let stack_size_flag = check_stack_has_at_least(context, &start_block, 2)?;
    let gas_flag = consume_gas(context, &start_block, gas_cost::SIGNEXTEND)?;

    // Check there's enough gas to perform the operation
    let ok_flag = start_block
        .append_operation(arith::andi(stack_size_flag, gas_flag, location))
        .result(0)?
        .into();

    let ok_block = region.append_block(Block::new(&[]));

    start_block.append_operation(cf::cond_br(
        context,
        ok_flag,
        &ok_block,
        &op_ctx.revert_block,
        &[],
        &[],
        location,
    ));

    let byte_size = stack_pop(context, &ok_block)?;
    let value_to_extend = stack_pop(context, &ok_block)?;

    // Constant definition
    let max_byte_size = constant_value_from_i64(context, &ok_block, 31)?;
    let bits_per_byte = constant_value_from_i64(context, &ok_block, 8)?;
    let sign_bit_position_on_byte = constant_value_from_i64(context, &ok_block, 7)?;
    let max_bits = constant_value_from_i64(context, &ok_block, 255)?;

    // byte_size = min(max_byte_size, byte_size)
    let byte_size = ok_block
        .append_operation(arith::minui(byte_size, max_byte_size, location))
        .result(0)?
        .into();

    // bits_to_shift = max_bits - byte_size * bits_per_byte + sign_bit_position_on_byte
    let byte_number_in_bits = ok_block
        .append_operation(arith::muli(byte_size, bits_per_byte, location))
        .result(0)?
        .into();

    let value_size_in_bits = ok_block
        .append_operation(arith::addi(
            byte_number_in_bits,
            sign_bit_position_on_byte,
            location,
        ))
        .result(0)?
        .into();

    let bits_to_shift = ok_block
        .append_operation(arith::subi(max_bits, value_size_in_bits, location))
        .result(0)?
        .into();

    // value_to_extend << bits_to_shift
    let left_shifted_value = ok_block
        .append_operation(ods::llvm::shl(context, value_to_extend, bits_to_shift, location).into())
        .result(0)?
        .into();

    // value_to_extend >> bits_to_shift  (sign extended)
    let result = ok_block
        .append_operation(
            ods::llvm::ashr(context, left_shifted_value, bits_to_shift, location).into(),
        )
        .result(0)?
        .into();

    stack_push(context, &ok_block, result)?;

    Ok((start_block, ok_block))
}

fn codegen_gas<'c, 'r>(
    op_ctx: &mut OperationCtx<'c>,
    region: &'r Region<'c>,
) -> Result<(BlockRef<'c, 'r>, BlockRef<'c, 'r>), CodegenError> {
    let start_block = region.append_block(Block::new(&[]));
    let context = &op_ctx.mlir_context;
    let location = Location::unknown(context);

    // Check there's at least space for one element in the stack
    let stack_size_flag = check_stack_has_space_for(context, &start_block, 1)?;

    // Check there's enough gas to compute the operation
    let gas_flag = consume_gas(context, &start_block, gas_cost::GAS)?;

    let ok_flag = start_block
        .append_operation(arith::andi(stack_size_flag, gas_flag, location))
        .result(0)?
        .into();

    let ok_block = region.append_block(Block::new(&[]));

    start_block.append_operation(cf::cond_br(
        context,
        ok_flag,
        &ok_block,
        &op_ctx.revert_block,
        &[],
        &[],
        location,
    ));

    let gas = get_remaining_gas(context, &ok_block)?;

    let gas_extended = ok_block
        .append_operation(arith::extui(
            gas,
            IntegerType::new(context, 256).into(),
            location,
        ))
        .result(0)?
        .into();

    stack_push(context, &ok_block, gas_extended)?;

    Ok((start_block, ok_block))
}

fn codegen_slt<'c, 'r>(
    op_ctx: &mut OperationCtx<'c>,
    region: &'r Region<'c>,
) -> Result<(BlockRef<'c, 'r>, BlockRef<'c, 'r>), CodegenError> {
    let start_block = region.append_block(Block::new(&[]));
    let context = &op_ctx.mlir_context;
    let location = Location::unknown(context);

    // Check there's enough elements in stack
    let stack_size_flag = check_stack_has_at_least(context, &start_block, 2)?;

    // Check there's enough gas to compute the operation
    let gas_flag = consume_gas(context, &start_block, gas_cost::SLT)?;

    let ok_flag = start_block
        .append_operation(arith::andi(stack_size_flag, gas_flag, location))
        .result(0)?
        .into();

    let ok_block = region.append_block(Block::new(&[]));

    start_block.append_operation(cf::cond_br(
        context,
        ok_flag,
        &ok_block,
        &op_ctx.revert_block,
        &[],
        &[],
        location,
    ));

    let lhs = stack_pop(context, &ok_block)?;
    let rhs = stack_pop(context, &ok_block)?;

    let result = ok_block
        .append_operation(arith::cmpi(
            context,
            arith::CmpiPredicate::Slt,
            lhs,
            rhs,
            location,
        ))
        .result(0)?
        .into();

    //Extend 1 bit result to 256 bit
    let uint256 = IntegerType::new(context, 256);
    let result = ok_block
        .append_operation(arith::extui(result, uint256.into(), location))
        .result(0)?
        .into();

    stack_push(context, &ok_block, result)?;

    Ok((start_block, ok_block))
}

fn codegen_mstore<'c, 'r>(
    op_ctx: &mut OperationCtx<'c>,
    region: &'r Region<'c>,
) -> Result<(BlockRef<'c, 'r>, BlockRef<'c, 'r>), CodegenError> {
    let start_block = region.append_block(Block::new(&[]));
    let context = &op_ctx.mlir_context;
    let location = Location::unknown(context);
    let uint32 = IntegerType::new(context, 32);
    let uint8 = IntegerType::new(context, 8);
    let ptr_type = pointer(context, 0);

    // Check there's enough elements in stack
    let flag = check_stack_has_at_least(context, &start_block, 2)?;

    let ok_block = region.append_block(Block::new(&[]));

    start_block.append_operation(cf::cond_br(
        context,
        flag,
        &ok_block,
        &op_ctx.revert_block,
        &[],
        &[],
        location,
    ));

    let offset = stack_pop(context, &ok_block)?;
    let value = stack_pop(context, &ok_block)?;

    // truncate offset to 32 bits
    let offset = ok_block
        .append_operation(arith::trunci(offset, uint32.into(), location))
        .result(0)
        .unwrap()
        .into();

    let value_width_in_bytes = 32;
    // value_size = 32
    let value_size = ok_block
        .append_operation(arith::constant(
            context,
            IntegerAttribute::new(uint32.into(), value_width_in_bytes).into(),
            location,
        ))
        .result(0)?
        .into();

    // required_size = offset + value_size
    let required_size = ok_block
        .append_operation(arith::addi(offset, value_size, location))
        .result(0)?
        .into();

    let memory_access_block = region.append_block(Block::new(&[]));

    extend_memory(
        op_ctx,
        &ok_block,
        &memory_access_block,
        region,
        required_size,
        gas_cost::MSTORE,
    )?;

    // Memory access
    let memory_ptr_ptr = memory_access_block
        .append_operation(llvm_mlir::addressof(
            context,
            MEMORY_PTR_GLOBAL,
            ptr_type,
            location,
        ))
        .result(0)?;

    let memory_ptr = memory_access_block
        .append_operation(llvm::load(
            context,
            memory_ptr_ptr.into(),
            ptr_type,
            location,
            LoadStoreOptions::default(),
        ))
        .result(0)?
        .into();

    // memory_destination = memory_ptr + offset
    let memory_destination = memory_access_block
        .append_operation(llvm::get_element_ptr_dynamic(
            context,
            memory_ptr,
            &[offset],
            uint8.into(),
            ptr_type,
            location,
        ))
        .result(0)?
        .into();

    let uint256 = IntegerType::new(context, 256);

    // check system endianness before storing the value
    let value = if cfg!(target_endian = "little") {
        // if the system is little endian, we convert the value to big endian
        memory_access_block
            .append_operation(llvm::intr_bswap(value, uint256.into(), location))
            .result(0)?
            .into()
    } else {
        // if the system is big endian, there is no need to convert the value
        value
    };

    // store the value in the memory
    memory_access_block.append_operation(llvm::store(
        context,
        value,
        memory_destination,
        location,
        LoadStoreOptions::new()
            .align(IntegerAttribute::new(IntegerType::new(context, 64).into(), 1).into()),
    ));

    Ok((start_block, memory_access_block))
}

fn codegen_mstore8<'c, 'r>(
    op_ctx: &mut OperationCtx<'c>,
    region: &'r Region<'c>,
) -> Result<(BlockRef<'c, 'r>, BlockRef<'c, 'r>), CodegenError> {
    let start_block = region.append_block(Block::new(&[]));
    let context = &op_ctx.mlir_context;
    let location = Location::unknown(context);
    let uint32 = IntegerType::new(context, 32);
    let uint8 = IntegerType::new(context, 8);
    let ptr_type = pointer(context, 0);

    // Check there's enough elements in stack
    let flag = check_stack_has_at_least(context, &start_block, 2)?;

    let ok_block = region.append_block(Block::new(&[]));

    start_block.append_operation(cf::cond_br(
        context,
        flag,
        &ok_block,
        &op_ctx.revert_block,
        &[],
        &[],
        location,
    ));

    let offset = stack_pop(context, &ok_block)?;
    let value = stack_pop(context, &ok_block)?;

    // truncate value to the least significative byte of the 32-byte value
    let value = ok_block
        .append_operation(arith::trunci(
            value,
            r#IntegerType::new(context, 8).into(),
            location,
        ))
        .result(0)?
        .into();

    // truncate offset to 32 bits
    let offset = ok_block
        .append_operation(arith::trunci(offset, uint32.into(), location))
        .result(0)
        .unwrap()
        .into();

    let value_width_in_bytes = 1;
    // value_size = 1
    let value_size = ok_block
        .append_operation(arith::constant(
            context,
            IntegerAttribute::new(uint32.into(), value_width_in_bytes).into(),
            location,
        ))
        .result(0)?
        .into();

    // required_size = offset + size
    let required_size = ok_block
        .append_operation(arith::addi(offset, value_size, location))
        .result(0)?
        .into();

    let memory_access_block = region.append_block(Block::new(&[]));

    extend_memory(
        op_ctx,
        &ok_block,
        &memory_access_block,
        region,
        required_size,
        gas_cost::MSTORE8,
    )?;

    // Memory access
    let memory_ptr_ptr = memory_access_block
        .append_operation(llvm_mlir::addressof(
            context,
            MEMORY_PTR_GLOBAL,
            ptr_type,
            location,
        ))
        .result(0)?;

    let memory_ptr = memory_access_block
        .append_operation(llvm::load(
            context,
            memory_ptr_ptr.into(),
            ptr_type,
            location,
            LoadStoreOptions::default(),
        ))
        .result(0)?
        .into();

    // memory_destination = memory_ptr + offset
    let memory_destination = memory_access_block
        .append_operation(llvm::get_element_ptr_dynamic(
            context,
            memory_ptr,
            &[offset],
            uint8.into(),
            ptr_type,
            location,
        ))
        .result(0)?
        .into();

    memory_access_block.append_operation(llvm::store(
        context,
        value,
        memory_destination,
        location,
        LoadStoreOptions::new()
            .align(IntegerAttribute::new(IntegerType::new(context, 64).into(), 1).into()),
    ));

    Ok((start_block, memory_access_block))
}

fn codegen_mcopy<'c, 'r>(
    op_ctx: &mut OperationCtx<'c>,
    region: &'r Region<'c>,
) -> Result<(BlockRef<'c, 'r>, BlockRef<'c, 'r>), CodegenError> {
    let start_block = region.append_block(Block::new(&[]));
    let context = &op_ctx.mlir_context;
    let location = Location::unknown(context);
    let uint32 = IntegerType::new(context, 32);
    let uint8 = IntegerType::new(context, 8);
    let ptr_type = pointer(context, 0);

    let flag = check_stack_has_at_least(context, &start_block, 3)?;

    let ok_block = region.append_block(Block::new(&[]));

    start_block.append_operation(cf::cond_br(
        context,
        flag,
        &ok_block,
        &op_ctx.revert_block,
        &[],
        &[],
        location,
    ));

    // where to copy
    let dest_offset = stack_pop(context, &ok_block)?;
    // where to copy from
    let offset = stack_pop(context, &ok_block)?;
    let size = stack_pop(context, &ok_block)?;

    // truncate offset and dest_offset to 32 bits
    let offset = ok_block
        .append_operation(arith::trunci(offset, uint32.into(), location))
        .result(0)?
        .into();

    let dest_offset = ok_block
        .append_operation(arith::trunci(dest_offset, uint32.into(), location))
        .result(0)?
        .into();

    let size = ok_block
        .append_operation(arith::trunci(size, uint32.into(), location))
        .result(0)?
        .into();

    // required_size = offset + size
    let src_required_size = ok_block
        .append_operation(arith::addi(offset, size, location))
        .result(0)?
        .into();

    // dest_required_size = dest_offset + size
    let dest_required_size = ok_block
        .append_operation(arith::addi(dest_offset, size, location))
        .result(0)?
        .into();

    let required_size = ok_block
        .append_operation(arith::maxui(
            src_required_size,
            dest_required_size,
            location,
        ))
        .result(0)?
        .into();

    let memory_access_block = region.append_block(Block::new(&[]));

    extend_memory(
        op_ctx,
        &ok_block,
        &memory_access_block,
        region,
        required_size,
        gas_cost::MCOPY,
    )?;

    // Memory access
    let memory_ptr_ptr = memory_access_block
        .append_operation(llvm_mlir::addressof(
            context,
            MEMORY_PTR_GLOBAL,
            ptr_type,
            location,
        ))
        .result(0)?;

    let memory_ptr = memory_access_block
        .append_operation(llvm::load(
            context,
            memory_ptr_ptr.into(),
            ptr_type,
            location,
            LoadStoreOptions::default(),
        ))
        .result(0)?
        .into();

    let source = memory_access_block
        .append_operation(llvm::get_element_ptr_dynamic(
            context,
            memory_ptr,
            &[offset],
            uint8.into(),
            ptr_type,
            location,
        ))
        .result(0)?
        .into();

    // memory_destination = memory_ptr + dest_offset
    let destination = memory_access_block
        .append_operation(llvm::get_element_ptr_dynamic(
            context,
            memory_ptr,
            &[dest_offset],
            uint8.into(),
            ptr_type,
            location,
        ))
        .result(0)?
        .into();

    memory_access_block.append_operation(
        ods::llvm::intr_memmove(
            context,
            destination,
            source,
            size,
            IntegerAttribute::new(IntegerType::new(context, 1).into(), 0),
            location,
        )
        .into(),
    );

    let dynamic_gas = compute_copy_cost(op_ctx, &memory_access_block, size)?;

    consume_gas_as_value(context, &memory_access_block, dynamic_gas)?;

    Ok((start_block, memory_access_block))
}

fn codegen_calldataload<'c, 'r>(
    op_ctx: &mut OperationCtx<'c>,
    region: &'r Region<'c>,
) -> Result<(BlockRef<'c, 'r>, BlockRef<'c, 'r>), CodegenError> {
    let start_block = region.append_block(Block::new(&[]));
    let context = &op_ctx.mlir_context;
    let location = Location::unknown(context);
    let uint256 = IntegerType::new(context, 256);
    let uint8 = IntegerType::new(context, 8);
    let uint1 = IntegerType::new(context, 1);
    let ptr_type = pointer(context, 0);

    // Check there's enough elements in stack
    let flag = check_stack_has_at_least(context, &start_block, 1)?;
    // Check there's enough gas
    let gas_flag = consume_gas(context, &start_block, gas_cost::CALLDATALOAD)?;

    let condition = start_block
        .append_operation(arith::andi(gas_flag, flag, location))
        .result(0)?
        .into();

    let ok_block = region.append_block(Block::new(&[]));

    start_block.append_operation(cf::cond_br(
        context,
        condition,
        &ok_block,
        &op_ctx.revert_block,
        &[],
        &[],
        location,
    ));

    let offset = stack_pop(context, &ok_block)?;

    let calldata_ptr = get_calldata_ptr(op_ctx, &ok_block, location)?;

    // max_slice_width = 32
    let max_slice_width = ok_block
        .append_operation(arith::constant(
            context,
            integer_constant_from_i64(context, 32).into(),
            location,
        ))
        .result(0)?
        .into();

    let calldata_size_u32 = get_calldata_size(op_ctx, &ok_block, location)?;

    // convert calldata_size from u32 to u256
    let calldata_size = ok_block
        .append_operation(arith::extui(calldata_size_u32, uint256.into(), location))
        .result(0)?
        .into();

    let zero = ok_block
        .append_operation(arith::constant(
            context,
            IntegerAttribute::new(uint256.into(), 0).into(),
            location,
        ))
        .result(0)?
        .into();

    let offset_ok_block = region.append_block(Block::new(&[]));
    let offset_bad_block = region.append_block(Block::new(&[]));
    let end_block = region.append_block(Block::new(&[]));

    // offset < calldata_size =>  offset_ok
    let offset_ok = ok_block
        .append_operation(arith::cmpi(
            context,
            arith::CmpiPredicate::Ult,
            offset,
            calldata_size,
            location,
        ))
        .result(0)?
        .into();

    // if offset < calldata_size => offset_ok_block
    // else => offset_bad_block
    ok_block.append_operation(cf::cond_br(
        context,
        offset_ok,
        &offset_ok_block,
        &offset_bad_block,
        &[],
        &[],
        location,
    ));

    /******************** offset_bad_block *******************/

    // offset >= calldata_size => push 0
    stack_push(context, &offset_bad_block, zero)?;
    offset_bad_block.append_operation(cf::br(&end_block, &[], location));

    /******************** offset_bad_block *******************/

    /******************** offset_OK_block *******************/

    let stack_ptr = get_stack_pointer(context, &offset_ok_block)?;

    // fill the top of the stack with 0s to remove any garbage bytes it could have
    offset_ok_block.append_operation(llvm::store(
        context,
        zero,
        stack_ptr,
        location,
        LoadStoreOptions::new(),
    ));

    // calldata_ptr_at_offset = calldata_ptr + new_offset
    let calldata_ptr_at_offset = offset_ok_block
        .append_operation(llvm::get_element_ptr_dynamic(
            context,
            calldata_ptr,
            &[offset],
            uint8.into(),
            ptr_type,
            location,
        ))
        .result(0)?
        .into();

    // len is the length of the slice (len is maximum 32 bytes)
    let len = offset_ok_block
        .append_operation(arith::subi(calldata_size, offset, location))
        .result(0)?
        .into();

    // len = min(calldata_size - offset, 32 bytes)
    // this is done to fix the len so that  offset + len <= calldata_size
    let len = offset_ok_block
        .append_operation(arith::minui(len, max_slice_width, location))
        .result(0)?
        .into();

    // copy calldata[offset..offset + len] to the top of the stack
    offset_ok_block.append_operation(
        ods::llvm::intr_memcpy(
            context,
            stack_ptr,
            calldata_ptr_at_offset,
            len,
            IntegerAttribute::new(uint1.into(), 0),
            location,
        )
        .into(),
    );

    // increment the stack pointer so calldata[offset..len] is placed at the top of the stack
    inc_stack_pointer(context, &offset_ok_block)?;

    // if the system is little endian, we have to convert the result to big endian
    // pop calldata_slice, change to big endian and push it again
    if cfg!(target_endian = "little") {
        // pop the slice
        let calldata_slice = stack_pop(context, &offset_ok_block)?;
        // convert it to big endian
        let calldata_slice = offset_ok_block
            .append_operation(llvm::intr_bswap(calldata_slice, uint256.into(), location))
            .result(0)?
            .into();
        // push it back on the stack
        stack_push(context, &offset_ok_block, calldata_slice)?;
    }

    offset_ok_block.append_operation(cf::br(&end_block, &[], location));

    /******************** offset_OK_block *******************/

    Ok((start_block, end_block))
}

fn codegen_log<'c, 'r>(
    op_ctx: &mut OperationCtx<'c>,
    region: &'r Region<'c>,
    nth: u8,
) -> Result<(BlockRef<'c, 'r>, BlockRef<'c, 'r>), CodegenError> {
    debug_assert!(nth <= 4);
    // TODO: check if the current execution context is from a STATICCALL (since Byzantium fork).
    let start_block = region.append_block(Block::new(&[]));
    let context = &op_ctx.mlir_context;
    let location = Location::unknown(context);
    let uint32 = IntegerType::new(context, 32);
    let required_elements = 2 + nth;
    // Check there's enough elements in stack
    let flag = check_stack_has_at_least(context, &start_block, required_elements.into())?;

    let ok_block = region.append_block(Block::new(&[]));

    start_block.append_operation(cf::cond_br(
        context,
        flag,
        &ok_block,
        &op_ctx.revert_block,
        &[],
        &[],
        location,
    ));

    let offset_u256 = stack_pop(context, &ok_block)?;
    let size_u256 = stack_pop(context, &ok_block)?;

    let offset = ok_block
        .append_operation(arith::trunci(offset_u256, uint32.into(), location))
        .result(0)?
        .into();
    let size = ok_block
        .append_operation(arith::trunci(size_u256, uint32.into(), location))
        .result(0)?
        .into();

    // required_size = offset + value_size
    let required_size = ok_block
        .append_operation(arith::addi(offset, size, location))
        .result(0)?
        .into();

    let log_block = region.append_block(Block::new(&[]));
    let dynamic_gas = compute_log_dynamic_gas(op_ctx, &ok_block, nth, size_u256, location)?;
    consume_gas_as_value(context, &ok_block, dynamic_gas)?;
    extend_memory(
        op_ctx,
        &ok_block,
        &log_block,
        region,
        required_size,
        gas_cost::LOG,
    )?;

    let mut topic_pointers = vec![];
    for _i in 0..nth {
        let topic = stack_pop(context, &log_block)?;
        let topic_ptr = allocate_and_store_value(op_ctx, &log_block, topic, location)?;
        topic_pointers.push(topic_ptr);
    }

    match nth {
        0 => {
            op_ctx.append_log_syscall(&log_block, offset, size, location);
        }
        1 => {
            op_ctx.append_log_with_one_topic_syscall(
                &log_block,
                offset,
                size,
                topic_pointers[0],
                location,
            );
        }
        2 => {
            op_ctx.append_log_with_two_topics_syscall(
                &log_block,
                offset,
                size,
                topic_pointers[0],
                topic_pointers[1],
                location,
            );
        }
        3 => {
            op_ctx.append_log_with_three_topics_syscall(
                &log_block,
                offset,
                size,
                topic_pointers[0],
                topic_pointers[1],
                topic_pointers[2],
                location,
            );
        }
        4 => {
            op_ctx.append_log_with_four_topics_syscall(
                &log_block,
                offset,
                size,
                topic_pointers[0],
                topic_pointers[1],
                topic_pointers[2],
                topic_pointers[3],
                location,
            );
        }
        _ => unreachable!("nth should satisfy 0 <= nth <= 4"),
    }

    Ok((start_block, log_block))
}

fn codegen_coinbase<'c, 'r>(
    op_ctx: &mut OperationCtx<'c>,
    region: &'r Region<'c>,
) -> Result<(BlockRef<'c, 'r>, BlockRef<'c, 'r>), CodegenError> {
    let start_block = region.append_block(Block::new(&[]));
    let context = &op_ctx.mlir_context;
    let location = Location::unknown(context);
    let uint160 = IntegerType::new(context, 160);
    let uint256 = IntegerType::new(context, 256);

    let flag = check_stack_has_space_for(context, &start_block, 1)?;
    let gas_flag = consume_gas(context, &start_block, gas_cost::COINBASE)?;

    let condition = start_block
        .append_operation(arith::andi(gas_flag, flag, location))
        .result(0)?
        .into();

    let ok_block = region.append_block(Block::new(&[]));

    start_block.append_operation(cf::cond_br(
        context,
        condition,
        &ok_block,
        &op_ctx.revert_block,
        &[],
        &[],
        location,
    ));

    let coinbase_ptr = op_ctx.get_coinbase_ptr_syscall(&ok_block, location)?;

    let coinbase = ok_block
        .append_operation(llvm::load(
            context,
            coinbase_ptr,
            uint160.into(),
            location,
            LoadStoreOptions::new()
                .align(IntegerAttribute::new(IntegerType::new(context, 64).into(), 1).into()),
        ))
        .result(0)?
        .into();

    let coinbase = if cfg!(target_endian = "little") {
        ok_block
            .append_operation(llvm::intr_bswap(coinbase, uint160.into(), location))
            .result(0)?
            .into()
    } else {
        coinbase
    };

    // coinbase is 160-bits long so we extend it to 256 bits before pushing it to the stack
    let coinbase = ok_block
        .append_operation(arith::extui(coinbase, uint256.into(), location))
        .result(0)?
        .into();

    stack_push(context, &ok_block, coinbase)?;

    Ok((start_block, ok_block))
}

fn codegen_timestamp<'c, 'r>(
    op_ctx: &mut OperationCtx<'c>,
    region: &'r Region<'c>,
) -> Result<(BlockRef<'c, 'r>, BlockRef<'c, 'r>), CodegenError> {
    let start_block = region.append_block(Block::new(&[]));
    let context = &op_ctx.mlir_context;
    let location = Location::unknown(context);

    // Check there's enough elements in stack
    let stack_size_flag = check_stack_has_space_for(context, &start_block, 1)?;
    let gas_flag = consume_gas(context, &start_block, gas_cost::TIMESTAMP)?;

    let ok_flag = start_block
        .append_operation(arith::andi(stack_size_flag, gas_flag, location))
        .result(0)?
        .into();

    let ok_block = region.append_block(Block::new(&[]));

    start_block.append_operation(cf::cond_br(
        context,
        ok_flag,
        &ok_block,
        &op_ctx.revert_block,
        &[],
        &[],
        location,
    ));

    let uint256 = IntegerType::new(context, 256);
    let ptr_type = pointer(context, 0);

    let pointer_size = constant_value_from_i64(context, &ok_block, 1_i64)?;

    let timestamp_ptr = ok_block
        .append_operation(llvm::alloca(
            context,
            pointer_size,
            ptr_type,
            location,
            AllocaOptions::new().elem_type(Some(TypeAttribute::new(uint256.into()))),
        ))
        .result(0)?
        .into();

    op_ctx.store_in_timestamp_ptr(&ok_block, location, timestamp_ptr);

    let timestamp = ok_block
        .append_operation(llvm::load(
            context,
            timestamp_ptr,
            uint256.into(),
            location,
            LoadStoreOptions::default(),
        ))
        .result(0)?
        .into();

    stack_push(context, &ok_block, timestamp)?;

    Ok((start_block, ok_block))
}

fn codegen_gasprice<'c, 'r>(
    op_ctx: &mut OperationCtx<'c>,
    region: &'r Region<'c>,
) -> Result<(BlockRef<'c, 'r>, BlockRef<'c, 'r>), CodegenError> {
    let start_block = region.append_block(Block::new(&[]));
    let context = &op_ctx.mlir_context;
    let location = Location::unknown(context);

    // Check there's enough elements in stack
    let stack_size_flag = check_stack_has_space_for(context, &start_block, 1)?;
    let gas_flag = consume_gas(context, &start_block, gas_cost::GASPRICE)?;

    let ok_flag = start_block
        .append_operation(arith::andi(stack_size_flag, gas_flag, location))
        .result(0)?
        .into();

    let ok_block = region.append_block(Block::new(&[]));

    start_block.append_operation(cf::cond_br(
        context,
        ok_flag,
        &ok_block,
        &op_ctx.revert_block,
        &[],
        &[],
        location,
    ));

    let uint256 = IntegerType::new(context, 256);
    let ptr_type = pointer(context, 0);

    let pointer_size = constant_value_from_i64(context, &ok_block, 1_i64)?;

    let gasprice_ptr = ok_block
        .append_operation(llvm::alloca(
            context,
            pointer_size,
            ptr_type,
            location,
            AllocaOptions::new().elem_type(Some(TypeAttribute::new(uint256.into()))),
        ))
        .result(0)?
        .into();

    op_ctx.store_in_gasprice_ptr(&ok_block, location, gasprice_ptr);

    let gasprice = ok_block
        .append_operation(llvm::load(
            context,
            gasprice_ptr,
            uint256.into(),
            location,
            LoadStoreOptions::default(),
        ))
        .result(0)?
        .into();

    stack_push(context, &ok_block, gasprice)?;

    Ok((start_block, ok_block))
}

fn codegen_extcodesize<'c, 'r>(
    op_ctx: &mut OperationCtx<'c>,
    region: &'r Region<'c>,
) -> Result<(BlockRef<'c, 'r>, BlockRef<'c, 'r>), CodegenError> {
    let start_block = region.append_block(Block::new(&[]));
    let context = &op_ctx.mlir_context;
    let location = Location::unknown(context);
    let uint256 = IntegerType::new(context, 256).into();
    let flag = check_stack_has_at_least(context, &start_block, 1)?;
    // TODO: handle cold and warm accesses for dynamic gas computation
    let gas_flag = consume_gas(context, &start_block, gas_cost::EXTCODESIZE_WARM)?;

    let condition = start_block
        .append_operation(arith::andi(gas_flag, flag, location))
        .result(0)?
        .into();
    let ok_block = region.append_block(Block::new(&[]));

    start_block.append_operation(cf::cond_br(
        context,
        condition,
        &ok_block,
        &op_ctx.revert_block,
        &[],
        &[],
        location,
    ));

    let address = stack_pop(context, &ok_block)?;
    let address_ptr = allocate_and_store_value(op_ctx, &ok_block, address, location)?;

    let codesize = op_ctx.get_codesize_from_address_syscall(&ok_block, address_ptr, location)?;
    let codesize = ok_block
        .append_operation(arith::extui(codesize, uint256, location))
        .result(0)?
        .into();

    stack_push(context, &ok_block, codesize)?;

    Ok((start_block, ok_block))
}

fn codegen_chaind<'c, 'r>(
    op_ctx: &mut OperationCtx<'c>,
    region: &'r Region<'c>,
) -> Result<(BlockRef<'c, 'r>, BlockRef<'c, 'r>), CodegenError> {
    let start_block = region.append_block(Block::new(&[]));
    let context = &op_ctx.mlir_context;
    let location = Location::unknown(context);
    // Check there's enough elements in stack
    let stack_size_flag = check_stack_has_space_for(context, &start_block, 1)?;
    let gas_flag = consume_gas(context, &start_block, gas_cost::CHAINID)?;
    let ok_flag = start_block
        .append_operation(arith::andi(stack_size_flag, gas_flag, location))
        .result(0)?
        .into();
    let ok_block = region.append_block(Block::new(&[]));
    start_block.append_operation(cf::cond_br(
        context,
        ok_flag,
        &ok_block,
        &op_ctx.revert_block,
        &[],
        &[],
        location,
    ));
    let chainid = op_ctx.get_chainid_syscall(&ok_block, location)?;
    let uint256 = IntegerType::new(context, 256);
    // Convert calldata_size from u32 to u256
    let chainid = ok_block
        .append_operation(arith::extui(chainid, uint256.into(), location))
        .result(0)?
        .into();
    stack_push(context, &ok_block, chainid)?;
    Ok((start_block, ok_block))
}

fn codegen_caller<'c, 'r>(
    op_ctx: &mut OperationCtx<'c>,
    region: &'r Region<'c>,
) -> Result<(BlockRef<'c, 'r>, BlockRef<'c, 'r>), CodegenError> {
    let start_block = region.append_block(Block::new(&[]));
    let context = &op_ctx.mlir_context;
    let location = Location::unknown(context);

    // Check there's enough elements in stack
    let stack_size_flag = check_stack_has_space_for(context, &start_block, 1)?;
    let gas_flag = consume_gas(context, &start_block, gas_cost::CALLER)?;

    let ok_flag = start_block
        .append_operation(arith::andi(stack_size_flag, gas_flag, location))
        .result(0)?
        .into();

    let ok_block = region.append_block(Block::new(&[]));

    start_block.append_operation(cf::cond_br(
        context,
        ok_flag,
        &ok_block,
        &op_ctx.revert_block,
        &[],
        &[],
        location,
    ));

    let uint256 = IntegerType::new(context, 256);
    let ptr_type = pointer(context, 0);

    //This may be refactored to use constant_value_from_i64 util function
    let pointer_size = ok_block
        .append_operation(arith::constant(
            context,
            IntegerAttribute::new(uint256.into(), 1_i64).into(),
            location,
        ))
        .result(0)?
        .into();

    let caller_ptr = ok_block
        .append_operation(llvm::alloca(
            context,
            pointer_size,
            ptr_type,
            location,
            AllocaOptions::new().elem_type(Some(TypeAttribute::new(uint256.into()))),
        ))
        .result(0)?
        .into();

    op_ctx.store_in_caller_ptr(&ok_block, location, caller_ptr);

    let caller = ok_block
        .append_operation(llvm::load(
            context,
            caller_ptr,
            uint256.into(),
            location,
            LoadStoreOptions::default(),
        ))
        .result(0)?
        .into();

    stack_push(context, &ok_block, caller)?;

    Ok((start_block, ok_block))
}

fn codegen_basefee<'c, 'r>(
    op_ctx: &mut OperationCtx<'c>,
    region: &'r Region<'c>,
) -> Result<(BlockRef<'c, 'r>, BlockRef<'c, 'r>), CodegenError> {
    let start_block = region.append_block(Block::new(&[]));
    let context = &op_ctx.mlir_context;
    let location = Location::unknown(context);

    // Check there's enough space in stack
    let stack_size_flag = check_stack_has_space_for(context, &start_block, 1)?;
    let gas_flag = consume_gas(context, &start_block, gas_cost::BASEFEE)?;

    let condition = start_block
        .append_operation(arith::andi(stack_size_flag, gas_flag, location))
        .result(0)?
        .into();

    let ok_block = region.append_block(Block::new(&[]));

    start_block.append_operation(cf::cond_br(
        context,
        condition,
        &ok_block,
        &op_ctx.revert_block,
        &[],
        &[],
        location,
    ));

    let basefee = get_basefee(op_ctx, &ok_block)?;
    stack_push(context, &ok_block, basefee)?;

    Ok((start_block, ok_block))
}

// from the understanding of the not operator , A xor 1 == Not A
fn codegen_not<'c, 'r>(
    op_ctx: &mut OperationCtx<'c>,
    region: &'r Region<'c>,
) -> Result<(BlockRef<'c, 'r>, BlockRef<'c, 'r>), CodegenError> {
    let start_block = region.append_block(Block::new(&[]));
    let context = &op_ctx.mlir_context;
    let location = Location::unknown(context);

    // Check there's enough elements in stack
    let flag = check_stack_has_at_least(context, &start_block, 1)?;
    let gas_flag = consume_gas(context, &start_block, gas_cost::NOT)?;

    let ok_flag = start_block
        .append_operation(arith::andi(flag, gas_flag, location))
        .result(0)?
        .into();

    let ok_block = region.append_block(Block::new(&[]));

    start_block.append_operation(cf::cond_br(
        context,
        ok_flag,
        &ok_block,
        &op_ctx.revert_block,
        &[],
        &[],
        location,
    ));

    let lhs = stack_pop(context, &ok_block)?;
    let mask = ok_block
        .append_operation(arith::constant(
            context,
            Attribute::parse(
                context,
                &format!("{} : i256", BigUint::from_bytes_be(&[0xff; 32])),
            )
            .unwrap(),
            location,
        ))
        .result(0)?
        .into();
    let result = ok_block
        .append_operation(arith::xori(lhs, mask, location))
        .result(0)?
        .into();

    stack_push(context, &ok_block, result)?;

    Ok((start_block, ok_block))
}

fn codegen_address<'c, 'r>(
    op_ctx: &mut OperationCtx<'c>,
    region: &'r Region<'c>,
) -> Result<(BlockRef<'c, 'r>, BlockRef<'c, 'r>), CodegenError> {
    let start_block = region.append_block(Block::new(&[]));
    let context = &op_ctx.mlir_context;
    let location = Location::unknown(context);
    let uint160 = IntegerType::new(context, 160);
    let uint256 = IntegerType::new(context, 256);

    let flag = check_stack_has_space_for(context, &start_block, 1)?;
    let gas_flag = consume_gas(context, &start_block, gas_cost::ADDRESS)?;

    let condition = start_block
        .append_operation(arith::andi(gas_flag, flag, location))
        .result(0)?
        .into();

    let ok_block = region.append_block(Block::new(&[]));

    start_block.append_operation(cf::cond_br(
        context,
        condition,
        &ok_block,
        &op_ctx.revert_block,
        &[],
        &[],
        location,
    ));

    let address_ptr = op_ctx.get_address_ptr_syscall(&ok_block, location)?;

    let address = ok_block
        .append_operation(llvm::load(
            context,
            address_ptr,
            uint160.into(),
            location,
            LoadStoreOptions::new()
                .align(IntegerAttribute::new(IntegerType::new(context, 64).into(), 1).into()),
        ))
        .result(0)?
        .into();

    let address = if cfg!(target_endian = "little") {
        ok_block
            .append_operation(llvm::intr_bswap(address, uint160.into(), location))
            .result(0)?
            .into()
    } else {
        address
    };

    // address is 160-bits long so we extend it to 256 bits before pushing it to the stack
    let address = ok_block
        .append_operation(arith::extui(address, uint256.into(), location))
        .result(0)?
        .into();

    stack_push(context, &ok_block, address)?;

    Ok((start_block, ok_block))
}

fn codegen_codecopy<'c, 'r>(
    op_ctx: &mut OperationCtx<'c>,
    region: &'r Region<'c>,
) -> Result<(BlockRef<'c, 'r>, BlockRef<'c, 'r>), CodegenError> {
    let start_block = region.append_block(Block::new(&[]));
    let context = &op_ctx.mlir_context;
    let location = Location::unknown(context);
    let uint32 = IntegerType::new(context, 32);

    let flag = check_stack_has_at_least(context, &start_block, 3)?;

    let ok_block = region.append_block(Block::new(&[]));

    start_block.append_operation(cf::cond_br(
        context,
        flag,
        &ok_block,
        &op_ctx.revert_block,
        &[],
        &[],
        location,
    ));

    // where to copy
    let dest_offset = stack_pop(context, &ok_block)?;
    // where to copy from
    let offset_u256 = stack_pop(context, &ok_block)?;
    let size_u256 = stack_pop(context, &ok_block)?;

    let offset = ok_block
        .append_operation(arith::trunci(offset_u256, uint32.into(), location))
        .result(0)?
        .into();

    let size = ok_block
        .append_operation(arith::trunci(size_u256, uint32.into(), location))
        .result(0)?
        .into();

    let dest_offset = ok_block
        .append_operation(arith::trunci(dest_offset, uint32.into(), location))
        .result(0)?
        .into();

    let required_size = ok_block
        .append_operation(arith::addi(dest_offset, size, location))
        .result(0)?
        .into();

    // consume 3 * (size + 31) / 32 gas
    let dynamic_gas_cost = compute_copy_cost(op_ctx, &ok_block, size)?;
    let flag = consume_gas_as_value(context, &ok_block, dynamic_gas_cost)?;

    let memory_extension_block = region.append_block(Block::new(&[]));
    let copy_block = region.append_block(Block::new(&[]));

    ok_block.append_operation(cf::cond_br(
        context,
        flag,
        &memory_extension_block,
        &op_ctx.revert_block,
        &[],
        &[],
        location,
    ));

    extend_memory(
        op_ctx,
        &memory_extension_block,
        &copy_block,
        region,
        required_size,
        gas_cost::CODECOPY,
    )?;

    op_ctx.copy_code_to_memory_syscall(&copy_block, offset, size, dest_offset, location);

    Ok((start_block, copy_block))
}

fn codegen_invalid<'c, 'r>(
    op_ctx: &mut OperationCtx<'c>,
    region: &'r Region<'c>,
) -> Result<(BlockRef<'c, 'r>, BlockRef<'c, 'r>), CodegenError> {
    let context = op_ctx.mlir_context;
    let location = Location::unknown(context);
    let start_block = region.append_block(Block::new(&[]));
    let empty_block = region.append_block(Block::new(&[]));

    start_block.append_operation(cf::br(&op_ctx.revert_block, &[], location));

    Ok((start_block, empty_block))
}

fn codegen_selfbalance<'c, 'r>(
    op_ctx: &mut OperationCtx<'c>,
    region: &'r Region<'c>,
) -> Result<(BlockRef<'c, 'r>, BlockRef<'c, 'r>), CodegenError> {
    let start_block = region.append_block(Block::new(&[]));
    let context = &op_ctx.mlir_context;
    let location = Location::unknown(context);

    // Check there's enough elements in stack
    let stack_size_flag = check_stack_has_space_for(context, &start_block, 1)?;
    let gas_flag = consume_gas(context, &start_block, gas_cost::SELFBALANCE)?;

    let ok_flag = start_block
        .append_operation(arith::andi(stack_size_flag, gas_flag, location))
        .result(0)?
        .into();

    let ok_block = region.append_block(Block::new(&[]));

    start_block.append_operation(cf::cond_br(
        context,
        ok_flag,
        &ok_block,
        &op_ctx.revert_block,
        &[],
        &[],
        location,
    ));

    let uint256 = IntegerType::new(context, 256);
    let ptr_type = pointer(context, 0);

    let pointer_size = constant_value_from_i64(context, &ok_block, 1_i64)?;

    let selfbalance_ptr = ok_block
        .append_operation(llvm::alloca(
            context,
            pointer_size,
            ptr_type,
            location,
            AllocaOptions::new().elem_type(Some(TypeAttribute::new(uint256.into()))),
        ))
        .result(0)?
        .into();

    op_ctx.store_in_selfbalance_ptr(&ok_block, location, selfbalance_ptr);

    let selfbalance = ok_block
        .append_operation(llvm::load(
            context,
            selfbalance_ptr,
            uint256.into(),
            location,
            LoadStoreOptions::default(),
        ))
        .result(0)?
        .into();

    stack_push(context, &ok_block, selfbalance)?;

    Ok((start_block, ok_block))
}

fn codegen_blobbasefee<'c, 'r>(
    op_ctx: &mut OperationCtx<'c>,
    region: &'r Region<'c>,
) -> Result<(BlockRef<'c, 'r>, BlockRef<'c, 'r>), CodegenError> {
    let start_block = region.append_block(Block::new(&[]));
    let context = &op_ctx.mlir_context;
    let location = Location::unknown(context);

    // Check there's enough elements in stack
    let stack_size_flag = check_stack_has_space_for(context, &start_block, 1)?;
    let gas_flag = consume_gas(context, &start_block, gas_cost::BLOBBASEFEE)?;

    let ok_flag = start_block
        .append_operation(arith::andi(stack_size_flag, gas_flag, location))
        .result(0)?
        .into();

    let ok_block = region.append_block(Block::new(&[]));

    start_block.append_operation(cf::cond_br(
        context,
        ok_flag,
        &ok_block,
        &op_ctx.revert_block,
        &[],
        &[],
        location,
    ));

    let uint256 = IntegerType::new(context, 256);
    let ptr_type = pointer(context, 0);

    //This may be refactored to use constant_value_from_i64 util function
    let pointer_size = ok_block
        .append_operation(arith::constant(
            context,
            IntegerAttribute::new(uint256.into(), 1_i64).into(),
            location,
        ))
        .result(0)?
        .into();

    let blob_base_fee_ptr = ok_block
        .append_operation(llvm::alloca(
            context,
            pointer_size,
            ptr_type,
            location,
            AllocaOptions::new().elem_type(Some(TypeAttribute::new(uint256.into()))),
        ))
        .result(0)?
        .into();

    op_ctx.store_in_blobbasefee_ptr(&ok_block, location, blob_base_fee_ptr);

    let blob_base_fee = ok_block
        .append_operation(llvm::load(
            context,
            blob_base_fee_ptr,
            uint256.into(),
            location,
            LoadStoreOptions::default(),
        ))
        .result(0)?
        .into();

    stack_push(context, &ok_block, blob_base_fee)?;

    Ok((start_block, ok_block))
}

fn codegen_gaslimit<'c, 'r>(
    op_ctx: &mut OperationCtx<'c>,
    region: &'r Region<'c>,
) -> Result<(BlockRef<'c, 'r>, BlockRef<'c, 'r>), CodegenError> {
    let start_block = region.append_block(Block::new(&[]));
    let context = &op_ctx.mlir_context;
    let location = Location::unknown(context);

    // Check there's enough elements in stack
    let stack_size_flag = check_stack_has_space_for(context, &start_block, 1)?;
    let gas_flag = consume_gas(context, &start_block, gas_cost::GASLIMIT)?;

    let ok_flag = start_block
        .append_operation(arith::andi(stack_size_flag, gas_flag, location))
        .result(0)?
        .into();

    let ok_block = region.append_block(Block::new(&[]));

    start_block.append_operation(cf::cond_br(
        context,
        ok_flag,
        &ok_block,
        &op_ctx.revert_block,
        &[],
        &[],
        location,
    ));

    let gaslimit = op_ctx.get_gaslimit(&ok_block, location)?;

    let uint256 = IntegerType::new(context, 256);
    let result = ok_block
        .append_operation(arith::extui(gaslimit, uint256.into(), location))
        .result(0)?
        .into();

    stack_push(context, &ok_block, result)?;

    Ok((start_block, ok_block))
}

fn codegen_extcodecopy<'c, 'r>(
    op_ctx: &mut OperationCtx<'c>,
    region: &'r Region<'c>,
) -> Result<(BlockRef<'c, 'r>, BlockRef<'c, 'r>), CodegenError> {
    let start_block = region.append_block(Block::new(&[]));
    let context = &op_ctx.mlir_context;
    let location = Location::unknown(context);
    let uint32 = IntegerType::new(context, 32);

    let flag = check_stack_has_at_least(context, &start_block, 4)?;

    let ok_block = region.append_block(Block::new(&[]));

    start_block.append_operation(cf::cond_br(
        context,
        flag,
        &ok_block,
        &op_ctx.revert_block,
        &[],
        &[],
        location,
    ));
    let address = stack_pop(context, &ok_block)?;
    // where to copy
    let dest_offset = stack_pop(context, &ok_block)?;
    // where to copy from
    let offset_u256 = stack_pop(context, &ok_block)?;
    let size_u256 = stack_pop(context, &ok_block)?;

    let offset = ok_block
        .append_operation(arith::trunci(offset_u256, uint32.into(), location))
        .result(0)?
        .into();

    let size = ok_block
        .append_operation(arith::trunci(size_u256, uint32.into(), location))
        .result(0)?
        .into();

    let dest_offset = ok_block
        .append_operation(arith::trunci(dest_offset, uint32.into(), location))
        .result(0)?
        .into();

    let required_size = ok_block
        .append_operation(arith::addi(dest_offset, size, location))
        .result(0)?
        .into();

    // TODO: compute address access cost (cold and warm accesses)

    // consume 3 * (size + 31) / 32 gas
    let dynamic_gas_cost = compute_copy_cost(op_ctx, &ok_block, size)?;
    let flag = consume_gas_as_value(context, &ok_block, dynamic_gas_cost)?;

    let memory_extension_block = region.append_block(Block::new(&[]));

    ok_block.append_operation(cf::cond_br(
        context,
        flag,
        &memory_extension_block,
        &op_ctx.revert_block,
        &[],
        &[],
        location,
    ));

    let end_block = region.append_block(Block::new(&[]));

    extend_memory(
        op_ctx,
        &memory_extension_block,
        &end_block,
        region,
        required_size,
        gas_cost::EXTCODECOPY_WARM,
    )?;

    let address_ptr = allocate_and_store_value(op_ctx, &end_block, address, location)?;
    op_ctx.copy_ext_code_to_memory_syscall(
        &end_block,
        address_ptr,
        offset,
        size,
        dest_offset,
        location,
    );

    Ok((start_block, end_block))
}

fn codegen_prevrandao<'c, 'r>(
    op_ctx: &mut OperationCtx<'c>,
    region: &'r Region<'c>,
) -> Result<(BlockRef<'c, 'r>, BlockRef<'c, 'r>), CodegenError> {
    let start_block = region.append_block(Block::new(&[]));
    let context = &op_ctx.mlir_context;
    let location = Location::unknown(context);

    // Check there's enough space for 1 element in stack
    let stack_flag = check_stack_has_space_for(context, &start_block, 1)?;

    let gas_flag = consume_gas(context, &start_block, gas_cost::PREVRANDAO)?;

    let condition = start_block
        .append_operation(arith::andi(gas_flag, stack_flag, location))
        .result(0)?
        .into();

    let ok_block = region.append_block(Block::new(&[]));

    start_block.append_operation(cf::cond_br(
        context,
        condition,
        &ok_block,
        &op_ctx.revert_block,
        &[],
        &[],
        location,
    ));

    let prevrandao = get_prevrandao(op_ctx, &ok_block)?;

    stack_push(context, &ok_block, prevrandao)?;

    Ok((start_block, ok_block))
}

<<<<<<< HEAD
fn codegen_call<'c, 'r>(
=======
fn codegen_blobhash<'c, 'r>(
>>>>>>> 00a1205d
    op_ctx: &mut OperationCtx<'c>,
    region: &'r Region<'c>,
) -> Result<(BlockRef<'c, 'r>, BlockRef<'c, 'r>), CodegenError> {
    let start_block = region.append_block(Block::new(&[]));
    let context = &op_ctx.mlir_context;
    let location = Location::unknown(context);
<<<<<<< HEAD
    let uint64 = IntegerType::new(context, 64);
    let uint32 = IntegerType::new(context, 32);

    let flag = check_stack_has_at_least(context, &start_block, 7)?;
=======

    // Check there's enough elements in stack
    let stack_flag = check_stack_has_at_least(context, &start_block, 1)?;
    let gas_flag = consume_gas(context, &start_block, gas_cost::BLOBHASH)?;
    let condition = start_block
        .append_operation(arith::andi(gas_flag, stack_flag, location))
        .result(0)?
        .into();
>>>>>>> 00a1205d
    let ok_block = region.append_block(Block::new(&[]));

    start_block.append_operation(cf::cond_br(
        context,
<<<<<<< HEAD
        flag,
=======
        condition,
>>>>>>> 00a1205d
        &ok_block,
        &op_ctx.revert_block,
        &[],
        &[],
        location,
    ));

<<<<<<< HEAD
    let gas = stack_pop(context, &ok_block)?;
    let address = stack_pop(context, &ok_block)?;
    let value = stack_pop(context, &ok_block)?;
    let args_offset = stack_pop(context, &ok_block)?;
    let args_size = stack_pop(context, &ok_block)?;
    let ret_offset = stack_pop(context, &ok_block)?;
    let ret_size = stack_pop(context, &ok_block)?;

    // Truncate arguments to their corresponding sizes
    let gas = ok_block
        .append_operation(arith::trunci(gas, uint64.into(), location))
        .result(0)?
        .into();
    let args_offset = ok_block
        .append_operation(arith::trunci(args_offset, uint32.into(), location))
        .result(0)?
        .into();
    let args_size = ok_block
        .append_operation(arith::trunci(args_size, uint32.into(), location))
        .result(0)?
        .into();
    let ret_offset = ok_block
        .append_operation(arith::trunci(ret_offset, uint32.into(), location))
        .result(0)?
        .into();
    let ret_size = ok_block
        .append_operation(arith::trunci(ret_size, uint32.into(), location))
        .result(0)?
        .into();

    // Alloc required memory size for both arguments and return value
    let mem_ext_block = region.append_block(Block::new(&[]));
    let req_arg_mem_size = ok_block
        .append_operation(arith::addi(args_offset, args_size, location))
        .result(0)?
        .into();
    let req_ret_mem_size = ok_block
        .append_operation(arith::addi(ret_offset, ret_size, location))
        .result(0)?
        .into();
    let req_mem_size = ok_block
        .append_operation(arith::maxui(req_arg_mem_size, req_ret_mem_size, location))
        .result(0)?
        .into();
    extend_memory(
        op_ctx,
        &ok_block,
        &mem_ext_block,
        region,
        req_mem_size,
        gas_cost::CALL,
    )?;

    // Invoke call syscall
    let finish_block = region.append_block(Block::new(&[]));
    let call_result = op_ctx.call_syscall(
        &mem_ext_block,
        &finish_block,
        location,
        gas,
        address,
        value,
        args_offset,
        args_size,
        ret_offset,
        ret_size,
    )?;

    // Push return value into stack
    stack_push(context, &finish_block, call_result)?;

    Ok((start_block, finish_block))
=======
    let index = stack_pop(context, &ok_block)?;
    let index_ptr = allocate_and_store_value(op_ctx, &ok_block, index, location)?;
    let blobhash = get_blob_hash_at_index(op_ctx, &ok_block, index_ptr)?;
    stack_push(context, &ok_block, blobhash)?;

    Ok((start_block, ok_block))
>>>>>>> 00a1205d
}<|MERGE_RESOLUTION|>--- conflicted
+++ resolved
@@ -4759,23 +4759,13 @@
     Ok((start_block, ok_block))
 }
 
-<<<<<<< HEAD
-fn codegen_call<'c, 'r>(
-=======
 fn codegen_blobhash<'c, 'r>(
->>>>>>> 00a1205d
-    op_ctx: &mut OperationCtx<'c>,
-    region: &'r Region<'c>,
-) -> Result<(BlockRef<'c, 'r>, BlockRef<'c, 'r>), CodegenError> {
-    let start_block = region.append_block(Block::new(&[]));
-    let context = &op_ctx.mlir_context;
-    let location = Location::unknown(context);
-<<<<<<< HEAD
-    let uint64 = IntegerType::new(context, 64);
-    let uint32 = IntegerType::new(context, 32);
-
-    let flag = check_stack_has_at_least(context, &start_block, 7)?;
-=======
+    op_ctx: &mut OperationCtx<'c>,
+    region: &'r Region<'c>,
+) -> Result<(BlockRef<'c, 'r>, BlockRef<'c, 'r>), CodegenError> {
+    let start_block = region.append_block(Block::new(&[]));
+    let context = &op_ctx.mlir_context;
+    let location = Location::unknown(context);
 
     // Check there's enough elements in stack
     let stack_flag = check_stack_has_at_least(context, &start_block, 1)?;
@@ -4784,24 +4774,49 @@
         .append_operation(arith::andi(gas_flag, stack_flag, location))
         .result(0)?
         .into();
->>>>>>> 00a1205d
-    let ok_block = region.append_block(Block::new(&[]));
-
-    start_block.append_operation(cf::cond_br(
-        context,
-<<<<<<< HEAD
+    let ok_block = region.append_block(Block::new(&[]));
+
+    start_block.append_operation(cf::cond_br(
+        context,
+        condition,
+        &ok_block,
+        &op_ctx.revert_block,
+        &[],
+        &[],
+        location,
+    ));
+
+    let index = stack_pop(context, &ok_block)?;
+    let index_ptr = allocate_and_store_value(op_ctx, &ok_block, index, location)?;
+    let blobhash = get_blob_hash_at_index(op_ctx, &ok_block, index_ptr)?;
+    stack_push(context, &ok_block, blobhash)?;
+
+    Ok((start_block, ok_block))
+}
+
+fn codegen_call<'c, 'r>(
+    op_ctx: &mut OperationCtx<'c>,
+    region: &'r Region<'c>,
+) -> Result<(BlockRef<'c, 'r>, BlockRef<'c, 'r>), CodegenError> {
+    let start_block = region.append_block(Block::new(&[]));
+    let context = &op_ctx.mlir_context;
+    let location = Location::unknown(context);
+    let uint64 = IntegerType::new(context, 64);
+    let uint32 = IntegerType::new(context, 32);
+
+    let flag = check_stack_has_at_least(context, &start_block, 7)?;
+    let ok_block = region.append_block(Block::new(&[]));
+
+    start_block.append_operation(cf::cond_br(
+        context,
         flag,
-=======
-        condition,
->>>>>>> 00a1205d
-        &ok_block,
-        &op_ctx.revert_block,
-        &[],
-        &[],
-        location,
-    ));
-
-<<<<<<< HEAD
+        &ok_block,
+        &op_ctx.revert_block,
+        &[],
+        &[],
+        location,
+    ));
+
     let gas = stack_pop(context, &ok_block)?;
     let address = stack_pop(context, &ok_block)?;
     let value = stack_pop(context, &ok_block)?;
@@ -4874,12 +4889,4 @@
     stack_push(context, &finish_block, call_result)?;
 
     Ok((start_block, finish_block))
-=======
-    let index = stack_pop(context, &ok_block)?;
-    let index_ptr = allocate_and_store_value(op_ctx, &ok_block, index, location)?;
-    let blobhash = get_blob_hash_at_index(op_ctx, &ok_block, index_ptr)?;
-    stack_push(context, &ok_block, blobhash)?;
-
-    Ok((start_block, ok_block))
->>>>>>> 00a1205d
 }