--- conflicted
+++ resolved
@@ -23,15 +23,10 @@
         allocate_and_store_value, check_if_zero, check_stack_has_at_least,
         check_stack_has_space_for, compare_values, compute_copy_cost, compute_log_dynamic_gas,
         constant_value_from_i64, consume_gas, consume_gas_as_value, extend_memory, get_basefee,
-<<<<<<< HEAD
         get_blob_hash_at_index, get_block_number, get_calldata_ptr, get_calldata_size,
-        get_memory_pointer, get_nth_from_stack, get_remaining_gas, get_stack_pointer,
-=======
-        get_block_number, get_calldata_ptr, get_calldata_size, get_memory_pointer,
-        get_nth_from_stack, get_prevrandao, get_remaining_gas, get_stack_pointer,
->>>>>>> 1b91de40
-        inc_stack_pointer, integer_constant_from_i64, llvm_mlir, return_empty_result,
-        return_result_from_stack, stack_pop, stack_push, swap_stack_elements,
+        get_memory_pointer, get_nth_from_stack, get_prevrandao, get_remaining_gas,
+        get_stack_pointer, inc_stack_pointer, integer_constant_from_i64, llvm_mlir,
+        return_empty_result, return_result_from_stack, stack_pop, stack_push, swap_stack_elements,
     },
 };
 
@@ -4726,37 +4721,58 @@
     Ok((start_block, end_block))
 }
 
-<<<<<<< HEAD
+fn codegen_prevrandao<'c, 'r>(
+    op_ctx: &mut OperationCtx<'c>,
+    region: &'r Region<'c>,
+) -> Result<(BlockRef<'c, 'r>, BlockRef<'c, 'r>), CodegenError> {
+    let start_block = region.append_block(Block::new(&[]));
+    let context = &op_ctx.mlir_context;
+    let location = Location::unknown(context);
+
+    // Check there's enough space for 1 element in stack
+    let stack_flag = check_stack_has_space_for(context, &start_block, 1)?;
+
+    let gas_flag = consume_gas(context, &start_block, gas_cost::PREVRANDAO)?;
+
+    let condition = start_block
+        .append_operation(arith::andi(gas_flag, stack_flag, location))
+        .result(0)?
+        .into();
+
+    let ok_block = region.append_block(Block::new(&[]));
+
+    start_block.append_operation(cf::cond_br(
+        context,
+        condition,
+        &ok_block,
+        &op_ctx.revert_block,
+        &[],
+        &[],
+        location,
+    ));
+
+    let prevrandao = get_prevrandao(op_ctx, &ok_block)?;
+
+    stack_push(context, &ok_block, prevrandao)?;
+
+    Ok((start_block, ok_block))
+}
+
 fn codegen_blobhash<'c, 'r>(
-=======
-fn codegen_prevrandao<'c, 'r>(
->>>>>>> 1b91de40
-    op_ctx: &mut OperationCtx<'c>,
-    region: &'r Region<'c>,
-) -> Result<(BlockRef<'c, 'r>, BlockRef<'c, 'r>), CodegenError> {
-    let start_block = region.append_block(Block::new(&[]));
-    let context = &op_ctx.mlir_context;
-    let location = Location::unknown(context);
-
-<<<<<<< HEAD
+    op_ctx: &mut OperationCtx<'c>,
+    region: &'r Region<'c>,
+) -> Result<(BlockRef<'c, 'r>, BlockRef<'c, 'r>), CodegenError> {
+    let start_block = region.append_block(Block::new(&[]));
+    let context = &op_ctx.mlir_context;
+    let location = Location::unknown(context);
+
     // Check there's enough elements in stack
     let stack_flag = check_stack_has_at_least(context, &start_block, 1)?;
     let gas_flag = consume_gas(context, &start_block, gas_cost::BLOBHASH)?;
-=======
-    // Check there's enough space for 1 element in stack
-    let stack_flag = check_stack_has_space_for(context, &start_block, 1)?;
-
-    let gas_flag = consume_gas(context, &start_block, gas_cost::PREVRANDAO)?;
-
->>>>>>> 1b91de40
     let condition = start_block
         .append_operation(arith::andi(gas_flag, stack_flag, location))
         .result(0)?
         .into();
-<<<<<<< HEAD
-=======
-
->>>>>>> 1b91de40
     let ok_block = region.append_block(Block::new(&[]));
 
     start_block.append_operation(cf::cond_br(
@@ -4769,16 +4785,10 @@
         location,
     ));
 
-<<<<<<< HEAD
     let index = stack_pop(context, &ok_block)?;
     let index_ptr = allocate_and_store_value(op_ctx, &ok_block, index, location)?;
     let blobhash = get_blob_hash_at_index(op_ctx, &ok_block, index_ptr)?;
     stack_push(context, &ok_block, blobhash)?;
-=======
-    let prevrandao = get_prevrandao(op_ctx, &ok_block)?;
-
-    stack_push(context, &ok_block, prevrandao)?;
->>>>>>> 1b91de40
 
     Ok((start_block, ok_block))
 }