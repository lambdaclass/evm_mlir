use melior::{
    dialect::{arith, cf, ods},
    ir::{Attribute, Block, BlockRef, Location, Region},
    Context as MeliorContext,
};

use super::context::OperationCtx;
use crate::{
    errors::CodegenError,
    program::Operation,
    utils::{
        check_if_zero, check_stack_has_at_least, check_stack_has_space_for, get_nth_from_stack,
        integer_constant_from_i64, stack_pop, stack_push, swap_stack_elements,
    },
};
use num_bigint::BigUint;

/// Generates blocks for target [`Operation`].
/// Returns both the starting block, and the unterminated last block of the generated code.
pub fn generate_code_for_op<'c>(
    op_ctx: &mut OperationCtx<'c>,
    region: &'c Region<'c>,
    op: Operation,
) -> Result<(BlockRef<'c, 'c>, BlockRef<'c, 'c>), CodegenError> {
    match op {
        Operation::Sgt => codegen_sgt(op_ctx, region),
        Operation::Add => codegen_add(op_ctx, region),
        Operation::Sub => codegen_sub(op_ctx, region),
        Operation::Mul => codegen_mul(op_ctx, region),
        Operation::Xor => codegen_xor(op_ctx, region),
        Operation::Div => codegen_div(op_ctx, region),
        Operation::Mod => codegen_mod(op_ctx, region),
        Operation::Addmod => codegen_addmod(op_ctx, region),
        Operation::Pop => codegen_pop(op_ctx, region),
        Operation::PC { pc } => codegen_pc(op_ctx, region, pc),
        Operation::Lt => codegen_lt(op_ctx, region),
        Operation::Jumpdest { pc } => codegen_jumpdest(op_ctx, region, pc),
        Operation::Push(x) => codegen_push(op_ctx, region, x),
        Operation::Dup(x) => codegen_dup(op_ctx, region, x),
        Operation::Swap(x) => codegen_swap(op_ctx, region, x),
        Operation::Byte => codegen_byte(op_ctx, region),
<<<<<<< HEAD
        Operation::Or => codegen_or(op_ctx, region),
    }
}

fn codegen_or<'c, 'r>(
=======
        Operation::Exp => codegen_exp(op_ctx, region),
        Operation::Jumpi => codegen_jumpi(op_ctx, region),
        Operation::IsZero => codegen_iszero(op_ctx, region),
        Operation::Jump => codegen_jump(op_ctx, region),
        Operation::And => codegen_and(op_ctx, region),
    }
}

fn codegen_exp<'c, 'r>(
>>>>>>> 89b60c3d
    op_ctx: &mut OperationCtx<'c>,
    region: &'r Region<'c>,
) -> Result<(BlockRef<'c, 'r>, BlockRef<'c, 'r>), CodegenError> {
    let start_block = region.append_block(Block::new(&[]));
    let context = &op_ctx.mlir_context;
    let location = Location::unknown(context);

    // Check there's enough elements in stack
    let flag = check_stack_has_at_least(context, &start_block, 2)?;

    let ok_block = region.append_block(Block::new(&[]));

    start_block.append_operation(cf::cond_br(
        context,
        flag,
        &ok_block,
        &op_ctx.revert_block,
        &[],
        &[],
        location,
    ));

    let lhs = stack_pop(context, &ok_block)?;
    let rhs = stack_pop(context, &ok_block)?;

    let result = ok_block
<<<<<<< HEAD
        .append_operation(arith::ori(lhs, rhs, location))
=======
        .append_operation(ods::math::ipowi(context, rhs, lhs, location).into())
        .result(0)?
        .into();

    stack_push(context, &ok_block, result)?;

    Ok((start_block, ok_block))
}

fn codegen_iszero<'c, 'r>(
    op_ctx: &mut OperationCtx<'c>,
    region: &'r Region<'c>,
) -> Result<(BlockRef<'c, 'r>, BlockRef<'c, 'r>), CodegenError> {
    let start_block = region.append_block(Block::new(&[]));
    let context = &op_ctx.mlir_context;
    let location = Location::unknown(context);

    // Check there's enough elements in stack
    let flag = check_stack_has_at_least(context, &start_block, 1)?;

    let ok_block = region.append_block(Block::new(&[]));

    start_block.append_operation(cf::cond_br(
        context,
        flag,
        &ok_block,
        &op_ctx.revert_block,
        &[],
        &[],
        location,
    ));

    let value = stack_pop(context, &ok_block)?;
    let value_is_zero = check_if_zero(context, &ok_block, &value)?;

    let val_zero_bloq = region.append_block(Block::new(&[]));
    let val_not_zero_bloq = region.append_block(Block::new(&[]));
    let return_block = region.append_block(Block::new(&[]));

    let constant_value = val_zero_bloq
        .append_operation(arith::constant(
            context,
            integer_constant_from_i64(context, 1i64).into(),
            location,
        ))
        .result(0)?
        .into();

    stack_push(context, &val_zero_bloq, constant_value)?;
    val_zero_bloq.append_operation(cf::br(&return_block, &[], location));

    let result = val_not_zero_bloq
        .append_operation(arith::constant(
            context,
            integer_constant_from_i64(context, 0i64).into(),
            location,
        ))
        .result(0)?
        .into();

    stack_push(context, &val_not_zero_bloq, result)?;
    val_not_zero_bloq.append_operation(cf::br(&return_block, &[], location));

    ok_block.append_operation(cf::cond_br(
        context,
        value_is_zero,
        &val_zero_bloq,
        &val_not_zero_bloq,
        &[],
        &[],
        location,
    ));

    Ok((start_block, return_block))
}

fn codegen_and<'c, 'r>(
    op_ctx: &mut OperationCtx<'c>,
    region: &'r Region<'c>,
) -> Result<(BlockRef<'c, 'r>, BlockRef<'c, 'r>), CodegenError> {
    let start_block = region.append_block(Block::new(&[]));
    let context = &op_ctx.mlir_context;
    let location = Location::unknown(context);

    // Check there's enough elements in stack
    let flag = check_stack_has_at_least(context, &start_block, 2)?;

    let ok_block = region.append_block(Block::new(&[]));

    start_block.append_operation(cf::cond_br(
        context,
        flag,
        &ok_block,
        &op_ctx.revert_block,
        &[],
        &[],
        location,
    ));

    let lhs = stack_pop(context, &ok_block)?;
    let rhs = stack_pop(context, &ok_block)?;

    let result = ok_block
        .append_operation(arith::andi(lhs, rhs, location))
>>>>>>> 89b60c3d
        .result(0)?
        .into();

    stack_push(context, &ok_block, result)?;

    Ok((start_block, ok_block))
}

fn codegen_lt<'c, 'r>(
    op_ctx: &mut OperationCtx<'c>,
    region: &'r Region<'c>,
) -> Result<(BlockRef<'c, 'r>, BlockRef<'c, 'r>), CodegenError> {
    let start_block = region.append_block(Block::new(&[]));
    let context = &op_ctx.mlir_context;
    let location = Location::unknown(context);

    // Check there's enough elements in stack
    let flag = check_stack_has_at_least(context, &start_block, 2)?;

    let ok_block = region.append_block(Block::new(&[]));

    start_block.append_operation(cf::cond_br(
        context,
        flag,
        &ok_block,
        &op_ctx.revert_block,
        &[],
        &[],
        location,
    ));

    let lhs = stack_pop(context, &ok_block)?;
    let rhs = stack_pop(context, &ok_block)?;

    let result = ok_block
        .append_operation(arith::cmpi(
            context,
            arith::CmpiPredicate::Ult,
            lhs,
            rhs,
            location,
        ))
        .result(0)?
        .into();

    stack_push(context, &ok_block, result)?;

    Ok((start_block, ok_block))
}

fn codegen_sgt<'c, 'r>(
    op_ctx: &mut OperationCtx<'c>,
    region: &'r Region<'c>,
) -> Result<(BlockRef<'c, 'r>, BlockRef<'c, 'r>), CodegenError> {
    let start_block = region.append_block(Block::new(&[]));
    let context = &op_ctx.mlir_context;
    let location = Location::unknown(context);

    // Check there's enough elements in stack
    let flag = check_stack_has_at_least(context, &start_block, 2)?;

    let ok_block = region.append_block(Block::new(&[]));

    start_block.append_operation(cf::cond_br(
        context,
        flag,
        &ok_block,
        &op_ctx.revert_block,
        &[],
        &[],
        location,
    ));

    let lhs = stack_pop(context, &ok_block)?;
    let rhs = stack_pop(context, &ok_block)?;

    let result = ok_block
        .append_operation(arith::cmpi(
            context,
            arith::CmpiPredicate::Sgt,
            lhs,
            rhs,
            location,
        ))
        .result(0)?
        .into();

    stack_push(context, &ok_block, result)?;

    Ok((start_block, ok_block))
}

fn codegen_push<'c, 'r>(
    op_ctx: &mut OperationCtx<'c>,
    region: &'r Region<'c>,
    value_to_push: BigUint,
) -> Result<(BlockRef<'c, 'r>, BlockRef<'c, 'r>), CodegenError> {
    let start_block = region.append_block(Block::new(&[]));
    let context = &op_ctx.mlir_context;
    let location = Location::unknown(context);

    // Check there's enough space in stack
    let flag = check_stack_has_space_for(context, &start_block, 1)?;

    let ok_block = region.append_block(Block::new(&[]));

    start_block.append_operation(cf::cond_br(
        context,
        flag,
        &ok_block,
        &op_ctx.revert_block,
        &[],
        &[],
        location,
    ));

    let constant_value = Attribute::parse(context, &format!("{} : i256", value_to_push)).unwrap();
    let constant_value = ok_block
        .append_operation(arith::constant(context, constant_value, location))
        .result(0)?
        .into();

    stack_push(context, &ok_block, constant_value)?;

    Ok((start_block, ok_block))
}

fn codegen_dup<'c, 'r>(
    op_ctx: &mut OperationCtx<'c>,
    region: &'r Region<'c>,
    nth: u32,
) -> Result<(BlockRef<'c, 'r>, BlockRef<'c, 'r>), CodegenError> {
    debug_assert!(nth > 0 && nth <= 16);
    let start_block = region.append_block(Block::new(&[]));
    let context = &op_ctx.mlir_context;
    let location = Location::unknown(context);

    // Check there's enough elements in stack
    let flag = check_stack_has_at_least(context, &start_block, nth)?;

    let ok_block = region.append_block(Block::new(&[]));

    start_block.append_operation(cf::cond_br(
        context,
        flag,
        &ok_block,
        &op_ctx.revert_block,
        &[],
        &[],
        location,
    ));

    let (nth_value, _) = get_nth_from_stack(context, &ok_block, nth)?;

    stack_push(context, &ok_block, nth_value)?;

    Ok((start_block, ok_block))
}

fn codegen_swap<'c, 'r>(
    op_ctx: &mut OperationCtx<'c>,
    region: &'r Region<'c>,
    nth: u32,
) -> Result<(BlockRef<'c, 'r>, BlockRef<'c, 'r>), CodegenError> {
    debug_assert!(nth > 0 && nth <= 16);
    let start_block = region.append_block(Block::new(&[]));
    let context = &op_ctx.mlir_context;
    let location = Location::unknown(context);

    // Check there's enough elements in stack
    let flag = check_stack_has_at_least(context, &start_block, nth + 1)?;

    let ok_block = region.append_block(Block::new(&[]));

    start_block.append_operation(cf::cond_br(
        context,
        flag,
        &ok_block,
        &op_ctx.revert_block,
        &[],
        &[],
        location,
    ));

    swap_stack_elements(context, &ok_block, 1, nth + 1)?;

    Ok((start_block, ok_block))
}

fn codegen_add<'c, 'r>(
    op_ctx: &mut OperationCtx<'c>,
    region: &'r Region<'c>,
) -> Result<(BlockRef<'c, 'r>, BlockRef<'c, 'r>), CodegenError> {
    let start_block = region.append_block(Block::new(&[]));
    let context = &op_ctx.mlir_context;
    let location = Location::unknown(context);

    // Check there's enough elements in stack
    let flag = check_stack_has_at_least(context, &start_block, 2)?;

    let ok_block = region.append_block(Block::new(&[]));

    start_block.append_operation(cf::cond_br(
        context,
        flag,
        &ok_block,
        &op_ctx.revert_block,
        &[],
        &[],
        location,
    ));

    let lhs = stack_pop(context, &ok_block)?;
    let rhs = stack_pop(context, &ok_block)?;

    let result = ok_block
        .append_operation(arith::addi(lhs, rhs, location))
        .result(0)?
        .into();

    stack_push(context, &ok_block, result)?;

    Ok((start_block, ok_block))
}

fn codegen_sub<'c, 'r>(
    op_ctx: &mut OperationCtx<'c>,
    region: &'r Region<'c>,
) -> Result<(BlockRef<'c, 'r>, BlockRef<'c, 'r>), CodegenError> {
    let start_block = region.append_block(Block::new(&[]));
    let context = &op_ctx.mlir_context;
    let location = Location::unknown(context);

    // Check there's enough elements in stack
    let flag = check_stack_has_at_least(context, &start_block, 2)?;

    let ok_block = region.append_block(Block::new(&[]));

    start_block.append_operation(cf::cond_br(
        context,
        flag,
        &ok_block,
        &op_ctx.revert_block,
        &[],
        &[],
        location,
    ));

    let lhs = stack_pop(context, &ok_block)?;
    let rhs = stack_pop(context, &ok_block)?;

    let result = ok_block
        .append_operation(arith::subi(lhs, rhs, location))
        .result(0)?
        .into();

    stack_push(context, &ok_block, result)?;

    Ok((start_block, ok_block))
}

fn codegen_div<'c, 'r>(
    op_ctx: &mut OperationCtx<'c>,
    region: &'r Region<'c>,
) -> Result<(BlockRef<'c, 'r>, BlockRef<'c, 'r>), CodegenError> {
    let start_block = region.append_block(Block::new(&[]));
    let context = &op_ctx.mlir_context;
    let location = Location::unknown(context);

    // Check there's enough elements in stack
    let flag = check_stack_has_at_least(context, &start_block, 2)?;

    let ok_block = region.append_block(Block::new(&[]));

    start_block.append_operation(cf::cond_br(
        context,
        flag,
        &ok_block,
        &op_ctx.revert_block,
        &[],
        &[],
        location,
    ));

    let num = stack_pop(context, &ok_block)?;
    let den = stack_pop(context, &ok_block)?;

    let den_is_zero = check_if_zero(context, &ok_block, &den)?;
    let den_zero_bloq = region.append_block(Block::new(&[]));
    let den_not_zero_bloq = region.append_block(Block::new(&[]));
    let return_block = region.append_block(Block::new(&[]));

    let constant_value = den_zero_bloq
        .append_operation(arith::constant(
            context,
            integer_constant_from_i64(context, 0i64).into(),
            location,
        ))
        .result(0)?
        .into();

    stack_push(context, &den_zero_bloq, constant_value)?;

    den_zero_bloq.append_operation(cf::br(&return_block, &[], location));

    // Denominator is not zero path
    let result = den_not_zero_bloq
        .append_operation(arith::divui(num, den, location))
        .result(0)?
        .into();

    stack_push(context, &den_not_zero_bloq, result)?;

    den_not_zero_bloq.append_operation(cf::br(&return_block, &[], location));

    ok_block.append_operation(cf::cond_br(
        context,
        den_is_zero,
        &den_zero_bloq,
        &den_not_zero_bloq,
        &[],
        &[],
        location,
    ));

    Ok((start_block, return_block))
}

fn codegen_mul<'c, 'r>(
    op_ctx: &mut OperationCtx<'c>,
    region: &'r Region<'c>,
) -> Result<(BlockRef<'c, 'r>, BlockRef<'c, 'r>), CodegenError> {
    let start_block = region.append_block(Block::new(&[]));
    let context = &op_ctx.mlir_context;
    let location = Location::unknown(context);

    // Check there's enough elements in stack
    let flag = check_stack_has_at_least(context, &start_block, 2)?;

    let ok_block = region.append_block(Block::new(&[]));

    start_block.append_operation(cf::cond_br(
        context,
        flag,
        &ok_block,
        &op_ctx.revert_block,
        &[],
        &[],
        location,
    ));

    let lhs = stack_pop(context, &ok_block)?;
    let rhs = stack_pop(context, &ok_block)?;

    let result = ok_block
        .append_operation(arith::muli(lhs, rhs, location))
        .result(0)?
        .into();

    stack_push(context, &ok_block, result)?;

    Ok((start_block, ok_block))
}

fn codegen_mod<'c, 'r>(
    op_ctx: &mut OperationCtx<'c>,
    region: &'r Region<'c>,
) -> Result<(BlockRef<'c, 'r>, BlockRef<'c, 'r>), CodegenError> {
    let start_block = region.append_block(Block::new(&[]));
    let context = &op_ctx.mlir_context;
    let location = Location::unknown(context);

    // Check there's enough elements in stack
    let flag = check_stack_has_at_least(context, &start_block, 2)?;

    let ok_block = region.append_block(Block::new(&[]));

    start_block.append_operation(cf::cond_br(
        context,
        flag,
        &ok_block,
        &op_ctx.revert_block,
        &[],
        &[],
        location,
    ));

    let num = stack_pop(context, &ok_block)?;
    let den = stack_pop(context, &ok_block)?;

    let den_is_zero = check_if_zero(context, &ok_block, &den)?;
    let den_zero_bloq = region.append_block(Block::new(&[]));
    let den_not_zero_bloq = region.append_block(Block::new(&[]));
    let return_block = region.append_block(Block::new(&[]));

    let constant_value = den_zero_bloq
        .append_operation(arith::constant(
            context,
            integer_constant_from_i64(context, 0i64).into(),
            location,
        ))
        .result(0)?
        .into();

    stack_push(context, &den_zero_bloq, constant_value)?;

    den_zero_bloq.append_operation(cf::br(&return_block, &[], location));

    let mod_result = den_not_zero_bloq
        .append_operation(arith::remui(num, den, location))
        .result(0)?
        .into();

    stack_push(context, &den_not_zero_bloq, mod_result)?;

    den_not_zero_bloq.append_operation(cf::br(&return_block, &[], location));

    ok_block.append_operation(cf::cond_br(
        context,
        den_is_zero,
        &den_zero_bloq,
        &den_not_zero_bloq,
        &[],
        &[],
        location,
    ));

    Ok((start_block, return_block))
}

fn codegen_addmod<'c, 'r>(
    op_ctx: &mut OperationCtx<'c>,
    region: &'r Region<'c>,
) -> Result<(BlockRef<'c, 'r>, BlockRef<'c, 'r>), CodegenError> {
    let start_block = region.append_block(Block::new(&[]));
    let context = &op_ctx.mlir_context;
    let location = Location::unknown(context);

    // Check there's enough elements in stack
    let flag = check_stack_has_at_least(context, &start_block, 3)?;

    let ok_block = region.append_block(Block::new(&[]));

    start_block.append_operation(cf::cond_br(
        context,
        flag,
        &ok_block,
        &op_ctx.revert_block,
        &[],
        &[],
        location,
    ));

    let a = stack_pop(context, &ok_block)?;
    let b = stack_pop(context, &ok_block)?;
    let den = stack_pop(context, &ok_block)?;

    let den_is_zero = check_if_zero(context, &ok_block, &den)?;
    let den_zero_bloq = region.append_block(Block::new(&[]));
    let den_not_zero_bloq = region.append_block(Block::new(&[]));
    let return_block = region.append_block(Block::new(&[]));

    let constant_value = den_zero_bloq
        .append_operation(arith::constant(
            context,
            integer_constant_from_i64(context, 0i64).into(),
            location,
        ))
        .result(0)?
        .into();

    stack_push(context, &den_zero_bloq, constant_value)?;

    den_zero_bloq.append_operation(cf::br(&return_block, &[], location));

    let add_result = den_not_zero_bloq
        .append_operation(arith::addi(a, b, location))
        .result(0)?
        .into();
    let mod_result = den_not_zero_bloq
        .append_operation(arith::remui(add_result, den, location))
        .result(0)?
        .into();

    stack_push(context, &den_not_zero_bloq, mod_result)?;

    den_not_zero_bloq.append_operation(cf::br(&return_block, &[], location));

    ok_block.append_operation(cf::cond_br(
        context,
        den_is_zero,
        &den_zero_bloq,
        &den_not_zero_bloq,
        &[],
        &[],
        location,
    ));

    Ok((start_block, return_block))
}

fn codegen_xor<'c, 'r>(
    op_ctx: &mut OperationCtx<'c>,
    region: &'r Region<'c>,
) -> Result<(BlockRef<'c, 'r>, BlockRef<'c, 'r>), CodegenError> {
    let start_block = region.append_block(Block::new(&[]));
    let context = &op_ctx.mlir_context;
    let location = Location::unknown(context);

    // Check there's enough elements in stack
    let flag = check_stack_has_at_least(context, &start_block, 2)?;

    let ok_block = region.append_block(Block::new(&[]));

    start_block.append_operation(cf::cond_br(
        context,
        flag,
        &ok_block,
        &op_ctx.revert_block,
        &[],
        &[],
        location,
    ));

    let lhs = stack_pop(context, &ok_block)?;
    let rhs = stack_pop(context, &ok_block)?;

    let result = ok_block
        .append_operation(arith::xori(lhs, rhs, location))
        .result(0)?
        .into();

    stack_push(context, &ok_block, result)?;

    Ok((start_block, ok_block))
}

fn codegen_pop<'c, 'r>(
    op_ctx: &mut OperationCtx<'c>,
    region: &'r Region<'c>,
) -> Result<(BlockRef<'c, 'r>, BlockRef<'c, 'r>), CodegenError> {
    let start_block = region.append_block(Block::new(&[]));
    let context = &op_ctx.mlir_context;
    let location = Location::unknown(context);

    // Check there's at least 1 element in stack
    let flag = check_stack_has_at_least(context, &start_block, 1)?;

    let ok_block = region.append_block(Block::new(&[]));

    start_block.append_operation(cf::cond_br(
        context,
        flag,
        &ok_block,
        &op_ctx.revert_block,
        &[],
        &[],
        location,
    ));

    stack_pop(context, &ok_block)?;

    Ok((start_block, ok_block))
}

fn codegen_byte<'c, 'r>(
    op_ctx: &mut OperationCtx<'c>,
    region: &'r Region<'c>,
) -> Result<(BlockRef<'c, 'r>, BlockRef<'c, 'r>), CodegenError> {
    let start_block = region.append_block(Block::new(&[]));
    let context = &op_ctx.mlir_context;
    let location = Location::unknown(context);

    // Check there's enough elements in stack
    let flag = check_stack_has_at_least(context, &start_block, 2)?;

    let ok_block = region.append_block(Block::new(&[]));

    // in out_of_bounds_block a 0 is pushed to the stack
    let out_of_bounds_block = region.append_block(Block::new(&[]));

    // in offset_ok_block the byte operation is performed
    let offset_ok_block = region.append_block(Block::new(&[]));

    let end_block = region.append_block(Block::new(&[]));

    start_block.append_operation(cf::cond_br(
        context,
        flag,
        &ok_block,
        &op_ctx.revert_block,
        &[],
        &[],
        location,
    ));

    let offset = stack_pop(context, &ok_block)?;
    let value = stack_pop(context, &ok_block)?;

    const BITS_PER_BYTE: u8 = 8;
    const MAX_SHIFT: u8 = 31;
    let mut bits_per_byte: [u8; 32] = [0; 32];
    bits_per_byte[31] = BITS_PER_BYTE;

    let mut max_shift_in_bits: [u8; 32] = [0; 32];
    max_shift_in_bits[31] = MAX_SHIFT * BITS_PER_BYTE;

    let constant_bits_per_byte = ok_block
        .append_operation(arith::constant(
            context,
            integer_constant(context, bits_per_byte),
            location,
        ))
        .result(0)?
        .into();

    let constant_max_shift_in_bits = ok_block
        .append_operation(arith::constant(
            context,
            integer_constant(context, max_shift_in_bits),
            location,
        ))
        .result(0)?
        .into();

    let offset_in_bits = ok_block
        .append_operation(arith::muli(offset, constant_bits_per_byte, location))
        .result(0)?
        .into();

    // compare  offset > max_shift?
    let is_offset_out_of_bounds = ok_block
        .append_operation(arith::cmpi(
            context,
            arith::CmpiPredicate::Ugt,
            offset_in_bits,
            constant_max_shift_in_bits,
            location,
        ))
        .result(0)?
        .into();

    // if offset > max_shift => branch to out_of_bounds_block
    // else => branch to offset_ok_block
    ok_block.append_operation(cf::cond_br(
        context,
        is_offset_out_of_bounds,
        &out_of_bounds_block,
        &offset_ok_block,
        &[],
        &[],
        location,
    ));

    let zero = out_of_bounds_block
        .append_operation(arith::constant(
            context,
            integer_constant(context, [0; 32]),
            location,
        ))
        .result(0)?
        .into();

    // push zero to the stack
    stack_push(context, &out_of_bounds_block, zero)?;

    out_of_bounds_block.append_operation(cf::br(&end_block, &[], location));

    // the idea is to use a right shift to place the byte in the right-most side
    // and then apply a bitwise AND with a 0xFF mask
    //
    // for example, if we want to extract the 0xFF byte in the following value
    // (for simplicity the value has fewer bytes than it has in reality)
    //
    // value = 0xAABBCCDDFFAABBCC
    //                   ^^
    //              desired byte
    //
    // we can shift the value to the right
    //
    // value = 0xAABBCCDDFFAABBCC -> 0x000000AABBCCDDFF
    //                   ^^                          ^^
    // and then apply the bitwise AND it to the right to remove the right-side bytes
    //
    //  value = 0x000000AABBCCDDFF
    //          AND
    //  mask  = 0x00000000000000FF
    //------------------------------
    // result = 0x00000000000000FF

    // compute how many bits the value has to be shifted
    // shift_right_in_bits = max_shift - offset
    let shift_right_in_bits = offset_ok_block
        .append_operation(arith::subi(
            constant_max_shift_in_bits,
            offset_in_bits,
            location,
        ))
        .result(0)?
        .into();

    // shift the value to the right
    let shifted_right_value = offset_ok_block
        .append_operation(arith::shrui(value, shift_right_in_bits, location))
        .result(0)?
        .into();

    let mut mask: [u8; 32] = [0; 32];
    mask[31] = 0xff;

    let mask = offset_ok_block
        .append_operation(arith::constant(
            context,
            integer_constant(context, mask),
            location,
        ))
        .result(0)?
        .into();

    // compute (value AND mask)
    let result = offset_ok_block
        .append_operation(arith::andi(shifted_right_value, mask, location))
        .result(0)?
        .into();

    stack_push(context, &offset_ok_block, result)?;

    offset_ok_block.append_operation(cf::br(&end_block, &[], location));

    Ok((start_block, end_block))
}

fn integer_constant(context: &MeliorContext, value: [u8; 32]) -> Attribute {
    let str_value = BigUint::from_bytes_be(&value).to_string();
    // TODO: should we handle this error?
    Attribute::parse(context, &format!("{str_value} : i256")).unwrap()
}

fn codegen_jumpdest<'c>(
    op_ctx: &mut OperationCtx<'c>,
    region: &'c Region<'c>,
    pc: usize,
) -> Result<(BlockRef<'c, 'c>, BlockRef<'c, 'c>), CodegenError> {
    let landing_block = region.append_block(Block::new(&[]));

    // Register jumpdest block in context
    op_ctx.register_jump_destination(pc, landing_block);

    Ok((landing_block, landing_block))
}

fn codegen_jumpi<'c, 'r: 'c>(
    op_ctx: &mut OperationCtx<'c>,
    region: &'r Region<'c>,
) -> Result<(BlockRef<'c, 'r>, BlockRef<'c, 'r>), CodegenError> {
    let start_block = region.append_block(Block::new(&[]));
    let context = &op_ctx.mlir_context;
    let location = Location::unknown(context);

    // Check there's enough elements in stack
    let flag = check_stack_has_at_least(context, &start_block, 2)?;

    let ok_block = region.append_block(Block::new(&[]));

    start_block.append_operation(cf::cond_br(
        context,
        flag,
        &ok_block,
        &op_ctx.revert_block,
        &[],
        &[],
        location,
    ));

    let pc = stack_pop(context, &ok_block)?;
    let condition = stack_pop(context, &ok_block)?;

    let false_block = region.append_block(Block::new(&[]));

    let zero = ok_block
        .append_operation(arith::constant(
            context,
            integer_constant_from_i64(context, 0i64).into(),
            location,
        ))
        .result(0)?
        .into();

    // compare  condition > 0  to convert condition from u256 to 1-bit signless integer
    // TODO: change this maybe using arith::trunci
    let condition = ok_block
        .append_operation(arith::cmpi(
            context,
            arith::CmpiPredicate::Ne,
            condition,
            zero,
            location,
        ))
        .result(0)?;

    ok_block.append_operation(cf::cond_br(
        context,
        condition.into(),
        &op_ctx.jumptable_block,
        &false_block,
        &[pc],
        &[],
        location,
    ));

    Ok((start_block, false_block))
}

fn codegen_jump<'c, 'r: 'c>(
    op_ctx: &mut OperationCtx<'c>,
    region: &'r Region<'c>,
) -> Result<(BlockRef<'c, 'r>, BlockRef<'c, 'r>), CodegenError> {
    // it reverts if Counter offset is not a JUMPDEST.
    // The error is generated even if the JUMP would not have been done

    let start_block = region.append_block(Block::new(&[]));
    let context = &op_ctx.mlir_context;
    let location = Location::unknown(context);

    // Check there's enough elements in stack
    let flag = check_stack_has_at_least(context, &start_block, 1)?;

    let ok_block = region.append_block(Block::new(&[]));

    start_block.append_operation(cf::cond_br(
        context,
        flag,
        &ok_block,
        &op_ctx.revert_block,
        &[],
        &[],
        location,
    ));

    let pc = stack_pop(context, &ok_block)?;

    // appends operation to ok_block to jump to the `jump table block``
    // in the jump table block the pc is checked and if its ok
    // then it jumps to the block associated with that pc
    op_ctx.add_jump_op(ok_block, pc, location);

    // TODO: we are creating an empty block that won't ever be reached
    // probably there's a better way to do this
    let empty_block = region.append_block(Block::new(&[]));
    Ok((start_block, empty_block))
}

fn codegen_pc<'c>(
    op_ctx: &mut OperationCtx<'c>,
    region: &'c Region<'c>,
    pc: usize,
) -> Result<(BlockRef<'c, 'c>, BlockRef<'c, 'c>), CodegenError> {
    let start_block = region.append_block(Block::new(&[]));
    let context = &op_ctx.mlir_context;
    let location = Location::unknown(context);

    let flag = check_stack_has_space_for(context, &start_block, 1)?;

    let ok_block = region.append_block(Block::new(&[]));

    start_block.append_operation(cf::cond_br(
        context,
        flag,
        &ok_block,
        &op_ctx.revert_block,
        &[],
        &[],
        location,
    ));

    let pc_value = ok_block
        .append_operation(arith::constant(
            context,
            integer_constant_from_i64(context, pc as i64).into(),
            location,
        ))
        .result(0)?
        .into();

    stack_push(context, &ok_block, pc_value)?;

    Ok((start_block, ok_block))
}<|MERGE_RESOLUTION|>--- conflicted
+++ resolved
@@ -39,13 +39,6 @@
         Operation::Dup(x) => codegen_dup(op_ctx, region, x),
         Operation::Swap(x) => codegen_swap(op_ctx, region, x),
         Operation::Byte => codegen_byte(op_ctx, region),
-<<<<<<< HEAD
-        Operation::Or => codegen_or(op_ctx, region),
-    }
-}
-
-fn codegen_or<'c, 'r>(
-=======
         Operation::Exp => codegen_exp(op_ctx, region),
         Operation::Jumpi => codegen_jumpi(op_ctx, region),
         Operation::IsZero => codegen_iszero(op_ctx, region),
@@ -55,7 +48,6 @@
 }
 
 fn codegen_exp<'c, 'r>(
->>>>>>> 89b60c3d
     op_ctx: &mut OperationCtx<'c>,
     region: &'r Region<'c>,
 ) -> Result<(BlockRef<'c, 'r>, BlockRef<'c, 'r>), CodegenError> {
@@ -82,9 +74,6 @@
     let rhs = stack_pop(context, &ok_block)?;
 
     let result = ok_block
-<<<<<<< HEAD
-        .append_operation(arith::ori(lhs, rhs, location))
-=======
         .append_operation(ods::math::ipowi(context, rhs, lhs, location).into())
         .result(0)?
         .into();
@@ -189,7 +178,44 @@
 
     let result = ok_block
         .append_operation(arith::andi(lhs, rhs, location))
->>>>>>> 89b60c3d
+        .result(0)?
+        .into();
+
+    stack_push(context, &ok_block, result)?;
+
+    Ok((start_block, ok_block))
+        Operation::Or => codegen_or(op_ctx, region),
+    }
+}
+
+fn codegen_or<'c, 'r>(
+    op_ctx: &mut OperationCtx<'c>,
+    region: &'r Region<'c>,
+) -> Result<(BlockRef<'c, 'r>, BlockRef<'c, 'r>), CodegenError> {
+    let start_block = region.append_block(Block::new(&[]));
+    let context = &op_ctx.mlir_context;
+    let location = Location::unknown(context);
+
+    // Check there's enough elements in stack
+    let flag = check_stack_has_at_least(context, &start_block, 2)?;
+
+    let ok_block = region.append_block(Block::new(&[]));
+
+    start_block.append_operation(cf::cond_br(
+        context,
+        flag,
+        &ok_block,
+        &op_ctx.revert_block,
+        &[],
+        &[],
+        location,
+    ));
+
+    let lhs = stack_pop(context, &ok_block)?;
+    let rhs = stack_pop(context, &ok_block)?;
+
+    let result = ok_block
+        .append_operation(arith::ori(lhs, rhs, location))
         .result(0)?
         .into();
 
