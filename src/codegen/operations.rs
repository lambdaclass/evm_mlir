--- conflicted
+++ resolved
@@ -1,10 +1,6 @@
 use melior::{
     dialect::{
-<<<<<<< HEAD
         self, arith, cf, func,
-=======
-        arith, cf,
->>>>>>> 80cc7c07
         llvm::{self, r#type::pointer, LoadStoreOptions},
         ods,
     },
@@ -1567,11 +1563,7 @@
     let start_block = region.append_block(Block::new(&[]));
     let context = &op_ctx.mlir_context;
     let location = Location::unknown(context);
-<<<<<<< HEAD
-    let uint32 = IntegerType::new(context, 32);
-=======
     let uint256 = IntegerType::new(context, 256);
->>>>>>> 80cc7c07
 
     // Check there's stack overflow
     let stack_flag = check_stack_has_space_for(context, &start_block, 1)?;
@@ -1598,11 +1590,7 @@
     let codesize = ok_block
         .append_operation(arith::constant(
             context,
-<<<<<<< HEAD
-            IntegerAttribute::new(uint32.into(), op_ctx.program.code_size as i64).into(),
-=======
             IntegerAttribute::new(uint256.into(), op_ctx.program.code_size as i64).into(),
->>>>>>> 80cc7c07
             location,
         ))
         .result(0)?
