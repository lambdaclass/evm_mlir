use melior::{
    dialect::{
        arith::{self, CmpiPredicate},
        cf, llvm,
        llvm::r#type::pointer,
        llvm::{AllocaOptions, LoadStoreOptions},
        ods,
    },
    ir::{
        attribute::{IntegerAttribute, TypeAttribute},
        r#type::IntegerType,
        Attribute, Block, BlockRef, Location, Region,
    },
};

use super::context::OperationCtx;
use crate::{
    constants::{gas_cost, GAS_COUNTER_GLOBAL, MEMORY_PTR_GLOBAL, MEMORY_SIZE_GLOBAL},
    errors::CodegenError,
    program::Operation,
    syscall::ExitStatusCode,
    utils::{
        allocate_and_store_value, check_if_zero, check_stack_has_at_least,
        check_stack_has_space_for, compare_values, compute_copy_cost, compute_log_dynamic_gas,
        constant_value_from_i64, consume_gas, consume_gas_as_value, extend_memory, get_basefee,
        get_blob_hash_at_index, get_block_number, get_calldata_ptr, get_calldata_size,
        get_memory_pointer, get_nth_from_stack, get_prevrandao, get_remaining_gas,
        get_stack_pointer, inc_stack_pointer, integer_constant_from_i64, llvm_mlir,
        return_empty_result, return_result_from_stack, stack_pop, stack_push, swap_stack_elements,
    },
};

use num_bigint::BigUint;

/// Generates blocks for target [`Operation`].
/// Returns both the starting block, and the unterminated last block of the generated code.
pub fn generate_code_for_op<'c>(
    op_ctx: &mut OperationCtx<'c>,
    region: &'c Region<'c>,
    op: Operation,
) -> Result<(BlockRef<'c, 'c>, BlockRef<'c, 'c>), CodegenError> {
    match op {
        Operation::Stop => codegen_stop(op_ctx, region),
        Operation::Add => codegen_add(op_ctx, region),
        Operation::Mul => codegen_mul(op_ctx, region),
        Operation::Sub => codegen_sub(op_ctx, region),
        Operation::Div => codegen_div(op_ctx, region),
        Operation::Sdiv => codegen_sdiv(op_ctx, region),
        Operation::Mod => codegen_mod(op_ctx, region),
        Operation::SMod => codegen_smod(op_ctx, region),
        Operation::Addmod => codegen_addmod(op_ctx, region),
        Operation::Mulmod => codegen_mulmod(op_ctx, region),
        Operation::Exp => codegen_exp(op_ctx, region),
        Operation::SignExtend => codegen_signextend(op_ctx, region),
        Operation::Lt => codegen_lt(op_ctx, region),
        Operation::Gt => codegen_gt(op_ctx, region),
        Operation::Slt => codegen_slt(op_ctx, region),
        Operation::Sgt => codegen_sgt(op_ctx, region),
        Operation::Eq => codegen_eq(op_ctx, region),
        Operation::IsZero => codegen_iszero(op_ctx, region),
        Operation::And => codegen_and(op_ctx, region),
        Operation::Or => codegen_or(op_ctx, region),
        Operation::Xor => codegen_xor(op_ctx, region),
        Operation::Not => codegen_not(op_ctx, region),
        Operation::Byte => codegen_byte(op_ctx, region),
        Operation::Shl => codegen_shl(op_ctx, region),
        Operation::Shr => codegen_shr(op_ctx, region),
        Operation::Sar => codegen_sar(op_ctx, region),
        Operation::Keccak256 => codegen_keccak256(op_ctx, region),
        Operation::Address => codegen_address(op_ctx, region),
        Operation::Balance => codegen_balance(op_ctx, region),
        Operation::Origin => codegen_origin(op_ctx, region),
        Operation::Caller => codegen_caller(op_ctx, region),
        Operation::Callvalue => codegen_callvalue(op_ctx, region),
        Operation::CalldataLoad => codegen_calldataload(op_ctx, region),
        Operation::CallDataSize => codegen_calldatasize(op_ctx, region),
        Operation::CallDataCopy => codegen_calldatacopy(op_ctx, region),
        Operation::Codesize => codegen_codesize(op_ctx, region),
        Operation::Codecopy => codegen_codecopy(op_ctx, region),
        Operation::Gasprice => codegen_gasprice(op_ctx, region),
        Operation::ExtcodeSize => codegen_extcodesize(op_ctx, region),
        Operation::ExtcodeCopy => codegen_extcodecopy(op_ctx, region),
        Operation::ReturnDataSize => codegen_returndatasize(op_ctx, region),
        Operation::Coinbase => codegen_coinbase(op_ctx, region),
        Operation::Timestamp => codegen_timestamp(op_ctx, region),
        Operation::Number => codegen_number(op_ctx, region),
        Operation::Prevrandao => codegen_prevrandao(op_ctx, region),
        Operation::Gaslimit => codegen_gaslimit(op_ctx, region),
        Operation::Chainid => codegen_chaind(op_ctx, region),
        Operation::SelfBalance => codegen_selfbalance(op_ctx, region),
        Operation::Basefee => codegen_basefee(op_ctx, region),
        Operation::BlobHash => codegen_blobhash(op_ctx, region),
        Operation::BlobBaseFee => codegen_blobbasefee(op_ctx, region),
        Operation::Pop => codegen_pop(op_ctx, region),
        Operation::Mload => codegen_mload(op_ctx, region),
        Operation::Mstore => codegen_mstore(op_ctx, region),
        Operation::Mstore8 => codegen_mstore8(op_ctx, region),
        Operation::Sload => codegen_sload(op_ctx, region),
        Operation::Sstore => codegen_sstore(op_ctx, region),
        Operation::Jump => codegen_jump(op_ctx, region),
        Operation::Jumpi => codegen_jumpi(op_ctx, region),
        Operation::PC { pc } => codegen_pc(op_ctx, region, pc),
        Operation::Msize => codegen_msize(op_ctx, region),
        Operation::Gas => codegen_gas(op_ctx, region),
        Operation::Jumpdest { pc } => codegen_jumpdest(op_ctx, region, pc),
        Operation::Mcopy => codegen_mcopy(op_ctx, region),
        Operation::Push0 => codegen_push(op_ctx, region, BigUint::ZERO, true),
        Operation::Push((_, x)) => codegen_push(op_ctx, region, x, false),
        Operation::Dup(x) => codegen_dup(op_ctx, region, x),
        Operation::Swap(x) => codegen_swap(op_ctx, region, x),
        Operation::Log(x) => codegen_log(op_ctx, region, x),
        Operation::Call => codegen_call(op_ctx, region),
        Operation::Return => codegen_return(op_ctx, region),
        Operation::Revert => codegen_revert(op_ctx, region),
        Operation::Invalid => codegen_invalid(op_ctx, region),
        Operation::BlockHash => codegen_blockhash(op_ctx, region),
        Operation::ExtcodeHash => codegen_extcodehash(op_ctx, region),
<<<<<<< HEAD
        Operation::Create => codegen_create(op_ctx, region),
=======
>>>>>>> 474e2eef
    }
}

fn codegen_blockhash<'c, 'r>(
    op_ctx: &mut OperationCtx<'c>,
    region: &'r Region<'c>,
) -> Result<(BlockRef<'c, 'r>, BlockRef<'c, 'r>), CodegenError> {
    let start_block = region.append_block(Block::new(&[]));
    let context = &op_ctx.mlir_context;
    let location = Location::unknown(context);

    let gas_flag = consume_gas(context, &start_block, gas_cost::BLOCKHASH)?;
    let flag = check_stack_has_at_least(context, &start_block, 1)?;

    let condition = start_block
        .append_operation(arith::andi(gas_flag, flag, location))
        .result(0)?
        .into();

    let ok_block = region.append_block(Block::new(&[]));

    start_block.append_operation(cf::cond_br(
        context,
        condition,
        &ok_block,
        &op_ctx.revert_block,
        &[],
        &[],
        location,
    ));

    let uint256 = IntegerType::new(context, 256);

    let block_number = stack_pop(context, &ok_block)?;
    let block_number_ptr = allocate_and_store_value(op_ctx, &ok_block, block_number, location)?;

    // Syscall loads the hash into the block_number pointer
    op_ctx.get_block_hash_syscall(&ok_block, block_number_ptr, location);

    let block_hash_value = ok_block
        .append_operation(llvm::load(
            context,
            block_number_ptr,
            uint256.into(),
            location,
            LoadStoreOptions::default(),
        ))
        .result(0)?
        .into();

    stack_push(context, &ok_block, block_hash_value)?;

    Ok((start_block, ok_block))
}

fn codegen_origin<'c, 'r>(
    op_ctx: &mut OperationCtx<'c>,
    region: &'r Region<'c>,
) -> Result<(BlockRef<'c, 'r>, BlockRef<'c, 'r>), CodegenError> {
    let start_block = region.append_block(Block::new(&[]));
    let context = &op_ctx.mlir_context;
    let location = Location::unknown(context);

    //Check if there is stack overflow and if there is enough gas
    let gas_flag = consume_gas(context, &start_block, gas_cost::ORIGIN)?;
    let stack_size_flag = check_stack_has_space_for(context, &start_block, 1)?;

    let condition = start_block
        .append_operation(arith::andi(gas_flag, stack_size_flag, location))
        .result(0)?
        .into();

    let ok_block = region.append_block(Block::new(&[]));
    start_block.append_operation(cf::cond_br(
        context,
        condition,
        &ok_block,
        &op_ctx.revert_block,
        &[],
        &[],
        location,
    ));

    let uint256 = IntegerType::new(context, 256);
    let ptr_type = pointer(context, 0);

    //This may be refactored to use constant_value_from_i64 util function
    let pointer_size = ok_block
        .append_operation(arith::constant(
            context,
            IntegerAttribute::new(uint256.into(), 1_i64).into(),
            location,
        ))
        .result(0)?
        .into();

    let address_ptr = ok_block
        .append_operation(llvm::alloca(
            context,
            pointer_size,
            ptr_type,
            location,
            AllocaOptions::new().elem_type(Some(TypeAttribute::new(uint256.into()))),
        ))
        .result(0)?
        .into();

    //Get the 20-byte address of the sender of the transaction
    op_ctx.get_origin_syscall(&ok_block, address_ptr, location);

    let address_value = ok_block
        .append_operation(llvm::load(
            context,
            address_ptr,
            uint256.into(),
            location,
            LoadStoreOptions::default(),
        ))
        .result(0)?
        .into();

    stack_push(context, &ok_block, address_value)?;

    Ok((start_block, ok_block))
}

fn codegen_callvalue<'c, 'r>(
    op_ctx: &mut OperationCtx<'c>,
    region: &'r Region<'c>,
) -> Result<(BlockRef<'c, 'r>, BlockRef<'c, 'r>), CodegenError> {
    let start_block = region.append_block(Block::new(&[]));
    let context = &op_ctx.mlir_context;
    let location = Location::unknown(context);

    // Check there's enough elements in stack
    let stack_size_flag = check_stack_has_space_for(context, &start_block, 1)?;
    let gas_flag = consume_gas(context, &start_block, gas_cost::CALLVALUE)?;

    let ok_flag = start_block
        .append_operation(arith::andi(stack_size_flag, gas_flag, location))
        .result(0)?
        .into();

    let ok_block = region.append_block(Block::new(&[]));

    start_block.append_operation(cf::cond_br(
        context,
        ok_flag,
        &ok_block,
        &op_ctx.revert_block,
        &[],
        &[],
        location,
    ));

    let uint256 = IntegerType::new(context, 256);
    let ptr_type = pointer(context, 0);

    let pointer_size = constant_value_from_i64(context, &ok_block, 1_i64)?;

    let callvalue_ptr = ok_block
        .append_operation(llvm::alloca(
            context,
            pointer_size,
            ptr_type,
            location,
            AllocaOptions::new().elem_type(Some(TypeAttribute::new(uint256.into()))),
        ))
        .result(0)?
        .into();

    op_ctx.store_in_callvalue_ptr(&ok_block, location, callvalue_ptr);

    let callvalue = ok_block
        .append_operation(llvm::load(
            context,
            callvalue_ptr,
            uint256.into(),
            location,
            LoadStoreOptions::default(),
        ))
        .result(0)?
        .into();

    stack_push(context, &ok_block, callvalue)?;

    Ok((start_block, ok_block))
}

fn codegen_keccak256<'c, 'r>(
    op_ctx: &mut OperationCtx<'c>,
    region: &'r Region<'c>,
) -> Result<(BlockRef<'c, 'r>, BlockRef<'c, 'r>), CodegenError> {
    let start_block = region.append_block(Block::new(&[]));
    let context = &op_ctx.mlir_context;
    let location = Location::unknown(context);
    let uint32 = IntegerType::new(context, 32);
    let uint64 = IntegerType::new(context, 64);
    let flag = check_stack_has_at_least(context, &start_block, 2)?;

    let ok_block = region.append_block(Block::new(&[]));

    start_block.append_operation(cf::cond_br(
        context,
        flag,
        &ok_block,
        &op_ctx.revert_block,
        &[],
        &[],
        location,
    ));

    let offset = stack_pop(context, &ok_block)?;
    let size = stack_pop(context, &ok_block)?;

    //Truncate offset to 32 bits
    let offset = ok_block
        .append_operation(arith::trunci(offset, uint32.into(), location))
        .result(0)?
        .into();

    //Truncate size to 32 bits
    let size = ok_block
        .append_operation(arith::trunci(size, uint32.into(), location))
        .result(0)?
        .into();

    let required_size = ok_block
        .append_operation(arith::addi(offset, size, location))
        .result(0)?
        .into();

    let memory_access_block = region.append_block(Block::new(&[]));

    // dynamic_gas_cost = 3 * (size + 31) / 32 gas
    // but the documentation says it must consume 6 * (size + 31) / 32 gas so we multiply it by 2
    let dynamic_gas_cost = compute_copy_cost(op_ctx, &ok_block, size)?;

    let constant_2 = ok_block
        .append_operation(arith::constant(
            context,
            IntegerAttribute::new(uint64.into(), 2).into(),
            location,
        ))
        .result(0)?
        .into();

    let dynamic_gas_cost = ok_block
        .append_operation(arith::muli(dynamic_gas_cost, constant_2, location))
        .result(0)?
        .into();

    let gas_flag = consume_gas_as_value(context, &ok_block, dynamic_gas_cost)?;
    let memory_extension_block = region.append_block(Block::new(&[]));

    ok_block.append_operation(cf::cond_br(
        context,
        gas_flag,
        &memory_extension_block,
        &op_ctx.revert_block,
        &[],
        &[],
        location,
    ));

    extend_memory(
        op_ctx,
        &memory_extension_block,
        &memory_access_block,
        region,
        required_size,
        gas_cost::KECCAK256,
    )?;

    let uint256 = IntegerType::new(context, 256);
    let ptr_type = pointer(context, 0);
    let pointer_size = memory_access_block
        .append_operation(arith::constant(
            context,
            IntegerAttribute::new(uint256.into(), 1_i64).into(),
            location,
        ))
        .result(0)?
        .into();

    let hash_ptr = memory_access_block
        .append_operation(llvm::alloca(
            context,
            pointer_size,
            ptr_type,
            location,
            AllocaOptions::new().elem_type(Some(TypeAttribute::new(uint256.into()))),
        ))
        .result(0)?
        .into();

    op_ctx.keccak256_syscall(&memory_access_block, offset, size, hash_ptr, location);

    let read_value = memory_access_block
        .append_operation(llvm::load(
            context,
            hash_ptr,
            IntegerType::new(context, 256).into(),
            location,
            LoadStoreOptions::default(),
        ))
        .result(0)?
        .into();

    stack_push(context, &memory_access_block, read_value)?;

    Ok((start_block, memory_access_block))
}

fn codegen_calldatacopy<'c, 'r>(
    op_ctx: &mut OperationCtx<'c>,
    region: &'r Region<'c>,
) -> Result<(BlockRef<'c, 'r>, BlockRef<'c, 'r>), CodegenError> {
    let start_block = region.append_block(Block::new(&[]));
    let context = &op_ctx.mlir_context;
    let location = Location::unknown(context);

    let gas_flag = consume_gas(context, &start_block, gas_cost::CALLDATACOPY)?;

    let flag = check_stack_has_at_least(context, &start_block, 3)?;

    let condition = start_block
        .append_operation(arith::andi(gas_flag, flag, location))
        .result(0)?
        .into();

    let ok_block = region.append_block(Block::new(&[]));

    start_block.append_operation(cf::cond_br(
        context,
        condition,
        &ok_block,
        &op_ctx.revert_block,
        &[],
        &[],
        location,
    ));

    let uint32 = IntegerType::new(context, 32);
    let uint8 = IntegerType::new(context, 8);
    let ptr_type = pointer(context, 0);

    // byte offset in the memory where the result will be copied
    let dest_offset = stack_pop(context, &ok_block)?;
    // byte offset in the calldata to copy from
    let call_data_offset = stack_pop(context, &ok_block)?;
    // byte size to copy
    let size = stack_pop(context, &ok_block)?;

    // truncate offsets and size to 32 bits
    let call_data_offset = ok_block
        .append_operation(arith::trunci(call_data_offset, uint32.into(), location))
        .result(0)
        .unwrap()
        .into();

    let dest_offset = ok_block
        .append_operation(arith::trunci(dest_offset, uint32.into(), location))
        .result(0)
        .unwrap()
        .into();

    let size = ok_block
        .append_operation(arith::trunci(size, uint32.into(), location))
        .result(0)
        .unwrap()
        .into();

    //required size = des_offset + size
    let required_memory_size = ok_block
        .append_operation(arith::addi(dest_offset, size, location))
        .result(0)?
        .into();

    let continue_memory_block = region.append_block(Block::new(&[]));
    extend_memory(
        op_ctx,
        &ok_block,
        &continue_memory_block,
        region,
        required_memory_size,
        gas_cost::CALLDATACOPY,
    )?;
    let memory_ptr = get_memory_pointer(op_ctx, &continue_memory_block, location)?;
    let memory_dest = continue_memory_block
        .append_operation(llvm::get_element_ptr_dynamic(
            context,
            memory_ptr,
            &[dest_offset],
            uint8.into(),
            ptr_type,
            location,
        ))
        .result(0)?
        .into();

    let zero_value = continue_memory_block
        .append_operation(arith::constant(
            context,
            IntegerAttribute::new(IntegerType::new(context, 8).into(), 0).into(),
            location,
        ))
        .result(0)?
        .into();

    continue_memory_block.append_operation(
        ods::llvm::intr_memset(
            context,
            memory_dest,
            zero_value,
            size,
            IntegerAttribute::new(IntegerType::new(context, 1).into(), 0),
            location,
        )
        .into(),
    );

    let calldatasize = op_ctx.get_calldata_size_syscall(&continue_memory_block, location)?;
    let offset_bigger_than_size_flag = continue_memory_block
        .append_operation(arith::cmpi(
            context,
            CmpiPredicate::Ugt,
            call_data_offset,
            calldatasize,
            location,
        ))
        .result(0)?
        .into();

    let invalid_offset_block = region.append_block(Block::new(&[]));
    let valid_offset_block = region.append_block(Block::new(&[]));
    let return_block = region.append_block(Block::new(&[]));

    continue_memory_block.append_operation(cf::cond_br(
        context,
        offset_bigger_than_size_flag,
        &invalid_offset_block,
        &valid_offset_block,
        &[],
        &[],
        location,
    ));

    invalid_offset_block.append_operation(cf::br(&return_block, &[], location));

    let remaining_calldata_size = valid_offset_block
        .append_operation(arith::subi(calldatasize, call_data_offset, location))
        .result(0)?
        .into();

    let memcpy_len = valid_offset_block
        .append_operation(arith::minui(remaining_calldata_size, size, location))
        .result(0)?
        .into();

    let calldata_ptr = op_ctx.get_calldata_ptr_syscall(&valid_offset_block, location)?;
    let calldata_src = valid_offset_block
        .append_operation(llvm::get_element_ptr_dynamic(
            context,
            calldata_ptr,
            &[call_data_offset],
            uint8.into(),
            ptr_type,
            location,
        ))
        .result(0)?
        .into();

    valid_offset_block.append_operation(
        ods::llvm::intr_memcpy(
            context,
            memory_dest,
            calldata_src,
            memcpy_len,
            IntegerAttribute::new(IntegerType::new(context, 1).into(), 0),
            location,
        )
        .into(),
    );

    valid_offset_block.append_operation(cf::br(&return_block, &[], location));

    Ok((start_block, return_block))
}

fn codegen_calldatasize<'c, 'r>(
    op_ctx: &mut OperationCtx<'c>,
    region: &'r Region<'c>,
) -> Result<(BlockRef<'c, 'r>, BlockRef<'c, 'r>), CodegenError> {
    let start_block = region.append_block(Block::new(&[]));
    let context = &op_ctx.mlir_context;
    let location = Location::unknown(context);

    let gas_flag = consume_gas(context, &start_block, gas_cost::CALLDATASIZE)?;

    let ok_block = region.append_block(Block::new(&[]));

    start_block.append_operation(cf::cond_br(
        context,
        gas_flag,
        &ok_block,
        &op_ctx.revert_block,
        &[],
        &[],
        location,
    ));

    // Get the calldata size using a syscall
    let uint256 = IntegerType::new(context, 256).into();
    let calldatasize = op_ctx.get_calldata_size_syscall(&ok_block, location)?;
    let extended_size = ok_block
        .append_operation(arith::extui(calldatasize, uint256, location))
        .result(0)?
        .into();
    stack_push(context, &ok_block, extended_size)?;

    Ok((start_block, ok_block))
}

fn codegen_exp<'c, 'r>(
    op_ctx: &mut OperationCtx<'c>,
    region: &'r Region<'c>,
) -> Result<(BlockRef<'c, 'r>, BlockRef<'c, 'r>), CodegenError> {
    let start_block = region.append_block(Block::new(&[]));
    let context = &op_ctx.mlir_context;
    let location = Location::unknown(context);

    // Check there's enough elements in stack
    let flag = check_stack_has_at_least(context, &start_block, 2)?;
    let ok_block = region.append_block(Block::new(&[]));

    start_block.append_operation(cf::cond_br(
        context,
        flag,
        &ok_block,
        &op_ctx.revert_block,
        &[],
        &[],
        location,
    ));

    let base = stack_pop(context, &ok_block)?;
    let exponent = stack_pop(context, &ok_block)?;

    let result = ok_block
        .append_operation(ods::math::ipowi(context, base, exponent, location).into())
        .result(0)?
        .into();

    let result_type = IntegerType::new(context, 256);
    let leading_zeros = ok_block
        .append_operation(llvm::intr_ctlz(
            context,
            exponent,
            false,
            result_type.into(),
            location,
        ))
        .result(0)?
        .into();

    let number_of_bits = ok_block
        .append_operation(arith::subi(
            constant_value_from_i64(context, &ok_block, 256)?,
            leading_zeros,
            location,
        ))
        .result(0)?
        .into();

    let bits_with_offset = ok_block
        .append_operation(arith::addi(
            number_of_bits,
            constant_value_from_i64(context, &ok_block, 7)?,
            location,
        ))
        .result(0)?
        .into();

    let number_of_bytes = ok_block
        .append_operation(arith::divui(
            bits_with_offset,
            constant_value_from_i64(context, &ok_block, 8)?,
            location,
        ))
        .result(0)?
        .into();

    let dynamic_gas_cost = ok_block
        .append_operation(arith::muli(
            number_of_bytes,
            constant_value_from_i64(context, &ok_block, 50)?,
            location,
        ))
        .result(0)?
        .into();

    let total_gas_cost = ok_block
        .append_operation(arith::addi(
            constant_value_from_i64(context, &ok_block, gas_cost::EXP)?,
            dynamic_gas_cost,
            location,
        ))
        .result(0)?
        .into();

    let uint64 = IntegerType::new(context, 64);
    let total_gas_cost = ok_block
        .append_operation(arith::trunci(total_gas_cost, uint64.into(), location))
        .result(0)?
        .into();

    let gas_flag = consume_gas_as_value(context, &ok_block, total_gas_cost)?;
    let enough_gas_block = region.append_block(Block::new(&[]));

    ok_block.append_operation(cf::cond_br(
        context,
        gas_flag,
        &enough_gas_block,
        &op_ctx.revert_block,
        &[],
        &[],
        location,
    ));

    stack_push(context, &enough_gas_block, result)?;

    Ok((start_block, enough_gas_block))
}

fn codegen_iszero<'c, 'r>(
    op_ctx: &mut OperationCtx<'c>,
    region: &'r Region<'c>,
) -> Result<(BlockRef<'c, 'r>, BlockRef<'c, 'r>), CodegenError> {
    let start_block = region.append_block(Block::new(&[]));
    let context = &op_ctx.mlir_context;
    let location = Location::unknown(context);

    // Check there's enough elements in stack
    let flag = check_stack_has_at_least(context, &start_block, 1)?;
    let gas_flag = consume_gas(context, &start_block, gas_cost::ISZERO)?;
    let condition = start_block
        .append_operation(arith::andi(gas_flag, flag, location))
        .result(0)?
        .into();

    let ok_block = region.append_block(Block::new(&[]));

    start_block.append_operation(cf::cond_br(
        context,
        condition,
        &ok_block,
        &op_ctx.revert_block,
        &[],
        &[],
        location,
    ));

    let value = stack_pop(context, &ok_block)?;
    let zero_constant = constant_value_from_i64(context, &ok_block, 0)?;

    let result = ok_block
        .append_operation(arith::cmpi(
            context,
            arith::CmpiPredicate::Eq,
            value,
            zero_constant,
            location,
        ))
        .result(0)?
        .into();

    //Extend the 1 bit result to 256 bits.
    let uint256 = IntegerType::new(context, 256);
    let result = ok_block
        .append_operation(arith::extui(result, uint256.into(), location))
        .result(0)?
        .into();

    stack_push(context, &ok_block, result)?;

    Ok((start_block, ok_block))
}

fn codegen_and<'c, 'r>(
    op_ctx: &mut OperationCtx<'c>,
    region: &'r Region<'c>,
) -> Result<(BlockRef<'c, 'r>, BlockRef<'c, 'r>), CodegenError> {
    let start_block = region.append_block(Block::new(&[]));
    let context = &op_ctx.mlir_context;
    let location = Location::unknown(context);

    // Check there's enough elements in stack
    let flag = check_stack_has_at_least(context, &start_block, 2)?;
    let gas_flag = consume_gas(context, &start_block, gas_cost::AND)?;
    let condition = start_block
        .append_operation(arith::andi(gas_flag, flag, location))
        .result(0)?
        .into();

    let ok_block = region.append_block(Block::new(&[]));

    start_block.append_operation(cf::cond_br(
        context,
        condition,
        &ok_block,
        &op_ctx.revert_block,
        &[],
        &[],
        location,
    ));

    let lhs = stack_pop(context, &ok_block)?;
    let rhs = stack_pop(context, &ok_block)?;

    let result = ok_block
        .append_operation(arith::andi(lhs, rhs, location))
        .result(0)?
        .into();

    stack_push(context, &ok_block, result)?;

    Ok((start_block, ok_block))
}

fn codegen_gt<'c, 'r>(
    op_ctx: &mut OperationCtx<'c>,
    region: &'r Region<'c>,
) -> Result<(BlockRef<'c, 'r>, BlockRef<'c, 'r>), CodegenError> {
    let start_block = region.append_block(Block::new(&[]));
    let context = &op_ctx.mlir_context;
    let location = Location::unknown(context);

    // Check there's enough elements in stack
    let flag = check_stack_has_at_least(context, &start_block, 2)?;
    let gas_flag = consume_gas(context, &start_block, gas_cost::GT)?;
    let condition = start_block
        .append_operation(arith::andi(gas_flag, flag, location))
        .result(0)?
        .into();
    let ok_block = region.append_block(Block::new(&[]));

    start_block.append_operation(cf::cond_br(
        context,
        condition,
        &ok_block,
        &op_ctx.revert_block,
        &[],
        &[],
        location,
    ));

    let lhs = stack_pop(context, &ok_block)?;
    let rhs = stack_pop(context, &ok_block)?;

    let result = ok_block
        .append_operation(arith::cmpi(
            context,
            arith::CmpiPredicate::Ugt,
            lhs,
            rhs,
            location,
        ))
        .result(0)?
        .into();

    //Extend 1 bit result to 256 bit
    let uint256 = IntegerType::new(context, 256);
    let result = ok_block
        .append_operation(arith::extui(result, uint256.into(), location))
        .result(0)?
        .into();

    stack_push(context, &ok_block, result)?;

    Ok((start_block, ok_block))
}

fn codegen_or<'c, 'r>(
    op_ctx: &mut OperationCtx<'c>,
    region: &'r Region<'c>,
) -> Result<(BlockRef<'c, 'r>, BlockRef<'c, 'r>), CodegenError> {
    let start_block = region.append_block(Block::new(&[]));
    let context = &op_ctx.mlir_context;
    let location = Location::unknown(context);

    // Check there's enough elements in stack
    let flag = check_stack_has_at_least(context, &start_block, 2)?;
    let gas_flag = consume_gas(context, &start_block, gas_cost::OR)?;
    let condition = start_block
        .append_operation(arith::andi(gas_flag, flag, location))
        .result(0)?
        .into();

    let ok_block = region.append_block(Block::new(&[]));

    start_block.append_operation(cf::cond_br(
        context,
        condition,
        &ok_block,
        &op_ctx.revert_block,
        &[],
        &[],
        location,
    ));

    let lhs = stack_pop(context, &ok_block)?;
    let rhs = stack_pop(context, &ok_block)?;

    let result = ok_block
        .append_operation(arith::ori(lhs, rhs, location))
        .result(0)?
        .into();

    stack_push(context, &ok_block, result)?;

    Ok((start_block, ok_block))
}

fn codegen_lt<'c, 'r>(
    op_ctx: &mut OperationCtx<'c>,
    region: &'r Region<'c>,
) -> Result<(BlockRef<'c, 'r>, BlockRef<'c, 'r>), CodegenError> {
    let start_block = region.append_block(Block::new(&[]));
    let context = &op_ctx.mlir_context;
    let location = Location::unknown(context);

    // Check there's enough elements in stack
    let flag = check_stack_has_at_least(context, &start_block, 2)?;
    let gas_flag = consume_gas(context, &start_block, gas_cost::LT)?;
    let condition = start_block
        .append_operation(arith::andi(gas_flag, flag, location))
        .result(0)?
        .into();

    let ok_block = region.append_block(Block::new(&[]));

    start_block.append_operation(cf::cond_br(
        context,
        condition,
        &ok_block,
        &op_ctx.revert_block,
        &[],
        &[],
        location,
    ));

    let lhs = stack_pop(context, &ok_block)?;
    let rhs = stack_pop(context, &ok_block)?;

    let result = ok_block
        .append_operation(arith::cmpi(
            context,
            arith::CmpiPredicate::Ult,
            lhs,
            rhs,
            location,
        ))
        .result(0)?
        .into();

    //Extend 1 bit result to 256 bit
    let uint256 = IntegerType::new(context, 256);
    let result = ok_block
        .append_operation(arith::extui(result, uint256.into(), location))
        .result(0)?
        .into();

    stack_push(context, &ok_block, result)?;

    Ok((start_block, ok_block))
}

fn codegen_sgt<'c, 'r>(
    op_ctx: &mut OperationCtx<'c>,
    region: &'r Region<'c>,
) -> Result<(BlockRef<'c, 'r>, BlockRef<'c, 'r>), CodegenError> {
    let start_block = region.append_block(Block::new(&[]));
    let context = &op_ctx.mlir_context;
    let location = Location::unknown(context);

    // Check there's enough elements in stack
    let flag = check_stack_has_at_least(context, &start_block, 2)?;
    let gas_flag = consume_gas(context, &start_block, gas_cost::SGT)?;
    let condition = start_block
        .append_operation(arith::andi(gas_flag, flag, location))
        .result(0)?
        .into();

    let ok_block = region.append_block(Block::new(&[]));

    start_block.append_operation(cf::cond_br(
        context,
        condition,
        &ok_block,
        &op_ctx.revert_block,
        &[],
        &[],
        location,
    ));

    let lhs = stack_pop(context, &ok_block)?;
    let rhs = stack_pop(context, &ok_block)?;

    let result = ok_block
        .append_operation(arith::cmpi(
            context,
            arith::CmpiPredicate::Sgt,
            lhs,
            rhs,
            location,
        ))
        .result(0)?
        .into();

    //Extend 1 bit result to 256 bit
    let uint256 = IntegerType::new(context, 256);
    let result = ok_block
        .append_operation(arith::extui(result, uint256.into(), location))
        .result(0)?
        .into();

    stack_push(context, &ok_block, result)?;

    Ok((start_block, ok_block))
}

fn codegen_eq<'c, 'r>(
    op_ctx: &mut OperationCtx<'c>,
    region: &'r Region<'c>,
) -> Result<(BlockRef<'c, 'r>, BlockRef<'c, 'r>), CodegenError> {
    let start_block = region.append_block(Block::new(&[]));
    let context = &op_ctx.mlir_context;
    let location = Location::unknown(context);

    // Check there's enough elements in stack
    let flag = check_stack_has_at_least(context, &start_block, 2)?;
    let gas_flag = consume_gas(context, &start_block, gas_cost::EQ)?;
    let condition = start_block
        .append_operation(arith::andi(gas_flag, flag, location))
        .result(0)?
        .into();
    let ok_block = region.append_block(Block::new(&[]));

    start_block.append_operation(cf::cond_br(
        context,
        condition,
        &ok_block,
        &op_ctx.revert_block,
        &[],
        &[],
        location,
    ));

    let lhs = stack_pop(context, &ok_block)?;
    let rhs = stack_pop(context, &ok_block)?;

    let result = ok_block
        .append_operation(arith::cmpi(
            context,
            arith::CmpiPredicate::Eq,
            lhs,
            rhs,
            location,
        ))
        .result(0)?
        .into();

    //Extend 1 bit result to 256 bit
    let uint256 = IntegerType::new(context, 256);
    let result = ok_block
        .append_operation(arith::extui(result, uint256.into(), location))
        .result(0)?
        .into();

    stack_push(context, &ok_block, result)?;

    Ok((start_block, ok_block))
}

fn codegen_push<'c, 'r>(
    op_ctx: &mut OperationCtx<'c>,
    region: &'r Region<'c>,
    value_to_push: BigUint,
    is_zero: bool,
) -> Result<(BlockRef<'c, 'r>, BlockRef<'c, 'r>), CodegenError> {
    let start_block = region.append_block(Block::new(&[]));
    let context = &op_ctx.mlir_context;
    let location = Location::unknown(context);

    // Check there's enough space in stack
    let flag = check_stack_has_space_for(context, &start_block, 1)?;
    let gas_cost = if is_zero {
        gas_cost::PUSH0
    } else {
        gas_cost::PUSHN
    };
    let gas_flag = consume_gas(context, &start_block, gas_cost)?;
    let condition = start_block
        .append_operation(arith::andi(gas_flag, flag, location))
        .result(0)?
        .into();

    let ok_block = region.append_block(Block::new(&[]));

    start_block.append_operation(cf::cond_br(
        context,
        condition,
        &ok_block,
        &op_ctx.revert_block,
        &[],
        &[],
        location,
    ));

    let constant_value = Attribute::parse(context, &format!("{} : i256", value_to_push)).unwrap();
    let constant_value = ok_block
        .append_operation(arith::constant(context, constant_value, location))
        .result(0)?
        .into();

    stack_push(context, &ok_block, constant_value)?;

    Ok((start_block, ok_block))
}

fn codegen_dup<'c, 'r>(
    op_ctx: &mut OperationCtx<'c>,
    region: &'r Region<'c>,
    nth: u8,
) -> Result<(BlockRef<'c, 'r>, BlockRef<'c, 'r>), CodegenError> {
    debug_assert!(nth > 0 && nth <= 16);
    let start_block = region.append_block(Block::new(&[]));
    let context = &op_ctx.mlir_context;
    let location = Location::unknown(context);

    // Check there's enough elements in stack
    let flag = check_stack_has_at_least(context, &start_block, nth as u32)?;

    let gas_flag = consume_gas(context, &start_block, gas_cost::DUPN)?;

    let condition = start_block
        .append_operation(arith::andi(gas_flag, flag, location))
        .result(0)?
        .into();
    let ok_block = region.append_block(Block::new(&[]));

    start_block.append_operation(cf::cond_br(
        context,
        condition,
        &ok_block,
        &op_ctx.revert_block,
        &[],
        &[],
        location,
    ));

    let (nth_value, _) = get_nth_from_stack(context, &ok_block, nth)?;

    stack_push(context, &ok_block, nth_value)?;

    Ok((start_block, ok_block))
}

fn codegen_swap<'c, 'r>(
    op_ctx: &mut OperationCtx<'c>,
    region: &'r Region<'c>,
    nth: u8,
) -> Result<(BlockRef<'c, 'r>, BlockRef<'c, 'r>), CodegenError> {
    debug_assert!(nth > 0 && nth <= 16);
    let start_block = region.append_block(Block::new(&[]));
    let context = &op_ctx.mlir_context;
    let location = Location::unknown(context);

    // Check there's enough elements in stack
    let flag = check_stack_has_at_least(context, &start_block, (nth + 1) as u32)?;

    let gas_flag = consume_gas(context, &start_block, gas_cost::SWAPN)?;

    let condition = start_block
        .append_operation(arith::andi(gas_flag, flag, location))
        .result(0)?
        .into();

    let ok_block = region.append_block(Block::new(&[]));

    start_block.append_operation(cf::cond_br(
        context,
        condition,
        &ok_block,
        &op_ctx.revert_block,
        &[],
        &[],
        location,
    ));

    swap_stack_elements(context, &ok_block, 1, nth + 1)?;

    Ok((start_block, ok_block))
}

fn codegen_add<'c, 'r>(
    op_ctx: &mut OperationCtx<'c>,
    region: &'r Region<'c>,
) -> Result<(BlockRef<'c, 'r>, BlockRef<'c, 'r>), CodegenError> {
    let start_block = region.append_block(Block::new(&[]));
    let context = &op_ctx.mlir_context;
    let location = Location::unknown(context);

    // Check there's enough elements in stack
    let flag = check_stack_has_at_least(context, &start_block, 2)?;

    let gas_flag = consume_gas(context, &start_block, gas_cost::ADD)?;

    let condition = start_block
        .append_operation(arith::andi(gas_flag, flag, location))
        .result(0)?
        .into();

    let ok_block = region.append_block(Block::new(&[]));

    start_block.append_operation(cf::cond_br(
        context,
        condition,
        &ok_block,
        &op_ctx.revert_block,
        &[],
        &[],
        location,
    ));

    let lhs = stack_pop(context, &ok_block)?;
    let rhs = stack_pop(context, &ok_block)?;

    let result = ok_block
        .append_operation(arith::addi(lhs, rhs, location))
        .result(0)?
        .into();

    stack_push(context, &ok_block, result)?;

    Ok((start_block, ok_block))
}

fn codegen_sub<'c, 'r>(
    op_ctx: &mut OperationCtx<'c>,
    region: &'r Region<'c>,
) -> Result<(BlockRef<'c, 'r>, BlockRef<'c, 'r>), CodegenError> {
    let start_block = region.append_block(Block::new(&[]));
    let context = &op_ctx.mlir_context;
    let location = Location::unknown(context);

    // Check there's enough elements in stack
    let flag = check_stack_has_at_least(context, &start_block, 2)?;

    let gas_flag = consume_gas(context, &start_block, gas_cost::SUB)?;

    let condition = start_block
        .append_operation(arith::andi(gas_flag, flag, location))
        .result(0)?
        .into();

    let ok_block = region.append_block(Block::new(&[]));

    start_block.append_operation(cf::cond_br(
        context,
        condition,
        &ok_block,
        &op_ctx.revert_block,
        &[],
        &[],
        location,
    ));

    let lhs = stack_pop(context, &ok_block)?;
    let rhs = stack_pop(context, &ok_block)?;

    let result = ok_block
        .append_operation(arith::subi(lhs, rhs, location))
        .result(0)?
        .into();

    stack_push(context, &ok_block, result)?;

    Ok((start_block, ok_block))
}

fn codegen_div<'c, 'r>(
    op_ctx: &mut OperationCtx<'c>,
    region: &'r Region<'c>,
) -> Result<(BlockRef<'c, 'r>, BlockRef<'c, 'r>), CodegenError> {
    let start_block = region.append_block(Block::new(&[]));
    let context = &op_ctx.mlir_context;
    let location = Location::unknown(context);

    // Check there's enough elements in stack
    let stack_size_flag = check_stack_has_at_least(context, &start_block, 2)?;

    // Check there's enough gas to compute the operation
    let gas_flag = consume_gas(context, &start_block, gas_cost::DIV)?;

    let ok_flag = start_block
        .append_operation(arith::andi(stack_size_flag, gas_flag, location))
        .result(0)?
        .into();

    let ok_block = region.append_block(Block::new(&[]));

    start_block.append_operation(cf::cond_br(
        context,
        ok_flag,
        &ok_block,
        &op_ctx.revert_block,
        &[],
        &[],
        location,
    ));

    let num = stack_pop(context, &ok_block)?;
    let den = stack_pop(context, &ok_block)?;

    let den_is_zero = check_if_zero(context, &ok_block, &den)?;
    let den_zero_bloq = region.append_block(Block::new(&[]));
    let den_not_zero_bloq = region.append_block(Block::new(&[]));
    let return_block = region.append_block(Block::new(&[]));

    // Denominator is zero path
    let zero_value = constant_value_from_i64(context, &den_zero_bloq, 0i64)?;
    stack_push(context, &den_zero_bloq, zero_value)?;
    den_zero_bloq.append_operation(cf::br(&return_block, &[], location));

    // Denominator is not zero path
    let result = den_not_zero_bloq
        .append_operation(arith::divui(num, den, location))
        .result(0)?
        .into();

    stack_push(context, &den_not_zero_bloq, result)?;
    den_not_zero_bloq.append_operation(cf::br(&return_block, &[], location));

    // Branch to den_zero if den_is_zero == true; else branch to den_not_zero
    ok_block.append_operation(cf::cond_br(
        context,
        den_is_zero,
        &den_zero_bloq,
        &den_not_zero_bloq,
        &[],
        &[],
        location,
    ));

    Ok((start_block, return_block))
}

fn codegen_sdiv<'c, 'r>(
    op_ctx: &mut OperationCtx<'c>,
    region: &'r Region<'c>,
) -> Result<(BlockRef<'c, 'r>, BlockRef<'c, 'r>), CodegenError> {
    let start_block = region.append_block(Block::new(&[]));
    let context = &op_ctx.mlir_context;
    let location = Location::unknown(context);

    // Check there's enough elements in stack
    let stack_size_flag = check_stack_has_at_least(context, &start_block, 2)?;
    let gas_flag = consume_gas(context, &start_block, gas_cost::SDIV)?;

    let ok_flag = start_block
        .append_operation(arith::andi(stack_size_flag, gas_flag, location))
        .result(0)?
        .into();

    let ok_block = region.append_block(Block::new(&[]));

    start_block.append_operation(cf::cond_br(
        context,
        ok_flag,
        &ok_block,
        &op_ctx.revert_block,
        &[],
        &[],
        location,
    ));

    let num = stack_pop(context, &ok_block)?;
    let den = stack_pop(context, &ok_block)?;
    let den_is_zero = check_if_zero(context, &ok_block, &den)?;
    let den_zero_bloq = region.append_block(Block::new(&[]));
    let den_not_zero_bloq = region.append_block(Block::new(&[]));
    let return_block = region.append_block(Block::new(&[]));

    // Denominator is zero path
    let zero_value = constant_value_from_i64(context, &den_zero_bloq, 0i64)?;
    stack_push(context, &den_zero_bloq, zero_value)?;
    den_zero_bloq.append_operation(cf::br(&return_block, &[], location));

    // Denominator is not zero path
    let result = den_not_zero_bloq
        .append_operation(ods::llvm::sdiv(context, num, den, location).into())
        .result(0)?
        .into();

    stack_push(context, &den_not_zero_bloq, result)?;
    den_not_zero_bloq.append_operation(cf::br(&return_block, &[], location));

    // Branch to den_zero if den_is_zero == true; else branch to den_not_zero
    ok_block.append_operation(cf::cond_br(
        context,
        den_is_zero,
        &den_zero_bloq,
        &den_not_zero_bloq,
        &[],
        &[],
        location,
    ));

    Ok((start_block, return_block))
}

fn codegen_mul<'c, 'r>(
    op_ctx: &mut OperationCtx<'c>,
    region: &'r Region<'c>,
) -> Result<(BlockRef<'c, 'r>, BlockRef<'c, 'r>), CodegenError> {
    let start_block = region.append_block(Block::new(&[]));
    let context = &op_ctx.mlir_context;
    let location = Location::unknown(context);

    // Check there's enough elements in stack
    let stack_size_flag = check_stack_has_at_least(context, &start_block, 2)?;
    // Check there's enough gas to compute the operation
    let gas_flag = consume_gas(context, &start_block, gas_cost::MUL)?;

    let ok_flag = start_block
        .append_operation(arith::andi(stack_size_flag, gas_flag, location))
        .result(0)?
        .into();

    let ok_block = region.append_block(Block::new(&[]));

    start_block.append_operation(cf::cond_br(
        context,
        ok_flag,
        &ok_block,
        &op_ctx.revert_block,
        &[],
        &[],
        location,
    ));

    let lhs = stack_pop(context, &ok_block)?;
    let rhs = stack_pop(context, &ok_block)?;

    let result = ok_block
        .append_operation(arith::muli(lhs, rhs, location))
        .result(0)?
        .into();

    stack_push(context, &ok_block, result)?;

    Ok((start_block, ok_block))
}

fn codegen_mod<'c, 'r>(
    op_ctx: &mut OperationCtx<'c>,
    region: &'r Region<'c>,
) -> Result<(BlockRef<'c, 'r>, BlockRef<'c, 'r>), CodegenError> {
    let start_block = region.append_block(Block::new(&[]));
    let context = &op_ctx.mlir_context;
    let location = Location::unknown(context);

    // Check there's enough elements in stack
    let flag = check_stack_has_at_least(context, &start_block, 2)?;
    let gas_flag = consume_gas(context, &start_block, gas_cost::MOD)?;
    let condition = start_block
        .append_operation(arith::andi(gas_flag, flag, location))
        .result(0)?
        .into();

    let ok_block = region.append_block(Block::new(&[]));

    start_block.append_operation(cf::cond_br(
        context,
        condition,
        &ok_block,
        &op_ctx.revert_block,
        &[],
        &[],
        location,
    ));

    let num = stack_pop(context, &ok_block)?;
    let den = stack_pop(context, &ok_block)?;

    let den_is_zero = check_if_zero(context, &ok_block, &den)?;
    let den_zero_bloq = region.append_block(Block::new(&[]));
    let den_not_zero_bloq = region.append_block(Block::new(&[]));
    let return_block = region.append_block(Block::new(&[]));

    let constant_value = den_zero_bloq
        .append_operation(arith::constant(
            context,
            integer_constant_from_i64(context, 0i64).into(),
            location,
        ))
        .result(0)?
        .into();

    stack_push(context, &den_zero_bloq, constant_value)?;

    den_zero_bloq.append_operation(cf::br(&return_block, &[], location));

    let mod_result = den_not_zero_bloq
        .append_operation(arith::remui(num, den, location))
        .result(0)?
        .into();

    stack_push(context, &den_not_zero_bloq, mod_result)?;

    den_not_zero_bloq.append_operation(cf::br(&return_block, &[], location));

    ok_block.append_operation(cf::cond_br(
        context,
        den_is_zero,
        &den_zero_bloq,
        &den_not_zero_bloq,
        &[],
        &[],
        location,
    ));

    Ok((start_block, return_block))
}

fn codegen_smod<'c, 'r>(
    op_ctx: &mut OperationCtx<'c>,
    region: &'r Region<'c>,
) -> Result<(BlockRef<'c, 'r>, BlockRef<'c, 'r>), CodegenError> {
    let start_block = region.append_block(Block::new(&[]));
    let context = &op_ctx.mlir_context;
    let location = Location::unknown(context);

    // Check there's enough elements in stack
    let flag = check_stack_has_at_least(context, &start_block, 2)?;
    let gas_flag = consume_gas(context, &start_block, gas_cost::SMOD)?;
    let condition = start_block
        .append_operation(arith::andi(gas_flag, flag, location))
        .result(0)?
        .into();

    let ok_block = region.append_block(Block::new(&[]));

    start_block.append_operation(cf::cond_br(
        context,
        condition,
        &ok_block,
        &op_ctx.revert_block,
        &[],
        &[],
        location,
    ));

    let num = stack_pop(context, &ok_block)?;
    let den = stack_pop(context, &ok_block)?;

    let den_is_zero = check_if_zero(context, &ok_block, &den)?;
    let den_zero_bloq = region.append_block(Block::new(&[]));
    let den_not_zero_bloq = region.append_block(Block::new(&[]));
    let return_block = region.append_block(Block::new(&[]));

    let constant_value = den_zero_bloq
        .append_operation(arith::constant(
            context,
            integer_constant_from_i64(context, 0i64).into(),
            location,
        ))
        .result(0)?
        .into();

    stack_push(context, &den_zero_bloq, constant_value)?;

    den_zero_bloq.append_operation(cf::br(&return_block, &[], location));

    let mod_result = den_not_zero_bloq
        .append_operation(ods::llvm::srem(context, num, den, location).into())
        .result(0)?
        .into();

    stack_push(context, &den_not_zero_bloq, mod_result)?;

    den_not_zero_bloq.append_operation(cf::br(&return_block, &[], location));

    ok_block.append_operation(cf::cond_br(
        context,
        den_is_zero,
        &den_zero_bloq,
        &den_not_zero_bloq,
        &[],
        &[],
        location,
    ));

    Ok((start_block, return_block))
}

fn codegen_addmod<'c, 'r>(
    op_ctx: &mut OperationCtx<'c>,
    region: &'r Region<'c>,
) -> Result<(BlockRef<'c, 'r>, BlockRef<'c, 'r>), CodegenError> {
    let start_block = region.append_block(Block::new(&[]));
    let context = &op_ctx.mlir_context;
    let location = Location::unknown(context);

    // Check there's enough elements in stack
    let flag = check_stack_has_at_least(context, &start_block, 3)?;
    let gas_flag = consume_gas(context, &start_block, gas_cost::ADDMOD)?;
    let condition = start_block
        .append_operation(arith::andi(gas_flag, flag, location))
        .result(0)?
        .into();

    let ok_block = region.append_block(Block::new(&[]));

    start_block.append_operation(cf::cond_br(
        context,
        condition,
        &ok_block,
        &op_ctx.revert_block,
        &[],
        &[],
        location,
    ));

    let a = stack_pop(context, &ok_block)?;
    let b = stack_pop(context, &ok_block)?;
    let den = stack_pop(context, &ok_block)?;

    let den_is_zero = check_if_zero(context, &ok_block, &den)?;
    let den_zero_bloq = region.append_block(Block::new(&[]));
    let den_not_zero_bloq = region.append_block(Block::new(&[]));
    let return_block = region.append_block(Block::new(&[]));

    let constant_value = den_zero_bloq
        .append_operation(arith::constant(
            context,
            integer_constant_from_i64(context, 0i64).into(),
            location,
        ))
        .result(0)?
        .into();

    stack_push(context, &den_zero_bloq, constant_value)?;

    den_zero_bloq.append_operation(cf::br(&return_block, &[], location));
    let uint256 = IntegerType::new(context, 256).into();
    let uint257 = IntegerType::new(context, 257).into();

    // extend the operands to 257 bits before the addition
    let extended_a = den_not_zero_bloq
        .append_operation(arith::extui(a, uint257, location))
        .result(0)?
        .into();
    let extended_b = den_not_zero_bloq
        .append_operation(arith::extui(b, uint257, location))
        .result(0)?
        .into();
    let extended_den = den_not_zero_bloq
        .append_operation(arith::extui(den, uint257, location))
        .result(0)?
        .into();
    let add_result = den_not_zero_bloq
        .append_operation(arith::addi(extended_a, extended_b, location))
        .result(0)?
        .into();
    let mod_result = den_not_zero_bloq
        .append_operation(arith::remui(add_result, extended_den, location))
        .result(0)?
        .into();
    let truncated_result = den_not_zero_bloq
        .append_operation(arith::trunci(mod_result, uint256, location))
        .result(0)?
        .into();

    stack_push(context, &den_not_zero_bloq, truncated_result)?;

    den_not_zero_bloq.append_operation(cf::br(&return_block, &[], location));

    ok_block.append_operation(cf::cond_br(
        context,
        den_is_zero,
        &den_zero_bloq,
        &den_not_zero_bloq,
        &[],
        &[],
        location,
    ));

    Ok((start_block, return_block))
}

fn codegen_mulmod<'c, 'r>(
    op_ctx: &mut OperationCtx<'c>,
    region: &'r Region<'c>,
) -> Result<(BlockRef<'c, 'r>, BlockRef<'c, 'r>), CodegenError> {
    let start_block = region.append_block(Block::new(&[]));
    let context = &op_ctx.mlir_context;
    let location = Location::unknown(context);

    // Check there's enough elements in stack
    let flag = check_stack_has_at_least(context, &start_block, 3)?;
    let gas_flag = consume_gas(context, &start_block, gas_cost::MULMOD)?;
    let condition = start_block
        .append_operation(arith::andi(gas_flag, flag, location))
        .result(0)?
        .into();

    let ok_block = region.append_block(Block::new(&[]));

    start_block.append_operation(cf::cond_br(
        context,
        condition,
        &ok_block,
        &op_ctx.revert_block,
        &[],
        &[],
        location,
    ));

    let a = stack_pop(context, &ok_block)?;
    let b = stack_pop(context, &ok_block)?;
    let den = stack_pop(context, &ok_block)?;

    let den_is_zero = check_if_zero(context, &ok_block, &den)?;
    let den_zero_bloq = region.append_block(Block::new(&[]));
    let den_not_zero_bloq = region.append_block(Block::new(&[]));
    let return_block = region.append_block(Block::new(&[]));

    let constant_value = den_zero_bloq
        .append_operation(arith::constant(
            context,
            integer_constant_from_i64(context, 0i64).into(),
            location,
        ))
        .result(0)?
        .into();

    stack_push(context, &den_zero_bloq, constant_value)?;

    den_zero_bloq.append_operation(cf::br(&return_block, &[], location));

    let uint256 = IntegerType::new(context, 256).into();
    let uint512 = IntegerType::new(context, 512).into();

    // extend the operands to 512 bits before the multiplication
    let extended_a = den_not_zero_bloq
        .append_operation(arith::extui(a, uint512, location))
        .result(0)?
        .into();
    let extended_b = den_not_zero_bloq
        .append_operation(arith::extui(b, uint512, location))
        .result(0)?
        .into();
    let extended_den = den_not_zero_bloq
        .append_operation(arith::extui(den, uint512, location))
        .result(0)?
        .into();

    let mul_result = den_not_zero_bloq
        .append_operation(arith::muli(extended_a, extended_b, location))
        .result(0)?
        .into();
    let mod_result = den_not_zero_bloq
        .append_operation(arith::remui(mul_result, extended_den, location))
        .result(0)?
        .into();
    let truncated_result = den_not_zero_bloq
        .append_operation(arith::trunci(mod_result, uint256, location))
        .result(0)?
        .into();

    stack_push(context, &den_not_zero_bloq, truncated_result)?;
    den_not_zero_bloq.append_operation(cf::br(&return_block, &[], location));
    ok_block.append_operation(cf::cond_br(
        context,
        den_is_zero,
        &den_zero_bloq,
        &den_not_zero_bloq,
        &[],
        &[],
        location,
    ));
    Ok((start_block, return_block))
}

fn codegen_xor<'c, 'r>(
    op_ctx: &mut OperationCtx<'c>,
    region: &'r Region<'c>,
) -> Result<(BlockRef<'c, 'r>, BlockRef<'c, 'r>), CodegenError> {
    let start_block = region.append_block(Block::new(&[]));
    let context = &op_ctx.mlir_context;
    let location = Location::unknown(context);

    // Check there's enough elements in stack
    let flag = check_stack_has_at_least(context, &start_block, 2)?;

    let gas_flag = consume_gas(context, &start_block, gas_cost::XOR)?;

    let condition = start_block
        .append_operation(arith::andi(gas_flag, flag, location))
        .result(0)?
        .into();

    let ok_block = region.append_block(Block::new(&[]));

    start_block.append_operation(cf::cond_br(
        context,
        condition,
        &ok_block,
        &op_ctx.revert_block,
        &[],
        &[],
        location,
    ));

    let lhs = stack_pop(context, &ok_block)?;
    let rhs = stack_pop(context, &ok_block)?;

    let result = ok_block
        .append_operation(arith::xori(lhs, rhs, location))
        .result(0)?
        .into();

    stack_push(context, &ok_block, result)?;

    Ok((start_block, ok_block))
}

fn codegen_shr<'c, 'r>(
    op_ctx: &mut OperationCtx<'c>,
    region: &'r Region<'c>,
) -> Result<(BlockRef<'c, 'r>, BlockRef<'c, 'r>), CodegenError> {
    let start_block = region.append_block(Block::new(&[]));
    let context = &op_ctx.mlir_context;
    let location = Location::unknown(context);
    let uint256 = IntegerType::new(context, 256);

    // Check there's enough elements in stack
    let mut flag = check_stack_has_at_least(context, &start_block, 2)?;

    let gas_flag = consume_gas(context, &start_block, 3)?;

    let condition = start_block
        .append_operation(arith::andi(gas_flag, flag, location))
        .result(0)?
        .into();

    let ok_block = region.append_block(Block::new(&[]));

    start_block.append_operation(cf::cond_br(
        context,
        condition,
        &ok_block,
        &op_ctx.revert_block,
        &[],
        &[],
        location,
    ));

    let shift = stack_pop(context, &ok_block)?;
    let value = stack_pop(context, &ok_block)?;

    let value_255 = ok_block
        .append_operation(arith::constant(
            context,
            IntegerAttribute::new(uint256.into(), 255_i64).into(),
            location,
        ))
        .result(0)?
        .into();

    flag = compare_values(context, &ok_block, CmpiPredicate::Ult, shift, value_255)?;

    let ok_ok_block = region.append_block(Block::new(&[]));
    let altv_block = region.append_block(Block::new(&[]));
    // to unify the blocks after the branching
    let empty_block = region.append_block(Block::new(&[]));

    ok_block.append_operation(cf::cond_br(
        context,
        flag,
        &ok_ok_block,
        &altv_block,
        &[],
        &[],
        location,
    ));

    // if shift is less than 255
    let result = ok_ok_block
        .append_operation(arith::shrui(value, shift, location))
        .result(0)?
        .into();

    stack_push(context, &ok_ok_block, result)?;

    ok_ok_block.append_operation(cf::br(&empty_block, &[], location));

    // if shift is greater than 255
    let result = altv_block
        .append_operation(arith::constant(
            context,
            IntegerAttribute::new(uint256.into(), 0_i64).into(),
            location,
        ))
        .result(0)?
        .into();

    stack_push(context, &altv_block, result)?;

    altv_block.append_operation(cf::br(&empty_block, &[], location));

    Ok((start_block, empty_block))
}

fn codegen_shl<'c, 'r>(
    op_ctx: &mut OperationCtx<'c>,
    region: &'r Region<'c>,
) -> Result<(BlockRef<'c, 'r>, BlockRef<'c, 'r>), CodegenError> {
    let start_block = region.append_block(Block::new(&[]));
    let context = &op_ctx.mlir_context;
    let location = Location::unknown(context);
    let uint256 = IntegerType::new(context, 256);

    // Check there's enough elements in stack
    let mut flag = check_stack_has_at_least(context, &start_block, 2)?;

    let gas_flag = consume_gas(context, &start_block, gas_cost::SHL)?;

    let condition = start_block
        .append_operation(arith::andi(gas_flag, flag, location))
        .result(0)?
        .into();

    let ok_block = region.append_block(Block::new(&[]));

    start_block.append_operation(cf::cond_br(
        context,
        condition,
        &ok_block,
        &op_ctx.revert_block,
        &[],
        &[],
        location,
    ));

    let shift = stack_pop(context, &ok_block)?;
    let value = stack_pop(context, &ok_block)?;

    let value_255 = ok_block
        .append_operation(arith::constant(
            context,
            IntegerAttribute::new(uint256.into(), 255_i64).into(),
            location,
        ))
        .result(0)?
        .into();

    flag = compare_values(context, &ok_block, CmpiPredicate::Ult, shift, value_255)?;

    let ok_ok_block = region.append_block(Block::new(&[]));
    let altv_block = region.append_block(Block::new(&[]));
    // to unify the blocks after the branching
    let empty_block = region.append_block(Block::new(&[]));

    ok_block.append_operation(cf::cond_br(
        context,
        flag,
        &ok_ok_block,
        &altv_block,
        &[],
        &[],
        location,
    ));

    // if shift is less than 255
    let result = ok_ok_block
        .append_operation(arith::shli(value, shift, location))
        .result(0)?
        .into();

    stack_push(context, &ok_ok_block, result)?;

    ok_ok_block.append_operation(cf::br(&empty_block, &[], location));

    // if shift is greater than 255
    let result = altv_block
        .append_operation(arith::constant(
            context,
            IntegerAttribute::new(uint256.into(), 0_i64).into(),
            location,
        ))
        .result(0)?
        .into();

    stack_push(context, &altv_block, result)?;

    altv_block.append_operation(cf::br(&empty_block, &[], location));

    Ok((start_block, empty_block))
}

fn codegen_number<'c, 'r>(
    op_ctx: &mut OperationCtx<'c>,
    region: &'r Region<'c>,
) -> Result<(BlockRef<'c, 'r>, BlockRef<'c, 'r>), CodegenError> {
    let start_block = region.append_block(Block::new(&[]));
    let context = &op_ctx.mlir_context;
    let location = Location::unknown(context);

    // Check there's enough space for 1 element in stack
    let stack_flag = check_stack_has_space_for(context, &start_block, 1)?;

    let gas_flag = consume_gas(context, &start_block, gas_cost::NUMBER)?;

    let condition = start_block
        .append_operation(arith::andi(gas_flag, stack_flag, location))
        .result(0)?
        .into();

    let ok_block = region.append_block(Block::new(&[]));

    start_block.append_operation(cf::cond_br(
        context,
        condition,
        &ok_block,
        &op_ctx.revert_block,
        &[],
        &[],
        location,
    ));

    let block_number = get_block_number(op_ctx, &ok_block)?;

    stack_push(context, &ok_block, block_number)?;

    Ok((start_block, ok_block))
}

fn codegen_pop<'c, 'r>(
    op_ctx: &mut OperationCtx<'c>,
    region: &'r Region<'c>,
) -> Result<(BlockRef<'c, 'r>, BlockRef<'c, 'r>), CodegenError> {
    let start_block = region.append_block(Block::new(&[]));
    let context = &op_ctx.mlir_context;
    let location = Location::unknown(context);

    // Check there's at least 1 element in stack
    let flag = check_stack_has_at_least(context, &start_block, 1)?;

    let gas_flag = consume_gas(context, &start_block, gas_cost::POP)?;

    let condition = start_block
        .append_operation(arith::andi(gas_flag, flag, location))
        .result(0)?
        .into();

    let ok_block = region.append_block(Block::new(&[]));

    start_block.append_operation(cf::cond_br(
        context,
        condition,
        &ok_block,
        &op_ctx.revert_block,
        &[],
        &[],
        location,
    ));

    stack_pop(context, &ok_block)?;

    Ok((start_block, ok_block))
}

fn codegen_mload<'c, 'r>(
    op_ctx: &mut OperationCtx<'c>,
    region: &'r Region<'c>,
) -> Result<(BlockRef<'c, 'r>, BlockRef<'c, 'r>), CodegenError> {
    let start_block = region.append_block(Block::new(&[]));
    let context = &op_ctx.mlir_context;
    let location = Location::unknown(context);
    let uint256 = IntegerType::new(context, 256);
    let uint32 = IntegerType::new(context, 32);
    let uint8 = IntegerType::new(context, 8);
    let ptr_type = pointer(context, 0);

    let stack_flag = check_stack_has_at_least(context, &start_block, 1)?;
    let ok_block = region.append_block(Block::new(&[]));

    start_block.append_operation(cf::cond_br(
        context,
        stack_flag,
        &ok_block,
        &op_ctx.revert_block,
        &[],
        &[],
        location,
    ));

    let offset = stack_pop(context, &ok_block)?;

    // Compute required memory size
    let offset = ok_block
        .append_operation(arith::trunci(offset, uint32.into(), location))
        .result(0)
        .unwrap()
        .into();
    let value_size = ok_block
        .append_operation(arith::constant(
            context,
            IntegerAttribute::new(uint32.into(), 32).into(),
            location,
        ))
        .result(0)?
        .into();
    let required_size = ok_block
        .append_operation(arith::addi(offset, value_size, location))
        .result(0)?
        .into();

    let memory_access_block = region.append_block(Block::new(&[]));

    extend_memory(
        op_ctx,
        &ok_block,
        &memory_access_block,
        region,
        required_size,
        gas_cost::MLOAD,
    )?;

    // Memory access
    let memory_ptr_ptr = memory_access_block
        .append_operation(llvm_mlir::addressof(
            context,
            MEMORY_PTR_GLOBAL,
            ptr_type,
            location,
        ))
        .result(0)?;

    let memory_ptr = memory_access_block
        .append_operation(llvm::load(
            context,
            memory_ptr_ptr.into(),
            ptr_type,
            location,
            LoadStoreOptions::default(),
        ))
        .result(0)?
        .into();

    let memory_destination = memory_access_block
        .append_operation(llvm::get_element_ptr_dynamic(
            context,
            memory_ptr,
            &[offset],
            uint8.into(),
            ptr_type,
            location,
        ))
        .result(0)?
        .into();

    let read_value = memory_access_block
        .append_operation(llvm::load(
            context,
            memory_destination,
            uint256.into(),
            location,
            LoadStoreOptions::new()
                .align(IntegerAttribute::new(IntegerType::new(context, 64).into(), 1).into()),
        ))
        .result(0)?
        .into();

    // check system endianness before pushing the value
    let read_value = if cfg!(target_endian = "little") {
        // if the system is little endian, we convert the value to big endian
        memory_access_block
            .append_operation(llvm::intr_bswap(read_value, uint256.into(), location))
            .result(0)?
            .into()
    } else {
        // if the system is big endian, there is no need to convert the value
        read_value
    };

    stack_push(context, &memory_access_block, read_value)?;

    Ok((start_block, memory_access_block))
}

fn codegen_sload<'c, 'r>(
    op_ctx: &mut OperationCtx<'c>,
    region: &'r Region<'c>,
) -> Result<(BlockRef<'c, 'r>, BlockRef<'c, 'r>), CodegenError> {
    let start_block = region.append_block(Block::new(&[]));
    let context = &op_ctx.mlir_context;
    let location = Location::unknown(context);
    let uint256 = IntegerType::new(context, 256);
    let ptr_type = pointer(context, 0);
    let pointer_size = start_block
        .append_operation(arith::constant(
            context,
            IntegerAttribute::new(uint256.into(), 1_i64).into(),
            location,
        ))
        .result(0)?
        .into();

    // Check there's enough elements in the stack
    let flag = check_stack_has_at_least(context, &start_block, 1)?;
    // Check there's enough gas
    let gas_flag = consume_gas(context, &start_block, gas_cost::SLOAD)?;

    let condition = start_block
        .append_operation(arith::andi(gas_flag, flag, location))
        .result(0)?
        .into();

    let ok_block = region.append_block(Block::new(&[]));

    start_block.append_operation(cf::cond_br(
        context,
        condition,
        &ok_block,
        &op_ctx.revert_block,
        &[],
        &[],
        location,
    ));

    let key = stack_pop(context, &ok_block)?;

    // get the address of the key parameter
    let key_ptr = ok_block
        .append_operation(llvm::alloca(
            context,
            pointer_size,
            ptr_type,
            location,
            AllocaOptions::new().elem_type(Some(TypeAttribute::new(uint256.into()))),
        ))
        .result(0)?
        .into();

    let res = ok_block.append_operation(llvm::store(
        context,
        key,
        key_ptr,
        location,
        LoadStoreOptions::default(),
    ));
    assert!(res.verify());

    // get the address of the key parameter
    let read_value_ptr = ok_block
        .append_operation(llvm::alloca(
            context,
            pointer_size,
            ptr_type,
            location,
            AllocaOptions::new().elem_type(Some(TypeAttribute::new(uint256.into()))),
        ))
        .result(0)?
        .into();

    // storage_read_syscall returns a pointer to the value
    op_ctx.storage_read_syscall(&ok_block, key_ptr, read_value_ptr, location);

    // get the value from the pointer
    let read_value = ok_block
        .append_operation(llvm::load(
            context,
            read_value_ptr,
            IntegerType::new(context, 256).into(),
            location,
            LoadStoreOptions::default(),
        ))
        .result(0)?
        .into();

    stack_push(context, &ok_block, read_value)?;

    Ok((start_block, ok_block))
}

fn codegen_sstore<'c, 'r>(
    op_ctx: &mut OperationCtx<'c>,
    region: &'r Region<'c>,
) -> Result<(BlockRef<'c, 'r>, BlockRef<'c, 'r>), CodegenError> {
    let start_block = region.append_block(Block::new(&[]));
    let context = &op_ctx.mlir_context;
    let location = Location::unknown(context);
    let uint64 = IntegerType::new(context, 64).into();
    let ptr_type = pointer(context, 0);

    let flag = check_stack_has_at_least(context, &start_block, 2)?;
    let ok_block = region.append_block(Block::new(&[]));

    start_block.append_operation(cf::cond_br(
        context,
        flag,
        &ok_block,
        &op_ctx.revert_block,
        &[],
        &[],
        location,
    ));

    let key = stack_pop(context, &ok_block)?;
    let value = stack_pop(context, &ok_block)?;

    let key_ptr = allocate_and_store_value(op_ctx, &ok_block, key, location)?;
    let value_ptr = allocate_and_store_value(op_ctx, &ok_block, value, location)?;

    // Write storage and get the gas cost
    let gas_cost = op_ctx.storage_write_syscall(&ok_block, key_ptr, value_ptr, location)?;

    let min_remaining_gas = ok_block
        .append_operation(arith::constant(
            context,
            IntegerAttribute::new(uint64, gas_cost::SSTORE_MIN_REMAINING_GAS).into(),
            location,
        ))
        .result(0)?
        .into();

    // Get address of gas counter global
    let gas_counter_ptr = ok_block
        .append_operation(llvm_mlir::addressof(
            context,
            GAS_COUNTER_GLOBAL,
            ptr_type,
            location,
        ))
        .result(0)?;

    // Load gas counter
    let gas_counter = ok_block
        .append_operation(llvm::load(
            context,
            gas_counter_ptr.into(),
            uint64,
            location,
            LoadStoreOptions::default(),
        ))
        .result(0)?
        .into();

    // Substract from gas counter
    let remaining_gas = ok_block
        .append_operation(arith::subi(gas_counter, gas_cost, location))
        .result(0)?
        .into();

    // Check that (gas_counter - needed_gas) >= SSTORE_MIN_REMAINING_GAS
    let flag = ok_block
        .append_operation(arith::cmpi(
            context,
            arith::CmpiPredicate::Sge,
            remaining_gas,
            min_remaining_gas,
            location,
        ))
        .result(0)?
        .into();

    let end_block = region.append_block(Block::new(&[]));

    ok_block.append_operation(cf::cond_br(
        context,
        flag,
        &end_block,
        &op_ctx.revert_block,
        &[],
        &[],
        location,
    ));

    // Store new gas counter
    end_block.append_operation(llvm::store(
        context,
        remaining_gas,
        gas_counter_ptr.into(),
        location,
        LoadStoreOptions::default(),
    ));

    Ok((start_block, end_block))
}

fn codegen_codesize<'c, 'r>(
    op_ctx: &mut OperationCtx<'c>,
    region: &'r Region<'c>,
) -> Result<(BlockRef<'c, 'r>, BlockRef<'c, 'r>), CodegenError> {
    let start_block = region.append_block(Block::new(&[]));
    let context = &op_ctx.mlir_context;
    let location = Location::unknown(context);
    let uint256 = IntegerType::new(context, 256);

    // Check there's stack overflow
    let stack_flag = check_stack_has_space_for(context, &start_block, 1)?;
    // Check there's enough gas
    let gas_flag = consume_gas(context, &start_block, gas_cost::CODESIZE)?;

    let condition = start_block
        .append_operation(arith::andi(gas_flag, stack_flag, location))
        .result(0)?
        .into();

    let ok_block = region.append_block(Block::new(&[]));

    start_block.append_operation(cf::cond_br(
        context,
        condition,
        &ok_block,
        &op_ctx.revert_block,
        &[],
        &[],
        location,
    ));

    let codesize = ok_block
        .append_operation(arith::constant(
            context,
            IntegerAttribute::new(uint256.into(), op_ctx.program.code_size as i64).into(),
            location,
        ))
        .result(0)?
        .into();

    stack_push(context, &ok_block, codesize)?;

    Ok((start_block, ok_block))
}

fn codegen_sar<'c, 'r>(
    op_ctx: &mut OperationCtx<'c>,
    region: &'r Region<'c>,
) -> Result<(BlockRef<'c, 'r>, BlockRef<'c, 'r>), CodegenError> {
    let start_block = region.append_block(Block::new(&[]));
    let context = &op_ctx.mlir_context;
    let location = Location::unknown(context);

    // Check there's enough elements in stack
    let flag = check_stack_has_at_least(context, &start_block, 2)?;
    // Check there's enough gas
    let gas_flag = consume_gas(context, &start_block, gas_cost::SAR)?;

    let condition = start_block
        .append_operation(arith::andi(gas_flag, flag, location))
        .result(0)?
        .into();

    let ok_block = region.append_block(Block::new(&[]));

    start_block.append_operation(cf::cond_br(
        context,
        condition,
        &ok_block,
        &op_ctx.revert_block,
        &[],
        &[],
        location,
    ));

    let shift = stack_pop(context, &ok_block)?;
    let value = stack_pop(context, &ok_block)?;

    // max_shift = 255
    let max_shift = ok_block
        .append_operation(arith::constant(
            context,
            integer_constant_from_i64(context, 255).into(),
            location,
        ))
        .result(0)?
        .into();

    // if shift > 255  then after applying the `shrsi` operation the result will be poisoned
    // to avoid the poisoning we set shift = min(shift, 255)
    let shift = ok_block
        .append_operation(arith::minui(shift, max_shift, location))
        .result(0)?
        .into();

    let result = ok_block
        .append_operation(arith::shrsi(value, shift, location))
        .result(0)?
        .into();

    stack_push(context, &ok_block, result)?;

    Ok((start_block, ok_block))
}

fn codegen_balance<'c, 'r>(
    op_ctx: &mut OperationCtx<'c>,
    region: &'r Region<'c>,
) -> Result<(BlockRef<'c, 'r>, BlockRef<'c, 'r>), CodegenError> {
    let start_block = region.append_block(Block::new(&[]));
    let context = &op_ctx.mlir_context;
    let location = Location::unknown(context);
    let ptr_type = pointer(context, 0);
    let pointer_size = constant_value_from_i64(context, &start_block, 1_i64)?;
    let uint256 = IntegerType::new(context, 256);

    // Check there's enough elements in stack
    let flag = check_stack_has_at_least(context, &start_block, 1)?;

    // Check there's enough gas
    let gas_flag = consume_gas(context, &start_block, gas_cost::BALANCE)?;

    let condition = start_block
        .append_operation(arith::andi(gas_flag, flag, location))
        .result(0)?
        .into();

    let ok_block = region.append_block(Block::new(&[]));

    start_block.append_operation(cf::cond_br(
        context,
        condition,
        &ok_block,
        &op_ctx.revert_block,
        &[],
        &[],
        location,
    ));

    let address = stack_pop(context, &ok_block)?;

    let address_ptr = ok_block
        .append_operation(llvm::alloca(
            context,
            pointer_size,
            ptr_type,
            location,
            AllocaOptions::new().elem_type(Some(TypeAttribute::new(uint256.into()))),
        ))
        .result(0)?
        .into();

    let res = ok_block.append_operation(llvm::store(
        context,
        address,
        address_ptr,
        location,
        LoadStoreOptions::default(),
    ));
    assert!(res.verify());

    let balance_ptr = ok_block
        .append_operation(llvm::alloca(
            context,
            pointer_size,
            ptr_type,
            location,
            AllocaOptions::new().elem_type(Some(TypeAttribute::new(uint256.into()))),
        ))
        .result(0)?
        .into();

    op_ctx.store_in_balance_syscall(&ok_block, address_ptr, balance_ptr, location);

    // get the value from the pointer
    let balance = ok_block
        .append_operation(llvm::load(
            context,
            balance_ptr,
            IntegerType::new(context, 256).into(),
            location,
            LoadStoreOptions::default(),
        ))
        .result(0)?
        .into();

    stack_push(context, &ok_block, balance)?;

    Ok((start_block, ok_block))
}

fn codegen_byte<'c, 'r>(
    op_ctx: &mut OperationCtx<'c>,
    region: &'r Region<'c>,
) -> Result<(BlockRef<'c, 'r>, BlockRef<'c, 'r>), CodegenError> {
    let start_block = region.append_block(Block::new(&[]));
    let context = &op_ctx.mlir_context;
    let location = Location::unknown(context);

    // Check there's enough elements in stack
    let flag = check_stack_has_at_least(context, &start_block, 2)?;
    // Check there's enough gas
    let gas_flag = consume_gas(context, &start_block, gas_cost::BYTE)?;

    let condition = start_block
        .append_operation(arith::andi(gas_flag, flag, location))
        .result(0)?
        .into();

    let ok_block = region.append_block(Block::new(&[]));

    // in out_of_bounds_block a 0 is pushed to the stack
    let out_of_bounds_block = region.append_block(Block::new(&[]));

    // in offset_ok_block the byte operation is performed
    let offset_ok_block = region.append_block(Block::new(&[]));

    let end_block = region.append_block(Block::new(&[]));

    start_block.append_operation(cf::cond_br(
        context,
        condition,
        &ok_block,
        &op_ctx.revert_block,
        &[],
        &[],
        location,
    ));

    let offset = stack_pop(context, &ok_block)?;
    let value = stack_pop(context, &ok_block)?;

    const BITS_PER_BYTE: u8 = 8;
    const MAX_SHIFT: u8 = 31;

    let constant_bits_per_byte = constant_value_from_i64(context, &ok_block, BITS_PER_BYTE as i64)?;
    let constant_max_shift_in_bits =
        constant_value_from_i64(context, &ok_block, (MAX_SHIFT * BITS_PER_BYTE) as i64)?;

    let offset_in_bits = ok_block
        .append_operation(arith::muli(offset, constant_bits_per_byte, location))
        .result(0)?
        .into();

    // compare  offset > max_shift?
    let is_offset_out_of_bounds = ok_block
        .append_operation(arith::cmpi(
            context,
            arith::CmpiPredicate::Ugt,
            offset_in_bits,
            constant_max_shift_in_bits,
            location,
        ))
        .result(0)?
        .into();

    // if offset > max_shift => branch to out_of_bounds_block
    // else => branch to offset_ok_block
    ok_block.append_operation(cf::cond_br(
        context,
        is_offset_out_of_bounds,
        &out_of_bounds_block,
        &offset_ok_block,
        &[],
        &[],
        location,
    ));

    let zero_constant_value = constant_value_from_i64(context, &out_of_bounds_block, 0_i64)?;

    // push zero to the stack
    stack_push(context, &out_of_bounds_block, zero_constant_value)?;

    out_of_bounds_block.append_operation(cf::br(&end_block, &[], location));

    // the idea is to use a right shift to place the byte in the right-most side
    // and then apply a bitwise AND with a 0xFF mask
    //
    // for example, if we want to extract the 0xFF byte in the following value
    // (for simplicity the value has fewer bytes than it has in reality)
    //
    // value = 0xAABBCCDDFFAABBCC
    //                   ^^
    //              desired byte
    //
    // we can shift the value to the right
    //
    // value = 0xAABBCCDDFFAABBCC -> 0x000000AABBCCDDFF
    //                   ^^                          ^^
    // and then apply the bitwise AND it to the right to remove the right-side bytes
    //
    //  value = 0x000000AABBCCDDFF
    //          AND
    //  mask  = 0x00000000000000FF
    //------------------------------
    // result = 0x00000000000000FF

    // compute how many bits the value has to be shifted
    // shift_right_in_bits = max_shift - offset
    let shift_right_in_bits = offset_ok_block
        .append_operation(arith::subi(
            constant_max_shift_in_bits,
            offset_in_bits,
            location,
        ))
        .result(0)?
        .into();

    // shift the value to the right
    let shifted_right_value = offset_ok_block
        .append_operation(arith::shrui(value, shift_right_in_bits, location))
        .result(0)?
        .into();

    let mask = offset_ok_block
        .append_operation(arith::constant(
            context,
            integer_constant_from_i64(context, 0xff).into(),
            location,
        ))
        .result(0)?
        .into();

    // compute (value AND mask)
    let result = offset_ok_block
        .append_operation(arith::andi(shifted_right_value, mask, location))
        .result(0)?
        .into();

    stack_push(context, &offset_ok_block, result)?;

    offset_ok_block.append_operation(cf::br(&end_block, &[], location));

    Ok((start_block, end_block))
}

fn codegen_jumpdest<'c>(
    op_ctx: &mut OperationCtx<'c>,
    region: &'c Region<'c>,
    pc: usize,
) -> Result<(BlockRef<'c, 'c>, BlockRef<'c, 'c>), CodegenError> {
    let landing_block = region.append_block(Block::new(&[]));
    let context = &op_ctx.mlir_context;
    let location = Location::unknown(context);

    // Check there's enough gas to compute the operation
    let gas_flag = consume_gas(context, &landing_block, gas_cost::JUMPDEST)?;

    let ok_block = region.append_block(Block::new(&[]));

    landing_block.append_operation(cf::cond_br(
        context,
        gas_flag,
        &ok_block,
        &op_ctx.revert_block,
        &[],
        &[],
        location,
    ));

    // Register jumpdest block in context
    op_ctx.register_jump_destination(pc, landing_block);

    Ok((landing_block, ok_block))
}

fn codegen_jumpi<'c, 'r: 'c>(
    op_ctx: &mut OperationCtx<'c>,
    region: &'r Region<'c>,
) -> Result<(BlockRef<'c, 'r>, BlockRef<'c, 'r>), CodegenError> {
    let start_block = region.append_block(Block::new(&[]));
    let context = &op_ctx.mlir_context;
    let location = Location::unknown(context);

    // Check there's enough elements in stack
    let flag = check_stack_has_at_least(context, &start_block, 2)?;
    // Check there's enough gas
    let gas_flag = consume_gas(context, &start_block, gas_cost::JUMPI)?;

    let ok_block = region.append_block(Block::new(&[]));

    let condition = start_block
        .append_operation(arith::andi(gas_flag, flag, location))
        .result(0)?
        .into();

    start_block.append_operation(cf::cond_br(
        context,
        condition,
        &ok_block,
        &op_ctx.revert_block,
        &[],
        &[],
        location,
    ));

    let pc = stack_pop(context, &ok_block)?;
    let condition = stack_pop(context, &ok_block)?;

    let false_block = region.append_block(Block::new(&[]));

    let zero = ok_block
        .append_operation(arith::constant(
            context,
            integer_constant_from_i64(context, 0i64).into(),
            location,
        ))
        .result(0)?
        .into();

    // compare  condition != 0  to convert condition from u256 to 1-bit signless integer
    let condition = ok_block
        .append_operation(arith::cmpi(
            context,
            arith::CmpiPredicate::Ne,
            condition,
            zero,
            location,
        ))
        .result(0)?;

    ok_block.append_operation(cf::cond_br(
        context,
        condition.into(),
        &op_ctx.jumptable_block,
        &false_block,
        &[pc],
        &[],
        location,
    ));

    Ok((start_block, false_block))
}

fn codegen_jump<'c, 'r: 'c>(
    op_ctx: &mut OperationCtx<'c>,
    region: &'r Region<'c>,
) -> Result<(BlockRef<'c, 'r>, BlockRef<'c, 'r>), CodegenError> {
    // it reverts if Counter offset is not a JUMPDEST.
    // The error is generated even if the JUMP would not have been done

    let start_block = region.append_block(Block::new(&[]));
    let context = &op_ctx.mlir_context;
    let location = Location::unknown(context);

    // Check there's enough elements in stack
    let flag = check_stack_has_at_least(context, &start_block, 1)?;
    // Check there's enough gas
    let gas_flag = consume_gas(context, &start_block, gas_cost::JUMP)?;

    let ok_block = region.append_block(Block::new(&[]));

    let condition = start_block
        .append_operation(arith::andi(gas_flag, flag, location))
        .result(0)?
        .into();

    start_block.append_operation(cf::cond_br(
        context,
        condition,
        &ok_block,
        &op_ctx.revert_block,
        &[],
        &[],
        location,
    ));

    let pc = stack_pop(context, &ok_block)?;

    // appends operation to ok_block to jump to the `jump table block``
    // in the jump table block the pc is checked and if its ok
    // then it jumps to the block associated with that pc
    op_ctx.add_jump_op(ok_block, pc, location);

    // TODO: we are creating an empty block that won't ever be reached
    // probably there's a better way to do this
    let empty_block = region.append_block(Block::new(&[]));
    Ok((start_block, empty_block))
}

fn codegen_pc<'c>(
    op_ctx: &mut OperationCtx<'c>,
    region: &'c Region<'c>,
    pc: usize,
) -> Result<(BlockRef<'c, 'c>, BlockRef<'c, 'c>), CodegenError> {
    let start_block = region.append_block(Block::new(&[]));
    let context = &op_ctx.mlir_context;
    let location = Location::unknown(context);

    let stack_size_flag = check_stack_has_space_for(context, &start_block, 1)?;
    let gas_flag = consume_gas(context, &start_block, gas_cost::PC)?;

    let ok_flag = start_block
        .append_operation(arith::andi(stack_size_flag, gas_flag, location))
        .result(0)?
        .into();

    let ok_block = region.append_block(Block::new(&[]));

    start_block.append_operation(cf::cond_br(
        context,
        ok_flag,
        &ok_block,
        &op_ctx.revert_block,
        &[],
        &[],
        location,
    ));

    let pc_value = ok_block
        .append_operation(arith::constant(
            context,
            integer_constant_from_i64(context, pc as i64).into(),
            location,
        ))
        .result(0)?
        .into();

    stack_push(context, &ok_block, pc_value)?;

    Ok((start_block, ok_block))
}

fn codegen_msize<'c>(
    op_ctx: &mut OperationCtx<'c>,
    region: &'c Region<'c>,
) -> Result<(BlockRef<'c, 'c>, BlockRef<'c, 'c>), CodegenError> {
    let start_block = region.append_block(Block::new(&[]));
    let context = op_ctx.mlir_context;
    let location = Location::unknown(context);

    let ptr_type = pointer(context, 0);
    let uint32 = IntegerType::new(context, 32).into();
    let uint256 = IntegerType::new(context, 256).into();

    let stack_flag = check_stack_has_space_for(context, &start_block, 1)?;
    let gas_flag = consume_gas(context, &start_block, gas_cost::MSIZE)?;

    let condition = start_block
        .append_operation(arith::andi(gas_flag, stack_flag, location))
        .result(0)?
        .into();

    let ok_block = region.append_block(Block::new(&[]));

    start_block.append_operation(cf::cond_br(
        context,
        condition,
        &ok_block,
        &op_ctx.revert_block,
        &[],
        &[],
        location,
    ));

    // Get address of memory size global
    let memory_ptr = ok_block
        .append_operation(llvm_mlir::addressof(
            context,
            MEMORY_SIZE_GLOBAL,
            ptr_type,
            location,
        ))
        .result(0)?;

    // Load memory size
    let memory_size = ok_block
        .append_operation(llvm::load(
            context,
            memory_ptr.into(),
            uint32,
            location,
            LoadStoreOptions::default(),
        ))
        .result(0)?
        .into();

    let memory_size_extended = ok_block
        .append_operation(arith::extui(memory_size, uint256, location))
        .result(0)?
        .into();

    stack_push(context, &ok_block, memory_size_extended)?;

    Ok((start_block, ok_block))
}

fn codegen_return<'c>(
    op_ctx: &mut OperationCtx<'c>,
    region: &'c Region<'c>,
) -> Result<(BlockRef<'c, 'c>, BlockRef<'c, 'c>), CodegenError> {
    let context = op_ctx.mlir_context;
    let location = Location::unknown(context);

    let start_block = region.append_block(Block::new(&[]));
    let ok_block = region.append_block(Block::new(&[]));

    let flag = check_stack_has_at_least(context, &start_block, 2)?;

    start_block.append_operation(cf::cond_br(
        context,
        flag,
        &ok_block,
        &op_ctx.revert_block,
        &[],
        &[],
        location,
    ));

    return_result_from_stack(op_ctx, region, &ok_block, ExitStatusCode::Return, location)?;

    let empty_block = region.append_block(Block::new(&[]));

    Ok((start_block, empty_block))
}

// Stop the current context execution, revert the state changes
// (see STATICCALL for a list of state changing opcodes) and
// return the unused gas to the caller. It also reverts the gas refund to i
// ts value before the current context. If the execution is stopped with REVERT,
// the value 0 is put on the stack of the calling context, which continues to execute normally.
// The return data of the calling context is set as the given
// chunk of memory of this context.
fn codegen_revert<'c>(
    op_ctx: &mut OperationCtx<'c>,
    region: &'c Region<'c>,
) -> Result<(BlockRef<'c, 'c>, BlockRef<'c, 'c>), CodegenError> {
    let context = op_ctx.mlir_context;
    let location = Location::unknown(context);

    let start_block = region.append_block(Block::new(&[]));
    let ok_block = region.append_block(Block::new(&[]));

    let flag = check_stack_has_at_least(context, &start_block, 2)?;

    start_block.append_operation(cf::cond_br(
        context,
        flag,
        &ok_block,
        &op_ctx.revert_block,
        &[],
        &[],
        location,
    ));

    return_result_from_stack(op_ctx, region, &ok_block, ExitStatusCode::Revert, location)?;

    let empty_block = region.append_block(Block::new(&[]));

    Ok((start_block, empty_block))
}

fn codegen_stop<'c, 'r>(
    op_ctx: &mut OperationCtx<'c>,
    region: &'r Region<'c>,
) -> Result<(BlockRef<'c, 'r>, BlockRef<'c, 'r>), CodegenError> {
    let start_block = region.append_block(Block::new(&[]));
    let context = &op_ctx.mlir_context;
    let location = Location::unknown(context);

    return_empty_result(op_ctx, &start_block, ExitStatusCode::Stop, location)?;

    let empty_block = region.append_block(Block::new(&[]));

    Ok((start_block, empty_block))
}

fn codegen_signextend<'c, 'r>(
    op_ctx: &mut OperationCtx<'c>,
    region: &'r Region<'c>,
) -> Result<(BlockRef<'c, 'r>, BlockRef<'c, 'r>), CodegenError> {
    let start_block = region.append_block(Block::new(&[]));
    let context = &op_ctx.mlir_context;
    let location = Location::unknown(context);

    // Check there's enough elements in stack
    let stack_size_flag = check_stack_has_at_least(context, &start_block, 2)?;
    let gas_flag = consume_gas(context, &start_block, gas_cost::SIGNEXTEND)?;

    // Check there's enough gas to perform the operation
    let ok_flag = start_block
        .append_operation(arith::andi(stack_size_flag, gas_flag, location))
        .result(0)?
        .into();

    let ok_block = region.append_block(Block::new(&[]));

    start_block.append_operation(cf::cond_br(
        context,
        ok_flag,
        &ok_block,
        &op_ctx.revert_block,
        &[],
        &[],
        location,
    ));

    let byte_size = stack_pop(context, &ok_block)?;
    let value_to_extend = stack_pop(context, &ok_block)?;

    // Constant definition
    let max_byte_size = constant_value_from_i64(context, &ok_block, 31)?;
    let bits_per_byte = constant_value_from_i64(context, &ok_block, 8)?;
    let sign_bit_position_on_byte = constant_value_from_i64(context, &ok_block, 7)?;
    let max_bits = constant_value_from_i64(context, &ok_block, 255)?;

    // byte_size = min(max_byte_size, byte_size)
    let byte_size = ok_block
        .append_operation(arith::minui(byte_size, max_byte_size, location))
        .result(0)?
        .into();

    // bits_to_shift = max_bits - byte_size * bits_per_byte + sign_bit_position_on_byte
    let byte_number_in_bits = ok_block
        .append_operation(arith::muli(byte_size, bits_per_byte, location))
        .result(0)?
        .into();

    let value_size_in_bits = ok_block
        .append_operation(arith::addi(
            byte_number_in_bits,
            sign_bit_position_on_byte,
            location,
        ))
        .result(0)?
        .into();

    let bits_to_shift = ok_block
        .append_operation(arith::subi(max_bits, value_size_in_bits, location))
        .result(0)?
        .into();

    // value_to_extend << bits_to_shift
    let left_shifted_value = ok_block
        .append_operation(ods::llvm::shl(context, value_to_extend, bits_to_shift, location).into())
        .result(0)?
        .into();

    // value_to_extend >> bits_to_shift  (sign extended)
    let result = ok_block
        .append_operation(
            ods::llvm::ashr(context, left_shifted_value, bits_to_shift, location).into(),
        )
        .result(0)?
        .into();

    stack_push(context, &ok_block, result)?;

    Ok((start_block, ok_block))
}

fn codegen_gas<'c, 'r>(
    op_ctx: &mut OperationCtx<'c>,
    region: &'r Region<'c>,
) -> Result<(BlockRef<'c, 'r>, BlockRef<'c, 'r>), CodegenError> {
    let start_block = region.append_block(Block::new(&[]));
    let context = &op_ctx.mlir_context;
    let location = Location::unknown(context);

    // Check there's at least space for one element in the stack
    let stack_size_flag = check_stack_has_space_for(context, &start_block, 1)?;

    // Check there's enough gas to compute the operation
    let gas_flag = consume_gas(context, &start_block, gas_cost::GAS)?;

    let ok_flag = start_block
        .append_operation(arith::andi(stack_size_flag, gas_flag, location))
        .result(0)?
        .into();

    let ok_block = region.append_block(Block::new(&[]));

    start_block.append_operation(cf::cond_br(
        context,
        ok_flag,
        &ok_block,
        &op_ctx.revert_block,
        &[],
        &[],
        location,
    ));

    let gas = get_remaining_gas(context, &ok_block)?;

    let gas_extended = ok_block
        .append_operation(arith::extui(
            gas,
            IntegerType::new(context, 256).into(),
            location,
        ))
        .result(0)?
        .into();

    stack_push(context, &ok_block, gas_extended)?;

    Ok((start_block, ok_block))
}

fn codegen_slt<'c, 'r>(
    op_ctx: &mut OperationCtx<'c>,
    region: &'r Region<'c>,
) -> Result<(BlockRef<'c, 'r>, BlockRef<'c, 'r>), CodegenError> {
    let start_block = region.append_block(Block::new(&[]));
    let context = &op_ctx.mlir_context;
    let location = Location::unknown(context);

    // Check there's enough elements in stack
    let stack_size_flag = check_stack_has_at_least(context, &start_block, 2)?;

    // Check there's enough gas to compute the operation
    let gas_flag = consume_gas(context, &start_block, gas_cost::SLT)?;

    let ok_flag = start_block
        .append_operation(arith::andi(stack_size_flag, gas_flag, location))
        .result(0)?
        .into();

    let ok_block = region.append_block(Block::new(&[]));

    start_block.append_operation(cf::cond_br(
        context,
        ok_flag,
        &ok_block,
        &op_ctx.revert_block,
        &[],
        &[],
        location,
    ));

    let lhs = stack_pop(context, &ok_block)?;
    let rhs = stack_pop(context, &ok_block)?;

    let result = ok_block
        .append_operation(arith::cmpi(
            context,
            arith::CmpiPredicate::Slt,
            lhs,
            rhs,
            location,
        ))
        .result(0)?
        .into();

    //Extend 1 bit result to 256 bit
    let uint256 = IntegerType::new(context, 256);
    let result = ok_block
        .append_operation(arith::extui(result, uint256.into(), location))
        .result(0)?
        .into();

    stack_push(context, &ok_block, result)?;

    Ok((start_block, ok_block))
}

fn codegen_mstore<'c, 'r>(
    op_ctx: &mut OperationCtx<'c>,
    region: &'r Region<'c>,
) -> Result<(BlockRef<'c, 'r>, BlockRef<'c, 'r>), CodegenError> {
    let start_block = region.append_block(Block::new(&[]));
    let context = &op_ctx.mlir_context;
    let location = Location::unknown(context);
    let uint32 = IntegerType::new(context, 32);
    let uint8 = IntegerType::new(context, 8);
    let ptr_type = pointer(context, 0);

    // Check there's enough elements in stack
    let flag = check_stack_has_at_least(context, &start_block, 2)?;

    let ok_block = region.append_block(Block::new(&[]));

    start_block.append_operation(cf::cond_br(
        context,
        flag,
        &ok_block,
        &op_ctx.revert_block,
        &[],
        &[],
        location,
    ));

    let offset = stack_pop(context, &ok_block)?;
    let value = stack_pop(context, &ok_block)?;

    // truncate offset to 32 bits
    let offset = ok_block
        .append_operation(arith::trunci(offset, uint32.into(), location))
        .result(0)
        .unwrap()
        .into();

    let value_width_in_bytes = 32;
    // value_size = 32
    let value_size = ok_block
        .append_operation(arith::constant(
            context,
            IntegerAttribute::new(uint32.into(), value_width_in_bytes).into(),
            location,
        ))
        .result(0)?
        .into();

    // required_size = offset + value_size
    let required_size = ok_block
        .append_operation(arith::addi(offset, value_size, location))
        .result(0)?
        .into();

    let memory_access_block = region.append_block(Block::new(&[]));

    extend_memory(
        op_ctx,
        &ok_block,
        &memory_access_block,
        region,
        required_size,
        gas_cost::MSTORE,
    )?;

    // Memory access
    let memory_ptr_ptr = memory_access_block
        .append_operation(llvm_mlir::addressof(
            context,
            MEMORY_PTR_GLOBAL,
            ptr_type,
            location,
        ))
        .result(0)?;

    let memory_ptr = memory_access_block
        .append_operation(llvm::load(
            context,
            memory_ptr_ptr.into(),
            ptr_type,
            location,
            LoadStoreOptions::default(),
        ))
        .result(0)?
        .into();

    // memory_destination = memory_ptr + offset
    let memory_destination = memory_access_block
        .append_operation(llvm::get_element_ptr_dynamic(
            context,
            memory_ptr,
            &[offset],
            uint8.into(),
            ptr_type,
            location,
        ))
        .result(0)?
        .into();

    let uint256 = IntegerType::new(context, 256);

    // check system endianness before storing the value
    let value = if cfg!(target_endian = "little") {
        // if the system is little endian, we convert the value to big endian
        memory_access_block
            .append_operation(llvm::intr_bswap(value, uint256.into(), location))
            .result(0)?
            .into()
    } else {
        // if the system is big endian, there is no need to convert the value
        value
    };

    // store the value in the memory
    memory_access_block.append_operation(llvm::store(
        context,
        value,
        memory_destination,
        location,
        LoadStoreOptions::new()
            .align(IntegerAttribute::new(IntegerType::new(context, 64).into(), 1).into()),
    ));

    Ok((start_block, memory_access_block))
}

fn codegen_mstore8<'c, 'r>(
    op_ctx: &mut OperationCtx<'c>,
    region: &'r Region<'c>,
) -> Result<(BlockRef<'c, 'r>, BlockRef<'c, 'r>), CodegenError> {
    let start_block = region.append_block(Block::new(&[]));
    let context = &op_ctx.mlir_context;
    let location = Location::unknown(context);
    let uint32 = IntegerType::new(context, 32);
    let uint8 = IntegerType::new(context, 8);
    let ptr_type = pointer(context, 0);

    // Check there's enough elements in stack
    let flag = check_stack_has_at_least(context, &start_block, 2)?;

    let ok_block = region.append_block(Block::new(&[]));

    start_block.append_operation(cf::cond_br(
        context,
        flag,
        &ok_block,
        &op_ctx.revert_block,
        &[],
        &[],
        location,
    ));

    let offset = stack_pop(context, &ok_block)?;
    let value = stack_pop(context, &ok_block)?;

    // truncate value to the least significative byte of the 32-byte value
    let value = ok_block
        .append_operation(arith::trunci(
            value,
            r#IntegerType::new(context, 8).into(),
            location,
        ))
        .result(0)?
        .into();

    // truncate offset to 32 bits
    let offset = ok_block
        .append_operation(arith::trunci(offset, uint32.into(), location))
        .result(0)
        .unwrap()
        .into();

    let value_width_in_bytes = 1;
    // value_size = 1
    let value_size = ok_block
        .append_operation(arith::constant(
            context,
            IntegerAttribute::new(uint32.into(), value_width_in_bytes).into(),
            location,
        ))
        .result(0)?
        .into();

    // required_size = offset + size
    let required_size = ok_block
        .append_operation(arith::addi(offset, value_size, location))
        .result(0)?
        .into();

    let memory_access_block = region.append_block(Block::new(&[]));

    extend_memory(
        op_ctx,
        &ok_block,
        &memory_access_block,
        region,
        required_size,
        gas_cost::MSTORE8,
    )?;

    // Memory access
    let memory_ptr_ptr = memory_access_block
        .append_operation(llvm_mlir::addressof(
            context,
            MEMORY_PTR_GLOBAL,
            ptr_type,
            location,
        ))
        .result(0)?;

    let memory_ptr = memory_access_block
        .append_operation(llvm::load(
            context,
            memory_ptr_ptr.into(),
            ptr_type,
            location,
            LoadStoreOptions::default(),
        ))
        .result(0)?
        .into();

    // memory_destination = memory_ptr + offset
    let memory_destination = memory_access_block
        .append_operation(llvm::get_element_ptr_dynamic(
            context,
            memory_ptr,
            &[offset],
            uint8.into(),
            ptr_type,
            location,
        ))
        .result(0)?
        .into();

    memory_access_block.append_operation(llvm::store(
        context,
        value,
        memory_destination,
        location,
        LoadStoreOptions::new()
            .align(IntegerAttribute::new(IntegerType::new(context, 64).into(), 1).into()),
    ));

    Ok((start_block, memory_access_block))
}

fn codegen_mcopy<'c, 'r>(
    op_ctx: &mut OperationCtx<'c>,
    region: &'r Region<'c>,
) -> Result<(BlockRef<'c, 'r>, BlockRef<'c, 'r>), CodegenError> {
    let start_block = region.append_block(Block::new(&[]));
    let context = &op_ctx.mlir_context;
    let location = Location::unknown(context);
    let uint32 = IntegerType::new(context, 32);
    let uint8 = IntegerType::new(context, 8);
    let ptr_type = pointer(context, 0);

    let flag = check_stack_has_at_least(context, &start_block, 3)?;

    let ok_block = region.append_block(Block::new(&[]));

    start_block.append_operation(cf::cond_br(
        context,
        flag,
        &ok_block,
        &op_ctx.revert_block,
        &[],
        &[],
        location,
    ));

    // where to copy
    let dest_offset = stack_pop(context, &ok_block)?;
    // where to copy from
    let offset = stack_pop(context, &ok_block)?;
    let size = stack_pop(context, &ok_block)?;

    // truncate offset and dest_offset to 32 bits
    let offset = ok_block
        .append_operation(arith::trunci(offset, uint32.into(), location))
        .result(0)?
        .into();

    let dest_offset = ok_block
        .append_operation(arith::trunci(dest_offset, uint32.into(), location))
        .result(0)?
        .into();

    let size = ok_block
        .append_operation(arith::trunci(size, uint32.into(), location))
        .result(0)?
        .into();

    // required_size = offset + size
    let src_required_size = ok_block
        .append_operation(arith::addi(offset, size, location))
        .result(0)?
        .into();

    // dest_required_size = dest_offset + size
    let dest_required_size = ok_block
        .append_operation(arith::addi(dest_offset, size, location))
        .result(0)?
        .into();

    let required_size = ok_block
        .append_operation(arith::maxui(
            src_required_size,
            dest_required_size,
            location,
        ))
        .result(0)?
        .into();

    let memory_access_block = region.append_block(Block::new(&[]));

    extend_memory(
        op_ctx,
        &ok_block,
        &memory_access_block,
        region,
        required_size,
        gas_cost::MCOPY,
    )?;

    // Memory access
    let memory_ptr_ptr = memory_access_block
        .append_operation(llvm_mlir::addressof(
            context,
            MEMORY_PTR_GLOBAL,
            ptr_type,
            location,
        ))
        .result(0)?;

    let memory_ptr = memory_access_block
        .append_operation(llvm::load(
            context,
            memory_ptr_ptr.into(),
            ptr_type,
            location,
            LoadStoreOptions::default(),
        ))
        .result(0)?
        .into();

    let source = memory_access_block
        .append_operation(llvm::get_element_ptr_dynamic(
            context,
            memory_ptr,
            &[offset],
            uint8.into(),
            ptr_type,
            location,
        ))
        .result(0)?
        .into();

    // memory_destination = memory_ptr + dest_offset
    let destination = memory_access_block
        .append_operation(llvm::get_element_ptr_dynamic(
            context,
            memory_ptr,
            &[dest_offset],
            uint8.into(),
            ptr_type,
            location,
        ))
        .result(0)?
        .into();

    memory_access_block.append_operation(
        ods::llvm::intr_memmove(
            context,
            destination,
            source,
            size,
            IntegerAttribute::new(IntegerType::new(context, 1).into(), 0),
            location,
        )
        .into(),
    );

    let dynamic_gas = compute_copy_cost(op_ctx, &memory_access_block, size)?;

    consume_gas_as_value(context, &memory_access_block, dynamic_gas)?;

    Ok((start_block, memory_access_block))
}

fn codegen_calldataload<'c, 'r>(
    op_ctx: &mut OperationCtx<'c>,
    region: &'r Region<'c>,
) -> Result<(BlockRef<'c, 'r>, BlockRef<'c, 'r>), CodegenError> {
    let start_block = region.append_block(Block::new(&[]));
    let context = &op_ctx.mlir_context;
    let location = Location::unknown(context);
    let uint256 = IntegerType::new(context, 256);
    let uint8 = IntegerType::new(context, 8);
    let uint1 = IntegerType::new(context, 1);
    let ptr_type = pointer(context, 0);

    // Check there's enough elements in stack
    let flag = check_stack_has_at_least(context, &start_block, 1)?;
    // Check there's enough gas
    let gas_flag = consume_gas(context, &start_block, gas_cost::CALLDATALOAD)?;

    let condition = start_block
        .append_operation(arith::andi(gas_flag, flag, location))
        .result(0)?
        .into();

    let ok_block = region.append_block(Block::new(&[]));

    start_block.append_operation(cf::cond_br(
        context,
        condition,
        &ok_block,
        &op_ctx.revert_block,
        &[],
        &[],
        location,
    ));

    let offset = stack_pop(context, &ok_block)?;

    let calldata_ptr = get_calldata_ptr(op_ctx, &ok_block, location)?;

    // max_slice_width = 32
    let max_slice_width = ok_block
        .append_operation(arith::constant(
            context,
            integer_constant_from_i64(context, 32).into(),
            location,
        ))
        .result(0)?
        .into();

    let calldata_size_u32 = get_calldata_size(op_ctx, &ok_block, location)?;

    // convert calldata_size from u32 to u256
    let calldata_size = ok_block
        .append_operation(arith::extui(calldata_size_u32, uint256.into(), location))
        .result(0)?
        .into();

    let zero = ok_block
        .append_operation(arith::constant(
            context,
            IntegerAttribute::new(uint256.into(), 0).into(),
            location,
        ))
        .result(0)?
        .into();

    let offset_ok_block = region.append_block(Block::new(&[]));
    let offset_bad_block = region.append_block(Block::new(&[]));
    let end_block = region.append_block(Block::new(&[]));

    // offset < calldata_size =>  offset_ok
    let offset_ok = ok_block
        .append_operation(arith::cmpi(
            context,
            arith::CmpiPredicate::Ult,
            offset,
            calldata_size,
            location,
        ))
        .result(0)?
        .into();

    // if offset < calldata_size => offset_ok_block
    // else => offset_bad_block
    ok_block.append_operation(cf::cond_br(
        context,
        offset_ok,
        &offset_ok_block,
        &offset_bad_block,
        &[],
        &[],
        location,
    ));

    /******************** offset_bad_block *******************/

    // offset >= calldata_size => push 0
    stack_push(context, &offset_bad_block, zero)?;
    offset_bad_block.append_operation(cf::br(&end_block, &[], location));

    /******************** offset_bad_block *******************/

    /******************** offset_OK_block *******************/

    let stack_ptr = get_stack_pointer(context, &offset_ok_block)?;

    // fill the top of the stack with 0s to remove any garbage bytes it could have
    offset_ok_block.append_operation(llvm::store(
        context,
        zero,
        stack_ptr,
        location,
        LoadStoreOptions::new(),
    ));

    // calldata_ptr_at_offset = calldata_ptr + new_offset
    let calldata_ptr_at_offset = offset_ok_block
        .append_operation(llvm::get_element_ptr_dynamic(
            context,
            calldata_ptr,
            &[offset],
            uint8.into(),
            ptr_type,
            location,
        ))
        .result(0)?
        .into();

    // len is the length of the slice (len is maximum 32 bytes)
    let len = offset_ok_block
        .append_operation(arith::subi(calldata_size, offset, location))
        .result(0)?
        .into();

    // len = min(calldata_size - offset, 32 bytes)
    // this is done to fix the len so that  offset + len <= calldata_size
    let len = offset_ok_block
        .append_operation(arith::minui(len, max_slice_width, location))
        .result(0)?
        .into();

    // copy calldata[offset..offset + len] to the top of the stack
    offset_ok_block.append_operation(
        ods::llvm::intr_memcpy(
            context,
            stack_ptr,
            calldata_ptr_at_offset,
            len,
            IntegerAttribute::new(uint1.into(), 0),
            location,
        )
        .into(),
    );

    // increment the stack pointer so calldata[offset..len] is placed at the top of the stack
    inc_stack_pointer(context, &offset_ok_block)?;

    // if the system is little endian, we have to convert the result to big endian
    // pop calldata_slice, change to big endian and push it again
    if cfg!(target_endian = "little") {
        // pop the slice
        let calldata_slice = stack_pop(context, &offset_ok_block)?;
        // convert it to big endian
        let calldata_slice = offset_ok_block
            .append_operation(llvm::intr_bswap(calldata_slice, uint256.into(), location))
            .result(0)?
            .into();
        // push it back on the stack
        stack_push(context, &offset_ok_block, calldata_slice)?;
    }

    offset_ok_block.append_operation(cf::br(&end_block, &[], location));

    /******************** offset_OK_block *******************/

    Ok((start_block, end_block))
}

fn codegen_log<'c, 'r>(
    op_ctx: &mut OperationCtx<'c>,
    region: &'r Region<'c>,
    nth: u8,
) -> Result<(BlockRef<'c, 'r>, BlockRef<'c, 'r>), CodegenError> {
    debug_assert!(nth <= 4);
    // TODO: check if the current execution context is from a STATICCALL (since Byzantium fork).
    let start_block = region.append_block(Block::new(&[]));
    let context = &op_ctx.mlir_context;
    let location = Location::unknown(context);
    let uint32 = IntegerType::new(context, 32);
    let required_elements = 2 + nth;
    // Check there's enough elements in stack
    let flag = check_stack_has_at_least(context, &start_block, required_elements.into())?;

    let ok_block = region.append_block(Block::new(&[]));

    start_block.append_operation(cf::cond_br(
        context,
        flag,
        &ok_block,
        &op_ctx.revert_block,
        &[],
        &[],
        location,
    ));

    let offset_u256 = stack_pop(context, &ok_block)?;
    let size_u256 = stack_pop(context, &ok_block)?;

    let offset = ok_block
        .append_operation(arith::trunci(offset_u256, uint32.into(), location))
        .result(0)?
        .into();
    let size = ok_block
        .append_operation(arith::trunci(size_u256, uint32.into(), location))
        .result(0)?
        .into();

    // required_size = offset + value_size
    let required_size = ok_block
        .append_operation(arith::addi(offset, size, location))
        .result(0)?
        .into();

    let log_block = region.append_block(Block::new(&[]));
    let dynamic_gas = compute_log_dynamic_gas(op_ctx, &ok_block, nth, size_u256, location)?;
    consume_gas_as_value(context, &ok_block, dynamic_gas)?;
    extend_memory(
        op_ctx,
        &ok_block,
        &log_block,
        region,
        required_size,
        gas_cost::LOG,
    )?;

    let mut topic_pointers = vec![];
    for _i in 0..nth {
        let topic = stack_pop(context, &log_block)?;
        let topic_ptr = allocate_and_store_value(op_ctx, &log_block, topic, location)?;
        topic_pointers.push(topic_ptr);
    }

    match nth {
        0 => {
            op_ctx.append_log_syscall(&log_block, offset, size, location);
        }
        1 => {
            op_ctx.append_log_with_one_topic_syscall(
                &log_block,
                offset,
                size,
                topic_pointers[0],
                location,
            );
        }
        2 => {
            op_ctx.append_log_with_two_topics_syscall(
                &log_block,
                offset,
                size,
                topic_pointers[0],
                topic_pointers[1],
                location,
            );
        }
        3 => {
            op_ctx.append_log_with_three_topics_syscall(
                &log_block,
                offset,
                size,
                topic_pointers[0],
                topic_pointers[1],
                topic_pointers[2],
                location,
            );
        }
        4 => {
            op_ctx.append_log_with_four_topics_syscall(
                &log_block,
                offset,
                size,
                topic_pointers[0],
                topic_pointers[1],
                topic_pointers[2],
                topic_pointers[3],
                location,
            );
        }
        _ => unreachable!("nth should satisfy 0 <= nth <= 4"),
    }

    Ok((start_block, log_block))
}

fn codegen_coinbase<'c, 'r>(
    op_ctx: &mut OperationCtx<'c>,
    region: &'r Region<'c>,
) -> Result<(BlockRef<'c, 'r>, BlockRef<'c, 'r>), CodegenError> {
    let start_block = region.append_block(Block::new(&[]));
    let context = &op_ctx.mlir_context;
    let location = Location::unknown(context);
    let uint160 = IntegerType::new(context, 160);
    let uint256 = IntegerType::new(context, 256);

    let flag = check_stack_has_space_for(context, &start_block, 1)?;
    let gas_flag = consume_gas(context, &start_block, gas_cost::COINBASE)?;

    let condition = start_block
        .append_operation(arith::andi(gas_flag, flag, location))
        .result(0)?
        .into();

    let ok_block = region.append_block(Block::new(&[]));

    start_block.append_operation(cf::cond_br(
        context,
        condition,
        &ok_block,
        &op_ctx.revert_block,
        &[],
        &[],
        location,
    ));

    let coinbase_ptr = op_ctx.get_coinbase_ptr_syscall(&ok_block, location)?;

    let coinbase = ok_block
        .append_operation(llvm::load(
            context,
            coinbase_ptr,
            uint160.into(),
            location,
            LoadStoreOptions::new()
                .align(IntegerAttribute::new(IntegerType::new(context, 64).into(), 1).into()),
        ))
        .result(0)?
        .into();

    let coinbase = if cfg!(target_endian = "little") {
        ok_block
            .append_operation(llvm::intr_bswap(coinbase, uint160.into(), location))
            .result(0)?
            .into()
    } else {
        coinbase
    };

    // coinbase is 160-bits long so we extend it to 256 bits before pushing it to the stack
    let coinbase = ok_block
        .append_operation(arith::extui(coinbase, uint256.into(), location))
        .result(0)?
        .into();

    stack_push(context, &ok_block, coinbase)?;

    Ok((start_block, ok_block))
}

fn codegen_timestamp<'c, 'r>(
    op_ctx: &mut OperationCtx<'c>,
    region: &'r Region<'c>,
) -> Result<(BlockRef<'c, 'r>, BlockRef<'c, 'r>), CodegenError> {
    let start_block = region.append_block(Block::new(&[]));
    let context = &op_ctx.mlir_context;
    let location = Location::unknown(context);

    // Check there's enough elements in stack
    let stack_size_flag = check_stack_has_space_for(context, &start_block, 1)?;
    let gas_flag = consume_gas(context, &start_block, gas_cost::TIMESTAMP)?;

    let ok_flag = start_block
        .append_operation(arith::andi(stack_size_flag, gas_flag, location))
        .result(0)?
        .into();

    let ok_block = region.append_block(Block::new(&[]));

    start_block.append_operation(cf::cond_br(
        context,
        ok_flag,
        &ok_block,
        &op_ctx.revert_block,
        &[],
        &[],
        location,
    ));

    let uint256 = IntegerType::new(context, 256);
    let ptr_type = pointer(context, 0);

    let pointer_size = constant_value_from_i64(context, &ok_block, 1_i64)?;

    let timestamp_ptr = ok_block
        .append_operation(llvm::alloca(
            context,
            pointer_size,
            ptr_type,
            location,
            AllocaOptions::new().elem_type(Some(TypeAttribute::new(uint256.into()))),
        ))
        .result(0)?
        .into();

    op_ctx.store_in_timestamp_ptr(&ok_block, location, timestamp_ptr);

    let timestamp = ok_block
        .append_operation(llvm::load(
            context,
            timestamp_ptr,
            uint256.into(),
            location,
            LoadStoreOptions::default(),
        ))
        .result(0)?
        .into();

    stack_push(context, &ok_block, timestamp)?;

    Ok((start_block, ok_block))
}

fn codegen_gasprice<'c, 'r>(
    op_ctx: &mut OperationCtx<'c>,
    region: &'r Region<'c>,
) -> Result<(BlockRef<'c, 'r>, BlockRef<'c, 'r>), CodegenError> {
    let start_block = region.append_block(Block::new(&[]));
    let context = &op_ctx.mlir_context;
    let location = Location::unknown(context);

    // Check there's enough elements in stack
    let stack_size_flag = check_stack_has_space_for(context, &start_block, 1)?;
    let gas_flag = consume_gas(context, &start_block, gas_cost::GASPRICE)?;

    let ok_flag = start_block
        .append_operation(arith::andi(stack_size_flag, gas_flag, location))
        .result(0)?
        .into();

    let ok_block = region.append_block(Block::new(&[]));

    start_block.append_operation(cf::cond_br(
        context,
        ok_flag,
        &ok_block,
        &op_ctx.revert_block,
        &[],
        &[],
        location,
    ));

    let uint256 = IntegerType::new(context, 256);
    let ptr_type = pointer(context, 0);

    let pointer_size = constant_value_from_i64(context, &ok_block, 1_i64)?;

    let gasprice_ptr = ok_block
        .append_operation(llvm::alloca(
            context,
            pointer_size,
            ptr_type,
            location,
            AllocaOptions::new().elem_type(Some(TypeAttribute::new(uint256.into()))),
        ))
        .result(0)?
        .into();

    op_ctx.store_in_gasprice_ptr(&ok_block, location, gasprice_ptr);

    let gasprice = ok_block
        .append_operation(llvm::load(
            context,
            gasprice_ptr,
            uint256.into(),
            location,
            LoadStoreOptions::default(),
        ))
        .result(0)?
        .into();

    stack_push(context, &ok_block, gasprice)?;

    Ok((start_block, ok_block))
}

fn codegen_extcodesize<'c, 'r>(
    op_ctx: &mut OperationCtx<'c>,
    region: &'r Region<'c>,
) -> Result<(BlockRef<'c, 'r>, BlockRef<'c, 'r>), CodegenError> {
    let start_block = region.append_block(Block::new(&[]));
    let context = &op_ctx.mlir_context;
    let location = Location::unknown(context);
    let uint256 = IntegerType::new(context, 256).into();
    let flag = check_stack_has_at_least(context, &start_block, 1)?;
    // TODO: handle cold and warm accesses for dynamic gas computation
    let gas_flag = consume_gas(context, &start_block, gas_cost::EXTCODESIZE_WARM)?;

    let condition = start_block
        .append_operation(arith::andi(gas_flag, flag, location))
        .result(0)?
        .into();
    let ok_block = region.append_block(Block::new(&[]));

    start_block.append_operation(cf::cond_br(
        context,
        condition,
        &ok_block,
        &op_ctx.revert_block,
        &[],
        &[],
        location,
    ));

    let address = stack_pop(context, &ok_block)?;
    let address_ptr = allocate_and_store_value(op_ctx, &ok_block, address, location)?;

    let codesize = op_ctx.get_codesize_from_address_syscall(&ok_block, address_ptr, location)?;
    let codesize = ok_block
        .append_operation(arith::extui(codesize, uint256, location))
        .result(0)?
        .into();

    stack_push(context, &ok_block, codesize)?;

    Ok((start_block, ok_block))
}

fn codegen_chaind<'c, 'r>(
    op_ctx: &mut OperationCtx<'c>,
    region: &'r Region<'c>,
) -> Result<(BlockRef<'c, 'r>, BlockRef<'c, 'r>), CodegenError> {
    let start_block = region.append_block(Block::new(&[]));
    let context = &op_ctx.mlir_context;
    let location = Location::unknown(context);
    // Check there's enough elements in stack
    let stack_size_flag = check_stack_has_space_for(context, &start_block, 1)?;
    let gas_flag = consume_gas(context, &start_block, gas_cost::CHAINID)?;
    let ok_flag = start_block
        .append_operation(arith::andi(stack_size_flag, gas_flag, location))
        .result(0)?
        .into();
    let ok_block = region.append_block(Block::new(&[]));
    start_block.append_operation(cf::cond_br(
        context,
        ok_flag,
        &ok_block,
        &op_ctx.revert_block,
        &[],
        &[],
        location,
    ));
    let chainid = op_ctx.get_chainid_syscall(&ok_block, location)?;
    let uint256 = IntegerType::new(context, 256);
    // Convert calldata_size from u32 to u256
    let chainid = ok_block
        .append_operation(arith::extui(chainid, uint256.into(), location))
        .result(0)?
        .into();
    stack_push(context, &ok_block, chainid)?;
    Ok((start_block, ok_block))
}

fn codegen_caller<'c, 'r>(
    op_ctx: &mut OperationCtx<'c>,
    region: &'r Region<'c>,
) -> Result<(BlockRef<'c, 'r>, BlockRef<'c, 'r>), CodegenError> {
    let start_block = region.append_block(Block::new(&[]));
    let context = &op_ctx.mlir_context;
    let location = Location::unknown(context);

    // Check there's enough elements in stack
    let stack_size_flag = check_stack_has_space_for(context, &start_block, 1)?;
    let gas_flag = consume_gas(context, &start_block, gas_cost::CALLER)?;

    let ok_flag = start_block
        .append_operation(arith::andi(stack_size_flag, gas_flag, location))
        .result(0)?
        .into();

    let ok_block = region.append_block(Block::new(&[]));

    start_block.append_operation(cf::cond_br(
        context,
        ok_flag,
        &ok_block,
        &op_ctx.revert_block,
        &[],
        &[],
        location,
    ));

    let uint256 = IntegerType::new(context, 256);
    let ptr_type = pointer(context, 0);

    //This may be refactored to use constant_value_from_i64 util function
    let pointer_size = ok_block
        .append_operation(arith::constant(
            context,
            IntegerAttribute::new(uint256.into(), 1_i64).into(),
            location,
        ))
        .result(0)?
        .into();

    let caller_ptr = ok_block
        .append_operation(llvm::alloca(
            context,
            pointer_size,
            ptr_type,
            location,
            AllocaOptions::new().elem_type(Some(TypeAttribute::new(uint256.into()))),
        ))
        .result(0)?
        .into();

    op_ctx.store_in_caller_ptr(&ok_block, location, caller_ptr);

    let caller = ok_block
        .append_operation(llvm::load(
            context,
            caller_ptr,
            uint256.into(),
            location,
            LoadStoreOptions::default(),
        ))
        .result(0)?
        .into();

    stack_push(context, &ok_block, caller)?;

    Ok((start_block, ok_block))
}

fn codegen_basefee<'c, 'r>(
    op_ctx: &mut OperationCtx<'c>,
    region: &'r Region<'c>,
) -> Result<(BlockRef<'c, 'r>, BlockRef<'c, 'r>), CodegenError> {
    let start_block = region.append_block(Block::new(&[]));
    let context = &op_ctx.mlir_context;
    let location = Location::unknown(context);

    // Check there's enough space in stack
    let stack_size_flag = check_stack_has_space_for(context, &start_block, 1)?;
    let gas_flag = consume_gas(context, &start_block, gas_cost::BASEFEE)?;

    let condition = start_block
        .append_operation(arith::andi(stack_size_flag, gas_flag, location))
        .result(0)?
        .into();

    let ok_block = region.append_block(Block::new(&[]));

    start_block.append_operation(cf::cond_br(
        context,
        condition,
        &ok_block,
        &op_ctx.revert_block,
        &[],
        &[],
        location,
    ));

    let basefee = get_basefee(op_ctx, &ok_block)?;
    stack_push(context, &ok_block, basefee)?;

    Ok((start_block, ok_block))
}

// from the understanding of the not operator , A xor 1 == Not A
fn codegen_not<'c, 'r>(
    op_ctx: &mut OperationCtx<'c>,
    region: &'r Region<'c>,
) -> Result<(BlockRef<'c, 'r>, BlockRef<'c, 'r>), CodegenError> {
    let start_block = region.append_block(Block::new(&[]));
    let context = &op_ctx.mlir_context;
    let location = Location::unknown(context);

    // Check there's enough elements in stack
    let flag = check_stack_has_at_least(context, &start_block, 1)?;
    let gas_flag = consume_gas(context, &start_block, gas_cost::NOT)?;

    let ok_flag = start_block
        .append_operation(arith::andi(flag, gas_flag, location))
        .result(0)?
        .into();

    let ok_block = region.append_block(Block::new(&[]));

    start_block.append_operation(cf::cond_br(
        context,
        ok_flag,
        &ok_block,
        &op_ctx.revert_block,
        &[],
        &[],
        location,
    ));

    let lhs = stack_pop(context, &ok_block)?;
    let mask = ok_block
        .append_operation(arith::constant(
            context,
            Attribute::parse(
                context,
                &format!("{} : i256", BigUint::from_bytes_be(&[0xff; 32])),
            )
            .unwrap(),
            location,
        ))
        .result(0)?
        .into();
    let result = ok_block
        .append_operation(arith::xori(lhs, mask, location))
        .result(0)?
        .into();

    stack_push(context, &ok_block, result)?;

    Ok((start_block, ok_block))
}

fn codegen_address<'c, 'r>(
    op_ctx: &mut OperationCtx<'c>,
    region: &'r Region<'c>,
) -> Result<(BlockRef<'c, 'r>, BlockRef<'c, 'r>), CodegenError> {
    let start_block = region.append_block(Block::new(&[]));
    let context = &op_ctx.mlir_context;
    let location = Location::unknown(context);
    let uint160 = IntegerType::new(context, 160);
    let uint256 = IntegerType::new(context, 256);

    let flag = check_stack_has_space_for(context, &start_block, 1)?;
    let gas_flag = consume_gas(context, &start_block, gas_cost::ADDRESS)?;

    let condition = start_block
        .append_operation(arith::andi(gas_flag, flag, location))
        .result(0)?
        .into();

    let ok_block = region.append_block(Block::new(&[]));

    start_block.append_operation(cf::cond_br(
        context,
        condition,
        &ok_block,
        &op_ctx.revert_block,
        &[],
        &[],
        location,
    ));

    let address_ptr = op_ctx.get_address_ptr_syscall(&ok_block, location)?;

    let address = ok_block
        .append_operation(llvm::load(
            context,
            address_ptr,
            uint160.into(),
            location,
            LoadStoreOptions::new()
                .align(IntegerAttribute::new(IntegerType::new(context, 64).into(), 1).into()),
        ))
        .result(0)?
        .into();

    let address = if cfg!(target_endian = "little") {
        ok_block
            .append_operation(llvm::intr_bswap(address, uint160.into(), location))
            .result(0)?
            .into()
    } else {
        address
    };

    // address is 160-bits long so we extend it to 256 bits before pushing it to the stack
    let address = ok_block
        .append_operation(arith::extui(address, uint256.into(), location))
        .result(0)?
        .into();

    stack_push(context, &ok_block, address)?;

    Ok((start_block, ok_block))
}

fn codegen_codecopy<'c, 'r>(
    op_ctx: &mut OperationCtx<'c>,
    region: &'r Region<'c>,
) -> Result<(BlockRef<'c, 'r>, BlockRef<'c, 'r>), CodegenError> {
    let start_block = region.append_block(Block::new(&[]));
    let context = &op_ctx.mlir_context;
    let location = Location::unknown(context);
    let uint32 = IntegerType::new(context, 32);

    let flag = check_stack_has_at_least(context, &start_block, 3)?;

    let ok_block = region.append_block(Block::new(&[]));

    start_block.append_operation(cf::cond_br(
        context,
        flag,
        &ok_block,
        &op_ctx.revert_block,
        &[],
        &[],
        location,
    ));

    // where to copy
    let dest_offset = stack_pop(context, &ok_block)?;
    // where to copy from
    let offset_u256 = stack_pop(context, &ok_block)?;
    let size_u256 = stack_pop(context, &ok_block)?;

    let offset = ok_block
        .append_operation(arith::trunci(offset_u256, uint32.into(), location))
        .result(0)?
        .into();

    let size = ok_block
        .append_operation(arith::trunci(size_u256, uint32.into(), location))
        .result(0)?
        .into();

    let dest_offset = ok_block
        .append_operation(arith::trunci(dest_offset, uint32.into(), location))
        .result(0)?
        .into();

    let required_size = ok_block
        .append_operation(arith::addi(dest_offset, size, location))
        .result(0)?
        .into();

    // consume 3 * (size + 31) / 32 gas
    let dynamic_gas_cost = compute_copy_cost(op_ctx, &ok_block, size)?;
    let flag = consume_gas_as_value(context, &ok_block, dynamic_gas_cost)?;

    let memory_extension_block = region.append_block(Block::new(&[]));
    let copy_block = region.append_block(Block::new(&[]));

    ok_block.append_operation(cf::cond_br(
        context,
        flag,
        &memory_extension_block,
        &op_ctx.revert_block,
        &[],
        &[],
        location,
    ));

    extend_memory(
        op_ctx,
        &memory_extension_block,
        &copy_block,
        region,
        required_size,
        gas_cost::CODECOPY,
    )?;

    op_ctx.copy_code_to_memory_syscall(&copy_block, offset, size, dest_offset, location);

    Ok((start_block, copy_block))
}

fn codegen_invalid<'c, 'r>(
    op_ctx: &mut OperationCtx<'c>,
    region: &'r Region<'c>,
) -> Result<(BlockRef<'c, 'r>, BlockRef<'c, 'r>), CodegenError> {
    let context = op_ctx.mlir_context;
    let location = Location::unknown(context);
    let start_block = region.append_block(Block::new(&[]));
    let empty_block = region.append_block(Block::new(&[]));

    start_block.append_operation(cf::br(&op_ctx.revert_block, &[], location));

    Ok((start_block, empty_block))
}

fn codegen_selfbalance<'c, 'r>(
    op_ctx: &mut OperationCtx<'c>,
    region: &'r Region<'c>,
) -> Result<(BlockRef<'c, 'r>, BlockRef<'c, 'r>), CodegenError> {
    let start_block = region.append_block(Block::new(&[]));
    let context = &op_ctx.mlir_context;
    let location = Location::unknown(context);

    // Check there's enough elements in stack
    let stack_size_flag = check_stack_has_space_for(context, &start_block, 1)?;
    let gas_flag = consume_gas(context, &start_block, gas_cost::SELFBALANCE)?;

    let ok_flag = start_block
        .append_operation(arith::andi(stack_size_flag, gas_flag, location))
        .result(0)?
        .into();

    let ok_block = region.append_block(Block::new(&[]));

    start_block.append_operation(cf::cond_br(
        context,
        ok_flag,
        &ok_block,
        &op_ctx.revert_block,
        &[],
        &[],
        location,
    ));

    let uint256 = IntegerType::new(context, 256);
    let ptr_type = pointer(context, 0);

    let pointer_size = constant_value_from_i64(context, &ok_block, 1_i64)?;

    let selfbalance_ptr = ok_block
        .append_operation(llvm::alloca(
            context,
            pointer_size,
            ptr_type,
            location,
            AllocaOptions::new().elem_type(Some(TypeAttribute::new(uint256.into()))),
        ))
        .result(0)?
        .into();

    op_ctx.store_in_selfbalance_ptr(&ok_block, location, selfbalance_ptr);

    let selfbalance = ok_block
        .append_operation(llvm::load(
            context,
            selfbalance_ptr,
            uint256.into(),
            location,
            LoadStoreOptions::default(),
        ))
        .result(0)?
        .into();

    stack_push(context, &ok_block, selfbalance)?;

    Ok((start_block, ok_block))
}

fn codegen_blobbasefee<'c, 'r>(
    op_ctx: &mut OperationCtx<'c>,
    region: &'r Region<'c>,
) -> Result<(BlockRef<'c, 'r>, BlockRef<'c, 'r>), CodegenError> {
    let start_block = region.append_block(Block::new(&[]));
    let context = &op_ctx.mlir_context;
    let location = Location::unknown(context);

    // Check there's enough elements in stack
    let stack_size_flag = check_stack_has_space_for(context, &start_block, 1)?;
    let gas_flag = consume_gas(context, &start_block, gas_cost::BLOBBASEFEE)?;

    let ok_flag = start_block
        .append_operation(arith::andi(stack_size_flag, gas_flag, location))
        .result(0)?
        .into();

    let ok_block = region.append_block(Block::new(&[]));

    start_block.append_operation(cf::cond_br(
        context,
        ok_flag,
        &ok_block,
        &op_ctx.revert_block,
        &[],
        &[],
        location,
    ));

    let uint256 = IntegerType::new(context, 256);
    let uint128 = IntegerType::new(context, 128);
    let ptr_type = pointer(context, 0);

    //This may be refactored to use constant_value_from_i64 util function
    let pointer_size = ok_block
        .append_operation(arith::constant(
            context,
            IntegerAttribute::new(uint256.into(), 1_i64).into(),
            location,
        ))
        .result(0)?
        .into();

    let blob_base_fee_ptr = ok_block
        .append_operation(llvm::alloca(
            context,
            pointer_size,
            ptr_type,
            location,
            AllocaOptions::new().elem_type(Some(TypeAttribute::new(uint256.into()))),
        ))
        .result(0)?
        .into();

    op_ctx.store_in_blobbasefee_ptr(&ok_block, location, blob_base_fee_ptr);

    let blob_base_fee = ok_block
        .append_operation(llvm::load(
            context,
            blob_base_fee_ptr,
            uint128.into(),
            location,
            LoadStoreOptions::default(),
        ))
        .result(0)?
        .into();

    let blob_base_fee_extended = ok_block
        .append_operation(arith::extui(blob_base_fee, uint256.into(), location))
        .result(0)?
        .into();

    stack_push(context, &ok_block, blob_base_fee_extended)?;

    Ok((start_block, ok_block))
}

fn codegen_gaslimit<'c, 'r>(
    op_ctx: &mut OperationCtx<'c>,
    region: &'r Region<'c>,
) -> Result<(BlockRef<'c, 'r>, BlockRef<'c, 'r>), CodegenError> {
    let start_block = region.append_block(Block::new(&[]));
    let context = &op_ctx.mlir_context;
    let location = Location::unknown(context);

    // Check there's enough elements in stack
    let stack_size_flag = check_stack_has_space_for(context, &start_block, 1)?;
    let gas_flag = consume_gas(context, &start_block, gas_cost::GASLIMIT)?;

    let ok_flag = start_block
        .append_operation(arith::andi(stack_size_flag, gas_flag, location))
        .result(0)?
        .into();

    let ok_block = region.append_block(Block::new(&[]));

    start_block.append_operation(cf::cond_br(
        context,
        ok_flag,
        &ok_block,
        &op_ctx.revert_block,
        &[],
        &[],
        location,
    ));

    let gaslimit = op_ctx.get_gaslimit(&ok_block, location)?;

    let uint256 = IntegerType::new(context, 256);
    let result = ok_block
        .append_operation(arith::extui(gaslimit, uint256.into(), location))
        .result(0)?
        .into();

    stack_push(context, &ok_block, result)?;

    Ok((start_block, ok_block))
}

fn codegen_extcodecopy<'c, 'r>(
    op_ctx: &mut OperationCtx<'c>,
    region: &'r Region<'c>,
) -> Result<(BlockRef<'c, 'r>, BlockRef<'c, 'r>), CodegenError> {
    let start_block = region.append_block(Block::new(&[]));
    let context = &op_ctx.mlir_context;
    let location = Location::unknown(context);
    let uint32 = IntegerType::new(context, 32);

    let flag = check_stack_has_at_least(context, &start_block, 4)?;

    let ok_block = region.append_block(Block::new(&[]));

    start_block.append_operation(cf::cond_br(
        context,
        flag,
        &ok_block,
        &op_ctx.revert_block,
        &[],
        &[],
        location,
    ));
    let address = stack_pop(context, &ok_block)?;
    // where to copy
    let dest_offset = stack_pop(context, &ok_block)?;
    // where to copy from
    let offset_u256 = stack_pop(context, &ok_block)?;
    let size_u256 = stack_pop(context, &ok_block)?;

    let offset = ok_block
        .append_operation(arith::trunci(offset_u256, uint32.into(), location))
        .result(0)?
        .into();

    let size = ok_block
        .append_operation(arith::trunci(size_u256, uint32.into(), location))
        .result(0)?
        .into();

    let dest_offset = ok_block
        .append_operation(arith::trunci(dest_offset, uint32.into(), location))
        .result(0)?
        .into();

    let required_size = ok_block
        .append_operation(arith::addi(dest_offset, size, location))
        .result(0)?
        .into();

    // TODO: compute address access cost (cold and warm accesses)

    // consume 3 * (size + 31) / 32 gas
    let dynamic_gas_cost = compute_copy_cost(op_ctx, &ok_block, size)?;
    let flag = consume_gas_as_value(context, &ok_block, dynamic_gas_cost)?;

    let memory_extension_block = region.append_block(Block::new(&[]));

    ok_block.append_operation(cf::cond_br(
        context,
        flag,
        &memory_extension_block,
        &op_ctx.revert_block,
        &[],
        &[],
        location,
    ));

    let end_block = region.append_block(Block::new(&[]));

    extend_memory(
        op_ctx,
        &memory_extension_block,
        &end_block,
        region,
        required_size,
        gas_cost::EXTCODECOPY_WARM,
    )?;

    let address_ptr = allocate_and_store_value(op_ctx, &end_block, address, location)?;
    op_ctx.copy_ext_code_to_memory_syscall(
        &end_block,
        address_ptr,
        offset,
        size,
        dest_offset,
        location,
    );

    Ok((start_block, end_block))
}

fn codegen_prevrandao<'c, 'r>(
    op_ctx: &mut OperationCtx<'c>,
    region: &'r Region<'c>,
) -> Result<(BlockRef<'c, 'r>, BlockRef<'c, 'r>), CodegenError> {
    let start_block = region.append_block(Block::new(&[]));
    let context = &op_ctx.mlir_context;
    let location = Location::unknown(context);

    // Check there's enough space for 1 element in stack
    let stack_flag = check_stack_has_space_for(context, &start_block, 1)?;

    let gas_flag = consume_gas(context, &start_block, gas_cost::PREVRANDAO)?;

    let condition = start_block
        .append_operation(arith::andi(gas_flag, stack_flag, location))
        .result(0)?
        .into();

    let ok_block = region.append_block(Block::new(&[]));

    start_block.append_operation(cf::cond_br(
        context,
        condition,
        &ok_block,
        &op_ctx.revert_block,
        &[],
        &[],
        location,
    ));

    let prevrandao = get_prevrandao(op_ctx, &ok_block)?;

    stack_push(context, &ok_block, prevrandao)?;

    Ok((start_block, ok_block))
}

fn codegen_blobhash<'c, 'r>(
    op_ctx: &mut OperationCtx<'c>,
    region: &'r Region<'c>,
) -> Result<(BlockRef<'c, 'r>, BlockRef<'c, 'r>), CodegenError> {
    let start_block = region.append_block(Block::new(&[]));
    let context = &op_ctx.mlir_context;
    let location = Location::unknown(context);

    // Check there's enough elements in stack
    let stack_flag = check_stack_has_at_least(context, &start_block, 1)?;
    let gas_flag = consume_gas(context, &start_block, gas_cost::BLOBHASH)?;
    let condition = start_block
        .append_operation(arith::andi(gas_flag, stack_flag, location))
        .result(0)?
        .into();
    let ok_block = region.append_block(Block::new(&[]));

    start_block.append_operation(cf::cond_br(
        context,
        condition,
        &ok_block,
        &op_ctx.revert_block,
        &[],
        &[],
        location,
    ));

    let index = stack_pop(context, &ok_block)?;
    let index_ptr = allocate_and_store_value(op_ctx, &ok_block, index, location)?;
    let blobhash = get_blob_hash_at_index(op_ctx, &ok_block, index_ptr)?;
    stack_push(context, &ok_block, blobhash)?;

    Ok((start_block, ok_block))
}

fn codegen_call<'c, 'r>(
    op_ctx: &mut OperationCtx<'c>,
    region: &'r Region<'c>,
) -> Result<(BlockRef<'c, 'r>, BlockRef<'c, 'r>), CodegenError> {
    let start_block = region.append_block(Block::new(&[]));
    let context = &op_ctx.mlir_context;
    let location = Location::unknown(context);
    let uint64 = IntegerType::new(context, 64);
    let uint32 = IntegerType::new(context, 32);

    let flag = check_stack_has_at_least(context, &start_block, 7)?;
    let ok_block = region.append_block(Block::new(&[]));

    start_block.append_operation(cf::cond_br(
        context,
        flag,
        &ok_block,
        &op_ctx.revert_block,
        &[],
        &[],
        location,
    ));

    let gas = stack_pop(context, &ok_block)?;
    let address = stack_pop(context, &ok_block)?;
    let value = stack_pop(context, &ok_block)?;
    let args_offset = stack_pop(context, &ok_block)?;
    let args_size = stack_pop(context, &ok_block)?;
    let ret_offset = stack_pop(context, &ok_block)?;
    let ret_size = stack_pop(context, &ok_block)?;

    // Truncate arguments to their corresponding sizes
    let gas = ok_block
        .append_operation(arith::trunci(gas, uint64.into(), location))
        .result(0)?
        .into();
    let args_offset = ok_block
        .append_operation(arith::trunci(args_offset, uint32.into(), location))
        .result(0)?
        .into();
    let args_size = ok_block
        .append_operation(arith::trunci(args_size, uint32.into(), location))
        .result(0)?
        .into();
    let ret_offset = ok_block
        .append_operation(arith::trunci(ret_offset, uint32.into(), location))
        .result(0)?
        .into();
    let ret_size = ok_block
        .append_operation(arith::trunci(ret_size, uint32.into(), location))
        .result(0)?
        .into();

    // Alloc required memory size for both arguments and return value
    let mem_ext_block = region.append_block(Block::new(&[]));
    let req_arg_mem_size = ok_block
        .append_operation(arith::addi(args_offset, args_size, location))
        .result(0)?
        .into();
    let req_ret_mem_size = ok_block
        .append_operation(arith::addi(ret_offset, ret_size, location))
        .result(0)?
        .into();
    let req_mem_size = ok_block
        .append_operation(arith::maxui(req_arg_mem_size, req_ret_mem_size, location))
        .result(0)?
        .into();
    extend_memory(
        op_ctx,
        &ok_block,
        &mem_ext_block,
        region,
        req_mem_size,
        gas_cost::CALL,
    )?;

    // Invoke call syscall
    let finish_block = region.append_block(Block::new(&[]));
    let call_result = op_ctx.call_syscall(
        &mem_ext_block,
        &finish_block,
        location,
        gas,
        address,
        value,
        args_offset,
        args_size,
        ret_offset,
        ret_size,
    )?;

    // Push return value into stack
    stack_push(context, &finish_block, call_result)?;

    Ok((start_block, finish_block))
}

fn codegen_extcodehash<'c, 'r>(
    op_ctx: &mut OperationCtx<'c>,
    region: &'r Region<'c>,
) -> Result<(BlockRef<'c, 'r>, BlockRef<'c, 'r>), CodegenError> {
    let start_block = region.append_block(Block::new(&[]));
    let context = &op_ctx.mlir_context;
    let location = Location::unknown(context);
    let uint256 = IntegerType::new(context, 256);

    let flag = check_stack_has_at_least(context, &start_block, 1)?;
    let ok_block = region.append_block(Block::new(&[]));

    start_block.append_operation(cf::cond_br(
        context,
        flag,
        &ok_block,
        &op_ctx.revert_block,
        &[],
        &[],
        location,
    ));

    let address = stack_pop(context, &ok_block)?;
    let address_ptr = allocate_and_store_value(op_ctx, &ok_block, address, location)?;

    op_ctx.get_code_hash_syscall(&ok_block, address_ptr, location);

<<<<<<< HEAD
    let code_hash_value: melior::ir::Value = ok_block
=======
    let code_hash_value = ok_block
>>>>>>> 474e2eef
        .append_operation(llvm::load(
            context,
            address_ptr,
            uint256.into(),
            location,
            LoadStoreOptions::default(),
        ))
        .result(0)?
        .into();

    // TODO: add gas consumption (once access lists are implemented)

    stack_push(context, &ok_block, code_hash_value)?;

    Ok((start_block, ok_block))
}

<<<<<<< HEAD
fn codegen_create<'c, 'r>(
=======
fn codegen_returndatasize<'c, 'r>(
>>>>>>> 474e2eef
    op_ctx: &mut OperationCtx<'c>,
    region: &'r Region<'c>,
) -> Result<(BlockRef<'c, 'r>, BlockRef<'c, 'r>), CodegenError> {
    let start_block = region.append_block(Block::new(&[]));
    let context = &op_ctx.mlir_context;
    let location = Location::unknown(context);
<<<<<<< HEAD
    let uint256 = IntegerType::new(context, 256);
    let uint32 = IntegerType::new(context, 32);

    let flag = check_stack_has_at_least(context, &start_block, 3)?;
=======

    // Check there's stack overflow
    let stack_flag = check_stack_has_space_for(context, &start_block, 1)?;
    // Check there's enough gas
    let gas_flag = consume_gas(context, &start_block, gas_cost::RETURNDATASIZE)?;

    let condition = start_block
        .append_operation(arith::andi(gas_flag, stack_flag, location))
        .result(0)?
        .into();

>>>>>>> 474e2eef
    let ok_block = region.append_block(Block::new(&[]));

    start_block.append_operation(cf::cond_br(
        context,
<<<<<<< HEAD
        flag,
=======
        condition,
>>>>>>> 474e2eef
        &ok_block,
        &op_ctx.revert_block,
        &[],
        &[],
        location,
    ));

<<<<<<< HEAD
    let size = stack_pop(context, &ok_block)?;
    let offset = stack_pop(context, &ok_block)?;
    let value = stack_pop(context, &ok_block)?;

    let offset_as_u32 = ok_block
        .append_operation(arith::trunci(offset, uint32.into(), location))
        .result(0)?
        .into();

    let size_as_u32 = ok_block
        .append_operation(arith::trunci(size, uint32.into(), location))
        .result(0)?
        .into();

    let req_mem_size = ok_block
        .append_operation(arith::addi(offset_as_u32, size_as_u32, location))
        .result(0)?
        .into();

    let end_block = region.append_block(Block::new(&[]));
    extend_memory(
        op_ctx,
        &ok_block,
        &end_block,
        region,
        req_mem_size,
        gas_cost::CREATE,
    )?;

    // TODO: also consume gas for init_code_cost + code_deposit_cost

    let value_ptr = allocate_and_store_value(op_ctx, &end_block, value, location)?;

    // Create the contract and store it in memory. The value pointer is set to the new contract address
    op_ctx.create_syscall(&end_block, size_as_u32, offset_as_u32, value_ptr, location);

    let code_address: melior::ir::Value = end_block
        .append_operation(llvm::load(
            context,
            value_ptr,
            uint256.into(),
            location,
            LoadStoreOptions::default(),
        ))
        .result(0)?
        .into();

    stack_push(context, &end_block, code_address)?;

    Ok((start_block, end_block))
=======
    let data_size = op_ctx.get_return_data_size(&ok_block, location)?;

    stack_push(context, &ok_block, data_size)?;

    Ok((start_block, ok_block))
>>>>>>> 474e2eef
}<|MERGE_RESOLUTION|>--- conflicted
+++ resolved
@@ -115,10 +115,7 @@
         Operation::Invalid => codegen_invalid(op_ctx, region),
         Operation::BlockHash => codegen_blockhash(op_ctx, region),
         Operation::ExtcodeHash => codegen_extcodehash(op_ctx, region),
-<<<<<<< HEAD
         Operation::Create => codegen_create(op_ctx, region),
-=======
->>>>>>> 474e2eef
     }
 }
 
@@ -5014,11 +5011,7 @@
 
     op_ctx.get_code_hash_syscall(&ok_block, address_ptr, location);
 
-<<<<<<< HEAD
-    let code_hash_value: melior::ir::Value = ok_block
-=======
     let code_hash_value = ok_block
->>>>>>> 474e2eef
         .append_operation(llvm::load(
             context,
             address_ptr,
@@ -5036,23 +5029,13 @@
     Ok((start_block, ok_block))
 }
 
-<<<<<<< HEAD
-fn codegen_create<'c, 'r>(
-=======
 fn codegen_returndatasize<'c, 'r>(
->>>>>>> 474e2eef
-    op_ctx: &mut OperationCtx<'c>,
-    region: &'r Region<'c>,
-) -> Result<(BlockRef<'c, 'r>, BlockRef<'c, 'r>), CodegenError> {
-    let start_block = region.append_block(Block::new(&[]));
-    let context = &op_ctx.mlir_context;
-    let location = Location::unknown(context);
-<<<<<<< HEAD
-    let uint256 = IntegerType::new(context, 256);
-    let uint32 = IntegerType::new(context, 32);
-
-    let flag = check_stack_has_at_least(context, &start_block, 3)?;
-=======
+    op_ctx: &mut OperationCtx<'c>,
+    region: &'r Region<'c>,
+) -> Result<(BlockRef<'c, 'r>, BlockRef<'c, 'r>), CodegenError> {
+    let start_block = region.append_block(Block::new(&[]));
+    let context = &op_ctx.mlir_context;
+    let location = Location::unknown(context);
 
     // Check there's stack overflow
     let stack_flag = check_stack_has_space_for(context, &start_block, 1)?;
@@ -5064,24 +5047,48 @@
         .result(0)?
         .into();
 
->>>>>>> 474e2eef
-    let ok_block = region.append_block(Block::new(&[]));
-
-    start_block.append_operation(cf::cond_br(
-        context,
-<<<<<<< HEAD
+    let ok_block = region.append_block(Block::new(&[]));
+
+    start_block.append_operation(cf::cond_br(
+        context,
+        condition,
+        &ok_block,
+        &op_ctx.revert_block,
+        &[],
+        &[],
+        location,
+    ));
+
+    let data_size = op_ctx.get_return_data_size(&ok_block, location)?;
+
+    stack_push(context, &ok_block, data_size)?;
+
+    Ok((start_block, ok_block))
+}
+
+fn codegen_create<'c, 'r>(
+    op_ctx: &mut OperationCtx<'c>,
+    region: &'r Region<'c>,
+) -> Result<(BlockRef<'c, 'r>, BlockRef<'c, 'r>), CodegenError> {
+    let start_block = region.append_block(Block::new(&[]));
+    let context = &op_ctx.mlir_context;
+    let location = Location::unknown(context);
+    let uint256 = IntegerType::new(context, 256);
+    let uint32 = IntegerType::new(context, 32);
+
+    let flag = check_stack_has_at_least(context, &start_block, 3)?;
+    let ok_block = region.append_block(Block::new(&[]));
+
+    start_block.append_operation(cf::cond_br(
+        context,
         flag,
-=======
-        condition,
->>>>>>> 474e2eef
-        &ok_block,
-        &op_ctx.revert_block,
-        &[],
-        &[],
-        location,
-    ));
-
-<<<<<<< HEAD
+        &ok_block,
+        &op_ctx.revert_block,
+        &[],
+        &[],
+        location,
+    ));
+
     let size = stack_pop(context, &ok_block)?;
     let offset = stack_pop(context, &ok_block)?;
     let value = stack_pop(context, &ok_block)?;
@@ -5132,11 +5139,4 @@
     stack_push(context, &end_block, code_address)?;
 
     Ok((start_block, end_block))
-=======
-    let data_size = op_ctx.get_return_data_size(&ok_block, location)?;
-
-    stack_push(context, &ok_block, data_size)?;
-
-    Ok((start_block, ok_block))
->>>>>>> 474e2eef
 }