--- conflicted
+++ resolved
@@ -13,15 +13,9 @@
     program::Operation,
     utils::{
         check_if_zero, check_is_greater_than, check_stack_has_at_least, check_stack_has_space_for,
-<<<<<<< HEAD
-        constant_value_from_i64, consume_gas, extend_memory, get_nth_from_stack, get_remaining_gas,
-        integer_constant_from_i64, integer_constant_from_i8, llvm_mlir::addressof, stack_pop,
-        stack_push, swap_stack_elements,
-=======
         compute_memory_cost, constant_value_from_i64, consume_gas, consume_gas_as_value,
         extend_memory, get_nth_from_stack, get_remaining_gas, integer_constant_from_i64,
-        integer_constant_from_i8, stack_pop, stack_push, swap_stack_elements,
->>>>>>> cff9f06f
+        integer_constant_from_i8, stack_pop, stack_push, swap_stack_elements,llvm_mlir::addressof
     },
 };
 use num_bigint::BigUint;
