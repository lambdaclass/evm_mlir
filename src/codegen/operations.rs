--- conflicted
+++ resolved
@@ -1,16 +1,9 @@
 use melior::{
     dialect::{
-<<<<<<< HEAD
         arith::{self, CmpiPredicate},
         cf, llvm,
         llvm::r#type::pointer,
         llvm::{AllocaOptions, LoadStoreOptions},
-=======
-        arith,
-        arith::CmpiPredicate,
-        cf,
-        llvm::{self, r#type::pointer, LoadStoreOptions},
->>>>>>> 133ce70f
         ods,
     },
     ir::{
@@ -89,12 +82,9 @@
         Operation::Revert => codegen_revert(op_ctx, region),
         Operation::Mstore => codegen_mstore(op_ctx, region),
         Operation::Mstore8 => codegen_mstore8(op_ctx, region),
-<<<<<<< HEAD
         Operation::Keccak256 => codegen_keccak256(op_ctx, region),
-=======
         Operation::Log(x) => codegen_log(op_ctx, region, x),
         Operation::CalldataLoad => codegen_calldataload(op_ctx, region),
->>>>>>> 133ce70f
         Operation::CallDataSize => codegen_calldatasize(op_ctx, region),
     }
 }
