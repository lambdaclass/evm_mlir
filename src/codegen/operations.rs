use melior::{
    dialect::{arith, cf, func, ods},
    ir::{
        attribute::IntegerAttribute, r#type::IntegerType, Attribute, Block, BlockRef, Location,
        Region,
    },
};

use super::context::OperationCtx;
use crate::{
<<<<<<< HEAD
    errors::CodegenError, program::Operation, syscall::ExecutionResult, utils::{
        check_if_zero, check_is_greater_than, check_stack_has_at_least, check_stack_has_space_for, consume_gas, extend_memory, get_nth_from_stack, get_remaining_gas, integer_constant_from_i64, integer_constant_from_i8, stack_pop, stack_push, swap_stack_elements
    }
=======
    errors::CodegenError,
    program::Operation,
    utils::{
        check_if_zero, check_is_greater_than, check_stack_has_at_least, check_stack_has_space_for,
        constant_value_from_i64, consume_gas, extend_memory, get_nth_from_stack, get_remaining_gas,
        integer_constant_from_i64, integer_constant_from_i8, stack_pop, stack_push,
        swap_stack_elements,
    },
>>>>>>> 41cdc7ba
};
use num_bigint::BigUint;

/// Generates blocks for target [`Operation`].
/// Returns both the starting block, and the unterminated last block of the generated code.
pub fn generate_code_for_op<'c>(
    op_ctx: &mut OperationCtx<'c>,
    region: &'c Region<'c>,
    op: Operation,
) -> Result<(BlockRef<'c, 'c>, BlockRef<'c, 'c>), CodegenError> {
    match op {
        Operation::Stop => codegen_stop(op_ctx, region),
        Operation::Push0 => codegen_push(op_ctx, region, BigUint::ZERO, true),
        Operation::Push(x) => codegen_push(op_ctx, region, x, false),
        Operation::Add => codegen_add(op_ctx, region),
        Operation::Mul => codegen_mul(op_ctx, region),
        Operation::Sub => codegen_sub(op_ctx, region),
        Operation::Div => codegen_div(op_ctx, region),
        Operation::Sdiv => codegen_sdiv(op_ctx, region),
        Operation::Mod => codegen_mod(op_ctx, region),
        Operation::SMod => codegen_smod(op_ctx, region),
        Operation::Addmod => codegen_addmod(op_ctx, region),
        Operation::Mulmod => codegen_mulmod(op_ctx, region),
        Operation::Exp => codegen_exp(op_ctx, region),
        Operation::SignExtend => codegen_signextend(op_ctx, region),
        Operation::Lt => codegen_lt(op_ctx, region),
        Operation::Gt => codegen_gt(op_ctx, region),
        Operation::Sgt => codegen_sgt(op_ctx, region),
        Operation::Eq => codegen_eq(op_ctx, region),
        Operation::IsZero => codegen_iszero(op_ctx, region),
        Operation::And => codegen_and(op_ctx, region),
        Operation::Or => codegen_or(op_ctx, region),
        Operation::Xor => codegen_xor(op_ctx, region),
        Operation::Byte => codegen_byte(op_ctx, region),
        Operation::Shr => codegen_shr(op_ctx, region),
        Operation::Sar => codegen_sar(op_ctx, region),
        Operation::Pop => codegen_pop(op_ctx, region),
        Operation::Jump => codegen_jump(op_ctx, region),
        Operation::Jumpi => codegen_jumpi(op_ctx, region),
        Operation::PC { pc } => codegen_pc(op_ctx, region, pc),
        Operation::Gas => codegen_gas(op_ctx, region),
        Operation::Jumpdest { pc } => codegen_jumpdest(op_ctx, region, pc),
        Operation::Dup(x) => codegen_dup(op_ctx, region, x),
        Operation::Swap(x) => codegen_swap(op_ctx, region, x),
<<<<<<< HEAD
        Operation::Byte => codegen_byte(op_ctx, region),
        Operation::Exp => codegen_exp(op_ctx, region),
        Operation::Jumpi => codegen_jumpi(op_ctx, region),
        Operation::IsZero => codegen_iszero(op_ctx, region),
        Operation::Jump => codegen_jump(op_ctx, region),
        Operation::And => codegen_and(op_ctx, region),
        Operation::Or => codegen_or(op_ctx, region),
        Operation::Return => codegen_return(op_ctx, region),
        Operation::Revert => codegen_revert(op_ctx, region),
=======
        Operation::Return => codegen_return(op_ctx, region),
>>>>>>> 41cdc7ba
    }
}

fn codegen_exp<'c, 'r>(
    op_ctx: &mut OperationCtx<'c>,
    region: &'r Region<'c>,
) -> Result<(BlockRef<'c, 'r>, BlockRef<'c, 'r>), CodegenError> {
    let start_block = region.append_block(Block::new(&[]));
    let context = &op_ctx.mlir_context;
    let location = Location::unknown(context);

    // Check there's enough elements in stack
    let flag = check_stack_has_at_least(context, &start_block, 2)?;

    let ok_block = region.append_block(Block::new(&[]));

    start_block.append_operation(cf::cond_br(
        context,
        flag,
        &ok_block,
        &op_ctx.revert_block,
        &[],
        &[],
        location,
    ));

    let lhs = stack_pop(context, &ok_block)?;
    let rhs = stack_pop(context, &ok_block)?;

    let result = ok_block
        .append_operation(ods::math::ipowi(context, rhs, lhs, location).into())
        .result(0)?
        .into();

    stack_push(context, &ok_block, result)?;

    Ok((start_block, ok_block))
}

fn codegen_iszero<'c, 'r>(
    op_ctx: &mut OperationCtx<'c>,
    region: &'r Region<'c>,
) -> Result<(BlockRef<'c, 'r>, BlockRef<'c, 'r>), CodegenError> {
    let start_block = region.append_block(Block::new(&[]));
    let context = &op_ctx.mlir_context;
    let location = Location::unknown(context);

    // Check there's enough elements in stack
    let flag = check_stack_has_at_least(context, &start_block, 1)?;

    let ok_block = region.append_block(Block::new(&[]));

    start_block.append_operation(cf::cond_br(
        context,
        flag,
        &ok_block,
        &op_ctx.revert_block,
        &[],
        &[],
        location,
    ));

    let value = stack_pop(context, &ok_block)?;
    let value_is_zero = check_if_zero(context, &ok_block, &value)?;

    let val_zero_bloq = region.append_block(Block::new(&[]));
    let val_not_zero_bloq = region.append_block(Block::new(&[]));
    let return_block = region.append_block(Block::new(&[]));

    let constant_value = val_zero_bloq
        .append_operation(arith::constant(
            context,
            integer_constant_from_i64(context, 1i64).into(),
            location,
        ))
        .result(0)?
        .into();

    stack_push(context, &val_zero_bloq, constant_value)?;
    val_zero_bloq.append_operation(cf::br(&return_block, &[], location));

    let result = val_not_zero_bloq
        .append_operation(arith::constant(
            context,
            integer_constant_from_i64(context, 0i64).into(),
            location,
        ))
        .result(0)?
        .into();

    stack_push(context, &val_not_zero_bloq, result)?;
    val_not_zero_bloq.append_operation(cf::br(&return_block, &[], location));

    ok_block.append_operation(cf::cond_br(
        context,
        value_is_zero,
        &val_zero_bloq,
        &val_not_zero_bloq,
        &[],
        &[],
        location,
    ));

    Ok((start_block, return_block))
}

fn codegen_and<'c, 'r>(
    op_ctx: &mut OperationCtx<'c>,
    region: &'r Region<'c>,
) -> Result<(BlockRef<'c, 'r>, BlockRef<'c, 'r>), CodegenError> {
    let start_block = region.append_block(Block::new(&[]));
    let context = &op_ctx.mlir_context;
    let location = Location::unknown(context);

    // Check there's enough elements in stack
    let flag = check_stack_has_at_least(context, &start_block, 2)?;

    let ok_block = region.append_block(Block::new(&[]));

    start_block.append_operation(cf::cond_br(
        context,
        flag,
        &ok_block,
        &op_ctx.revert_block,
        &[],
        &[],
        location,
    ));

    let lhs = stack_pop(context, &ok_block)?;
    let rhs = stack_pop(context, &ok_block)?;

    let result = ok_block
        .append_operation(arith::andi(lhs, rhs, location))
        .result(0)?
        .into();

    stack_push(context, &ok_block, result)?;

    Ok((start_block, ok_block))
}

fn codegen_gt<'c, 'r>(
    op_ctx: &mut OperationCtx<'c>,
    region: &'r Region<'c>,
) -> Result<(BlockRef<'c, 'r>, BlockRef<'c, 'r>), CodegenError> {
    let start_block = region.append_block(Block::new(&[]));
    let context = &op_ctx.mlir_context;
    let location = Location::unknown(context);

    // Check there's enough elements in stack
    let flag = check_stack_has_at_least(context, &start_block, 2)?;

    let ok_block = region.append_block(Block::new(&[]));

    start_block.append_operation(cf::cond_br(
        context,
        flag,
        &ok_block,
        &op_ctx.revert_block,
        &[],
        &[],
        location,
    ));

    let rhs = stack_pop(context, &ok_block)?;
    let lhs = stack_pop(context, &ok_block)?;

    let result = ok_block
        .append_operation(arith::cmpi(
            context,
            arith::CmpiPredicate::Ugt,
            lhs,
            rhs,
            location,
        ))
        .result(0)?
        .into();

    stack_push(context, &ok_block, result)?;

    Ok((start_block, ok_block))
}

fn codegen_or<'c, 'r>(
    op_ctx: &mut OperationCtx<'c>,
    region: &'r Region<'c>,
) -> Result<(BlockRef<'c, 'r>, BlockRef<'c, 'r>), CodegenError> {
    let start_block = region.append_block(Block::new(&[]));
    let context = &op_ctx.mlir_context;
    let location = Location::unknown(context);

    // Check there's enough elements in stack
    let flag = check_stack_has_at_least(context, &start_block, 2)?;

    let ok_block = region.append_block(Block::new(&[]));

    start_block.append_operation(cf::cond_br(
        context,
        flag,
        &ok_block,
        &op_ctx.revert_block,
        &[],
        &[],
        location,
    ));

    let lhs = stack_pop(context, &ok_block)?;
    let rhs = stack_pop(context, &ok_block)?;

    let result = ok_block
        .append_operation(arith::ori(lhs, rhs, location))
        .result(0)?
        .into();

    stack_push(context, &ok_block, result)?;

    Ok((start_block, ok_block))
}

fn codegen_lt<'c, 'r>(
    op_ctx: &mut OperationCtx<'c>,
    region: &'r Region<'c>,
) -> Result<(BlockRef<'c, 'r>, BlockRef<'c, 'r>), CodegenError> {
    let start_block = region.append_block(Block::new(&[]));
    let context = &op_ctx.mlir_context;
    let location = Location::unknown(context);

    // Check there's enough elements in stack
    let flag = check_stack_has_at_least(context, &start_block, 2)?;

    let ok_block = region.append_block(Block::new(&[]));

    start_block.append_operation(cf::cond_br(
        context,
        flag,
        &ok_block,
        &op_ctx.revert_block,
        &[],
        &[],
        location,
    ));

    let lhs = stack_pop(context, &ok_block)?;
    let rhs = stack_pop(context, &ok_block)?;

    let result = ok_block
        .append_operation(arith::cmpi(
            context,
            arith::CmpiPredicate::Ult,
            lhs,
            rhs,
            location,
        ))
        .result(0)?
        .into();

    stack_push(context, &ok_block, result)?;

    Ok((start_block, ok_block))
}

fn codegen_sgt<'c, 'r>(
    op_ctx: &mut OperationCtx<'c>,
    region: &'r Region<'c>,
) -> Result<(BlockRef<'c, 'r>, BlockRef<'c, 'r>), CodegenError> {
    let start_block = region.append_block(Block::new(&[]));
    let context = &op_ctx.mlir_context;
    let location = Location::unknown(context);

    // Check there's enough elements in stack
    let flag = check_stack_has_at_least(context, &start_block, 2)?;

    let ok_block = region.append_block(Block::new(&[]));

    start_block.append_operation(cf::cond_br(
        context,
        flag,
        &ok_block,
        &op_ctx.revert_block,
        &[],
        &[],
        location,
    ));

    let lhs = stack_pop(context, &ok_block)?;
    let rhs = stack_pop(context, &ok_block)?;

    let result = ok_block
        .append_operation(arith::cmpi(
            context,
            arith::CmpiPredicate::Sgt,
            lhs,
            rhs,
            location,
        ))
        .result(0)?
        .into();

    stack_push(context, &ok_block, result)?;

    Ok((start_block, ok_block))
}

fn codegen_eq<'c, 'r>(
    op_ctx: &mut OperationCtx<'c>,
    region: &'r Region<'c>,
) -> Result<(BlockRef<'c, 'r>, BlockRef<'c, 'r>), CodegenError> {
    let start_block = region.append_block(Block::new(&[]));
    let context = &op_ctx.mlir_context;
    let location = Location::unknown(context);

    // Check there's enough elements in stack
    let flag = check_stack_has_at_least(context, &start_block, 2)?;

    let ok_block = region.append_block(Block::new(&[]));

    start_block.append_operation(cf::cond_br(
        context,
        flag,
        &ok_block,
        &op_ctx.revert_block,
        &[],
        &[],
        location,
    ));

    let lhs = stack_pop(context, &ok_block)?;
    let rhs = stack_pop(context, &ok_block)?;

    let result = ok_block
        .append_operation(arith::cmpi(
            context,
            arith::CmpiPredicate::Eq,
            lhs,
            rhs,
            location,
        ))
        .result(0)?
        .into();

    stack_push(context, &ok_block, result)?;

    Ok((start_block, ok_block))
}

fn codegen_push<'c, 'r>(
    op_ctx: &mut OperationCtx<'c>,
    region: &'r Region<'c>,
    value_to_push: BigUint,
    is_zero: bool,
) -> Result<(BlockRef<'c, 'r>, BlockRef<'c, 'r>), CodegenError> {
    let start_block = region.append_block(Block::new(&[]));
    let context = &op_ctx.mlir_context;
    let location = Location::unknown(context);

    // Check there's enough space in stack
    let flag = check_stack_has_space_for(context, &start_block, 1)?;
    let gas_cost = if is_zero { 2 } else { 3 };
    let gas_flag = consume_gas(context, &start_block, gas_cost)?;
    let condition = start_block
        .append_operation(arith::andi(gas_flag, flag, location))
        .result(0)?
        .into();

    let ok_block = region.append_block(Block::new(&[]));

    start_block.append_operation(cf::cond_br(
        context,
        condition,
        &ok_block,
        &op_ctx.revert_block,
        &[],
        &[],
        location,
    ));

    let constant_value = Attribute::parse(context, &format!("{} : i256", value_to_push)).unwrap();
    let constant_value = ok_block
        .append_operation(arith::constant(context, constant_value, location))
        .result(0)?
        .into();

    stack_push(context, &ok_block, constant_value)?;

    Ok((start_block, ok_block))
}

fn codegen_dup<'c, 'r>(
    op_ctx: &mut OperationCtx<'c>,
    region: &'r Region<'c>,
    nth: u32,
) -> Result<(BlockRef<'c, 'r>, BlockRef<'c, 'r>), CodegenError> {
    debug_assert!(nth > 0 && nth <= 16);
    let start_block = region.append_block(Block::new(&[]));
    let context = &op_ctx.mlir_context;
    let location = Location::unknown(context);

    // Check there's enough elements in stack
    let flag = check_stack_has_at_least(context, &start_block, nth)?;

    let ok_block = region.append_block(Block::new(&[]));

    start_block.append_operation(cf::cond_br(
        context,
        flag,
        &ok_block,
        &op_ctx.revert_block,
        &[],
        &[],
        location,
    ));

    let (nth_value, _) = get_nth_from_stack(context, &ok_block, nth)?;

    stack_push(context, &ok_block, nth_value)?;

    Ok((start_block, ok_block))
}

fn codegen_swap<'c, 'r>(
    op_ctx: &mut OperationCtx<'c>,
    region: &'r Region<'c>,
    nth: u32,
) -> Result<(BlockRef<'c, 'r>, BlockRef<'c, 'r>), CodegenError> {
    debug_assert!(nth > 0 && nth <= 16);
    let start_block = region.append_block(Block::new(&[]));
    let context = &op_ctx.mlir_context;
    let location = Location::unknown(context);

    // Check there's enough elements in stack
    let flag = check_stack_has_at_least(context, &start_block, nth + 1)?;

    let ok_block = region.append_block(Block::new(&[]));

    start_block.append_operation(cf::cond_br(
        context,
        flag,
        &ok_block,
        &op_ctx.revert_block,
        &[],
        &[],
        location,
    ));

    swap_stack_elements(context, &ok_block, 1, nth + 1)?;

    Ok((start_block, ok_block))
}

fn codegen_add<'c, 'r>(
    op_ctx: &mut OperationCtx<'c>,
    region: &'r Region<'c>,
) -> Result<(BlockRef<'c, 'r>, BlockRef<'c, 'r>), CodegenError> {
    let start_block = region.append_block(Block::new(&[]));
    let context = &op_ctx.mlir_context;
    let location = Location::unknown(context);

    // Check there's enough elements in stack
    let flag = check_stack_has_at_least(context, &start_block, 2)?;

    let gas_flag = consume_gas(context, &start_block, 3)?;

    let condition = start_block
        .append_operation(arith::andi(gas_flag, flag, location))
        .result(0)?
        .into();

    let ok_block = region.append_block(Block::new(&[]));

    start_block.append_operation(cf::cond_br(
        context,
        condition,
        &ok_block,
        &op_ctx.revert_block,
        &[],
        &[],
        location,
    ));

    let lhs = stack_pop(context, &ok_block)?;
    let rhs = stack_pop(context, &ok_block)?;

    let result = ok_block
        .append_operation(arith::addi(lhs, rhs, location))
        .result(0)?
        .into();

    stack_push(context, &ok_block, result)?;

    Ok((start_block, ok_block))
}

fn codegen_sub<'c, 'r>(
    op_ctx: &mut OperationCtx<'c>,
    region: &'r Region<'c>,
) -> Result<(BlockRef<'c, 'r>, BlockRef<'c, 'r>), CodegenError> {
    let start_block = region.append_block(Block::new(&[]));
    let context = &op_ctx.mlir_context;
    let location = Location::unknown(context);

    // Check there's enough elements in stack
    let flag = check_stack_has_at_least(context, &start_block, 2)?;

    let ok_block = region.append_block(Block::new(&[]));

    start_block.append_operation(cf::cond_br(
        context,
        flag,
        &ok_block,
        &op_ctx.revert_block,
        &[],
        &[],
        location,
    ));

    let lhs = stack_pop(context, &ok_block)?;
    let rhs = stack_pop(context, &ok_block)?;

    let result = ok_block
        .append_operation(arith::subi(lhs, rhs, location))
        .result(0)?
        .into();

    stack_push(context, &ok_block, result)?;

    Ok((start_block, ok_block))
}

fn codegen_div<'c, 'r>(
    op_ctx: &mut OperationCtx<'c>,
    region: &'r Region<'c>,
) -> Result<(BlockRef<'c, 'r>, BlockRef<'c, 'r>), CodegenError> {
    let start_block = region.append_block(Block::new(&[]));
    let context = &op_ctx.mlir_context;
    let location = Location::unknown(context);

    // Check there's enough elements in stack
    let flag = check_stack_has_at_least(context, &start_block, 2)?;
    let ok_block = region.append_block(Block::new(&[]));

    start_block.append_operation(cf::cond_br(
        context,
        flag,
        &ok_block,
        &op_ctx.revert_block,
        &[],
        &[],
        location,
    ));

    let num = stack_pop(context, &ok_block)?;
    let den = stack_pop(context, &ok_block)?;

    let den_is_zero = check_if_zero(context, &ok_block, &den)?;
    let den_zero_bloq = region.append_block(Block::new(&[]));
    let den_not_zero_bloq = region.append_block(Block::new(&[]));
    let return_block = region.append_block(Block::new(&[]));

    // Denominator is zero path
    let zero_value = constant_value_from_i64(context, &den_zero_bloq, 0i64)?;
    stack_push(context, &den_zero_bloq, zero_value)?;
    den_zero_bloq.append_operation(cf::br(&return_block, &[], location));

    // Denominator is not zero path
    let result = den_not_zero_bloq
        .append_operation(arith::divui(num, den, location))
        .result(0)?
        .into();

    stack_push(context, &den_not_zero_bloq, result)?;
    den_not_zero_bloq.append_operation(cf::br(&return_block, &[], location));

    // Branch to den_zero if den_is_zero == true; else branch to den_not_zero
    ok_block.append_operation(cf::cond_br(
        context,
        den_is_zero,
        &den_zero_bloq,
        &den_not_zero_bloq,
        &[],
        &[],
        location,
    ));

    Ok((start_block, return_block))
}

fn codegen_sdiv<'c, 'r>(
    op_ctx: &mut OperationCtx<'c>,
    region: &'r Region<'c>,
) -> Result<(BlockRef<'c, 'r>, BlockRef<'c, 'r>), CodegenError> {
    let start_block = region.append_block(Block::new(&[]));
    let context = &op_ctx.mlir_context;
    let location = Location::unknown(context);

    // Check there's enough elements in stack
    let stack_size_flag = check_stack_has_at_least(context, &start_block, 2)?;
    let gas_flag = consume_gas(context, &start_block, 5)?;

    let ok_flag = start_block
        .append_operation(arith::andi(stack_size_flag, gas_flag, location))
        .result(0)?
        .into();

    let ok_block = region.append_block(Block::new(&[]));

    start_block.append_operation(cf::cond_br(
        context,
        ok_flag,
        &ok_block,
        &op_ctx.revert_block,
        &[],
        &[],
        location,
    ));

    let num = stack_pop(context, &ok_block)?;
    let den = stack_pop(context, &ok_block)?;
    let den_is_zero = check_if_zero(context, &ok_block, &den)?;
    let den_zero_bloq = region.append_block(Block::new(&[]));
    let den_not_zero_bloq = region.append_block(Block::new(&[]));
    let return_block = region.append_block(Block::new(&[]));

    // Denominator is zero path
    let zero_value = constant_value_from_i64(context, &den_zero_bloq, 0i64)?;
    stack_push(context, &den_zero_bloq, zero_value)?;
    den_zero_bloq.append_operation(cf::br(&return_block, &[], location));

    // Denominator is not zero path
    let result = den_not_zero_bloq
        .append_operation(ods::llvm::sdiv(context, num, den, location).into())
        .result(0)?
        .into();

    stack_push(context, &den_not_zero_bloq, result)?;
    den_not_zero_bloq.append_operation(cf::br(&return_block, &[], location));

    // Branch to den_zero if den_is_zero == true; else branch to den_not_zero
    ok_block.append_operation(cf::cond_br(
        context,
        den_is_zero,
        &den_zero_bloq,
        &den_not_zero_bloq,
        &[],
        &[],
        location,
    ));

    Ok((start_block, return_block))
}

fn codegen_mul<'c, 'r>(
    op_ctx: &mut OperationCtx<'c>,
    region: &'r Region<'c>,
) -> Result<(BlockRef<'c, 'r>, BlockRef<'c, 'r>), CodegenError> {
    let start_block = region.append_block(Block::new(&[]));
    let context = &op_ctx.mlir_context;
    let location = Location::unknown(context);

    // Check there's enough elements in stack
    let flag = check_stack_has_at_least(context, &start_block, 2)?;

    let ok_block = region.append_block(Block::new(&[]));

    start_block.append_operation(cf::cond_br(
        context,
        flag,
        &ok_block,
        &op_ctx.revert_block,
        &[],
        &[],
        location,
    ));

    let lhs = stack_pop(context, &ok_block)?;
    let rhs = stack_pop(context, &ok_block)?;

    let result = ok_block
        .append_operation(arith::muli(lhs, rhs, location))
        .result(0)?
        .into();

    stack_push(context, &ok_block, result)?;

    Ok((start_block, ok_block))
}

fn codegen_mod<'c, 'r>(
    op_ctx: &mut OperationCtx<'c>,
    region: &'r Region<'c>,
) -> Result<(BlockRef<'c, 'r>, BlockRef<'c, 'r>), CodegenError> {
    let start_block = region.append_block(Block::new(&[]));
    let context = &op_ctx.mlir_context;
    let location = Location::unknown(context);

    // Check there's enough elements in stack
    let flag = check_stack_has_at_least(context, &start_block, 2)?;
    let gas_flag = consume_gas(context, &start_block, 5)?;
    let condition = start_block
        .append_operation(arith::andi(gas_flag, flag, location))
        .result(0)?
        .into();

    let ok_block = region.append_block(Block::new(&[]));

    start_block.append_operation(cf::cond_br(
        context,
        condition,
        &ok_block,
        &op_ctx.revert_block,
        &[],
        &[],
        location,
    ));

    let num = stack_pop(context, &ok_block)?;
    let den = stack_pop(context, &ok_block)?;

    let den_is_zero = check_if_zero(context, &ok_block, &den)?;
    let den_zero_bloq = region.append_block(Block::new(&[]));
    let den_not_zero_bloq = region.append_block(Block::new(&[]));
    let return_block = region.append_block(Block::new(&[]));

    let constant_value = den_zero_bloq
        .append_operation(arith::constant(
            context,
            integer_constant_from_i64(context, 0i64).into(),
            location,
        ))
        .result(0)?
        .into();

    stack_push(context, &den_zero_bloq, constant_value)?;

    den_zero_bloq.append_operation(cf::br(&return_block, &[], location));

    let mod_result = den_not_zero_bloq
        .append_operation(arith::remui(num, den, location))
        .result(0)?
        .into();

    stack_push(context, &den_not_zero_bloq, mod_result)?;

    den_not_zero_bloq.append_operation(cf::br(&return_block, &[], location));

    ok_block.append_operation(cf::cond_br(
        context,
        den_is_zero,
        &den_zero_bloq,
        &den_not_zero_bloq,
        &[],
        &[],
        location,
    ));

    Ok((start_block, return_block))
}

fn codegen_smod<'c, 'r>(
    op_ctx: &mut OperationCtx<'c>,
    region: &'r Region<'c>,
) -> Result<(BlockRef<'c, 'r>, BlockRef<'c, 'r>), CodegenError> {
    let start_block = region.append_block(Block::new(&[]));
    let context = &op_ctx.mlir_context;
    let location = Location::unknown(context);

    // Check there's enough elements in stack
    let flag = check_stack_has_at_least(context, &start_block, 2)?;
    let gas_flag = consume_gas(context, &start_block, 5)?;
    let condition = start_block
        .append_operation(arith::andi(gas_flag, flag, location))
        .result(0)?
        .into();

    let ok_block = region.append_block(Block::new(&[]));

    start_block.append_operation(cf::cond_br(
        context,
        condition,
        &ok_block,
        &op_ctx.revert_block,
        &[],
        &[],
        location,
    ));

    let num = stack_pop(context, &ok_block)?;
    let den = stack_pop(context, &ok_block)?;

    let den_is_zero = check_if_zero(context, &ok_block, &den)?;
    let den_zero_bloq = region.append_block(Block::new(&[]));
    let den_not_zero_bloq = region.append_block(Block::new(&[]));
    let return_block = region.append_block(Block::new(&[]));

    let constant_value = den_zero_bloq
        .append_operation(arith::constant(
            context,
            integer_constant_from_i64(context, 0i64).into(),
            location,
        ))
        .result(0)?
        .into();

    stack_push(context, &den_zero_bloq, constant_value)?;

    den_zero_bloq.append_operation(cf::br(&return_block, &[], location));

    let mod_result = den_not_zero_bloq
        .append_operation(ods::llvm::srem(context, num, den, location).into())
        .result(0)?
        .into();

    stack_push(context, &den_not_zero_bloq, mod_result)?;

    den_not_zero_bloq.append_operation(cf::br(&return_block, &[], location));

    ok_block.append_operation(cf::cond_br(
        context,
        den_is_zero,
        &den_zero_bloq,
        &den_not_zero_bloq,
        &[],
        &[],
        location,
    ));

    Ok((start_block, return_block))
}

fn codegen_addmod<'c, 'r>(
    op_ctx: &mut OperationCtx<'c>,
    region: &'r Region<'c>,
) -> Result<(BlockRef<'c, 'r>, BlockRef<'c, 'r>), CodegenError> {
    let start_block = region.append_block(Block::new(&[]));
    let context = &op_ctx.mlir_context;
    let location = Location::unknown(context);

    // Check there's enough elements in stack
    let flag = check_stack_has_at_least(context, &start_block, 3)?;
    let gas_flag = consume_gas(context, &start_block, 8)?;
    let condition = start_block
        .append_operation(arith::andi(gas_flag, flag, location))
        .result(0)?
        .into();

    let ok_block = region.append_block(Block::new(&[]));

    start_block.append_operation(cf::cond_br(
        context,
        condition,
        &ok_block,
        &op_ctx.revert_block,
        &[],
        &[],
        location,
    ));

    let a = stack_pop(context, &ok_block)?;
    let b = stack_pop(context, &ok_block)?;
    let den = stack_pop(context, &ok_block)?;

    let den_is_zero = check_if_zero(context, &ok_block, &den)?;
    let den_zero_bloq = region.append_block(Block::new(&[]));
    let den_not_zero_bloq = region.append_block(Block::new(&[]));
    let return_block = region.append_block(Block::new(&[]));

    let constant_value = den_zero_bloq
        .append_operation(arith::constant(
            context,
            integer_constant_from_i64(context, 0i64).into(),
            location,
        ))
        .result(0)?
        .into();

    stack_push(context, &den_zero_bloq, constant_value)?;

    den_zero_bloq.append_operation(cf::br(&return_block, &[], location));
    let uint256 = IntegerType::new(context, 256).into();
    let uint257 = IntegerType::new(context, 257).into();

    // extend the operands to 257 bits before the addition
    let extended_a = den_not_zero_bloq
        .append_operation(arith::extui(a, uint257, location))
        .result(0)?
        .into();
    let extended_b = den_not_zero_bloq
        .append_operation(arith::extui(b, uint257, location))
        .result(0)?
        .into();
    let extended_den = den_not_zero_bloq
        .append_operation(arith::extui(den, uint257, location))
        .result(0)?
        .into();
    let add_result = den_not_zero_bloq
        .append_operation(arith::addi(extended_a, extended_b, location))
        .result(0)?
        .into();
    let mod_result = den_not_zero_bloq
        .append_operation(arith::remui(add_result, extended_den, location))
        .result(0)?
        .into();
    let truncated_result = den_not_zero_bloq
        .append_operation(arith::trunci(mod_result, uint256, location))
        .result(0)?
        .into();

    stack_push(context, &den_not_zero_bloq, truncated_result)?;

    den_not_zero_bloq.append_operation(cf::br(&return_block, &[], location));

    ok_block.append_operation(cf::cond_br(
        context,
        den_is_zero,
        &den_zero_bloq,
        &den_not_zero_bloq,
        &[],
        &[],
        location,
    ));

    Ok((start_block, return_block))
}

fn codegen_mulmod<'c, 'r>(
    op_ctx: &mut OperationCtx<'c>,
    region: &'r Region<'c>,
) -> Result<(BlockRef<'c, 'r>, BlockRef<'c, 'r>), CodegenError> {
    let start_block = region.append_block(Block::new(&[]));
    let context = &op_ctx.mlir_context;
    let location = Location::unknown(context);

    // Check there's enough elements in stack
    let flag = check_stack_has_at_least(context, &start_block, 3)?;
    let gas_flag = consume_gas(context, &start_block, 8)?;
    let condition = start_block
        .append_operation(arith::andi(gas_flag, flag, location))
        .result(0)?
        .into();

    let ok_block = region.append_block(Block::new(&[]));

    start_block.append_operation(cf::cond_br(
        context,
        condition,
        &ok_block,
        &op_ctx.revert_block,
        &[],
        &[],
        location,
    ));

    let a = stack_pop(context, &ok_block)?;
    let b = stack_pop(context, &ok_block)?;
    let den = stack_pop(context, &ok_block)?;

    let den_is_zero = check_if_zero(context, &ok_block, &den)?;
    let den_zero_bloq = region.append_block(Block::new(&[]));
    let den_not_zero_bloq = region.append_block(Block::new(&[]));
    let return_block = region.append_block(Block::new(&[]));

    let constant_value = den_zero_bloq
        .append_operation(arith::constant(
            context,
            integer_constant_from_i64(context, 0i64).into(),
            location,
        ))
        .result(0)?
        .into();

    stack_push(context, &den_zero_bloq, constant_value)?;

    den_zero_bloq.append_operation(cf::br(&return_block, &[], location));

    let uint256 = IntegerType::new(context, 256).into();
    let uint512 = IntegerType::new(context, 512).into();

    // extend the operands to 512 bits before the multiplication
    let extended_a = den_not_zero_bloq
        .append_operation(arith::extui(a, uint512, location))
        .result(0)?
        .into();
    let extended_b = den_not_zero_bloq
        .append_operation(arith::extui(b, uint512, location))
        .result(0)?
        .into();
    let extended_den = den_not_zero_bloq
        .append_operation(arith::extui(den, uint512, location))
        .result(0)?
        .into();

    let mul_result = den_not_zero_bloq
        .append_operation(arith::muli(extended_a, extended_b, location))
        .result(0)?
        .into();
    let mod_result = den_not_zero_bloq
        .append_operation(arith::remui(mul_result, extended_den, location))
        .result(0)?
        .into();
    let truncated_result = den_not_zero_bloq
        .append_operation(arith::trunci(mod_result, uint256, location))
        .result(0)?
        .into();

    stack_push(context, &den_not_zero_bloq, truncated_result)?;
    den_not_zero_bloq.append_operation(cf::br(&return_block, &[], location));
    ok_block.append_operation(cf::cond_br(
        context,
        den_is_zero,
        &den_zero_bloq,
        &den_not_zero_bloq,
        &[],
        &[],
        location,
    ));
    Ok((start_block, return_block))
}

fn codegen_xor<'c, 'r>(
    op_ctx: &mut OperationCtx<'c>,
    region: &'r Region<'c>,
) -> Result<(BlockRef<'c, 'r>, BlockRef<'c, 'r>), CodegenError> {
    let start_block = region.append_block(Block::new(&[]));
    let context = &op_ctx.mlir_context;
    let location = Location::unknown(context);

    // Check there's enough elements in stack
    let flag = check_stack_has_at_least(context, &start_block, 2)?;

    let gas_flag = consume_gas(context, &start_block, 3)?;

    let condition = start_block
        .append_operation(arith::andi(gas_flag, flag, location))
        .result(0)?
        .into();

    let ok_block = region.append_block(Block::new(&[]));

    start_block.append_operation(cf::cond_br(
        context,
        condition,
        &ok_block,
        &op_ctx.revert_block,
        &[],
        &[],
        location,
    ));

    let lhs = stack_pop(context, &ok_block)?;
    let rhs = stack_pop(context, &ok_block)?;

    let result = ok_block
        .append_operation(arith::xori(lhs, rhs, location))
        .result(0)?
        .into();

    stack_push(context, &ok_block, result)?;

    Ok((start_block, ok_block))
}

fn codegen_shr<'c, 'r>(
    op_ctx: &mut OperationCtx<'c>,
    region: &'r Region<'c>,
) -> Result<(BlockRef<'c, 'r>, BlockRef<'c, 'r>), CodegenError> {
    let start_block = region.append_block(Block::new(&[]));
    let context = &op_ctx.mlir_context;
    let location = Location::unknown(context);
    let uint256 = IntegerType::new(context, 256);

    // Check there's enough elements in stack
    let mut flag = check_stack_has_at_least(context, &start_block, 2)?;

    let ok_block = region.append_block(Block::new(&[]));

    start_block.append_operation(cf::cond_br(
        context,
        flag,
        &ok_block,
        &op_ctx.revert_block,
        &[],
        &[],
        location,
    ));

    let shift = stack_pop(context, &ok_block)?;
    let value = stack_pop(context, &ok_block)?;

    let value_255 = ok_block
        .append_operation(arith::constant(
            context,
            IntegerAttribute::new(uint256.into(), 255_i64).into(),
            location,
        ))
        .result(0)?
        .into();

    flag = check_is_greater_than(context, &ok_block, shift, value_255)?;

    let ok_ok_block = region.append_block(Block::new(&[]));
    let altv_block = region.append_block(Block::new(&[]));
    // to unify the blocks after the branching
    let empty_block = region.append_block(Block::new(&[]));

    ok_block.append_operation(cf::cond_br(
        context,
        flag,
        &ok_ok_block,
        &altv_block,
        &[],
        &[],
        location,
    ));

    // if shift is less than 255
    let result = ok_ok_block
        .append_operation(arith::shrui(value, shift, location))
        .result(0)?
        .into();

    stack_push(context, &ok_ok_block, result)?;

    ok_ok_block.append_operation(cf::br(&empty_block, &[], location));

    // if shifht is grater than 255
    let result = altv_block
        .append_operation(arith::constant(
            context,
            IntegerAttribute::new(uint256.into(), 0_i64).into(),
            location,
        ))
        .result(0)?
        .into();

    stack_push(context, &altv_block, result)?;

    altv_block.append_operation(cf::br(&empty_block, &[], location));

    Ok((start_block, empty_block))
}

fn codegen_pop<'c, 'r>(
    op_ctx: &mut OperationCtx<'c>,
    region: &'r Region<'c>,
) -> Result<(BlockRef<'c, 'r>, BlockRef<'c, 'r>), CodegenError> {
    let start_block = region.append_block(Block::new(&[]));
    let context = &op_ctx.mlir_context;
    let location = Location::unknown(context);

    // Check there's at least 1 element in stack
    let flag = check_stack_has_at_least(context, &start_block, 1)?;

    let gas_flag = consume_gas(context, &start_block, 2)?;

    let condition = start_block
        .append_operation(arith::andi(gas_flag, flag, location))
        .result(0)?
        .into();

    let ok_block = region.append_block(Block::new(&[]));

    start_block.append_operation(cf::cond_br(
        context,
        condition,
        &ok_block,
        &op_ctx.revert_block,
        &[],
        &[],
        location,
    ));

    stack_pop(context, &ok_block)?;

    Ok((start_block, ok_block))
}

fn codegen_sar<'c, 'r>(
    op_ctx: &mut OperationCtx<'c>,
    region: &'r Region<'c>,
) -> Result<(BlockRef<'c, 'r>, BlockRef<'c, 'r>), CodegenError> {
    let start_block = region.append_block(Block::new(&[]));
    let context = &op_ctx.mlir_context;
    let location = Location::unknown(context);

    // Check there's enough elements in stack
    let flag = check_stack_has_at_least(context, &start_block, 2)?;
    // Check there's enough gas
    let gas_flag = consume_gas(context, &start_block, 3)?;

    let condition = start_block
        .append_operation(arith::andi(gas_flag, flag, location))
        .result(0)?
        .into();

    let ok_block = region.append_block(Block::new(&[]));

    start_block.append_operation(cf::cond_br(
        context,
        condition,
        &ok_block,
        &op_ctx.revert_block,
        &[],
        &[],
        location,
    ));

    let shift = stack_pop(context, &ok_block)?;
    let value = stack_pop(context, &ok_block)?;

    // max_shift = 255
    let max_shift = ok_block
        .append_operation(arith::constant(
            context,
            integer_constant_from_i64(context, 255).into(),
            location,
        ))
        .result(0)?
        .into();

    // if shift > 255  then after applying the `shrsi` operation the result will be poisoned
    // to avoid the poisoning we set shift = min(shift, 255)
    let shift = ok_block
        .append_operation(arith::minui(shift, max_shift, location))
        .result(0)?
        .into();

    let result = ok_block
        .append_operation(arith::shrsi(value, shift, location))
        .result(0)?
        .into();

    stack_push(context, &ok_block, result)?;

    Ok((start_block, ok_block))
}

fn codegen_byte<'c, 'r>(
    op_ctx: &mut OperationCtx<'c>,
    region: &'r Region<'c>,
) -> Result<(BlockRef<'c, 'r>, BlockRef<'c, 'r>), CodegenError> {
    let start_block = region.append_block(Block::new(&[]));
    let context = &op_ctx.mlir_context;
    let location = Location::unknown(context);

    // Check there's enough elements in stack
    let flag = check_stack_has_at_least(context, &start_block, 2)?;

    let ok_block = region.append_block(Block::new(&[]));

    // in out_of_bounds_block a 0 is pushed to the stack
    let out_of_bounds_block = region.append_block(Block::new(&[]));

    // in offset_ok_block the byte operation is performed
    let offset_ok_block = region.append_block(Block::new(&[]));

    let end_block = region.append_block(Block::new(&[]));

    start_block.append_operation(cf::cond_br(
        context,
        flag,
        &ok_block,
        &op_ctx.revert_block,
        &[],
        &[],
        location,
    ));

    let offset = stack_pop(context, &ok_block)?;
    let value = stack_pop(context, &ok_block)?;

<<<<<<< HEAD
    const BITS_PER_BYTE: i64 = 8;
    const MAX_SHIFT: i64 = 31;

    let constant_bits_per_byte = ok_block
        .append_operation(arith::constant(
            context,
            integer_constant_from_i64(context, BITS_PER_BYTE).into(),
            location,
        ))
        .result(0)?
        .into();

    let constant_max_shift_in_bits = ok_block
        .append_operation(arith::constant(
            context,
            integer_constant_from_i64(context, MAX_SHIFT * BITS_PER_BYTE).into(),
            location,
        ))
        .result(0)?
        .into();
=======
    const BITS_PER_BYTE: u8 = 8;
    const MAX_SHIFT: u8 = 31;

    let constant_bits_per_byte = constant_value_from_i64(context, &ok_block, BITS_PER_BYTE as i64)?;
    let constant_max_shift_in_bits =
        constant_value_from_i64(context, &ok_block, (MAX_SHIFT * BITS_PER_BYTE) as i64)?;
>>>>>>> 41cdc7ba

    let offset_in_bits = ok_block
        .append_operation(arith::muli(offset, constant_bits_per_byte, location))
        .result(0)?
        .into();

    // compare  offset > max_shift?
    let is_offset_out_of_bounds = ok_block
        .append_operation(arith::cmpi(
            context,
            arith::CmpiPredicate::Ugt,
            offset_in_bits,
            constant_max_shift_in_bits,
            location,
        ))
        .result(0)?
        .into();

    // if offset > max_shift => branch to out_of_bounds_block
    // else => branch to offset_ok_block
    ok_block.append_operation(cf::cond_br(
        context,
        is_offset_out_of_bounds,
        &out_of_bounds_block,
        &offset_ok_block,
        &[],
        &[],
        location,
    ));

<<<<<<< HEAD
    let zero = out_of_bounds_block
        .append_operation(arith::constant(
            context,
            integer_constant_from_i64(context, 0).into(),
            location,
        ))
        .result(0)?
        .into();
=======
    let zero_constant_value = constant_value_from_i64(context, &out_of_bounds_block, 0_i64)?;
>>>>>>> 41cdc7ba

    // push zero to the stack
    stack_push(context, &out_of_bounds_block, zero_constant_value)?;

    out_of_bounds_block.append_operation(cf::br(&end_block, &[], location));

    // the idea is to use a right shift to place the byte in the right-most side
    // and then apply a bitwise AND with a 0xFF mask
    //
    // for example, if we want to extract the 0xFF byte in the following value
    // (for simplicity the value has fewer bytes than it has in reality)
    //
    // value = 0xAABBCCDDFFAABBCC
    //                   ^^
    //              desired byte
    //
    // we can shift the value to the right
    //
    // value = 0xAABBCCDDFFAABBCC -> 0x000000AABBCCDDFF
    //                   ^^                          ^^
    // and then apply the bitwise AND it to the right to remove the right-side bytes
    //
    //  value = 0x000000AABBCCDDFF
    //          AND
    //  mask  = 0x00000000000000FF
    //------------------------------
    // result = 0x00000000000000FF

    // compute how many bits the value has to be shifted
    // shift_right_in_bits = max_shift - offset
    let shift_right_in_bits = offset_ok_block
        .append_operation(arith::subi(
            constant_max_shift_in_bits,
            offset_in_bits,
            location,
        ))
        .result(0)?
        .into();

    // shift the value to the right
    let shifted_right_value = offset_ok_block
        .append_operation(arith::shrui(value, shift_right_in_bits, location))
        .result(0)?
        .into();

    let mask = offset_ok_block
        .append_operation(arith::constant(
            context,
            integer_constant_from_i64(context, 0xff).into(),
            location,
        ))
        .result(0)?
        .into();

    // compute (value AND mask)
    let result = offset_ok_block
        .append_operation(arith::andi(shifted_right_value, mask, location))
        .result(0)?
        .into();

    stack_push(context, &offset_ok_block, result)?;

    offset_ok_block.append_operation(cf::br(&end_block, &[], location));

    Ok((start_block, end_block))
}

fn codegen_jumpdest<'c>(
    op_ctx: &mut OperationCtx<'c>,
    region: &'c Region<'c>,
    pc: usize,
) -> Result<(BlockRef<'c, 'c>, BlockRef<'c, 'c>), CodegenError> {
    let landing_block = region.append_block(Block::new(&[]));
    let context = &op_ctx.mlir_context;
    let location = Location::unknown(context);

    // Check there's enough gas to compute the operation
    let gas_flag = consume_gas(context, &landing_block, 1)?;

    let ok_block = region.append_block(Block::new(&[]));

    landing_block.append_operation(cf::cond_br(
        context,
        gas_flag,
        &ok_block,
        &op_ctx.revert_block,
        &[],
        &[],
        location,
    ));

    // Register jumpdest block in context
    op_ctx.register_jump_destination(pc, landing_block);

    Ok((landing_block, ok_block))
}

fn codegen_jumpi<'c, 'r: 'c>(
    op_ctx: &mut OperationCtx<'c>,
    region: &'r Region<'c>,
) -> Result<(BlockRef<'c, 'r>, BlockRef<'c, 'r>), CodegenError> {
    let start_block = region.append_block(Block::new(&[]));
    let context = &op_ctx.mlir_context;
    let location = Location::unknown(context);

    // Check there's enough elements in stack
    let flag = check_stack_has_at_least(context, &start_block, 2)?;

    let ok_block = region.append_block(Block::new(&[]));

    start_block.append_operation(cf::cond_br(
        context,
        flag,
        &ok_block,
        &op_ctx.revert_block,
        &[],
        &[],
        location,
    ));

    let pc = stack_pop(context, &ok_block)?;
    let condition = stack_pop(context, &ok_block)?;

    let false_block = region.append_block(Block::new(&[]));

    let zero = ok_block
        .append_operation(arith::constant(
            context,
            integer_constant_from_i64(context, 0i64).into(),
            location,
        ))
        .result(0)?
        .into();

    // compare  condition > 0  to convert condition from u256 to 1-bit signless integer
    // TODO: change this maybe using arith::trunci
    let condition = ok_block
        .append_operation(arith::cmpi(
            context,
            arith::CmpiPredicate::Ne,
            condition,
            zero,
            location,
        ))
        .result(0)?;

    ok_block.append_operation(cf::cond_br(
        context,
        condition.into(),
        &op_ctx.jumptable_block,
        &false_block,
        &[pc],
        &[],
        location,
    ));

    Ok((start_block, false_block))
}

fn codegen_jump<'c, 'r: 'c>(
    op_ctx: &mut OperationCtx<'c>,
    region: &'r Region<'c>,
) -> Result<(BlockRef<'c, 'r>, BlockRef<'c, 'r>), CodegenError> {
    // it reverts if Counter offset is not a JUMPDEST.
    // The error is generated even if the JUMP would not have been done

    let start_block = region.append_block(Block::new(&[]));
    let context = &op_ctx.mlir_context;
    let location = Location::unknown(context);

    // Check there's enough elements in stack
    let flag = check_stack_has_at_least(context, &start_block, 1)?;

    let ok_block = region.append_block(Block::new(&[]));

    start_block.append_operation(cf::cond_br(
        context,
        flag,
        &ok_block,
        &op_ctx.revert_block,
        &[],
        &[],
        location,
    ));

    let pc = stack_pop(context, &ok_block)?;

    // appends operation to ok_block to jump to the `jump table block``
    // in the jump table block the pc is checked and if its ok
    // then it jumps to the block associated with that pc
    op_ctx.add_jump_op(ok_block, pc, location);

    // TODO: we are creating an empty block that won't ever be reached
    // probably there's a better way to do this
    let empty_block = region.append_block(Block::new(&[]));
    Ok((start_block, empty_block))
}

fn codegen_pc<'c>(
    op_ctx: &mut OperationCtx<'c>,
    region: &'c Region<'c>,
    pc: usize,
) -> Result<(BlockRef<'c, 'c>, BlockRef<'c, 'c>), CodegenError> {
    let start_block = region.append_block(Block::new(&[]));
    let context = &op_ctx.mlir_context;
    let location = Location::unknown(context);

    let stack_size_flag = check_stack_has_space_for(context, &start_block, 1)?;
    let gas_flag = consume_gas(context, &start_block, 2)?;

    let ok_flag = start_block
        .append_operation(arith::andi(stack_size_flag, gas_flag, location))
        .result(0)?
        .into();

    let ok_block = region.append_block(Block::new(&[]));

    start_block.append_operation(cf::cond_br(
        context,
        ok_flag,
        &ok_block,
        &op_ctx.revert_block,
        &[],
        &[],
        location,
    ));

    let pc_value = ok_block
        .append_operation(arith::constant(
            context,
            integer_constant_from_i64(context, pc as i64).into(),
            location,
        ))
        .result(0)?
        .into();

    stack_push(context, &ok_block, pc_value)?;

    Ok((start_block, ok_block))
}

fn codegen_return<'c>(
    op_ctx: &mut OperationCtx<'c>,
    region: &'c Region<'c>,
) -> Result<(BlockRef<'c, 'c>, BlockRef<'c, 'c>), CodegenError> {
    // TODO: compute gas cost for memory expansion
    let context = op_ctx.mlir_context;
    let location = Location::unknown(context);

    let uint32 = IntegerType::new(context, 32);

    let start_block = region.append_block(Block::new(&[]));
    let ok_block = region.append_block(Block::new(&[]));

    let flag = check_stack_has_at_least(context, &start_block, 2)?;

    start_block.append_operation(cf::cond_br(
        context,
        flag,
        &ok_block,
        &op_ctx.revert_block,
        &[],
        &[],
        location,
    ));

    let offset_u256 = stack_pop(context, &ok_block)?;
    let size_u256 = stack_pop(context, &ok_block)?;

    // NOTE: for simplicity, we're truncating both offset and size to 32 bits here.
    // If any of them were bigger than a u32, we would have ran out of gas before here.
    let offset = ok_block
        .append_operation(arith::trunci(offset_u256, uint32.into(), location))
        .result(0)
        .unwrap()
        .into();

    let size = ok_block
        .append_operation(arith::trunci(size_u256, uint32.into(), location))
        .result(0)
        .unwrap()
        .into();

    let required_size = ok_block
        .append_operation(arith::addi(offset, size, location))
        .result(0)?
        .into();

    extend_memory(op_ctx, &ok_block, required_size)?;

<<<<<<< HEAD
    let reamining_gas = get_remaining_gas(context, &ok_block)?;
    let reason = ExecutionResult::Continue.to_u8();
    let reason = ok_block
        .append_operation(arith::constant(
            context,
            integer_constant_from_i64(context, reason as i64).into(),
            location,
        ))
        .result(0)?
        .into();

    op_ctx.write_result_syscall(&ok_block, offset, size, reamining_gas, reason, location);
=======
    op_ctx.write_result_syscall(&ok_block, offset, size, location);
>>>>>>> 41cdc7ba

    Ok((start_block, ok_block))
}

<<<<<<< HEAD
// Stop the current context execution, revert the state changes 
// (see STATICCALL for a list of state changing opcodes) and 
// return the unused gas to the caller. It also reverts the gas refund to i
// ts value before the current context. If the execution is stopped with REVERT, 
// the value 0 is put on the stack of the calling context, which continues to execute normally. 
// The return data of the calling context is set as the given 
// chunk of memory of this context.
fn codegen_revert<'c>(
    op_ctx: &mut OperationCtx<'c>,
    region: &'c Region<'c>,
) -> Result<(BlockRef<'c, 'c>, BlockRef<'c, 'c>), CodegenError>{
    //TODO: compute gas cost for memory expansion
    let context = op_ctx.mlir_context;
    let location = Location::unknown(context);

    let uint32 = IntegerType::new(context, 32);

    let start_block = region.append_block(Block::new(&[]));
    let ok_block = region.append_block(Block::new(&[]));

    let flag = check_stack_has_at_least(context, &start_block, 2)?;

    start_block.append_operation(cf::cond_br(
        context,
        flag,
        &ok_block,
        &op_ctx.revert_block,
        &[],
        &[],
        location,
    ));

    let offset_u256 = stack_pop(context, &ok_block)?;
    let size_u256 = stack_pop(context, &ok_block)?;

    // NOTE: for simplicity, we're truncating both offset and size to 32 bits here.
    // If any of them were bigger than a u32, we would have ran out of gas before here.
    let offset = ok_block
        .append_operation(arith::trunci(offset_u256, uint32.into(), location))
        .result(0)
        .unwrap()
        .into();

    let size = ok_block
        .append_operation(arith::trunci(size_u256, uint32.into(), location))
        .result(0)
        .unwrap()
        .into();

    let required_size = ok_block
        .append_operation(arith::addi(offset, size, location))
        .result(0)?
        .into();

    extend_memory(op_ctx, &ok_block, required_size)?;

    
    let reamining_gas = get_remaining_gas(context, &ok_block)?;
    let reason = ExecutionResult::Revert.to_u8();
    let reason = ok_block 
        .append_operation(arith::constant(context, integer_constant_from_i64(context,reason as i64).into(), location))
        .result(0)?
        .into();

    //op_ctx.write_revert_result(&ok_block, offset, size, reamining_gas, reason, location);

    op_ctx.write_result_syscall(&ok_block, offset, size, reamining_gas,reason,location);

    ok_block.append_operation(func::r#return(&[], location));

    Ok((start_block, ok_block))

} 

=======
>>>>>>> 41cdc7ba
fn codegen_stop<'c, 'r>(
    op_ctx: &mut OperationCtx<'c>,
    region: &'r Region<'c>,
) -> Result<(BlockRef<'c, 'r>, BlockRef<'c, 'r>), CodegenError> {
    let start_block = region.append_block(Block::new(&[]));
    let context = &op_ctx.mlir_context;
    let location = Location::unknown(context);

    let zero = start_block
        .append_operation(arith::constant(
            context,
            integer_constant_from_i8(context, 0).into(),
            location,
        ))
        .result(0)?
        .into();

    start_block.append_operation(func::r#return(&[zero], location));
    let empty_block = region.append_block(Block::new(&[]));

    Ok((start_block, empty_block))
}

fn codegen_signextend<'c, 'r>(
    op_ctx: &mut OperationCtx<'c>,
    region: &'r Region<'c>,
) -> Result<(BlockRef<'c, 'r>, BlockRef<'c, 'r>), CodegenError> {
    let start_block = region.append_block(Block::new(&[]));
    let context = &op_ctx.mlir_context;
    let location = Location::unknown(context);

    // Check there's enough elements in stack
    let stack_size_flag = check_stack_has_at_least(context, &start_block, 2)?;
    let gas_flag = consume_gas(context, &start_block, 5)?;

    // Check there's enough gas to perform the operation
    let ok_flag = start_block
        .append_operation(arith::andi(stack_size_flag, gas_flag, location))
        .result(0)?
        .into();

    let ok_block = region.append_block(Block::new(&[]));

    start_block.append_operation(cf::cond_br(
        context,
        ok_flag,
        &ok_block,
        &op_ctx.revert_block,
        &[],
        &[],
        location,
    ));

    let byte_size = stack_pop(context, &ok_block)?;
    let value_to_extend = stack_pop(context, &ok_block)?;

    // Constant definition
    let max_byte_size = constant_value_from_i64(context, &ok_block, 31)?;
    let bits_per_byte = constant_value_from_i64(context, &ok_block, 8)?;
    let sign_bit_position_on_byte = constant_value_from_i64(context, &ok_block, 7)?;
    let max_bits = constant_value_from_i64(context, &ok_block, 255)?;

    // byte_size = min(max_byte_size, byte_size)
    let byte_size = ok_block
        .append_operation(arith::minui(byte_size, max_byte_size, location))
        .result(0)?
        .into();

    // bits_to_shift = max_bits - byte_size * bits_per_byte + sign_bit_position_on_byte
    let byte_number_in_bits = ok_block
        .append_operation(arith::muli(byte_size, bits_per_byte, location))
        .result(0)?
        .into();

    let value_size_in_bits = ok_block
        .append_operation(arith::addi(
            byte_number_in_bits,
            sign_bit_position_on_byte,
            location,
        ))
        .result(0)?
        .into();

    let bits_to_shift = ok_block
        .append_operation(arith::subi(max_bits, value_size_in_bits, location))
        .result(0)?
        .into();

    // value_to_extend << bits_to_shift
    let left_shifted_value = ok_block
        .append_operation(ods::llvm::shl(context, value_to_extend, bits_to_shift, location).into())
        .result(0)?
        .into();

    // value_to_extend >> bits_to_shift  (sign extended)
    let result = ok_block
        .append_operation(
            ods::llvm::ashr(context, left_shifted_value, bits_to_shift, location).into(),
        )
        .result(0)?
        .into();

    stack_push(context, &ok_block, result)?;

    Ok((start_block, ok_block))
}

fn codegen_gas<'c, 'r>(
    op_ctx: &mut OperationCtx<'c>,
    region: &'r Region<'c>,
) -> Result<(BlockRef<'c, 'r>, BlockRef<'c, 'r>), CodegenError> {
    let start_block = region.append_block(Block::new(&[]));
    let context = &op_ctx.mlir_context;
    let location = Location::unknown(context);

    // Check there's at least space for one element in the stack
    let stack_size_flag = check_stack_has_space_for(context, &start_block, 1)?;

    // Check there's enough gas to compute the operation
    let gas_flag = consume_gas(context, &start_block, 2)?;

    let ok_flag = start_block
        .append_operation(arith::andi(stack_size_flag, gas_flag, location))
        .result(0)?
        .into();

    let ok_block = region.append_block(Block::new(&[]));

    start_block.append_operation(cf::cond_br(
        context,
        ok_flag,
        &ok_block,
        &op_ctx.revert_block,
        &[],
        &[],
        location,
    ));

    let gas = get_remaining_gas(context, &ok_block)?;

    stack_push(context, &ok_block, gas)?;

    Ok((start_block, ok_block))
}<|MERGE_RESOLUTION|>--- conflicted
+++ resolved
@@ -8,11 +8,6 @@
 
 use super::context::OperationCtx;
 use crate::{
-<<<<<<< HEAD
-    errors::CodegenError, program::Operation, syscall::ExecutionResult, utils::{
-        check_if_zero, check_is_greater_than, check_stack_has_at_least, check_stack_has_space_for, consume_gas, extend_memory, get_nth_from_stack, get_remaining_gas, integer_constant_from_i64, integer_constant_from_i8, stack_pop, stack_push, swap_stack_elements
-    }
-=======
     errors::CodegenError,
     program::Operation,
     utils::{
@@ -21,7 +16,9 @@
         integer_constant_from_i64, integer_constant_from_i8, stack_pop, stack_push,
         swap_stack_elements,
     },
->>>>>>> 41cdc7ba
+    errors::CodegenError, program::Operation, syscall::ExecutionResult, utils::{
+        check_if_zero, check_is_greater_than, check_stack_has_at_least, check_stack_has_space_for, consume_gas, extend_memory, get_nth_from_stack, get_remaining_gas, integer_constant_from_i64, integer_constant_from_i8, stack_pop, stack_push, swap_stack_elements
+    }
 };
 use num_bigint::BigUint;
 
@@ -66,7 +63,6 @@
         Operation::Jumpdest { pc } => codegen_jumpdest(op_ctx, region, pc),
         Operation::Dup(x) => codegen_dup(op_ctx, region, x),
         Operation::Swap(x) => codegen_swap(op_ctx, region, x),
-<<<<<<< HEAD
         Operation::Byte => codegen_byte(op_ctx, region),
         Operation::Exp => codegen_exp(op_ctx, region),
         Operation::Jumpi => codegen_jumpi(op_ctx, region),
@@ -76,9 +72,6 @@
         Operation::Or => codegen_or(op_ctx, region),
         Operation::Return => codegen_return(op_ctx, region),
         Operation::Revert => codegen_revert(op_ctx, region),
-=======
-        Operation::Return => codegen_return(op_ctx, region),
->>>>>>> 41cdc7ba
     }
 }
 
@@ -1349,35 +1342,29 @@
     let offset = stack_pop(context, &ok_block)?;
     let value = stack_pop(context, &ok_block)?;
 
-<<<<<<< HEAD
-    const BITS_PER_BYTE: i64 = 8;
-    const MAX_SHIFT: i64 = 31;
-
-    let constant_bits_per_byte = ok_block
-        .append_operation(arith::constant(
-            context,
-            integer_constant_from_i64(context, BITS_PER_BYTE).into(),
-            location,
-        ))
-        .result(0)?
-        .into();
-
-    let constant_max_shift_in_bits = ok_block
-        .append_operation(arith::constant(
-            context,
-            integer_constant_from_i64(context, MAX_SHIFT * BITS_PER_BYTE).into(),
-            location,
-        ))
-        .result(0)?
-        .into();
-=======
     const BITS_PER_BYTE: u8 = 8;
     const MAX_SHIFT: u8 = 31;
 
     let constant_bits_per_byte = constant_value_from_i64(context, &ok_block, BITS_PER_BYTE as i64)?;
     let constant_max_shift_in_bits =
         constant_value_from_i64(context, &ok_block, (MAX_SHIFT * BITS_PER_BYTE) as i64)?;
->>>>>>> 41cdc7ba
+    let constant_bits_per_byte = ok_block
+        .append_operation(arith::constant(
+            context,
+            integer_constant_from_i64(context, BITS_PER_BYTE).into(),
+            location,
+        ))
+        .result(0)?
+        .into();
+
+    let constant_max_shift_in_bits = ok_block
+        .append_operation(arith::constant(
+            context,
+            integer_constant_from_i64(context, MAX_SHIFT * BITS_PER_BYTE).into(),
+            location,
+        ))
+        .result(0)?
+        .into();
 
     let offset_in_bits = ok_block
         .append_operation(arith::muli(offset, constant_bits_per_byte, location))
@@ -1408,7 +1395,7 @@
         location,
     ));
 
-<<<<<<< HEAD
+    let zero_constant_value = constant_value_from_i64(context, &out_of_bounds_block, 0_i64)?;
     let zero = out_of_bounds_block
         .append_operation(arith::constant(
             context,
@@ -1417,9 +1404,6 @@
         ))
         .result(0)?
         .into();
-=======
-    let zero_constant_value = constant_value_from_i64(context, &out_of_bounds_block, 0_i64)?;
->>>>>>> 41cdc7ba
 
     // push zero to the stack
     stack_push(context, &out_of_bounds_block, zero_constant_value)?;
@@ -1710,7 +1694,6 @@
 
     extend_memory(op_ctx, &ok_block, required_size)?;
 
-<<<<<<< HEAD
     let reamining_gas = get_remaining_gas(context, &ok_block)?;
     let reason = ExecutionResult::Continue.to_u8();
     let reason = ok_block
@@ -1723,14 +1706,10 @@
         .into();
 
     op_ctx.write_result_syscall(&ok_block, offset, size, reamining_gas, reason, location);
-=======
-    op_ctx.write_result_syscall(&ok_block, offset, size, location);
->>>>>>> 41cdc7ba
-
-    Ok((start_block, ok_block))
-}
-
-<<<<<<< HEAD
+
+    Ok((start_block, ok_block))
+}
+
 // Stop the current context execution, revert the state changes 
 // (see STATICCALL for a list of state changing opcodes) and 
 // return the unused gas to the caller. It also reverts the gas refund to i
@@ -1805,8 +1784,60 @@
 
 } 
 
-=======
->>>>>>> 41cdc7ba
+fn codegen_return<'c>(
+    op_ctx: &mut OperationCtx<'c>,
+    region: &'c Region<'c>,
+) -> Result<(BlockRef<'c, 'c>, BlockRef<'c, 'c>), CodegenError> {
+    // TODO: compute gas cost for memory expansion
+    let context = op_ctx.mlir_context;
+    let location = Location::unknown(context);
+
+    let uint32 = IntegerType::new(context, 32);
+
+    let start_block = region.append_block(Block::new(&[]));
+    let ok_block = region.append_block(Block::new(&[]));
+
+    let flag = check_stack_has_at_least(context, &start_block, 2)?;
+
+    start_block.append_operation(cf::cond_br(
+        context,
+        flag,
+        &ok_block,
+        &op_ctx.revert_block,
+        &[],
+        &[],
+        location,
+    ));
+
+    let offset_u256 = stack_pop(context, &ok_block)?;
+    let size_u256 = stack_pop(context, &ok_block)?;
+
+    // NOTE: for simplicity, we're truncating both offset and size to 32 bits here.
+    // If any of them were bigger than a u32, we would have ran out of gas before here.
+    let offset = ok_block
+        .append_operation(arith::trunci(offset_u256, uint32.into(), location))
+        .result(0)
+        .unwrap()
+        .into();
+
+    let size = ok_block
+        .append_operation(arith::trunci(size_u256, uint32.into(), location))
+        .result(0)
+        .unwrap()
+        .into();
+
+    let required_size = ok_block
+        .append_operation(arith::addi(offset, size, location))
+        .result(0)?
+        .into();
+
+    extend_memory(op_ctx, &ok_block, required_size)?;
+
+    op_ctx.write_result_syscall(&ok_block, offset, size, location);
+
+    Ok((start_block, ok_block))
+}
+
 fn codegen_stop<'c, 'r>(
     op_ctx: &mut OperationCtx<'c>,
     region: &'r Region<'c>,
