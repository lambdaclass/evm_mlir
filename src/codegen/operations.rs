--- conflicted
+++ resolved
@@ -113,10 +113,7 @@
         Operation::Revert => codegen_revert(op_ctx, region),
         Operation::Invalid => codegen_invalid(op_ctx, region),
         Operation::BlockHash => codegen_blockhash(op_ctx, region),
-<<<<<<< HEAD
         Operation::ExtcodeHash => codegen_extcodehash(op_ctx, region),
-=======
->>>>>>> 66063f7b
     }
 }
 
@@ -4888,27 +4885,17 @@
     Ok((start_block, ok_block))
 }
 
-<<<<<<< HEAD
-fn codegen_extcodehash<'c, 'r>(
-=======
 fn codegen_call<'c, 'r>(
->>>>>>> 66063f7b
-    op_ctx: &mut OperationCtx<'c>,
-    region: &'r Region<'c>,
-) -> Result<(BlockRef<'c, 'r>, BlockRef<'c, 'r>), CodegenError> {
-    let start_block = region.append_block(Block::new(&[]));
-    let context = &op_ctx.mlir_context;
-    let location = Location::unknown(context);
-<<<<<<< HEAD
-    let uint256 = IntegerType::new(context, 256);
-
-    let flag = check_stack_has_at_least(context, &start_block, 1)?;
-=======
+    op_ctx: &mut OperationCtx<'c>,
+    region: &'r Region<'c>,
+) -> Result<(BlockRef<'c, 'r>, BlockRef<'c, 'r>), CodegenError> {
+    let start_block = region.append_block(Block::new(&[]));
+    let context = &op_ctx.mlir_context;
+    let location = Location::unknown(context);
     let uint64 = IntegerType::new(context, 64);
     let uint32 = IntegerType::new(context, 32);
 
     let flag = check_stack_has_at_least(context, &start_block, 7)?;
->>>>>>> 66063f7b
     let ok_block = region.append_block(Block::new(&[]));
 
     start_block.append_operation(cf::cond_br(
@@ -4921,29 +4908,6 @@
         location,
     ));
 
-<<<<<<< HEAD
-    let address = stack_pop(context, &ok_block)?;
-    let address_ptr = allocate_and_store_value(op_ctx, &ok_block, address, location)?;
-
-    op_ctx.get_code_hash_syscall(&ok_block, address_ptr, location);
-
-    let code_hash_value = ok_block
-        .append_operation(llvm::load(
-            context,
-            address_ptr,
-            uint256.into(),
-            location,
-            LoadStoreOptions::default(),
-        ))
-        .result(0)?
-        .into();
-
-    // TODO: add gas consumption (once access lists are implemented)
-
-    stack_push(context, &ok_block, code_hash_value)?;
-
-    Ok((start_block, ok_block))
-=======
     let gas = stack_pop(context, &ok_block)?;
     let address = stack_pop(context, &ok_block)?;
     let value = stack_pop(context, &ok_block)?;
@@ -5016,5 +4980,49 @@
     stack_push(context, &finish_block, call_result)?;
 
     Ok((start_block, finish_block))
->>>>>>> 66063f7b
+}
+
+fn codegen_extcodehash<'c, 'r>(
+    op_ctx: &mut OperationCtx<'c>,
+    region: &'r Region<'c>,
+) -> Result<(BlockRef<'c, 'r>, BlockRef<'c, 'r>), CodegenError> {
+    let start_block = region.append_block(Block::new(&[]));
+    let context = &op_ctx.mlir_context;
+    let location = Location::unknown(context);
+    let uint256 = IntegerType::new(context, 256);
+
+    let flag = check_stack_has_at_least(context, &start_block, 1)?;
+    let ok_block = region.append_block(Block::new(&[]));
+
+    start_block.append_operation(cf::cond_br(
+        context,
+        flag,
+        &ok_block,
+        &op_ctx.revert_block,
+        &[],
+        &[],
+        location,
+    ));
+
+    let address = stack_pop(context, &ok_block)?;
+    let address_ptr = allocate_and_store_value(op_ctx, &ok_block, address, location)?;
+
+    op_ctx.get_code_hash_syscall(&ok_block, address_ptr, location);
+
+    let code_hash_value = ok_block
+        .append_operation(llvm::load(
+            context,
+            address_ptr,
+            uint256.into(),
+            location,
+            LoadStoreOptions::default(),
+        ))
+        .result(0)?
+        .into();
+
+    // TODO: add gas consumption (once access lists are implemented)
+
+    stack_push(context, &ok_block, code_hash_value)?;
+
+    Ok((start_block, ok_block))
 }