--- conflicted
+++ resolved
@@ -4239,33 +4239,6 @@
     Ok((start_block, ok_block))
 }
 
-<<<<<<< HEAD
-fn codegen_call<'c, 'r>(
-    op_ctx: &mut OperationCtx<'c>,
-    region: &'r Region<'c>,
-) -> Result<(BlockRef<'c, 'r>, BlockRef<'c, 'r>), CodegenError> {
-    /*
-    1. Get arguments from stack
-    2. Validations
-        - There is enough gas to perform the op -> Then it will be divided by 64
-        - value < account.balance (probably this will be checked on the syscall side)
-        - Offset and size are correct (both of them)
-    3. Call the syscall
-    4. Update the gas value
-    5. Push the result on the stack
-    */
-
-    let start_block = region.append_block(Block::new(&[]));
-    let context = &op_ctx.mlir_context;
-    let location = Location::unknown(context);
-    let uint256 = IntegerType::new(context, 256);
-
-    let flag = check_stack_has_at_least(context, &start_block, 7)?;
-    let gas_flag = consume_gas(context, &start_block, 0)?; //TODO: Change this
-
-    let condition = start_block
-        .append_operation(arith::andi(gas_flag, flag, location))
-=======
 fn codegen_codecopy<'c, 'r>(
     op_ctx: &mut OperationCtx<'c>,
     region: &'r Region<'c>,
@@ -4360,27 +4333,167 @@
 
     let ok_flag = start_block
         .append_operation(arith::andi(stack_size_flag, gas_flag, location))
->>>>>>> 99f96bfb
-        .result(0)?
-        .into();
-
-    let ok_block = region.append_block(Block::new(&[]));
-
-    start_block.append_operation(cf::cond_br(
-        context,
-<<<<<<< HEAD
+        .result(0)?
+        .into();
+
+    let ok_block = region.append_block(Block::new(&[]));
+
+    start_block.append_operation(cf::cond_br(
+        context,
+        ok_flag,
+        &ok_block,
+        &op_ctx.revert_block,
+        &[],
+        &[],
+        location,
+    ));
+
+    let uint256 = IntegerType::new(context, 256);
+    let ptr_type = pointer(context, 0);
+
+    let pointer_size = constant_value_from_i64(context, &ok_block, 1_i64)?;
+
+    let selfbalance_ptr = ok_block
+        .append_operation(llvm::alloca(
+            context,
+            pointer_size,
+            ptr_type,
+            location,
+            AllocaOptions::new().elem_type(Some(TypeAttribute::new(uint256.into()))),
+        ))
+        .result(0)?
+        .into();
+
+    op_ctx.store_in_selfbalance_ptr(&ok_block, location, selfbalance_ptr);
+
+    let selfbalance = ok_block
+        .append_operation(llvm::load(
+            context,
+            selfbalance_ptr,
+            uint256.into(),
+            location,
+            LoadStoreOptions::default(),
+        ))
+        .result(0)?
+        .into();
+
+    stack_push(context, &ok_block, selfbalance)?;
+
+    Ok((start_block, ok_block))
+}
+
+fn codegen_blobbasefee<'c, 'r>(
+    op_ctx: &mut OperationCtx<'c>,
+    region: &'r Region<'c>,
+) -> Result<(BlockRef<'c, 'r>, BlockRef<'c, 'r>), CodegenError> {
+    let start_block = region.append_block(Block::new(&[]));
+    let context = &op_ctx.mlir_context;
+    let location = Location::unknown(context);
+
+    // Check there's enough elements in stack
+    let stack_size_flag = check_stack_has_space_for(context, &start_block, 1)?;
+    let gas_flag = consume_gas(context, &start_block, gas_cost::BLOBBASEFEE)?;
+
+    let ok_flag = start_block
+        .append_operation(arith::andi(stack_size_flag, gas_flag, location))
+        .result(0)?
+        .into();
+
+    let ok_block = region.append_block(Block::new(&[]));
+
+    start_block.append_operation(cf::cond_br(
+        context,
+        ok_flag,
+        &ok_block,
+        &op_ctx.revert_block,
+        &[],
+        &[],
+        location,
+    ));
+
+    let uint256 = IntegerType::new(context, 256);
+    let ptr_type = pointer(context, 0);
+
+    //This may be refactored to use constant_value_from_i64 util function
+    let pointer_size = ok_block
+        .append_operation(arith::constant(
+            context,
+            IntegerAttribute::new(uint256.into(), 1_i64).into(),
+            location,
+        ))
+        .result(0)?
+        .into();
+
+    let blob_base_fee_ptr = ok_block
+        .append_operation(llvm::alloca(
+            context,
+            pointer_size,
+            ptr_type,
+            location,
+            AllocaOptions::new().elem_type(Some(TypeAttribute::new(uint256.into()))),
+        ))
+        .result(0)?
+        .into();
+
+    op_ctx.store_in_blobbasefee_ptr(&ok_block, location, blob_base_fee_ptr);
+
+    let blob_base_fee = ok_block
+        .append_operation(llvm::load(
+            context,
+            blob_base_fee_ptr,
+            uint256.into(),
+            location,
+            LoadStoreOptions::default(),
+        ))
+        .result(0)?
+        .into();
+
+    stack_push(context, &ok_block, blob_base_fee)?;
+
+    Ok((start_block, ok_block))
+}
+
+fn codegen_call<'c, 'r>(
+    op_ctx: &mut OperationCtx<'c>,
+    region: &'r Region<'c>,
+) -> Result<(BlockRef<'c, 'r>, BlockRef<'c, 'r>), CodegenError> {
+    /*
+    1. Get arguments from stack
+    2. Validations
+        - There is enough gas to perform the op -> Then it will be divided by 64
+        - value < account.balance (probably this will be checked from the syscall (Rust) side)
+        - Offset and size are correct (both for args and ret)
+    3. Call the syscall
+    4. Update the gas value
+    5. Push the result on to the stack
+    */
+
+    let start_block = region.append_block(Block::new(&[]));
+    let context = &op_ctx.mlir_context;
+    let location = Location::unknown(context);
+    let uint64 = IntegerType::new(context, 64);
+    let uint32 = IntegerType::new(context, 32);
+
+    let flag = check_stack_has_at_least(context, &start_block, 7)?;
+    let gas_flag = consume_gas(context, &start_block, 0)?; //TODO: Change this
+
+    let condition = start_block
+        .append_operation(arith::andi(gas_flag, flag, location))
+        .result(0)?
+        .into();
+
+    let ok_block = region.append_block(Block::new(&[]));
+
+    start_block.append_operation(cf::cond_br(
+        context,
         condition,
-=======
-        ok_flag,
->>>>>>> 99f96bfb
-        &ok_block,
-        &op_ctx.revert_block,
-        &[],
-        &[],
-        location,
-    ));
-
-<<<<<<< HEAD
+        &ok_block,
+        &op_ctx.revert_block,
+        &[],
+        &[],
+        location,
+    ));
+
     let gas = stack_pop(context, &ok_block)?;
     let address = stack_pop(context, &ok_block)?;
     let value = stack_pop(context, &ok_block)?;
@@ -4388,6 +4501,28 @@
     let args_size = stack_pop(context, &ok_block)?;
     let ret_offset = stack_pop(context, &ok_block)?;
     let ret_size = stack_pop(context, &ok_block)?;
+
+    // Truncate arguments to their corresponding sizes
+    let gas = ok_block
+        .append_operation(arith::trunci(gas, uint64.into(), location))
+        .result(0)?
+        .into();
+    let args_offset = ok_block
+        .append_operation(arith::trunci(args_offset, uint32.into(), location))
+        .result(0)?
+        .into();
+    let args_size = ok_block
+        .append_operation(arith::trunci(args_size, uint32.into(), location))
+        .result(0)?
+        .into();
+    let ret_offset = ok_block
+        .append_operation(arith::trunci(ret_offset, uint32.into(), location))
+        .result(0)?
+        .into();
+    let ret_size = ok_block
+        .append_operation(arith::trunci(ret_size, uint32.into(), location))
+        .result(0)?
+        .into();
 
     //TODO: Gas cost calculation has to be added to this expansions
     let args_block = region.append_block(Block::new(&[]));
@@ -4409,8 +4544,6 @@
         ret_size,
     )?;
 
-    //TODO: Here we should check there is enough gas and divide it by 64
-
     let call_result = op_ctx.call_syscall(
         &ret_block,
         location,
@@ -4423,117 +4556,7 @@
         ret_size,
     )?;
 
-    let call_result = ret_block
-        .append_operation(arith::extui(call_result, uint256.into(), location))
-        .result(0)?
-        .into();
-
     stack_push(context, &ret_block, call_result)?;
 
     Ok((start_block, ret_block))
-=======
-    let uint256 = IntegerType::new(context, 256);
-    let ptr_type = pointer(context, 0);
-
-    let pointer_size = constant_value_from_i64(context, &ok_block, 1_i64)?;
-
-    let selfbalance_ptr = ok_block
-        .append_operation(llvm::alloca(
-            context,
-            pointer_size,
-            ptr_type,
-            location,
-            AllocaOptions::new().elem_type(Some(TypeAttribute::new(uint256.into()))),
-        ))
-        .result(0)?
-        .into();
-
-    op_ctx.store_in_selfbalance_ptr(&ok_block, location, selfbalance_ptr);
-
-    let selfbalance = ok_block
-        .append_operation(llvm::load(
-            context,
-            selfbalance_ptr,
-            uint256.into(),
-            location,
-            LoadStoreOptions::default(),
-        ))
-        .result(0)?
-        .into();
-
-    stack_push(context, &ok_block, selfbalance)?;
-
-    Ok((start_block, ok_block))
-}
-
-fn codegen_blobbasefee<'c, 'r>(
-    op_ctx: &mut OperationCtx<'c>,
-    region: &'r Region<'c>,
-) -> Result<(BlockRef<'c, 'r>, BlockRef<'c, 'r>), CodegenError> {
-    let start_block = region.append_block(Block::new(&[]));
-    let context = &op_ctx.mlir_context;
-    let location = Location::unknown(context);
-
-    // Check there's enough elements in stack
-    let stack_size_flag = check_stack_has_space_for(context, &start_block, 1)?;
-    let gas_flag = consume_gas(context, &start_block, gas_cost::BLOBBASEFEE)?;
-
-    let ok_flag = start_block
-        .append_operation(arith::andi(stack_size_flag, gas_flag, location))
-        .result(0)?
-        .into();
-
-    let ok_block = region.append_block(Block::new(&[]));
-
-    start_block.append_operation(cf::cond_br(
-        context,
-        ok_flag,
-        &ok_block,
-        &op_ctx.revert_block,
-        &[],
-        &[],
-        location,
-    ));
-
-    let uint256 = IntegerType::new(context, 256);
-    let ptr_type = pointer(context, 0);
-
-    //This may be refactored to use constant_value_from_i64 util function
-    let pointer_size = ok_block
-        .append_operation(arith::constant(
-            context,
-            IntegerAttribute::new(uint256.into(), 1_i64).into(),
-            location,
-        ))
-        .result(0)?
-        .into();
-
-    let blob_base_fee_ptr = ok_block
-        .append_operation(llvm::alloca(
-            context,
-            pointer_size,
-            ptr_type,
-            location,
-            AllocaOptions::new().elem_type(Some(TypeAttribute::new(uint256.into()))),
-        ))
-        .result(0)?
-        .into();
-
-    op_ctx.store_in_blobbasefee_ptr(&ok_block, location, blob_base_fee_ptr);
-
-    let blob_base_fee = ok_block
-        .append_operation(llvm::load(
-            context,
-            blob_base_fee_ptr,
-            uint256.into(),
-            location,
-            LoadStoreOptions::default(),
-        ))
-        .result(0)?
-        .into();
-
-    stack_push(context, &ok_block, blob_base_fee)?;
-
-    Ok((start_block, ok_block))
->>>>>>> 99f96bfb
 }