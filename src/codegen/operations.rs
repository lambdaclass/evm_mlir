use melior::{
    dialect::{arith, cf, func, ods},
    ir::{
        attribute::IntegerAttribute, r#type::IntegerType, Attribute, Block, BlockRef, Location,
        Region,
    },
    Context as MeliorContext,
};

use super::context::OperationCtx;
use crate::{
    errors::CodegenError,
    program::Operation,
    utils::{
        check_if_zero, check_is_greater_than, check_stack_has_at_least, check_stack_has_space_for,
        constant_value_from_i64, consume_gas, get_nth_from_stack, get_remaining_gas,
        integer_constant_from_i64, integer_constant_from_i8, stack_pop, stack_push,
        swap_stack_elements,
    },
};
use num_bigint::BigUint;

/// Generates blocks for target [`Operation`].
/// Returns both the starting block, and the unterminated last block of the generated code.
pub fn generate_code_for_op<'c>(
    op_ctx: &mut OperationCtx<'c>,
    region: &'c Region<'c>,
    op: Operation,
) -> Result<(BlockRef<'c, 'c>, BlockRef<'c, 'c>), CodegenError> {
    match op {
        Operation::Stop => codegen_stop(op_ctx, region),
<<<<<<< HEAD
        Operation::Push0 => codegen_push(op_ctx, region, BigUint::ZERO, true),
        Operation::Push(x) => codegen_push(op_ctx, region, x, false),
        Operation::Sgt => codegen_sgt(op_ctx, region),
=======
>>>>>>> 3d648369
        Operation::Add => codegen_add(op_ctx, region),
        Operation::Mul => codegen_mul(op_ctx, region),
        Operation::Sub => codegen_sub(op_ctx, region),
        Operation::Div => codegen_div(op_ctx, region),
        Operation::Sdiv => codegen_sdiv(op_ctx, region),
        Operation::Mod => codegen_mod(op_ctx, region),
        Operation::Addmod => codegen_addmod(op_ctx, region),
        Operation::Mulmod => codegen_mulmod(op_ctx, region),
        Operation::Exp => codegen_exp(op_ctx, region),
        Operation::SignExtend => codegen_signextend(op_ctx, region),
        Operation::Lt => codegen_lt(op_ctx, region),
        Operation::Gt => codegen_gt(op_ctx, region),
        Operation::Sgt => codegen_sgt(op_ctx, region),
        Operation::Eq => codegen_eq(op_ctx, region),
        Operation::IsZero => codegen_iszero(op_ctx, region),
        Operation::And => codegen_and(op_ctx, region),
        Operation::Or => codegen_or(op_ctx, region),
        Operation::Xor => codegen_xor(op_ctx, region),
        Operation::Byte => codegen_byte(op_ctx, region),
        Operation::Shr => codegen_shr(op_ctx, region),
        Operation::Sar => codegen_sar(op_ctx, region),
        Operation::Pop => codegen_pop(op_ctx, region),
        Operation::Jump => codegen_jump(op_ctx, region),
        Operation::Jumpi => codegen_jumpi(op_ctx, region),
        Operation::PC { pc } => codegen_pc(op_ctx, region, pc),
        Operation::Gas => codegen_gas(op_ctx, region),
        Operation::Jumpdest { pc } => codegen_jumpdest(op_ctx, region, pc),
        Operation::Push(x) => codegen_push(op_ctx, region, x),
        Operation::Dup(x) => codegen_dup(op_ctx, region, x),
        Operation::Swap(x) => codegen_swap(op_ctx, region, x),
    }
}

fn codegen_exp<'c, 'r>(
    op_ctx: &mut OperationCtx<'c>,
    region: &'r Region<'c>,
) -> Result<(BlockRef<'c, 'r>, BlockRef<'c, 'r>), CodegenError> {
    let start_block = region.append_block(Block::new(&[]));
    let context = &op_ctx.mlir_context;
    let location = Location::unknown(context);

    // Check there's enough elements in stack
    let flag = check_stack_has_at_least(context, &start_block, 2)?;

    let ok_block = region.append_block(Block::new(&[]));

    start_block.append_operation(cf::cond_br(
        context,
        flag,
        &ok_block,
        &op_ctx.revert_block,
        &[],
        &[],
        location,
    ));

    let lhs = stack_pop(context, &ok_block)?;
    let rhs = stack_pop(context, &ok_block)?;

    let result = ok_block
        .append_operation(ods::math::ipowi(context, rhs, lhs, location).into())
        .result(0)?
        .into();

    stack_push(context, &ok_block, result)?;

    Ok((start_block, ok_block))
}

fn codegen_iszero<'c, 'r>(
    op_ctx: &mut OperationCtx<'c>,
    region: &'r Region<'c>,
) -> Result<(BlockRef<'c, 'r>, BlockRef<'c, 'r>), CodegenError> {
    let start_block = region.append_block(Block::new(&[]));
    let context = &op_ctx.mlir_context;
    let location = Location::unknown(context);

    // Check there's enough elements in stack
    let flag = check_stack_has_at_least(context, &start_block, 1)?;

    let ok_block = region.append_block(Block::new(&[]));

    start_block.append_operation(cf::cond_br(
        context,
        flag,
        &ok_block,
        &op_ctx.revert_block,
        &[],
        &[],
        location,
    ));

    let value = stack_pop(context, &ok_block)?;
    let value_is_zero = check_if_zero(context, &ok_block, &value)?;

    let val_zero_bloq = region.append_block(Block::new(&[]));
    let val_not_zero_bloq = region.append_block(Block::new(&[]));
    let return_block = region.append_block(Block::new(&[]));

    let constant_value = val_zero_bloq
        .append_operation(arith::constant(
            context,
            integer_constant_from_i64(context, 1i64).into(),
            location,
        ))
        .result(0)?
        .into();

    stack_push(context, &val_zero_bloq, constant_value)?;
    val_zero_bloq.append_operation(cf::br(&return_block, &[], location));

    let result = val_not_zero_bloq
        .append_operation(arith::constant(
            context,
            integer_constant_from_i64(context, 0i64).into(),
            location,
        ))
        .result(0)?
        .into();

    stack_push(context, &val_not_zero_bloq, result)?;
    val_not_zero_bloq.append_operation(cf::br(&return_block, &[], location));

    ok_block.append_operation(cf::cond_br(
        context,
        value_is_zero,
        &val_zero_bloq,
        &val_not_zero_bloq,
        &[],
        &[],
        location,
    ));

    Ok((start_block, return_block))
}

fn codegen_and<'c, 'r>(
    op_ctx: &mut OperationCtx<'c>,
    region: &'r Region<'c>,
) -> Result<(BlockRef<'c, 'r>, BlockRef<'c, 'r>), CodegenError> {
    let start_block = region.append_block(Block::new(&[]));
    let context = &op_ctx.mlir_context;
    let location = Location::unknown(context);

    // Check there's enough elements in stack
    let flag = check_stack_has_at_least(context, &start_block, 2)?;

    let ok_block = region.append_block(Block::new(&[]));

    start_block.append_operation(cf::cond_br(
        context,
        flag,
        &ok_block,
        &op_ctx.revert_block,
        &[],
        &[],
        location,
    ));

    let lhs = stack_pop(context, &ok_block)?;
    let rhs = stack_pop(context, &ok_block)?;

    let result = ok_block
        .append_operation(arith::andi(lhs, rhs, location))
        .result(0)?
        .into();

    stack_push(context, &ok_block, result)?;

    Ok((start_block, ok_block))
}

fn codegen_gt<'c, 'r>(
    op_ctx: &mut OperationCtx<'c>,
    region: &'r Region<'c>,
) -> Result<(BlockRef<'c, 'r>, BlockRef<'c, 'r>), CodegenError> {
    let start_block = region.append_block(Block::new(&[]));
    let context = &op_ctx.mlir_context;
    let location = Location::unknown(context);

    // Check there's enough elements in stack
    let flag = check_stack_has_at_least(context, &start_block, 2)?;

    let ok_block = region.append_block(Block::new(&[]));

    start_block.append_operation(cf::cond_br(
        context,
        flag,
        &ok_block,
        &op_ctx.revert_block,
        &[],
        &[],
        location,
    ));

    let rhs = stack_pop(context, &ok_block)?;
    let lhs = stack_pop(context, &ok_block)?;

    let result = ok_block
        .append_operation(arith::cmpi(
            context,
            arith::CmpiPredicate::Ugt,
            lhs,
            rhs,
            location,
        ))
        .result(0)?
        .into();

    stack_push(context, &ok_block, result)?;

    Ok((start_block, ok_block))
}

fn codegen_or<'c, 'r>(
    op_ctx: &mut OperationCtx<'c>,
    region: &'r Region<'c>,
) -> Result<(BlockRef<'c, 'r>, BlockRef<'c, 'r>), CodegenError> {
    let start_block = region.append_block(Block::new(&[]));
    let context = &op_ctx.mlir_context;
    let location = Location::unknown(context);

    // Check there's enough elements in stack
    let flag = check_stack_has_at_least(context, &start_block, 2)?;

    let ok_block = region.append_block(Block::new(&[]));

    start_block.append_operation(cf::cond_br(
        context,
        flag,
        &ok_block,
        &op_ctx.revert_block,
        &[],
        &[],
        location,
    ));

    let lhs = stack_pop(context, &ok_block)?;
    let rhs = stack_pop(context, &ok_block)?;

    let result = ok_block
        .append_operation(arith::ori(lhs, rhs, location))
        .result(0)?
        .into();

    stack_push(context, &ok_block, result)?;

    Ok((start_block, ok_block))
}

fn codegen_lt<'c, 'r>(
    op_ctx: &mut OperationCtx<'c>,
    region: &'r Region<'c>,
) -> Result<(BlockRef<'c, 'r>, BlockRef<'c, 'r>), CodegenError> {
    let start_block = region.append_block(Block::new(&[]));
    let context = &op_ctx.mlir_context;
    let location = Location::unknown(context);

    // Check there's enough elements in stack
    let flag = check_stack_has_at_least(context, &start_block, 2)?;

    let ok_block = region.append_block(Block::new(&[]));

    start_block.append_operation(cf::cond_br(
        context,
        flag,
        &ok_block,
        &op_ctx.revert_block,
        &[],
        &[],
        location,
    ));

    let lhs = stack_pop(context, &ok_block)?;
    let rhs = stack_pop(context, &ok_block)?;

    let result = ok_block
        .append_operation(arith::cmpi(
            context,
            arith::CmpiPredicate::Ult,
            lhs,
            rhs,
            location,
        ))
        .result(0)?
        .into();

    stack_push(context, &ok_block, result)?;

    Ok((start_block, ok_block))
}

fn codegen_sgt<'c, 'r>(
    op_ctx: &mut OperationCtx<'c>,
    region: &'r Region<'c>,
) -> Result<(BlockRef<'c, 'r>, BlockRef<'c, 'r>), CodegenError> {
    let start_block = region.append_block(Block::new(&[]));
    let context = &op_ctx.mlir_context;
    let location = Location::unknown(context);

    // Check there's enough elements in stack
    let flag = check_stack_has_at_least(context, &start_block, 2)?;

    let ok_block = region.append_block(Block::new(&[]));

    start_block.append_operation(cf::cond_br(
        context,
        flag,
        &ok_block,
        &op_ctx.revert_block,
        &[],
        &[],
        location,
    ));

    let lhs = stack_pop(context, &ok_block)?;
    let rhs = stack_pop(context, &ok_block)?;

    let result = ok_block
        .append_operation(arith::cmpi(
            context,
            arith::CmpiPredicate::Sgt,
            lhs,
            rhs,
            location,
        ))
        .result(0)?
        .into();

    stack_push(context, &ok_block, result)?;

    Ok((start_block, ok_block))
}

fn codegen_eq<'c, 'r>(
    op_ctx: &mut OperationCtx<'c>,
    region: &'r Region<'c>,
) -> Result<(BlockRef<'c, 'r>, BlockRef<'c, 'r>), CodegenError> {
    let start_block = region.append_block(Block::new(&[]));
    let context = &op_ctx.mlir_context;
    let location = Location::unknown(context);

    // Check there's enough elements in stack
    let flag = check_stack_has_at_least(context, &start_block, 2)?;

    let ok_block = region.append_block(Block::new(&[]));

    start_block.append_operation(cf::cond_br(
        context,
        flag,
        &ok_block,
        &op_ctx.revert_block,
        &[],
        &[],
        location,
    ));

    let lhs = stack_pop(context, &ok_block)?;
    let rhs = stack_pop(context, &ok_block)?;

    let result = ok_block
        .append_operation(arith::cmpi(
            context,
            arith::CmpiPredicate::Eq,
            lhs,
            rhs,
            location,
        ))
        .result(0)?
        .into();

    stack_push(context, &ok_block, result)?;

    Ok((start_block, ok_block))
}

fn codegen_push<'c, 'r>(
    op_ctx: &mut OperationCtx<'c>,
    region: &'r Region<'c>,
    value_to_push: BigUint,
    is_zero: bool,
) -> Result<(BlockRef<'c, 'r>, BlockRef<'c, 'r>), CodegenError> {
    let start_block = region.append_block(Block::new(&[]));
    let context = &op_ctx.mlir_context;
    let location = Location::unknown(context);

    // Check there's enough space in stack
    let flag = check_stack_has_space_for(context, &start_block, 1)?;
    let gas_cost = if is_zero { 2 } else { 3 };
    let gas_flag = consume_gas(context, &start_block, gas_cost)?;
    let condition = start_block
        .append_operation(arith::andi(gas_flag, flag, location))
        .result(0)?
        .into();

    let ok_block = region.append_block(Block::new(&[]));

    start_block.append_operation(cf::cond_br(
        context,
        condition,
        &ok_block,
        &op_ctx.revert_block,
        &[],
        &[],
        location,
    ));

    let constant_value = Attribute::parse(context, &format!("{} : i256", value_to_push)).unwrap();
    let constant_value = ok_block
        .append_operation(arith::constant(context, constant_value, location))
        .result(0)?
        .into();

    stack_push(context, &ok_block, constant_value)?;

    Ok((start_block, ok_block))
}

fn codegen_dup<'c, 'r>(
    op_ctx: &mut OperationCtx<'c>,
    region: &'r Region<'c>,
    nth: u32,
) -> Result<(BlockRef<'c, 'r>, BlockRef<'c, 'r>), CodegenError> {
    debug_assert!(nth > 0 && nth <= 16);
    let start_block = region.append_block(Block::new(&[]));
    let context = &op_ctx.mlir_context;
    let location = Location::unknown(context);

    // Check there's enough elements in stack
    let flag = check_stack_has_at_least(context, &start_block, nth)?;

    let ok_block = region.append_block(Block::new(&[]));

    start_block.append_operation(cf::cond_br(
        context,
        flag,
        &ok_block,
        &op_ctx.revert_block,
        &[],
        &[],
        location,
    ));

    let (nth_value, _) = get_nth_from_stack(context, &ok_block, nth)?;

    stack_push(context, &ok_block, nth_value)?;

    Ok((start_block, ok_block))
}

fn codegen_swap<'c, 'r>(
    op_ctx: &mut OperationCtx<'c>,
    region: &'r Region<'c>,
    nth: u32,
) -> Result<(BlockRef<'c, 'r>, BlockRef<'c, 'r>), CodegenError> {
    debug_assert!(nth > 0 && nth <= 16);
    let start_block = region.append_block(Block::new(&[]));
    let context = &op_ctx.mlir_context;
    let location = Location::unknown(context);

    // Check there's enough elements in stack
    let flag = check_stack_has_at_least(context, &start_block, nth + 1)?;

    let ok_block = region.append_block(Block::new(&[]));

    start_block.append_operation(cf::cond_br(
        context,
        flag,
        &ok_block,
        &op_ctx.revert_block,
        &[],
        &[],
        location,
    ));

    swap_stack_elements(context, &ok_block, 1, nth + 1)?;

    Ok((start_block, ok_block))
}

fn codegen_add<'c, 'r>(
    op_ctx: &mut OperationCtx<'c>,
    region: &'r Region<'c>,
) -> Result<(BlockRef<'c, 'r>, BlockRef<'c, 'r>), CodegenError> {
    let start_block = region.append_block(Block::new(&[]));
    let context = &op_ctx.mlir_context;
    let location = Location::unknown(context);

    // Check there's enough elements in stack
    let flag = check_stack_has_at_least(context, &start_block, 2)?;

    let gas_flag = consume_gas(context, &start_block, 3)?;

    let condition = start_block
        .append_operation(arith::andi(gas_flag, flag, location))
        .result(0)?
        .into();

    let ok_block = region.append_block(Block::new(&[]));

    start_block.append_operation(cf::cond_br(
        context,
        condition,
        &ok_block,
        &op_ctx.revert_block,
        &[],
        &[],
        location,
    ));

    let lhs = stack_pop(context, &ok_block)?;
    let rhs = stack_pop(context, &ok_block)?;

    let result = ok_block
        .append_operation(arith::addi(lhs, rhs, location))
        .result(0)?
        .into();

    stack_push(context, &ok_block, result)?;

    Ok((start_block, ok_block))
}

fn codegen_sub<'c, 'r>(
    op_ctx: &mut OperationCtx<'c>,
    region: &'r Region<'c>,
) -> Result<(BlockRef<'c, 'r>, BlockRef<'c, 'r>), CodegenError> {
    let start_block = region.append_block(Block::new(&[]));
    let context = &op_ctx.mlir_context;
    let location = Location::unknown(context);

    // Check there's enough elements in stack
    let flag = check_stack_has_at_least(context, &start_block, 2)?;

    let ok_block = region.append_block(Block::new(&[]));

    start_block.append_operation(cf::cond_br(
        context,
        flag,
        &ok_block,
        &op_ctx.revert_block,
        &[],
        &[],
        location,
    ));

    let lhs = stack_pop(context, &ok_block)?;
    let rhs = stack_pop(context, &ok_block)?;

    let result = ok_block
        .append_operation(arith::subi(lhs, rhs, location))
        .result(0)?
        .into();

    stack_push(context, &ok_block, result)?;

    Ok((start_block, ok_block))
}

fn codegen_div<'c, 'r>(
    op_ctx: &mut OperationCtx<'c>,
    region: &'r Region<'c>,
) -> Result<(BlockRef<'c, 'r>, BlockRef<'c, 'r>), CodegenError> {
    let start_block = region.append_block(Block::new(&[]));
    let context = &op_ctx.mlir_context;
    let location = Location::unknown(context);

    // Check there's enough elements in stack
    let flag = check_stack_has_at_least(context, &start_block, 2)?;
    let ok_block = region.append_block(Block::new(&[]));

    start_block.append_operation(cf::cond_br(
        context,
        flag,
        &ok_block,
        &op_ctx.revert_block,
        &[],
        &[],
        location,
    ));

    let num = stack_pop(context, &ok_block)?;
    let den = stack_pop(context, &ok_block)?;

    let den_is_zero = check_if_zero(context, &ok_block, &den)?;
    let den_zero_bloq = region.append_block(Block::new(&[]));
    let den_not_zero_bloq = region.append_block(Block::new(&[]));
    let return_block = region.append_block(Block::new(&[]));

    // Denominator is zero path
    let zero_value = constant_value_from_i64(context, &den_zero_bloq, 0i64)?;
    stack_push(context, &den_zero_bloq, zero_value)?;
    den_zero_bloq.append_operation(cf::br(&return_block, &[], location));

    // Denominator is not zero path
    let result = den_not_zero_bloq
        .append_operation(arith::divui(num, den, location))
        .result(0)?
        .into();

    stack_push(context, &den_not_zero_bloq, result)?;
    den_not_zero_bloq.append_operation(cf::br(&return_block, &[], location));

    // Branch to den_zero if den_is_zero == true; else branch to den_not_zero
    ok_block.append_operation(cf::cond_br(
        context,
        den_is_zero,
        &den_zero_bloq,
        &den_not_zero_bloq,
        &[],
        &[],
        location,
    ));

    Ok((start_block, return_block))
}

fn codegen_sdiv<'c, 'r>(
    op_ctx: &mut OperationCtx<'c>,
    region: &'r Region<'c>,
) -> Result<(BlockRef<'c, 'r>, BlockRef<'c, 'r>), CodegenError> {
    let start_block = region.append_block(Block::new(&[]));
    let context = &op_ctx.mlir_context;
    let location = Location::unknown(context);

    // Check there's enough elements in stack
    let stack_size_flag = check_stack_has_at_least(context, &start_block, 2)?;
    let gas_flag = consume_gas(context, &start_block, 5)?;

    let ok_flag = start_block
        .append_operation(arith::andi(stack_size_flag, gas_flag, location))
        .result(0)?
        .into();

    let ok_block = region.append_block(Block::new(&[]));

    start_block.append_operation(cf::cond_br(
        context,
        ok_flag,
        &ok_block,
        &op_ctx.revert_block,
        &[],
        &[],
        location,
    ));

    let num = stack_pop(context, &ok_block)?;
    let den = stack_pop(context, &ok_block)?;
    let den_is_zero = check_if_zero(context, &ok_block, &den)?;
    let den_zero_bloq = region.append_block(Block::new(&[]));
    let den_not_zero_bloq = region.append_block(Block::new(&[]));
    let return_block = region.append_block(Block::new(&[]));

    // Denominator is zero path
    let zero_value = constant_value_from_i64(context, &den_zero_bloq, 0i64)?;
    stack_push(context, &den_zero_bloq, zero_value)?;
    den_zero_bloq.append_operation(cf::br(&return_block, &[], location));

    // Denominator is not zero path
    let result = den_not_zero_bloq
        .append_operation(ods::llvm::sdiv(context, num, den, location).into())
        .result(0)?
        .into();

    stack_push(context, &den_not_zero_bloq, result)?;
    den_not_zero_bloq.append_operation(cf::br(&return_block, &[], location));

    // Branch to den_zero if den_is_zero == true; else branch to den_not_zero
    ok_block.append_operation(cf::cond_br(
        context,
        den_is_zero,
        &den_zero_bloq,
        &den_not_zero_bloq,
        &[],
        &[],
        location,
    ));

    Ok((start_block, return_block))
}

fn codegen_mul<'c, 'r>(
    op_ctx: &mut OperationCtx<'c>,
    region: &'r Region<'c>,
) -> Result<(BlockRef<'c, 'r>, BlockRef<'c, 'r>), CodegenError> {
    let start_block = region.append_block(Block::new(&[]));
    let context = &op_ctx.mlir_context;
    let location = Location::unknown(context);

    // Check there's enough elements in stack
    let flag = check_stack_has_at_least(context, &start_block, 2)?;

    let ok_block = region.append_block(Block::new(&[]));

    start_block.append_operation(cf::cond_br(
        context,
        flag,
        &ok_block,
        &op_ctx.revert_block,
        &[],
        &[],
        location,
    ));

    let lhs = stack_pop(context, &ok_block)?;
    let rhs = stack_pop(context, &ok_block)?;

    let result = ok_block
        .append_operation(arith::muli(lhs, rhs, location))
        .result(0)?
        .into();

    stack_push(context, &ok_block, result)?;

    Ok((start_block, ok_block))
}

fn codegen_mod<'c, 'r>(
    op_ctx: &mut OperationCtx<'c>,
    region: &'r Region<'c>,
) -> Result<(BlockRef<'c, 'r>, BlockRef<'c, 'r>), CodegenError> {
    let start_block = region.append_block(Block::new(&[]));
    let context = &op_ctx.mlir_context;
    let location = Location::unknown(context);

    // Check there's enough elements in stack
    let flag = check_stack_has_at_least(context, &start_block, 2)?;
    let gas_flag = consume_gas(context, &start_block, 5)?;
    let condition = start_block
        .append_operation(arith::andi(gas_flag, flag, location))
        .result(0)?
        .into();

    let ok_block = region.append_block(Block::new(&[]));

    start_block.append_operation(cf::cond_br(
        context,
        condition,
        &ok_block,
        &op_ctx.revert_block,
        &[],
        &[],
        location,
    ));

    let num = stack_pop(context, &ok_block)?;
    let den = stack_pop(context, &ok_block)?;

    let den_is_zero = check_if_zero(context, &ok_block, &den)?;
    let den_zero_bloq = region.append_block(Block::new(&[]));
    let den_not_zero_bloq = region.append_block(Block::new(&[]));
    let return_block = region.append_block(Block::new(&[]));

    let constant_value = den_zero_bloq
        .append_operation(arith::constant(
            context,
            integer_constant_from_i64(context, 0i64).into(),
            location,
        ))
        .result(0)?
        .into();

    stack_push(context, &den_zero_bloq, constant_value)?;

    den_zero_bloq.append_operation(cf::br(&return_block, &[], location));

    let mod_result = den_not_zero_bloq
        .append_operation(arith::remui(num, den, location))
        .result(0)?
        .into();

    stack_push(context, &den_not_zero_bloq, mod_result)?;

    den_not_zero_bloq.append_operation(cf::br(&return_block, &[], location));

    ok_block.append_operation(cf::cond_br(
        context,
        den_is_zero,
        &den_zero_bloq,
        &den_not_zero_bloq,
        &[],
        &[],
        location,
    ));

    Ok((start_block, return_block))
}

fn codegen_addmod<'c, 'r>(
    op_ctx: &mut OperationCtx<'c>,
    region: &'r Region<'c>,
) -> Result<(BlockRef<'c, 'r>, BlockRef<'c, 'r>), CodegenError> {
    let start_block = region.append_block(Block::new(&[]));
    let context = &op_ctx.mlir_context;
    let location = Location::unknown(context);

    // Check there's enough elements in stack
    let flag = check_stack_has_at_least(context, &start_block, 3)?;
    let gas_flag = consume_gas(context, &start_block, 8)?;
    let condition = start_block
        .append_operation(arith::andi(gas_flag, flag, location))
        .result(0)?
        .into();

    let ok_block = region.append_block(Block::new(&[]));

    start_block.append_operation(cf::cond_br(
        context,
        condition,
        &ok_block,
        &op_ctx.revert_block,
        &[],
        &[],
        location,
    ));

    let a = stack_pop(context, &ok_block)?;
    let b = stack_pop(context, &ok_block)?;
    let den = stack_pop(context, &ok_block)?;

    let den_is_zero = check_if_zero(context, &ok_block, &den)?;
    let den_zero_bloq = region.append_block(Block::new(&[]));
    let den_not_zero_bloq = region.append_block(Block::new(&[]));
    let return_block = region.append_block(Block::new(&[]));

    let constant_value = den_zero_bloq
        .append_operation(arith::constant(
            context,
            integer_constant_from_i64(context, 0i64).into(),
            location,
        ))
        .result(0)?
        .into();

    stack_push(context, &den_zero_bloq, constant_value)?;

    den_zero_bloq.append_operation(cf::br(&return_block, &[], location));
    let uint256 = IntegerType::new(context, 256).into();
    let uint257 = IntegerType::new(context, 257).into();

    // extend the operands to 257 bits before the addition
    let extended_a = den_not_zero_bloq
        .append_operation(arith::extui(a, uint257, location))
        .result(0)?
        .into();
    let extended_b = den_not_zero_bloq
        .append_operation(arith::extui(b, uint257, location))
        .result(0)?
        .into();
    let extended_den = den_not_zero_bloq
        .append_operation(arith::extui(den, uint257, location))
        .result(0)?
        .into();
    let add_result = den_not_zero_bloq
        .append_operation(arith::addi(extended_a, extended_b, location))
        .result(0)?
        .into();
    let mod_result = den_not_zero_bloq
        .append_operation(arith::remui(add_result, extended_den, location))
        .result(0)?
        .into();
    let truncated_result = den_not_zero_bloq
        .append_operation(arith::trunci(mod_result, uint256, location))
        .result(0)?
        .into();

    stack_push(context, &den_not_zero_bloq, truncated_result)?;

    den_not_zero_bloq.append_operation(cf::br(&return_block, &[], location));

    ok_block.append_operation(cf::cond_br(
        context,
        den_is_zero,
        &den_zero_bloq,
        &den_not_zero_bloq,
        &[],
        &[],
        location,
    ));

    Ok((start_block, return_block))
}

fn codegen_mulmod<'c, 'r>(
    op_ctx: &mut OperationCtx<'c>,
    region: &'r Region<'c>,
) -> Result<(BlockRef<'c, 'r>, BlockRef<'c, 'r>), CodegenError> {
    let start_block = region.append_block(Block::new(&[]));
    let context = &op_ctx.mlir_context;
    let location = Location::unknown(context);

    // Check there's enough elements in stack
    let flag = check_stack_has_at_least(context, &start_block, 3)?;
    let gas_flag = consume_gas(context, &start_block, 8)?;
    let condition = start_block
        .append_operation(arith::andi(gas_flag, flag, location))
        .result(0)?
        .into();

    let ok_block = region.append_block(Block::new(&[]));

    start_block.append_operation(cf::cond_br(
        context,
        condition,
        &ok_block,
        &op_ctx.revert_block,
        &[],
        &[],
        location,
    ));

    let a = stack_pop(context, &ok_block)?;
    let b = stack_pop(context, &ok_block)?;
    let den = stack_pop(context, &ok_block)?;

    let den_is_zero = check_if_zero(context, &ok_block, &den)?;
    let den_zero_bloq = region.append_block(Block::new(&[]));
    let den_not_zero_bloq = region.append_block(Block::new(&[]));
    let return_block = region.append_block(Block::new(&[]));

    let constant_value = den_zero_bloq
        .append_operation(arith::constant(
            context,
            integer_constant_from_i64(context, 0i64).into(),
            location,
        ))
        .result(0)?
        .into();

    stack_push(context, &den_zero_bloq, constant_value)?;

    den_zero_bloq.append_operation(cf::br(&return_block, &[], location));

    let uint256 = IntegerType::new(context, 256).into();
    let uint512 = IntegerType::new(context, 512).into();

    // extend the operands to 512 bits before the multiplication
    let extended_a = den_not_zero_bloq
        .append_operation(arith::extui(a, uint512, location))
        .result(0)?
        .into();
    let extended_b = den_not_zero_bloq
        .append_operation(arith::extui(b, uint512, location))
        .result(0)?
        .into();
    let extended_den = den_not_zero_bloq
        .append_operation(arith::extui(den, uint512, location))
        .result(0)?
        .into();

    let mul_result = den_not_zero_bloq
        .append_operation(arith::muli(extended_a, extended_b, location))
        .result(0)?
        .into();
    let mod_result = den_not_zero_bloq
        .append_operation(arith::remui(mul_result, extended_den, location))
        .result(0)?
        .into();
    let truncated_result = den_not_zero_bloq
        .append_operation(arith::trunci(mod_result, uint256, location))
        .result(0)?
        .into();

    stack_push(context, &den_not_zero_bloq, truncated_result)?;
    den_not_zero_bloq.append_operation(cf::br(&return_block, &[], location));
    ok_block.append_operation(cf::cond_br(
        context,
        den_is_zero,
        &den_zero_bloq,
        &den_not_zero_bloq,
        &[],
        &[],
        location,
    ));
    Ok((start_block, return_block))
}

fn codegen_xor<'c, 'r>(
    op_ctx: &mut OperationCtx<'c>,
    region: &'r Region<'c>,
) -> Result<(BlockRef<'c, 'r>, BlockRef<'c, 'r>), CodegenError> {
    let start_block = region.append_block(Block::new(&[]));
    let context = &op_ctx.mlir_context;
    let location = Location::unknown(context);

    // Check there's enough elements in stack
    let flag = check_stack_has_at_least(context, &start_block, 2)?;

    let gas_flag = consume_gas(context, &start_block, 3)?;

    let condition = start_block
        .append_operation(arith::andi(gas_flag, flag, location))
        .result(0)?
        .into();

    let ok_block = region.append_block(Block::new(&[]));

    start_block.append_operation(cf::cond_br(
        context,
        condition,
        &ok_block,
        &op_ctx.revert_block,
        &[],
        &[],
        location,
    ));

    let lhs = stack_pop(context, &ok_block)?;
    let rhs = stack_pop(context, &ok_block)?;

    let result = ok_block
        .append_operation(arith::xori(lhs, rhs, location))
        .result(0)?
        .into();

    stack_push(context, &ok_block, result)?;

    Ok((start_block, ok_block))
}

fn codegen_shr<'c, 'r>(
    op_ctx: &mut OperationCtx<'c>,
    region: &'r Region<'c>,
) -> Result<(BlockRef<'c, 'r>, BlockRef<'c, 'r>), CodegenError> {
    let start_block = region.append_block(Block::new(&[]));
    let context = &op_ctx.mlir_context;
    let location = Location::unknown(context);
    let uint256 = IntegerType::new(context, 256);

    // Check there's enough elements in stack
    let mut flag = check_stack_has_at_least(context, &start_block, 2)?;

    let ok_block = region.append_block(Block::new(&[]));

    start_block.append_operation(cf::cond_br(
        context,
        flag,
        &ok_block,
        &op_ctx.revert_block,
        &[],
        &[],
        location,
    ));

    let shift = stack_pop(context, &ok_block)?;
    let value = stack_pop(context, &ok_block)?;

    let value_255 = ok_block
        .append_operation(arith::constant(
            context,
            IntegerAttribute::new(uint256.into(), 255_i64).into(),
            location,
        ))
        .result(0)?
        .into();

    flag = check_is_greater_than(context, &ok_block, shift, value_255)?;

    let ok_ok_block = region.append_block(Block::new(&[]));
    let altv_block = region.append_block(Block::new(&[]));
    // to unify the blocks after the branching
    let empty_block = region.append_block(Block::new(&[]));

    ok_block.append_operation(cf::cond_br(
        context,
        flag,
        &ok_ok_block,
        &altv_block,
        &[],
        &[],
        location,
    ));

    // if shift is less than 255
    let result = ok_ok_block
        .append_operation(arith::shrui(value, shift, location))
        .result(0)?
        .into();

    stack_push(context, &ok_ok_block, result)?;

    ok_ok_block.append_operation(cf::br(&empty_block, &[], location));

    // if shifht is grater than 255
    let result = altv_block
        .append_operation(arith::constant(
            context,
            IntegerAttribute::new(uint256.into(), 0_i64).into(),
            location,
        ))
        .result(0)?
        .into();

    stack_push(context, &altv_block, result)?;

    altv_block.append_operation(cf::br(&empty_block, &[], location));

    Ok((start_block, empty_block))
}

fn codegen_pop<'c, 'r>(
    op_ctx: &mut OperationCtx<'c>,
    region: &'r Region<'c>,
) -> Result<(BlockRef<'c, 'r>, BlockRef<'c, 'r>), CodegenError> {
    let start_block = region.append_block(Block::new(&[]));
    let context = &op_ctx.mlir_context;
    let location = Location::unknown(context);

    // Check there's at least 1 element in stack
    let flag = check_stack_has_at_least(context, &start_block, 1)?;

    let gas_flag = consume_gas(context, &start_block, 2)?;

    let condition = start_block
        .append_operation(arith::andi(gas_flag, flag, location))
        .result(0)?
        .into();

    let ok_block = region.append_block(Block::new(&[]));

    start_block.append_operation(cf::cond_br(
        context,
        condition,
        &ok_block,
        &op_ctx.revert_block,
        &[],
        &[],
        location,
    ));

    stack_pop(context, &ok_block)?;

    Ok((start_block, ok_block))
}

fn codegen_sar<'c, 'r>(
    op_ctx: &mut OperationCtx<'c>,
    region: &'r Region<'c>,
) -> Result<(BlockRef<'c, 'r>, BlockRef<'c, 'r>), CodegenError> {
    let start_block = region.append_block(Block::new(&[]));
    let context = &op_ctx.mlir_context;
    let location = Location::unknown(context);

    // Check there's enough elements in stack
    let flag = check_stack_has_at_least(context, &start_block, 2)?;
    // Check there's enough gas
    let gas_flag = consume_gas(context, &start_block, 3)?;

    let condition = start_block
        .append_operation(arith::andi(gas_flag, flag, location))
        .result(0)?
        .into();

    let ok_block = region.append_block(Block::new(&[]));

    start_block.append_operation(cf::cond_br(
        context,
        condition,
        &ok_block,
        &op_ctx.revert_block,
        &[],
        &[],
        location,
    ));

    let shift = stack_pop(context, &ok_block)?;
    let value = stack_pop(context, &ok_block)?;

    let mut max_shift: [u8; 32] = [0; 32];
    max_shift[31] = 255;

    // max_shift = 255
    let max_shift = ok_block
        .append_operation(arith::constant(
            context,
            integer_constant(context, max_shift),
            location,
        ))
        .result(0)?
        .into();

    // if shift > 255  then after applying the `shrsi` operation the result will be poisoned
    // to avoid the poisoning we set shift = min(shift, 255)
    let shift = ok_block
        .append_operation(arith::minui(shift, max_shift, location))
        .result(0)?
        .into();

    let result = ok_block
        .append_operation(arith::shrsi(value, shift, location))
        .result(0)?
        .into();

    stack_push(context, &ok_block, result)?;

    Ok((start_block, ok_block))
}

fn codegen_byte<'c, 'r>(
    op_ctx: &mut OperationCtx<'c>,
    region: &'r Region<'c>,
) -> Result<(BlockRef<'c, 'r>, BlockRef<'c, 'r>), CodegenError> {
    let start_block = region.append_block(Block::new(&[]));
    let context = &op_ctx.mlir_context;
    let location = Location::unknown(context);

    // Check there's enough elements in stack
    let flag = check_stack_has_at_least(context, &start_block, 2)?;

    let ok_block = region.append_block(Block::new(&[]));

    // in out_of_bounds_block a 0 is pushed to the stack
    let out_of_bounds_block = region.append_block(Block::new(&[]));

    // in offset_ok_block the byte operation is performed
    let offset_ok_block = region.append_block(Block::new(&[]));

    let end_block = region.append_block(Block::new(&[]));

    start_block.append_operation(cf::cond_br(
        context,
        flag,
        &ok_block,
        &op_ctx.revert_block,
        &[],
        &[],
        location,
    ));

    let offset = stack_pop(context, &ok_block)?;
    let value = stack_pop(context, &ok_block)?;

    const BITS_PER_BYTE: u8 = 8;
    const MAX_SHIFT: u8 = 31;

    let constant_bits_per_byte = constant_value_from_i64(context, &ok_block, BITS_PER_BYTE as i64)?;
    let constant_max_shift_in_bits =
        constant_value_from_i64(context, &ok_block, (MAX_SHIFT * BITS_PER_BYTE) as i64)?;

    let offset_in_bits = ok_block
        .append_operation(arith::muli(offset, constant_bits_per_byte, location))
        .result(0)?
        .into();

    // compare  offset > max_shift?
    let is_offset_out_of_bounds = ok_block
        .append_operation(arith::cmpi(
            context,
            arith::CmpiPredicate::Ugt,
            offset_in_bits,
            constant_max_shift_in_bits,
            location,
        ))
        .result(0)?
        .into();

    // if offset > max_shift => branch to out_of_bounds_block
    // else => branch to offset_ok_block
    ok_block.append_operation(cf::cond_br(
        context,
        is_offset_out_of_bounds,
        &out_of_bounds_block,
        &offset_ok_block,
        &[],
        &[],
        location,
    ));

    let zero_constant_value = constant_value_from_i64(context, &out_of_bounds_block, 0_i64)?;

    // push zero to the stack
    stack_push(context, &out_of_bounds_block, zero_constant_value)?;

    out_of_bounds_block.append_operation(cf::br(&end_block, &[], location));

    // the idea is to use a right shift to place the byte in the right-most side
    // and then apply a bitwise AND with a 0xFF mask
    //
    // for example, if we want to extract the 0xFF byte in the following value
    // (for simplicity the value has fewer bytes than it has in reality)
    //
    // value = 0xAABBCCDDFFAABBCC
    //                   ^^
    //              desired byte
    //
    // we can shift the value to the right
    //
    // value = 0xAABBCCDDFFAABBCC -> 0x000000AABBCCDDFF
    //                   ^^                          ^^
    // and then apply the bitwise AND it to the right to remove the right-side bytes
    //
    //  value = 0x000000AABBCCDDFF
    //          AND
    //  mask  = 0x00000000000000FF
    //------------------------------
    // result = 0x00000000000000FF

    // compute how many bits the value has to be shifted
    // shift_right_in_bits = max_shift - offset
    let shift_right_in_bits = offset_ok_block
        .append_operation(arith::subi(
            constant_max_shift_in_bits,
            offset_in_bits,
            location,
        ))
        .result(0)?
        .into();

    // shift the value to the right
    let shifted_right_value = offset_ok_block
        .append_operation(arith::shrui(value, shift_right_in_bits, location))
        .result(0)?
        .into();

    let mut mask: [u8; 32] = [0; 32];
    mask[31] = 0xff;

    let mask = offset_ok_block
        .append_operation(arith::constant(
            context,
            integer_constant(context, mask),
            location,
        ))
        .result(0)?
        .into();

    // compute (value AND mask)
    let result = offset_ok_block
        .append_operation(arith::andi(shifted_right_value, mask, location))
        .result(0)?
        .into();

    stack_push(context, &offset_ok_block, result)?;

    offset_ok_block.append_operation(cf::br(&end_block, &[], location));

    Ok((start_block, end_block))
}

fn integer_constant(context: &MeliorContext, value: [u8; 32]) -> Attribute {
    let str_value = BigUint::from_bytes_be(&value).to_string();
    // TODO: should we handle this error?
    Attribute::parse(context, &format!("{str_value} : i256")).unwrap()
}

fn codegen_jumpdest<'c>(
    op_ctx: &mut OperationCtx<'c>,
    region: &'c Region<'c>,
    pc: usize,
) -> Result<(BlockRef<'c, 'c>, BlockRef<'c, 'c>), CodegenError> {
    let landing_block = region.append_block(Block::new(&[]));
    let context = &op_ctx.mlir_context;
    let location = Location::unknown(context);

    // Check there's enough gas to compute the operation
    let gas_flag = consume_gas(context, &landing_block, 1)?;

    let ok_block = region.append_block(Block::new(&[]));

    landing_block.append_operation(cf::cond_br(
        context,
        gas_flag,
        &ok_block,
        &op_ctx.revert_block,
        &[],
        &[],
        location,
    ));

    // Register jumpdest block in context
    op_ctx.register_jump_destination(pc, landing_block);

    Ok((landing_block, ok_block))
}

fn codegen_jumpi<'c, 'r: 'c>(
    op_ctx: &mut OperationCtx<'c>,
    region: &'r Region<'c>,
) -> Result<(BlockRef<'c, 'r>, BlockRef<'c, 'r>), CodegenError> {
    let start_block = region.append_block(Block::new(&[]));
    let context = &op_ctx.mlir_context;
    let location = Location::unknown(context);

    // Check there's enough elements in stack
    let flag = check_stack_has_at_least(context, &start_block, 2)?;

    let ok_block = region.append_block(Block::new(&[]));

    start_block.append_operation(cf::cond_br(
        context,
        flag,
        &ok_block,
        &op_ctx.revert_block,
        &[],
        &[],
        location,
    ));

    let pc = stack_pop(context, &ok_block)?;
    let condition = stack_pop(context, &ok_block)?;

    let false_block = region.append_block(Block::new(&[]));

    let zero = ok_block
        .append_operation(arith::constant(
            context,
            integer_constant_from_i64(context, 0i64).into(),
            location,
        ))
        .result(0)?
        .into();

    // compare  condition > 0  to convert condition from u256 to 1-bit signless integer
    // TODO: change this maybe using arith::trunci
    let condition = ok_block
        .append_operation(arith::cmpi(
            context,
            arith::CmpiPredicate::Ne,
            condition,
            zero,
            location,
        ))
        .result(0)?;

    ok_block.append_operation(cf::cond_br(
        context,
        condition.into(),
        &op_ctx.jumptable_block,
        &false_block,
        &[pc],
        &[],
        location,
    ));

    Ok((start_block, false_block))
}

fn codegen_jump<'c, 'r: 'c>(
    op_ctx: &mut OperationCtx<'c>,
    region: &'r Region<'c>,
) -> Result<(BlockRef<'c, 'r>, BlockRef<'c, 'r>), CodegenError> {
    // it reverts if Counter offset is not a JUMPDEST.
    // The error is generated even if the JUMP would not have been done

    let start_block = region.append_block(Block::new(&[]));
    let context = &op_ctx.mlir_context;
    let location = Location::unknown(context);

    // Check there's enough elements in stack
    let flag = check_stack_has_at_least(context, &start_block, 1)?;

    let ok_block = region.append_block(Block::new(&[]));

    start_block.append_operation(cf::cond_br(
        context,
        flag,
        &ok_block,
        &op_ctx.revert_block,
        &[],
        &[],
        location,
    ));

    let pc = stack_pop(context, &ok_block)?;

    // appends operation to ok_block to jump to the `jump table block``
    // in the jump table block the pc is checked and if its ok
    // then it jumps to the block associated with that pc
    op_ctx.add_jump_op(ok_block, pc, location);

    // TODO: we are creating an empty block that won't ever be reached
    // probably there's a better way to do this
    let empty_block = region.append_block(Block::new(&[]));
    Ok((start_block, empty_block))
}

fn codegen_pc<'c>(
    op_ctx: &mut OperationCtx<'c>,
    region: &'c Region<'c>,
    pc: usize,
) -> Result<(BlockRef<'c, 'c>, BlockRef<'c, 'c>), CodegenError> {
    let start_block = region.append_block(Block::new(&[]));
    let context = &op_ctx.mlir_context;
    let location = Location::unknown(context);

    let flag = check_stack_has_space_for(context, &start_block, 1)?;

    let ok_block = region.append_block(Block::new(&[]));

    start_block.append_operation(cf::cond_br(
        context,
        flag,
        &ok_block,
        &op_ctx.revert_block,
        &[],
        &[],
        location,
    ));

    let pc_value = ok_block
        .append_operation(arith::constant(
            context,
            integer_constant_from_i64(context, pc as i64).into(),
            location,
        ))
        .result(0)?
        .into();

    stack_push(context, &ok_block, pc_value)?;

    Ok((start_block, ok_block))
}

fn codegen_stop<'c, 'r>(
    op_ctx: &mut OperationCtx<'c>,
    region: &'r Region<'c>,
) -> Result<(BlockRef<'c, 'r>, BlockRef<'c, 'r>), CodegenError> {
    let start_block = region.append_block(Block::new(&[]));
    let context = &op_ctx.mlir_context;
    let location = Location::unknown(context);

    let zero = start_block
        .append_operation(arith::constant(
            context,
            integer_constant_from_i8(context, 0).into(),
            location,
        ))
        .result(0)?
        .into();

    start_block.append_operation(func::r#return(&[zero], location));
    let empty_block = region.append_block(Block::new(&[]));

    Ok((start_block, empty_block))
}

fn codegen_signextend<'c, 'r>(
    op_ctx: &mut OperationCtx<'c>,
    region: &'r Region<'c>,
) -> Result<(BlockRef<'c, 'r>, BlockRef<'c, 'r>), CodegenError> {
    let start_block = region.append_block(Block::new(&[]));
    let context = &op_ctx.mlir_context;
    let location = Location::unknown(context);

    // Check there's enough elements in stack
    let stack_size_flag = check_stack_has_at_least(context, &start_block, 2)?;
    let gas_flag = consume_gas(context, &start_block, 5)?;

    // Check there's enough gas to perform the operation
    let ok_flag = start_block
        .append_operation(arith::andi(stack_size_flag, gas_flag, location))
        .result(0)?
        .into();

    let ok_block = region.append_block(Block::new(&[]));

    start_block.append_operation(cf::cond_br(
        context,
        ok_flag,
        &ok_block,
        &op_ctx.revert_block,
        &[],
        &[],
        location,
    ));

    let byte_size = stack_pop(context, &ok_block)?;
    let value_to_extend = stack_pop(context, &ok_block)?;

    // Constant definition
    let max_byte_size = constant_value_from_i64(context, &ok_block, 31)?;
    let bits_per_byte = constant_value_from_i64(context, &ok_block, 8)?;
    let sign_bit_position_on_byte = constant_value_from_i64(context, &ok_block, 7)?;
    let max_bits = constant_value_from_i64(context, &ok_block, 255)?;

    // byte_size = min(max_byte_size, byte_size)
    let byte_size = ok_block
        .append_operation(arith::minui(byte_size, max_byte_size, location))
        .result(0)?
        .into();

    // bits_to_shift = max_bits - byte_size * bits_per_byte + sign_bit_position_on_byte
    let byte_number_in_bits = ok_block
        .append_operation(arith::muli(byte_size, bits_per_byte, location))
        .result(0)?
        .into();

    let value_size_in_bits = ok_block
        .append_operation(arith::addi(
            byte_number_in_bits,
            sign_bit_position_on_byte,
            location,
        ))
        .result(0)?
        .into();

    let bits_to_shift = ok_block
        .append_operation(arith::subi(max_bits, value_size_in_bits, location))
        .result(0)?
        .into();

    // value_to_extend << bits_to_shift
    let left_shifted_value = ok_block
        .append_operation(ods::llvm::shl(context, value_to_extend, bits_to_shift, location).into())
        .result(0)?
        .into();

    // value_to_extend >> bits_to_shift  (sign extended)
    let result = ok_block
        .append_operation(
            ods::llvm::ashr(context, left_shifted_value, bits_to_shift, location).into(),
        )
        .result(0)?
        .into();

    stack_push(context, &ok_block, result)?;

    Ok((start_block, ok_block))
}

fn codegen_gas<'c, 'r>(
    op_ctx: &mut OperationCtx<'c>,
    region: &'r Region<'c>,
) -> Result<(BlockRef<'c, 'r>, BlockRef<'c, 'r>), CodegenError> {
    let start_block = region.append_block(Block::new(&[]));
    let context = &op_ctx.mlir_context;
    let location = Location::unknown(context);

    // Check there's at least space for one element in the stack
    let stack_size_flag = check_stack_has_space_for(context, &start_block, 1)?;

    // Check there's enough gas to compute the operation
    let gas_flag = consume_gas(context, &start_block, 2)?;

    let ok_flag = start_block
        .append_operation(arith::andi(stack_size_flag, gas_flag, location))
        .result(0)?
        .into();

    let ok_block = region.append_block(Block::new(&[]));

    start_block.append_operation(cf::cond_br(
        context,
        ok_flag,
        &ok_block,
        &op_ctx.revert_block,
        &[],
        &[],
        location,
    ));

    let gas = get_remaining_gas(context, &ok_block)?;

    stack_push(context, &ok_block, gas)?;

    Ok((start_block, ok_block))
}<|MERGE_RESOLUTION|>--- conflicted
+++ resolved
@@ -29,12 +29,8 @@
 ) -> Result<(BlockRef<'c, 'c>, BlockRef<'c, 'c>), CodegenError> {
     match op {
         Operation::Stop => codegen_stop(op_ctx, region),
-<<<<<<< HEAD
         Operation::Push0 => codegen_push(op_ctx, region, BigUint::ZERO, true),
         Operation::Push(x) => codegen_push(op_ctx, region, x, false),
-        Operation::Sgt => codegen_sgt(op_ctx, region),
-=======
->>>>>>> 3d648369
         Operation::Add => codegen_add(op_ctx, region),
         Operation::Mul => codegen_mul(op_ctx, region),
         Operation::Sub => codegen_sub(op_ctx, region),
@@ -62,7 +58,6 @@
         Operation::PC { pc } => codegen_pc(op_ctx, region, pc),
         Operation::Gas => codegen_gas(op_ctx, region),
         Operation::Jumpdest { pc } => codegen_jumpdest(op_ctx, region, pc),
-        Operation::Push(x) => codegen_push(op_ctx, region, x),
         Operation::Dup(x) => codegen_dup(op_ctx, region, x),
         Operation::Swap(x) => codegen_swap(op_ctx, region, x),
     }
