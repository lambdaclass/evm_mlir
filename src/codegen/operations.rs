use melior::{
    dialect::{arith, cf},
    ir::{Attribute, Block, BlockRef, Location, Region},
    Context as MeliorContext,
};

use super::context::OperationCtx;
use crate::{
    errors::CodegenError,
    program::Operation,
    utils::{
        check_if_zero, check_stack_has_at_least, check_stack_has_space_for,
        integer_constant_from_i64, stack_pop, stack_push,
    },
};
use num_bigint::BigUint;

/// Generates blocks for target [`Operation`].
/// Returns both the starting block, and the unterminated last block of the generated code.
pub fn generate_code_for_op<'c>(
    op_ctx: &mut OperationCtx<'c>,
    region: &'c Region<'c>,
    op: Operation,
) -> Result<(BlockRef<'c, 'c>, BlockRef<'c, 'c>), CodegenError> {
    match op {
        Operation::Add => codegen_add(op_ctx, region),
        Operation::Sub => codegen_sub(op_ctx, region),
        Operation::Mul => codegen_mul(op_ctx, region),
<<<<<<< HEAD
        Operation::Xor => codegen_xor(op_ctx, region),
=======
        Operation::Div => codegen_div(op_ctx, region),
        Operation::Mod => codegen_mod(op_ctx, region),
        Operation::Addmod => codegen_addmod(op_ctx, region),
>>>>>>> f620dfb9
        Operation::Pop => codegen_pop(op_ctx, region),
        Operation::Lt => codegen_lt(op_ctx, region),
        Operation::Jumpdest { pc } => codegen_jumpdest(op_ctx, region, pc),
        Operation::Push(x) => codegen_push(op_ctx, region, x),
        Operation::Byte => codegen_byte(op_ctx, region),
    }
}

fn codegen_lt<'c, 'r>(
    op_ctx: &mut OperationCtx<'c>,
    region: &'r Region<'c>,
) -> Result<(BlockRef<'c, 'r>, BlockRef<'c, 'r>), CodegenError> {
    let start_block = region.append_block(Block::new(&[]));
    let context = &op_ctx.mlir_context;
    let location = Location::unknown(context);

    // Check there's enough elements in stack
    let flag = check_stack_has_at_least(context, &start_block, 2)?;

    let ok_block = region.append_block(Block::new(&[]));

    start_block.append_operation(cf::cond_br(
        context,
        flag,
        &ok_block,
        &op_ctx.revert_block,
        &[],
        &[],
        location,
    ));

    let lhs = stack_pop(context, &ok_block)?;
    let rhs = stack_pop(context, &ok_block)?;

    let result = ok_block
        .append_operation(arith::cmpi(
            context,
            arith::CmpiPredicate::Ult,
            lhs,
            rhs,
            location,
        ))
        .result(0)?
        .into();

    stack_push(context, &ok_block, result)?;

    Ok((start_block, ok_block))
}

fn codegen_push<'c, 'r>(
    op_ctx: &mut OperationCtx<'c>,
    region: &'r Region<'c>,
    value_to_push: BigUint,
) -> Result<(BlockRef<'c, 'r>, BlockRef<'c, 'r>), CodegenError> {
    let start_block = region.append_block(Block::new(&[]));
    let context = &op_ctx.mlir_context;
    let location = Location::unknown(context);

    // Check there's enough space in stack
    let flag = check_stack_has_space_for(context, &start_block, 1)?;

    let ok_block = region.append_block(Block::new(&[]));

    start_block.append_operation(cf::cond_br(
        context,
        flag,
        &ok_block,
        &op_ctx.revert_block,
        &[],
        &[],
        location,
    ));

    let constant_value = Attribute::parse(context, &format!("{} : i256", value_to_push)).unwrap();
    let constant_value = ok_block
        .append_operation(arith::constant(context, constant_value, location))
        .result(0)?
        .into();

    stack_push(context, &ok_block, constant_value)?;

    Ok((start_block, ok_block))
}

fn codegen_add<'c, 'r>(
    op_ctx: &mut OperationCtx<'c>,
    region: &'r Region<'c>,
) -> Result<(BlockRef<'c, 'r>, BlockRef<'c, 'r>), CodegenError> {
    let start_block = region.append_block(Block::new(&[]));
    let context = &op_ctx.mlir_context;
    let location = Location::unknown(context);

    // Check there's enough elements in stack
    let flag = check_stack_has_at_least(context, &start_block, 2)?;

    let ok_block = region.append_block(Block::new(&[]));

    start_block.append_operation(cf::cond_br(
        context,
        flag,
        &ok_block,
        &op_ctx.revert_block,
        &[],
        &[],
        location,
    ));

    let lhs = stack_pop(context, &ok_block)?;
    let rhs = stack_pop(context, &ok_block)?;

    let result = ok_block
        .append_operation(arith::addi(lhs, rhs, location))
        .result(0)?
        .into();

    stack_push(context, &ok_block, result)?;

    Ok((start_block, ok_block))
}

fn codegen_sub<'c, 'r>(
    op_ctx: &mut OperationCtx<'c>,
    region: &'r Region<'c>,
) -> Result<(BlockRef<'c, 'r>, BlockRef<'c, 'r>), CodegenError> {
    let start_block = region.append_block(Block::new(&[]));
    let context = &op_ctx.mlir_context;
    let location = Location::unknown(context);

    // Check there's enough elements in stack
    let flag = check_stack_has_at_least(context, &start_block, 2)?;

    let ok_block = region.append_block(Block::new(&[]));

    start_block.append_operation(cf::cond_br(
        context,
        flag,
        &ok_block,
        &op_ctx.revert_block,
        &[],
        &[],
        location,
    ));

    let lhs = stack_pop(context, &ok_block)?;
    let rhs = stack_pop(context, &ok_block)?;

    let result = ok_block
        .append_operation(arith::subi(lhs, rhs, location))
        .result(0)?
        .into();

    stack_push(context, &ok_block, result)?;

    Ok((start_block, ok_block))
}

fn codegen_div<'c, 'r>(
    op_ctx: &mut OperationCtx<'c>,
    region: &'r Region<'c>,
) -> Result<(BlockRef<'c, 'r>, BlockRef<'c, 'r>), CodegenError> {
    let start_block = region.append_block(Block::new(&[]));
    let context = &op_ctx.mlir_context;
    let location = Location::unknown(context);

    // Check there's enough elements in stack
    let flag = check_stack_has_at_least(context, &start_block, 2)?;

    let ok_block = region.append_block(Block::new(&[]));

    start_block.append_operation(cf::cond_br(
        context,
        flag,
        &ok_block,
        &op_ctx.revert_block,
        &[],
        &[],
        location,
    ));

    let num = stack_pop(context, &ok_block)?;
    let den = stack_pop(context, &ok_block)?;

    let den_is_zero = check_if_zero(context, &ok_block, &den)?;
    let den_zero_bloq = region.append_block(Block::new(&[]));
    let den_not_zero_bloq = region.append_block(Block::new(&[]));
    let return_block = region.append_block(Block::new(&[]));

    let constant_value = den_zero_bloq
        .append_operation(arith::constant(
            context,
            integer_constant_from_i64(context, 0i64).into(),
            location,
        ))
        .result(0)?
        .into();

    stack_push(context, &den_zero_bloq, constant_value)?;

    den_zero_bloq.append_operation(cf::br(&return_block, &[], location));

    // Denominator is not zero path
    let result = den_not_zero_bloq
        .append_operation(arith::divui(num, den, location))
        .result(0)?
        .into();

    stack_push(context, &den_not_zero_bloq, result)?;

    den_not_zero_bloq.append_operation(cf::br(&return_block, &[], location));

    ok_block.append_operation(cf::cond_br(
        context,
        den_is_zero,
        &den_zero_bloq,
        &den_not_zero_bloq,
        &[],
        &[],
        location,
    ));

    Ok((start_block, return_block))
}

fn codegen_mul<'c, 'r>(
    op_ctx: &mut OperationCtx<'c>,
    region: &'r Region<'c>,
) -> Result<(BlockRef<'c, 'r>, BlockRef<'c, 'r>), CodegenError> {
    let start_block = region.append_block(Block::new(&[]));
    let context = &op_ctx.mlir_context;
    let location = Location::unknown(context);

    // Check there's enough elements in stack
    let flag = check_stack_has_at_least(context, &start_block, 2)?;

    let ok_block = region.append_block(Block::new(&[]));

    start_block.append_operation(cf::cond_br(
        context,
        flag,
        &ok_block,
        &op_ctx.revert_block,
        &[],
        &[],
        location,
    ));

    let lhs = stack_pop(context, &ok_block)?;
    let rhs = stack_pop(context, &ok_block)?;

    let result = ok_block
        .append_operation(arith::muli(lhs, rhs, location))
        .result(0)?
        .into();

    stack_push(context, &ok_block, result)?;

    Ok((start_block, ok_block))
}

<<<<<<< HEAD
fn codegen_xor<'c, 'r>(
=======
fn codegen_mod<'c, 'r>(
>>>>>>> f620dfb9
    op_ctx: &mut OperationCtx<'c>,
    region: &'r Region<'c>,
) -> Result<(BlockRef<'c, 'r>, BlockRef<'c, 'r>), CodegenError> {
    let start_block = region.append_block(Block::new(&[]));
    let context = &op_ctx.mlir_context;
    let location = Location::unknown(context);

    // Check there's enough elements in stack
    let flag = check_stack_has_at_least(context, &start_block, 2)?;

    let ok_block = region.append_block(Block::new(&[]));

    start_block.append_operation(cf::cond_br(
        context,
        flag,
        &ok_block,
        &op_ctx.revert_block,
        &[],
        &[],
        location,
    ));

<<<<<<< HEAD
    let lhs = stack_pop(context, &ok_block)?;
    let rhs = stack_pop(context, &ok_block)?;

    let result = ok_block
        .append_operation(arith::xori(lhs, rhs, location))
        .result(0)?
        .into();

    stack_push(context, &ok_block, result)?;

    Ok((start_block, ok_block))
=======
    let num = stack_pop(context, &ok_block)?;
    let den = stack_pop(context, &ok_block)?;

    let den_is_zero = check_if_zero(context, &ok_block, &den)?;
    let den_zero_bloq = region.append_block(Block::new(&[]));
    let den_not_zero_bloq = region.append_block(Block::new(&[]));
    let return_block = region.append_block(Block::new(&[]));

    let constant_value = den_zero_bloq
        .append_operation(arith::constant(
            context,
            integer_constant_from_i64(context, 0i64).into(),
            location,
        ))
        .result(0)?
        .into();

    stack_push(context, &den_zero_bloq, constant_value)?;

    den_zero_bloq.append_operation(cf::br(&return_block, &[], location));

    let mod_result = den_not_zero_bloq
        .append_operation(arith::remui(num, den, location))
        .result(0)?
        .into();

    stack_push(context, &den_not_zero_bloq, mod_result)?;

    den_not_zero_bloq.append_operation(cf::br(&return_block, &[], location));

    ok_block.append_operation(cf::cond_br(
        context,
        den_is_zero,
        &den_zero_bloq,
        &den_not_zero_bloq,
        &[],
        &[],
        location,
    ));

    Ok((start_block, return_block))
}

fn codegen_addmod<'c, 'r>(
    op_ctx: &mut OperationCtx<'c>,
    region: &'r Region<'c>,
) -> Result<(BlockRef<'c, 'r>, BlockRef<'c, 'r>), CodegenError> {
    let start_block = region.append_block(Block::new(&[]));
    let context = &op_ctx.mlir_context;
    let location = Location::unknown(context);

    // Check there's enough elements in stack
    let flag = check_stack_has_at_least(context, &start_block, 3)?;

    let ok_block = region.append_block(Block::new(&[]));

    start_block.append_operation(cf::cond_br(
        context,
        flag,
        &ok_block,
        &op_ctx.revert_block,
        &[],
        &[],
        location,
    ));

    let a = stack_pop(context, &ok_block)?;
    let b = stack_pop(context, &ok_block)?;
    let den = stack_pop(context, &ok_block)?;

    let den_is_zero = check_if_zero(context, &ok_block, &den)?;
    let den_zero_bloq = region.append_block(Block::new(&[]));
    let den_not_zero_bloq = region.append_block(Block::new(&[]));
    let return_block = region.append_block(Block::new(&[]));

    let constant_value = den_zero_bloq
        .append_operation(arith::constant(
            context,
            integer_constant_from_i64(context, 0i64).into(),
            location,
        ))
        .result(0)?
        .into();

    stack_push(context, &den_zero_bloq, constant_value)?;

    den_zero_bloq.append_operation(cf::br(&return_block, &[], location));

    let add_result = den_not_zero_bloq
        .append_operation(arith::addi(a, b, location))
        .result(0)?
        .into();
    let mod_result = den_not_zero_bloq
        .append_operation(arith::remui(add_result, den, location))
        .result(0)?
        .into();

    stack_push(context, &den_not_zero_bloq, mod_result)?;

    den_not_zero_bloq.append_operation(cf::br(&return_block, &[], location));

    ok_block.append_operation(cf::cond_br(
        context,
        den_is_zero,
        &den_zero_bloq,
        &den_not_zero_bloq,
        &[],
        &[],
        location,
    ));

    Ok((start_block, return_block))
>>>>>>> f620dfb9
}

fn codegen_pop<'c, 'r>(
    op_ctx: &mut OperationCtx<'c>,
    region: &'r Region<'c>,
) -> Result<(BlockRef<'c, 'r>, BlockRef<'c, 'r>), CodegenError> {
    let start_block = region.append_block(Block::new(&[]));
    let context = &op_ctx.mlir_context;
    let location = Location::unknown(context);

    // Check there's at least 1 element in stack
    let flag = check_stack_has_at_least(context, &start_block, 1)?;

    let ok_block = region.append_block(Block::new(&[]));

    start_block.append_operation(cf::cond_br(
        context,
        flag,
        &ok_block,
        &op_ctx.revert_block,
        &[],
        &[],
        location,
    ));

    stack_pop(context, &ok_block)?;

    Ok((start_block, ok_block))
}

fn codegen_byte<'c, 'r>(
    op_ctx: &mut OperationCtx<'c>,
    region: &'r Region<'c>,
) -> Result<(BlockRef<'c, 'r>, BlockRef<'c, 'r>), CodegenError> {
    let start_block = region.append_block(Block::new(&[]));
    let context = &op_ctx.mlir_context;
    let location = Location::unknown(context);

    // Check there's enough elements in stack
    let flag = check_stack_has_at_least(context, &start_block, 2)?;

    let ok_block = region.append_block(Block::new(&[]));

    // in out_of_bounds_block a 0 is pushed to the stack
    let out_of_bounds_block = region.append_block(Block::new(&[]));

    // in offset_ok_block the byte operation is performed
    let offset_ok_block = region.append_block(Block::new(&[]));

    let end_block = region.append_block(Block::new(&[]));

    start_block.append_operation(cf::cond_br(
        context,
        flag,
        &ok_block,
        &op_ctx.revert_block,
        &[],
        &[],
        location,
    ));

    let offset = stack_pop(context, &ok_block)?;
    let value = stack_pop(context, &ok_block)?;

    const BITS_PER_BYTE: u8 = 8;
    const MAX_SHIFT: u8 = 31;
    let mut bits_per_byte: [u8; 32] = [0; 32];
    bits_per_byte[31] = BITS_PER_BYTE;

    let mut max_shift_in_bits: [u8; 32] = [0; 32];
    max_shift_in_bits[31] = MAX_SHIFT * BITS_PER_BYTE;

    let constant_bits_per_byte = ok_block
        .append_operation(arith::constant(
            context,
            integer_constant(context, bits_per_byte),
            location,
        ))
        .result(0)?
        .into();

    let constant_max_shift_in_bits = ok_block
        .append_operation(arith::constant(
            context,
            integer_constant(context, max_shift_in_bits),
            location,
        ))
        .result(0)?
        .into();

    let offset_in_bits = ok_block
        .append_operation(arith::muli(offset, constant_bits_per_byte, location))
        .result(0)?
        .into();

    // compare  offset > max_shift?
    let is_offset_out_of_bounds = ok_block
        .append_operation(arith::cmpi(
            context,
            arith::CmpiPredicate::Ugt,
            offset_in_bits,
            constant_max_shift_in_bits,
            location,
        ))
        .result(0)?
        .into();

    // if offset > max_shift => branch to out_of_bounds_block
    // else => branch to offset_ok_block
    ok_block.append_operation(cf::cond_br(
        context,
        is_offset_out_of_bounds,
        &out_of_bounds_block,
        &offset_ok_block,
        &[],
        &[],
        location,
    ));

    let zero = out_of_bounds_block
        .append_operation(arith::constant(
            context,
            integer_constant(context, [0; 32]),
            location,
        ))
        .result(0)?
        .into();

    // push zero to the stack
    stack_push(context, &out_of_bounds_block, zero)?;

    out_of_bounds_block.append_operation(cf::br(&end_block, &[], location));

    // the idea is to use a right shift to place the byte in the right-most side
    // and then apply a bitwise AND with a 0xFF mask
    //
    // for example, if we want to extract the 0xFF byte in the following value
    // (for simplicity the value has fewer bytes than it has in reality)
    //
    // value = 0xAABBCCDDFFAABBCC
    //                   ^^
    //              desired byte
    //
    // we can shift the value to the right
    //
    // value = 0xAABBCCDDFFAABBCC -> 0x000000AABBCCDDFF
    //                   ^^                          ^^
    // and then apply the bitwise AND it to the right to remove the right-side bytes
    //
    //  value = 0x000000AABBCCDDFF
    //          AND
    //  mask  = 0x00000000000000FF
    //------------------------------
    // result = 0x00000000000000FF

    // compute how many bits the value has to be shifted
    // shift_right_in_bits = max_shift - offset
    let shift_right_in_bits = offset_ok_block
        .append_operation(arith::subi(
            constant_max_shift_in_bits,
            offset_in_bits,
            location,
        ))
        .result(0)?
        .into();

    // shift the value to the right
    let shifted_right_value = offset_ok_block
        .append_operation(arith::shrui(value, shift_right_in_bits, location))
        .result(0)?
        .into();

    let mut mask: [u8; 32] = [0; 32];
    mask[31] = 0xff;

    let mask = offset_ok_block
        .append_operation(arith::constant(
            context,
            integer_constant(context, mask),
            location,
        ))
        .result(0)?
        .into();

    // compute (value AND mask)
    let result = offset_ok_block
        .append_operation(arith::andi(shifted_right_value, mask, location))
        .result(0)?
        .into();

    stack_push(context, &offset_ok_block, result)?;

    offset_ok_block.append_operation(cf::br(&end_block, &[], location));

    Ok((start_block, end_block))
}

fn integer_constant(context: &MeliorContext, value: [u8; 32]) -> Attribute {
    let str_value = BigUint::from_bytes_be(&value).to_string();
    // TODO: should we handle this error?
    Attribute::parse(context, &format!("{str_value} : i256")).unwrap()
}

fn codegen_jumpdest<'c>(
    op_ctx: &mut OperationCtx<'c>,
    region: &'c Region<'c>,
    pc: usize,
) -> Result<(BlockRef<'c, 'c>, BlockRef<'c, 'c>), CodegenError> {
    let landing_block = region.append_block(Block::new(&[]));

    // Register jumpdest block in context
    op_ctx.register_jump_destination(pc, landing_block);

    Ok((landing_block, landing_block))
}<|MERGE_RESOLUTION|>--- conflicted
+++ resolved
@@ -26,13 +26,10 @@
         Operation::Add => codegen_add(op_ctx, region),
         Operation::Sub => codegen_sub(op_ctx, region),
         Operation::Mul => codegen_mul(op_ctx, region),
-<<<<<<< HEAD
         Operation::Xor => codegen_xor(op_ctx, region),
-=======
         Operation::Div => codegen_div(op_ctx, region),
         Operation::Mod => codegen_mod(op_ctx, region),
         Operation::Addmod => codegen_addmod(op_ctx, region),
->>>>>>> f620dfb9
         Operation::Pop => codegen_pop(op_ctx, region),
         Operation::Lt => codegen_lt(op_ctx, region),
         Operation::Jumpdest { pc } => codegen_jumpdest(op_ctx, region, pc),
@@ -293,46 +290,29 @@
     Ok((start_block, ok_block))
 }
 
-<<<<<<< HEAD
-fn codegen_xor<'c, 'r>(
-=======
 fn codegen_mod<'c, 'r>(
->>>>>>> f620dfb9
-    op_ctx: &mut OperationCtx<'c>,
-    region: &'r Region<'c>,
-) -> Result<(BlockRef<'c, 'r>, BlockRef<'c, 'r>), CodegenError> {
-    let start_block = region.append_block(Block::new(&[]));
-    let context = &op_ctx.mlir_context;
-    let location = Location::unknown(context);
-
-    // Check there's enough elements in stack
-    let flag = check_stack_has_at_least(context, &start_block, 2)?;
-
-    let ok_block = region.append_block(Block::new(&[]));
-
-    start_block.append_operation(cf::cond_br(
-        context,
-        flag,
-        &ok_block,
-        &op_ctx.revert_block,
-        &[],
-        &[],
-        location,
-    ));
-
-<<<<<<< HEAD
-    let lhs = stack_pop(context, &ok_block)?;
-    let rhs = stack_pop(context, &ok_block)?;
-
-    let result = ok_block
-        .append_operation(arith::xori(lhs, rhs, location))
-        .result(0)?
-        .into();
-
-    stack_push(context, &ok_block, result)?;
-
-    Ok((start_block, ok_block))
-=======
+    op_ctx: &mut OperationCtx<'c>,
+    region: &'r Region<'c>,
+) -> Result<(BlockRef<'c, 'r>, BlockRef<'c, 'r>), CodegenError> {
+    let start_block = region.append_block(Block::new(&[]));
+    let context = &op_ctx.mlir_context;
+    let location = Location::unknown(context);
+
+    // Check there's enough elements in stack
+    let flag = check_stack_has_at_least(context, &start_block, 2)?;
+
+    let ok_block = region.append_block(Block::new(&[]));
+
+    start_block.append_operation(cf::cond_br(
+        context,
+        flag,
+        &ok_block,
+        &op_ctx.revert_block,
+        &[],
+        &[],
+        location,
+    ));
+  
     let num = stack_pop(context, &ok_block)?;
     let den = stack_pop(context, &ok_block)?;
 
@@ -445,7 +425,42 @@
     ));
 
     Ok((start_block, return_block))
->>>>>>> f620dfb9
+}
+
+fn codegen_xor<'c, 'r>(
+    op_ctx: &mut OperationCtx<'c>,
+    region: &'r Region<'c>,
+) -> Result<(BlockRef<'c, 'r>, BlockRef<'c, 'r>), CodegenError> {
+    let start_block = region.append_block(Block::new(&[]));
+    let context = &op_ctx.mlir_context;
+    let location = Location::unknown(context);
+
+    // Check there's enough elements in stack
+    let flag = check_stack_has_at_least(context, &start_block, 2)?;
+
+    let ok_block = region.append_block(Block::new(&[]));
+
+    start_block.append_operation(cf::cond_br(
+        context,
+        flag,
+        &ok_block,
+        &op_ctx.revert_block,
+        &[],
+        &[],
+        location,
+    ));
+
+    let lhs = stack_pop(context, &ok_block)?;
+    let rhs = stack_pop(context, &ok_block)?;
+
+    let result = ok_block
+        .append_operation(arith::xori(lhs, rhs, location))
+        .result(0)?
+        .into();
+
+    stack_push(context, &ok_block, result)?;
+
+    Ok((start_block, ok_block))
 }
 
 fn codegen_pop<'c, 'r>(
