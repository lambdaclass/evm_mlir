use melior::{
    dialect::{
        arith::{self, CmpiPredicate},
        cf, llvm,
        llvm::r#type::pointer,
        llvm::{AllocaOptions, LoadStoreOptions},
        ods,
    },
    ir::{
        attribute::{IntegerAttribute, TypeAttribute},
        r#type::IntegerType,
        Attribute, Block, BlockRef, Location, Region,
    },
};

use super::context::OperationCtx;
use crate::{
    constants::{gas_cost, MEMORY_PTR_GLOBAL, MEMORY_SIZE_GLOBAL},
    errors::CodegenError,
    program::Operation,
    syscall::ExitStatusCode,
    utils::{
        allocate_and_store_value, check_if_zero, check_stack_has_at_least,
        check_stack_has_space_for, compare_values, compute_copy_cost, compute_log_dynamic_gas,
        constant_value_from_i64, consume_gas, consume_gas_as_value, extend_memory, get_basefee,
        get_block_number, get_memory_pointer, get_nth_from_stack, get_remaining_gas,
        get_stack_pointer, inc_stack_pointer, integer_constant_from_i64, llvm_mlir,
        return_empty_result, return_result_from_stack, stack_pop, stack_push, swap_stack_elements,
    },
};

use num_bigint::BigUint;

/// Generates blocks for target [`Operation`].
/// Returns both the starting block, and the unterminated last block of the generated code.
pub fn generate_code_for_op<'c>(
    op_ctx: &mut OperationCtx<'c>,
    region: &'c Region<'c>,
    op: Operation,
) -> Result<(BlockRef<'c, 'c>, BlockRef<'c, 'c>), CodegenError> {
    match op {
        Operation::Stop => codegen_stop(op_ctx, region),
        Operation::Push0 => codegen_push(op_ctx, region, BigUint::ZERO, true),
        Operation::Push((_, x)) => codegen_push(op_ctx, region, x, false),
        Operation::Add => codegen_add(op_ctx, region),
        Operation::Mul => codegen_mul(op_ctx, region),
        Operation::Sub => codegen_sub(op_ctx, region),
        Operation::Div => codegen_div(op_ctx, region),
        Operation::Sdiv => codegen_sdiv(op_ctx, region),
        Operation::Mod => codegen_mod(op_ctx, region),
        Operation::SMod => codegen_smod(op_ctx, region),
        Operation::Addmod => codegen_addmod(op_ctx, region),
        Operation::Mulmod => codegen_mulmod(op_ctx, region),
        Operation::Exp => codegen_exp(op_ctx, region),
        Operation::SignExtend => codegen_signextend(op_ctx, region),
        Operation::Lt => codegen_lt(op_ctx, region),
        Operation::Gt => codegen_gt(op_ctx, region),
        Operation::Slt => codegen_slt(op_ctx, region),
        Operation::Sgt => codegen_sgt(op_ctx, region),
        Operation::Eq => codegen_eq(op_ctx, region),
        Operation::IsZero => codegen_iszero(op_ctx, region),
        Operation::And => codegen_and(op_ctx, region),
        Operation::Or => codegen_or(op_ctx, region),
        Operation::Xor => codegen_xor(op_ctx, region),
        Operation::Byte => codegen_byte(op_ctx, region),
        Operation::Shr => codegen_shr(op_ctx, region),
        Operation::Shl => codegen_shl(op_ctx, region),
        Operation::Sar => codegen_sar(op_ctx, region),
        Operation::Codesize => codegen_codesize(op_ctx, region),
        Operation::Gasprice => codegen_gasprice(op_ctx, region),
        Operation::Number => codegen_number(op_ctx, region),
        Operation::Chainid => codegen_chaind(op_ctx, region),
        Operation::Pop => codegen_pop(op_ctx, region),
        Operation::Mload => codegen_mload(op_ctx, region),
        Operation::Sload => codegen_sload(op_ctx, region),
        Operation::Jump => codegen_jump(op_ctx, region),
        Operation::Jumpi => codegen_jumpi(op_ctx, region),
        Operation::PC { pc } => codegen_pc(op_ctx, region, pc),
        Operation::Msize => codegen_msize(op_ctx, region),
        Operation::Gas => codegen_gas(op_ctx, region),
        Operation::Jumpdest { pc } => codegen_jumpdest(op_ctx, region, pc),
        Operation::Mcopy => codegen_mcopy(op_ctx, region),
        Operation::Dup(x) => codegen_dup(op_ctx, region, x),
        Operation::Swap(x) => codegen_swap(op_ctx, region, x),
        Operation::Return => codegen_return(op_ctx, region),
        Operation::Revert => codegen_revert(op_ctx, region),
        Operation::Mstore => codegen_mstore(op_ctx, region),
        Operation::Mstore8 => codegen_mstore8(op_ctx, region),
<<<<<<< HEAD
        Operation::Keccak256 => codegen_keccak256(op_ctx, region),
=======
        Operation::CallDataCopy => codegen_calldatacopy(op_ctx, region),
>>>>>>> 7891aa4a
        Operation::Log(x) => codegen_log(op_ctx, region, x),
        Operation::CalldataLoad => codegen_calldataload(op_ctx, region),
        Operation::CallDataSize => codegen_calldatasize(op_ctx, region),
        Operation::Callvalue => codegen_callvalue(op_ctx, region),
        Operation::Basefee => codegen_basefee(op_ctx, region),
        Operation::Origin => codegen_origin(op_ctx, region),
        Operation::Caller => codegen_caller(op_ctx, region),
    }
}

fn codegen_origin<'c, 'r>(
    op_ctx: &mut OperationCtx<'c>,
    region: &'r Region<'c>,
) -> Result<(BlockRef<'c, 'r>, BlockRef<'c, 'r>), CodegenError> {
    let start_block = region.append_block(Block::new(&[]));
    let context = &op_ctx.mlir_context;
    let location = Location::unknown(context);

    //Check if there is stack overflow and if there is enough gas
    let gas_flag = consume_gas(context, &start_block, gas_cost::ORIGIN)?;
    let stack_size_flag = check_stack_has_space_for(context, &start_block, 1)?;

    let condition = start_block
        .append_operation(arith::andi(gas_flag, stack_size_flag, location))
        .result(0)?
        .into();

    let ok_block = region.append_block(Block::new(&[]));
    start_block.append_operation(cf::cond_br(
        context,
        condition,
        &ok_block,
        &op_ctx.revert_block,
        &[],
        &[],
        location,
    ));

    let uint256 = IntegerType::new(context, 256);
    let ptr_type = pointer(context, 0);

    //This may be refactored to use constant_value_from_i64 util function
    let pointer_size = ok_block
        .append_operation(arith::constant(
            context,
            IntegerAttribute::new(uint256.into(), 1_i64).into(),
            location,
        ))
        .result(0)?
        .into();

    let address_ptr = ok_block
        .append_operation(llvm::alloca(
            context,
            pointer_size,
            ptr_type,
            location,
            AllocaOptions::new().elem_type(Some(TypeAttribute::new(uint256.into()))),
        ))
        .result(0)?
        .into();

    //Get the 20-byte address of the sender of the transaction
    op_ctx.get_origin_syscall(&ok_block, address_ptr, location);

    let address_value = ok_block
        .append_operation(llvm::load(
            context,
            address_ptr,
            uint256.into(),
            location,
            LoadStoreOptions::default(),
        ))
        .result(0)?
        .into();

    stack_push(context, &ok_block, address_value)?;

    Ok((start_block, ok_block))
}

fn codegen_callvalue<'c, 'r>(
    op_ctx: &mut OperationCtx<'c>,
    region: &'r Region<'c>,
) -> Result<(BlockRef<'c, 'r>, BlockRef<'c, 'r>), CodegenError> {
    let start_block = region.append_block(Block::new(&[]));
    let context = &op_ctx.mlir_context;
    let location = Location::unknown(context);

    // Check there's enough elements in stack
    let stack_size_flag = check_stack_has_space_for(context, &start_block, 1)?;
    let gas_flag = consume_gas(context, &start_block, gas_cost::CALLVALUE)?;

    let ok_flag = start_block
        .append_operation(arith::andi(stack_size_flag, gas_flag, location))
        .result(0)?
        .into();

    let ok_block = region.append_block(Block::new(&[]));

    start_block.append_operation(cf::cond_br(
        context,
        ok_flag,
        &ok_block,
        &op_ctx.revert_block,
        &[],
        &[],
        location,
    ));

    let uint256 = IntegerType::new(context, 256);
    let ptr_type = pointer(context, 0);

    let pointer_size = constant_value_from_i64(context, &ok_block, 1_i64)?;

    let callvalue_ptr = ok_block
        .append_operation(llvm::alloca(
            context,
            pointer_size,
            ptr_type,
            location,
            AllocaOptions::new().elem_type(Some(TypeAttribute::new(uint256.into()))),
        ))
        .result(0)?
        .into();

    op_ctx.store_in_callvalue_ptr(&ok_block, location, callvalue_ptr);

    let callvalue = ok_block
        .append_operation(llvm::load(
            context,
            callvalue_ptr,
            uint256.into(),
            location,
            LoadStoreOptions::default(),
        ))
        .result(0)?
        .into();

    stack_push(context, &ok_block, callvalue)?;

    Ok((start_block, ok_block))
}

<<<<<<< HEAD
fn codegen_keccak256<'c, 'r>(
=======
fn codegen_calldatacopy<'c, 'r>(
>>>>>>> 7891aa4a
    op_ctx: &mut OperationCtx<'c>,
    region: &'r Region<'c>,
) -> Result<(BlockRef<'c, 'r>, BlockRef<'c, 'r>), CodegenError> {
    let start_block = region.append_block(Block::new(&[]));
    let context = &op_ctx.mlir_context;
    let location = Location::unknown(context);

<<<<<<< HEAD
    let flag = check_stack_has_at_least(context, &start_block, 2)?;
    let gas_flag = consume_gas(context, &start_block, gas_cost::KECCAK256)?;
    let ok_condition = start_block
=======
    let gas_flag = consume_gas(context, &start_block, gas_cost::CALLDATACOPY)?;

    let flag = check_stack_has_at_least(context, &start_block, 3)?;

    let condition = start_block
>>>>>>> 7891aa4a
        .append_operation(arith::andi(gas_flag, flag, location))
        .result(0)?
        .into();

    let ok_block = region.append_block(Block::new(&[]));

    start_block.append_operation(cf::cond_br(
        context,
<<<<<<< HEAD
        ok_condition,
=======
        condition,
>>>>>>> 7891aa4a
        &ok_block,
        &op_ctx.revert_block,
        &[],
        &[],
        location,
    ));

<<<<<<< HEAD
    let offset = stack_pop(context, &ok_block)?;
    let size = stack_pop(context, &ok_block)?;

    let uint32 = IntegerType::new(context, 32);

    //Truncate offset to 32 bits
    let offset = ok_block
        .append_operation(arith::trunci(offset, uint32.into(), location))
        .result(0)?
        .into();

    //Truncate size to 32 bits
    let size = ok_block
        .append_operation(arith::trunci(size, uint32.into(), location))
        .result(0)?
        .into();

    let required_size = ok_block
        .append_operation(arith::addi(offset, size, location))
        .result(0)?
        .into();

    let memory_access_block = region.append_block(Block::new(&[]));

    extend_memory(
        op_ctx,
        &ok_block,
        &memory_access_block,
        region,
        required_size,
        gas_cost::KECCAK256,
    )?;

    let uint256 = IntegerType::new(context, 256);
    let ptr_type = pointer(context, 0);
    let pointer_size = memory_access_block
        .append_operation(arith::constant(
            context,
            IntegerAttribute::new(uint256.into(), 1_i64).into(),
=======
    let uint32 = IntegerType::new(context, 32);
    let uint8 = IntegerType::new(context, 8);
    let ptr_type = pointer(context, 0);

    // byte offset in the memory where the result will be copied
    let dest_offset = stack_pop(context, &ok_block)?;
    // byte offset in the calldata to copy from
    let call_data_offset = stack_pop(context, &ok_block)?;
    // byte size to copy
    let size = stack_pop(context, &ok_block)?;

    // truncate offsets and size to 32 bits
    let call_data_offset = ok_block
        .append_operation(arith::trunci(call_data_offset, uint32.into(), location))
        .result(0)
        .unwrap()
        .into();

    let dest_offset = ok_block
        .append_operation(arith::trunci(dest_offset, uint32.into(), location))
        .result(0)
        .unwrap()
        .into();

    let size = ok_block
        .append_operation(arith::trunci(size, uint32.into(), location))
        .result(0)
        .unwrap()
        .into();

    //required size = des_offset + size
    let required_memory_size = ok_block
        .append_operation(arith::addi(dest_offset, size, location))
        .result(0)?
        .into();

    let continue_memory_block = region.append_block(Block::new(&[]));
    extend_memory(
        op_ctx,
        &ok_block,
        &continue_memory_block,
        region,
        required_memory_size,
        gas_cost::CALLDATACOPY,
    )?;
    let memory_ptr = get_memory_pointer(op_ctx, &continue_memory_block, location)?;
    let memory_dest = continue_memory_block
        .append_operation(llvm::get_element_ptr_dynamic(
            context,
            memory_ptr,
            &[dest_offset],
            uint8.into(),
            ptr_type,
            location,
        ))
        .result(0)?
        .into();

    let zero_value = continue_memory_block
        .append_operation(arith::constant(
            context,
            IntegerAttribute::new(IntegerType::new(context, 8).into(), 0).into(),
>>>>>>> 7891aa4a
            location,
        ))
        .result(0)?
        .into();

<<<<<<< HEAD
    let hash_ptr = memory_access_block
        .append_operation(llvm::alloca(
            context,
            pointer_size,
            ptr_type,
            location,
            AllocaOptions::new().elem_type(Some(TypeAttribute::new(uint256.into()))),
=======
    continue_memory_block.append_operation(
        ods::llvm::intr_memset(
            context,
            memory_dest,
            zero_value,
            size,
            IntegerAttribute::new(IntegerType::new(context, 1).into(), 0),
            location,
        )
        .into(),
    );

    let calldatasize = op_ctx.get_calldata_size_syscall(&continue_memory_block, location)?;
    let offset_bigger_than_size_flag = continue_memory_block
        .append_operation(arith::cmpi(
            context,
            CmpiPredicate::Ugt,
            call_data_offset,
            calldatasize,
            location,
>>>>>>> 7891aa4a
        ))
        .result(0)?
        .into();

<<<<<<< HEAD
    op_ctx.keccak256_syscall(&memory_access_block, offset, size, hash_ptr, location);

    let read_value = memory_access_block
        .append_operation(llvm::load(
            context,
            hash_ptr,
            IntegerType::new(context, 256).into(),
            location,
            LoadStoreOptions::default(),
=======
    let invalid_offset_block = region.append_block(Block::new(&[]));
    let valid_offset_block = region.append_block(Block::new(&[]));
    let return_block = region.append_block(Block::new(&[]));

    continue_memory_block.append_operation(cf::cond_br(
        context,
        offset_bigger_than_size_flag,
        &invalid_offset_block,
        &valid_offset_block,
        &[],
        &[],
        location,
    ));

    invalid_offset_block.append_operation(cf::br(&return_block, &[], location));

    let remaining_calldata_size = valid_offset_block
        .append_operation(arith::subi(calldatasize, call_data_offset, location))
        .result(0)?
        .into();

    let memcpy_len = valid_offset_block
        .append_operation(arith::minui(remaining_calldata_size, size, location))
        .result(0)?
        .into();

    let calldata_ptr = op_ctx.get_calldata_ptr_syscall(&valid_offset_block, location)?;
    let calldata_src = valid_offset_block
        .append_operation(llvm::get_element_ptr_dynamic(
            context,
            calldata_ptr,
            &[call_data_offset],
            uint8.into(),
            ptr_type,
            location,
>>>>>>> 7891aa4a
        ))
        .result(0)?
        .into();

<<<<<<< HEAD
    stack_push(context, &memory_access_block, read_value)?;

    Ok((start_block, memory_access_block))
=======
    valid_offset_block.append_operation(
        ods::llvm::intr_memcpy(
            context,
            memory_dest,
            calldata_src,
            memcpy_len,
            IntegerAttribute::new(IntegerType::new(context, 1).into(), 0),
            location,
        )
        .into(),
    );

    valid_offset_block.append_operation(cf::br(&return_block, &[], location));

    Ok((start_block, return_block))
>>>>>>> 7891aa4a
}

fn codegen_calldatasize<'c, 'r>(
    op_ctx: &mut OperationCtx<'c>,
    region: &'r Region<'c>,
) -> Result<(BlockRef<'c, 'r>, BlockRef<'c, 'r>), CodegenError> {
    let start_block = region.append_block(Block::new(&[]));
    let context = &op_ctx.mlir_context;
    let location = Location::unknown(context);

    let gas_flag = consume_gas(context, &start_block, gas_cost::CALLDATASIZE)?;

    let ok_block = region.append_block(Block::new(&[]));

    start_block.append_operation(cf::cond_br(
        context,
        gas_flag,
        &ok_block,
        &op_ctx.revert_block,
        &[],
        &[],
        location,
    ));

    // Get the calldata size using a syscall
    let uint256 = IntegerType::new(context, 256).into();
    let calldatasize = op_ctx.get_calldata_size_syscall(&ok_block, location)?;
    let extended_size = ok_block
        .append_operation(arith::extui(calldatasize, uint256, location))
        .result(0)?
        .into();
    stack_push(context, &ok_block, extended_size)?;

    Ok((start_block, ok_block))
}

fn codegen_exp<'c, 'r>(
    op_ctx: &mut OperationCtx<'c>,
    region: &'r Region<'c>,
) -> Result<(BlockRef<'c, 'r>, BlockRef<'c, 'r>), CodegenError> {
    let start_block = region.append_block(Block::new(&[]));
    let context = &op_ctx.mlir_context;
    let location = Location::unknown(context);

    // Check there's enough elements in stack
    let flag = check_stack_has_at_least(context, &start_block, 2)?;
    let ok_block = region.append_block(Block::new(&[]));

    start_block.append_operation(cf::cond_br(
        context,
        flag,
        &ok_block,
        &op_ctx.revert_block,
        &[],
        &[],
        location,
    ));

    let base = stack_pop(context, &ok_block)?;
    let exponent = stack_pop(context, &ok_block)?;

    let result = ok_block
        .append_operation(ods::math::ipowi(context, base, exponent, location).into())
        .result(0)?
        .into();

    let result_type = IntegerType::new(context, 256);
    let leading_zeros = ok_block
        .append_operation(llvm::intr_ctlz(
            context,
            exponent,
            false,
            result_type.into(),
            location,
        ))
        .result(0)?
        .into();

    let number_of_bits = ok_block
        .append_operation(arith::subi(
            constant_value_from_i64(context, &ok_block, 256)?,
            leading_zeros,
            location,
        ))
        .result(0)?
        .into();

    let bits_with_offset = ok_block
        .append_operation(arith::addi(
            number_of_bits,
            constant_value_from_i64(context, &ok_block, 7)?,
            location,
        ))
        .result(0)?
        .into();

    let number_of_bytes = ok_block
        .append_operation(arith::divui(
            bits_with_offset,
            constant_value_from_i64(context, &ok_block, 8)?,
            location,
        ))
        .result(0)?
        .into();

    let dynamic_gas_cost = ok_block
        .append_operation(arith::muli(
            number_of_bytes,
            constant_value_from_i64(context, &ok_block, 50)?,
            location,
        ))
        .result(0)?
        .into();

    let total_gas_cost = ok_block
        .append_operation(arith::addi(
            constant_value_from_i64(context, &ok_block, gas_cost::EXP)?,
            dynamic_gas_cost,
            location,
        ))
        .result(0)?
        .into();

    let uint64 = IntegerType::new(context, 64);
    let total_gas_cost = ok_block
        .append_operation(arith::trunci(total_gas_cost, uint64.into(), location))
        .result(0)?
        .into();

    let gas_flag = consume_gas_as_value(context, &ok_block, total_gas_cost)?;
    let enough_gas_block = region.append_block(Block::new(&[]));

    ok_block.append_operation(cf::cond_br(
        context,
        gas_flag,
        &enough_gas_block,
        &op_ctx.revert_block,
        &[],
        &[],
        location,
    ));

    stack_push(context, &enough_gas_block, result)?;

    Ok((start_block, enough_gas_block))
}

fn codegen_iszero<'c, 'r>(
    op_ctx: &mut OperationCtx<'c>,
    region: &'r Region<'c>,
) -> Result<(BlockRef<'c, 'r>, BlockRef<'c, 'r>), CodegenError> {
    let start_block = region.append_block(Block::new(&[]));
    let context = &op_ctx.mlir_context;
    let location = Location::unknown(context);

    // Check there's enough elements in stack
    let flag = check_stack_has_at_least(context, &start_block, 1)?;
    let gas_flag = consume_gas(context, &start_block, gas_cost::ISZERO)?;
    let condition = start_block
        .append_operation(arith::andi(gas_flag, flag, location))
        .result(0)?
        .into();

    let ok_block = region.append_block(Block::new(&[]));

    start_block.append_operation(cf::cond_br(
        context,
        condition,
        &ok_block,
        &op_ctx.revert_block,
        &[],
        &[],
        location,
    ));

    let value = stack_pop(context, &ok_block)?;
    let zero_constant = constant_value_from_i64(context, &ok_block, 0)?;

    let result = ok_block
        .append_operation(arith::cmpi(
            context,
            arith::CmpiPredicate::Eq,
            value,
            zero_constant,
            location,
        ))
        .result(0)?
        .into();

    //Extend the 1 bit result to 256 bits.
    let uint256 = IntegerType::new(context, 256);
    let result = ok_block
        .append_operation(arith::extui(result, uint256.into(), location))
        .result(0)?
        .into();

    stack_push(context, &ok_block, result)?;

    Ok((start_block, ok_block))
}

fn codegen_and<'c, 'r>(
    op_ctx: &mut OperationCtx<'c>,
    region: &'r Region<'c>,
) -> Result<(BlockRef<'c, 'r>, BlockRef<'c, 'r>), CodegenError> {
    let start_block = region.append_block(Block::new(&[]));
    let context = &op_ctx.mlir_context;
    let location = Location::unknown(context);

    // Check there's enough elements in stack
    let flag = check_stack_has_at_least(context, &start_block, 2)?;
    let gas_flag = consume_gas(context, &start_block, gas_cost::AND)?;
    let condition = start_block
        .append_operation(arith::andi(gas_flag, flag, location))
        .result(0)?
        .into();

    let ok_block = region.append_block(Block::new(&[]));

    start_block.append_operation(cf::cond_br(
        context,
        condition,
        &ok_block,
        &op_ctx.revert_block,
        &[],
        &[],
        location,
    ));

    let lhs = stack_pop(context, &ok_block)?;
    let rhs = stack_pop(context, &ok_block)?;

    let result = ok_block
        .append_operation(arith::andi(lhs, rhs, location))
        .result(0)?
        .into();

    stack_push(context, &ok_block, result)?;

    Ok((start_block, ok_block))
}

fn codegen_gt<'c, 'r>(
    op_ctx: &mut OperationCtx<'c>,
    region: &'r Region<'c>,
) -> Result<(BlockRef<'c, 'r>, BlockRef<'c, 'r>), CodegenError> {
    let start_block = region.append_block(Block::new(&[]));
    let context = &op_ctx.mlir_context;
    let location = Location::unknown(context);

    // Check there's enough elements in stack
    let flag = check_stack_has_at_least(context, &start_block, 2)?;
    let gas_flag = consume_gas(context, &start_block, gas_cost::GT)?;
    let condition = start_block
        .append_operation(arith::andi(gas_flag, flag, location))
        .result(0)?
        .into();
    let ok_block = region.append_block(Block::new(&[]));

    start_block.append_operation(cf::cond_br(
        context,
        condition,
        &ok_block,
        &op_ctx.revert_block,
        &[],
        &[],
        location,
    ));

    let lhs = stack_pop(context, &ok_block)?;
    let rhs = stack_pop(context, &ok_block)?;

    let result = ok_block
        .append_operation(arith::cmpi(
            context,
            arith::CmpiPredicate::Ugt,
            lhs,
            rhs,
            location,
        ))
        .result(0)?
        .into();

    //Extend 1 bit result to 256 bit
    let uint256 = IntegerType::new(context, 256);
    let result = ok_block
        .append_operation(arith::extui(result, uint256.into(), location))
        .result(0)?
        .into();

    stack_push(context, &ok_block, result)?;

    Ok((start_block, ok_block))
}

fn codegen_or<'c, 'r>(
    op_ctx: &mut OperationCtx<'c>,
    region: &'r Region<'c>,
) -> Result<(BlockRef<'c, 'r>, BlockRef<'c, 'r>), CodegenError> {
    let start_block = region.append_block(Block::new(&[]));
    let context = &op_ctx.mlir_context;
    let location = Location::unknown(context);

    // Check there's enough elements in stack
    let flag = check_stack_has_at_least(context, &start_block, 2)?;
    let gas_flag = consume_gas(context, &start_block, gas_cost::OR)?;
    let condition = start_block
        .append_operation(arith::andi(gas_flag, flag, location))
        .result(0)?
        .into();

    let ok_block = region.append_block(Block::new(&[]));

    start_block.append_operation(cf::cond_br(
        context,
        condition,
        &ok_block,
        &op_ctx.revert_block,
        &[],
        &[],
        location,
    ));

    let lhs = stack_pop(context, &ok_block)?;
    let rhs = stack_pop(context, &ok_block)?;

    let result = ok_block
        .append_operation(arith::ori(lhs, rhs, location))
        .result(0)?
        .into();

    stack_push(context, &ok_block, result)?;

    Ok((start_block, ok_block))
}

fn codegen_lt<'c, 'r>(
    op_ctx: &mut OperationCtx<'c>,
    region: &'r Region<'c>,
) -> Result<(BlockRef<'c, 'r>, BlockRef<'c, 'r>), CodegenError> {
    let start_block = region.append_block(Block::new(&[]));
    let context = &op_ctx.mlir_context;
    let location = Location::unknown(context);

    // Check there's enough elements in stack
    let flag = check_stack_has_at_least(context, &start_block, 2)?;
    let gas_flag = consume_gas(context, &start_block, gas_cost::LT)?;
    let condition = start_block
        .append_operation(arith::andi(gas_flag, flag, location))
        .result(0)?
        .into();

    let ok_block = region.append_block(Block::new(&[]));

    start_block.append_operation(cf::cond_br(
        context,
        condition,
        &ok_block,
        &op_ctx.revert_block,
        &[],
        &[],
        location,
    ));

    let lhs = stack_pop(context, &ok_block)?;
    let rhs = stack_pop(context, &ok_block)?;

    let result = ok_block
        .append_operation(arith::cmpi(
            context,
            arith::CmpiPredicate::Ult,
            lhs,
            rhs,
            location,
        ))
        .result(0)?
        .into();

    //Extend 1 bit result to 256 bit
    let uint256 = IntegerType::new(context, 256);
    let result = ok_block
        .append_operation(arith::extui(result, uint256.into(), location))
        .result(0)?
        .into();

    stack_push(context, &ok_block, result)?;

    Ok((start_block, ok_block))
}

fn codegen_sgt<'c, 'r>(
    op_ctx: &mut OperationCtx<'c>,
    region: &'r Region<'c>,
) -> Result<(BlockRef<'c, 'r>, BlockRef<'c, 'r>), CodegenError> {
    let start_block = region.append_block(Block::new(&[]));
    let context = &op_ctx.mlir_context;
    let location = Location::unknown(context);

    // Check there's enough elements in stack
    let flag = check_stack_has_at_least(context, &start_block, 2)?;
    let gas_flag = consume_gas(context, &start_block, gas_cost::SGT)?;
    let condition = start_block
        .append_operation(arith::andi(gas_flag, flag, location))
        .result(0)?
        .into();

    let ok_block = region.append_block(Block::new(&[]));

    start_block.append_operation(cf::cond_br(
        context,
        condition,
        &ok_block,
        &op_ctx.revert_block,
        &[],
        &[],
        location,
    ));

    let lhs = stack_pop(context, &ok_block)?;
    let rhs = stack_pop(context, &ok_block)?;

    let result = ok_block
        .append_operation(arith::cmpi(
            context,
            arith::CmpiPredicate::Sgt,
            lhs,
            rhs,
            location,
        ))
        .result(0)?
        .into();

    //Extend 1 bit result to 256 bit
    let uint256 = IntegerType::new(context, 256);
    let result = ok_block
        .append_operation(arith::extui(result, uint256.into(), location))
        .result(0)?
        .into();

    stack_push(context, &ok_block, result)?;

    Ok((start_block, ok_block))
}

fn codegen_eq<'c, 'r>(
    op_ctx: &mut OperationCtx<'c>,
    region: &'r Region<'c>,
) -> Result<(BlockRef<'c, 'r>, BlockRef<'c, 'r>), CodegenError> {
    let start_block = region.append_block(Block::new(&[]));
    let context = &op_ctx.mlir_context;
    let location = Location::unknown(context);

    // Check there's enough elements in stack
    let flag = check_stack_has_at_least(context, &start_block, 2)?;
    let gas_flag = consume_gas(context, &start_block, gas_cost::EQ)?;
    let condition = start_block
        .append_operation(arith::andi(gas_flag, flag, location))
        .result(0)?
        .into();
    let ok_block = region.append_block(Block::new(&[]));

    start_block.append_operation(cf::cond_br(
        context,
        condition,
        &ok_block,
        &op_ctx.revert_block,
        &[],
        &[],
        location,
    ));

    let lhs = stack_pop(context, &ok_block)?;
    let rhs = stack_pop(context, &ok_block)?;

    let result = ok_block
        .append_operation(arith::cmpi(
            context,
            arith::CmpiPredicate::Eq,
            lhs,
            rhs,
            location,
        ))
        .result(0)?
        .into();

    //Extend 1 bit result to 256 bit
    let uint256 = IntegerType::new(context, 256);
    let result = ok_block
        .append_operation(arith::extui(result, uint256.into(), location))
        .result(0)?
        .into();

    stack_push(context, &ok_block, result)?;

    Ok((start_block, ok_block))
}

fn codegen_push<'c, 'r>(
    op_ctx: &mut OperationCtx<'c>,
    region: &'r Region<'c>,
    value_to_push: BigUint,
    is_zero: bool,
) -> Result<(BlockRef<'c, 'r>, BlockRef<'c, 'r>), CodegenError> {
    let start_block = region.append_block(Block::new(&[]));
    let context = &op_ctx.mlir_context;
    let location = Location::unknown(context);

    // Check there's enough space in stack
    let flag = check_stack_has_space_for(context, &start_block, 1)?;
    let gas_cost = if is_zero {
        gas_cost::PUSH0
    } else {
        gas_cost::PUSHN
    };
    let gas_flag = consume_gas(context, &start_block, gas_cost)?;
    let condition = start_block
        .append_operation(arith::andi(gas_flag, flag, location))
        .result(0)?
        .into();

    let ok_block = region.append_block(Block::new(&[]));

    start_block.append_operation(cf::cond_br(
        context,
        condition,
        &ok_block,
        &op_ctx.revert_block,
        &[],
        &[],
        location,
    ));

    let constant_value = Attribute::parse(context, &format!("{} : i256", value_to_push)).unwrap();
    let constant_value = ok_block
        .append_operation(arith::constant(context, constant_value, location))
        .result(0)?
        .into();

    stack_push(context, &ok_block, constant_value)?;

    Ok((start_block, ok_block))
}

fn codegen_dup<'c, 'r>(
    op_ctx: &mut OperationCtx<'c>,
    region: &'r Region<'c>,
    nth: u8,
) -> Result<(BlockRef<'c, 'r>, BlockRef<'c, 'r>), CodegenError> {
    debug_assert!(nth > 0 && nth <= 16);
    let start_block = region.append_block(Block::new(&[]));
    let context = &op_ctx.mlir_context;
    let location = Location::unknown(context);

    // Check there's enough elements in stack
    let flag = check_stack_has_at_least(context, &start_block, nth as u32)?;

    let gas_flag = consume_gas(context, &start_block, gas_cost::DUPN)?;

    let condition = start_block
        .append_operation(arith::andi(gas_flag, flag, location))
        .result(0)?
        .into();
    let ok_block = region.append_block(Block::new(&[]));

    start_block.append_operation(cf::cond_br(
        context,
        condition,
        &ok_block,
        &op_ctx.revert_block,
        &[],
        &[],
        location,
    ));

    let (nth_value, _) = get_nth_from_stack(context, &ok_block, nth)?;

    stack_push(context, &ok_block, nth_value)?;

    Ok((start_block, ok_block))
}

fn codegen_swap<'c, 'r>(
    op_ctx: &mut OperationCtx<'c>,
    region: &'r Region<'c>,
    nth: u8,
) -> Result<(BlockRef<'c, 'r>, BlockRef<'c, 'r>), CodegenError> {
    debug_assert!(nth > 0 && nth <= 16);
    let start_block = region.append_block(Block::new(&[]));
    let context = &op_ctx.mlir_context;
    let location = Location::unknown(context);

    // Check there's enough elements in stack
    let flag = check_stack_has_at_least(context, &start_block, (nth + 1) as u32)?;

    let gas_flag = consume_gas(context, &start_block, gas_cost::SWAPN)?;

    let condition = start_block
        .append_operation(arith::andi(gas_flag, flag, location))
        .result(0)?
        .into();

    let ok_block = region.append_block(Block::new(&[]));

    start_block.append_operation(cf::cond_br(
        context,
        condition,
        &ok_block,
        &op_ctx.revert_block,
        &[],
        &[],
        location,
    ));

    swap_stack_elements(context, &ok_block, 1, nth + 1)?;

    Ok((start_block, ok_block))
}

fn codegen_add<'c, 'r>(
    op_ctx: &mut OperationCtx<'c>,
    region: &'r Region<'c>,
) -> Result<(BlockRef<'c, 'r>, BlockRef<'c, 'r>), CodegenError> {
    let start_block = region.append_block(Block::new(&[]));
    let context = &op_ctx.mlir_context;
    let location = Location::unknown(context);

    // Check there's enough elements in stack
    let flag = check_stack_has_at_least(context, &start_block, 2)?;

    let gas_flag = consume_gas(context, &start_block, gas_cost::ADD)?;

    let condition = start_block
        .append_operation(arith::andi(gas_flag, flag, location))
        .result(0)?
        .into();

    let ok_block = region.append_block(Block::new(&[]));

    start_block.append_operation(cf::cond_br(
        context,
        condition,
        &ok_block,
        &op_ctx.revert_block,
        &[],
        &[],
        location,
    ));

    let lhs = stack_pop(context, &ok_block)?;
    let rhs = stack_pop(context, &ok_block)?;

    let result = ok_block
        .append_operation(arith::addi(lhs, rhs, location))
        .result(0)?
        .into();

    stack_push(context, &ok_block, result)?;

    Ok((start_block, ok_block))
}

fn codegen_sub<'c, 'r>(
    op_ctx: &mut OperationCtx<'c>,
    region: &'r Region<'c>,
) -> Result<(BlockRef<'c, 'r>, BlockRef<'c, 'r>), CodegenError> {
    let start_block = region.append_block(Block::new(&[]));
    let context = &op_ctx.mlir_context;
    let location = Location::unknown(context);

    // Check there's enough elements in stack
    let flag = check_stack_has_at_least(context, &start_block, 2)?;

    let gas_flag = consume_gas(context, &start_block, gas_cost::SUB)?;

    let condition = start_block
        .append_operation(arith::andi(gas_flag, flag, location))
        .result(0)?
        .into();

    let ok_block = region.append_block(Block::new(&[]));

    start_block.append_operation(cf::cond_br(
        context,
        condition,
        &ok_block,
        &op_ctx.revert_block,
        &[],
        &[],
        location,
    ));

    let lhs = stack_pop(context, &ok_block)?;
    let rhs = stack_pop(context, &ok_block)?;

    let result = ok_block
        .append_operation(arith::subi(lhs, rhs, location))
        .result(0)?
        .into();

    stack_push(context, &ok_block, result)?;

    Ok((start_block, ok_block))
}

fn codegen_div<'c, 'r>(
    op_ctx: &mut OperationCtx<'c>,
    region: &'r Region<'c>,
) -> Result<(BlockRef<'c, 'r>, BlockRef<'c, 'r>), CodegenError> {
    let start_block = region.append_block(Block::new(&[]));
    let context = &op_ctx.mlir_context;
    let location = Location::unknown(context);

    // Check there's enough elements in stack
    let stack_size_flag = check_stack_has_at_least(context, &start_block, 2)?;

    // Check there's enough gas to compute the operation
    let gas_flag = consume_gas(context, &start_block, gas_cost::DIV)?;

    let ok_flag = start_block
        .append_operation(arith::andi(stack_size_flag, gas_flag, location))
        .result(0)?
        .into();

    let ok_block = region.append_block(Block::new(&[]));

    start_block.append_operation(cf::cond_br(
        context,
        ok_flag,
        &ok_block,
        &op_ctx.revert_block,
        &[],
        &[],
        location,
    ));

    let num = stack_pop(context, &ok_block)?;
    let den = stack_pop(context, &ok_block)?;

    let den_is_zero = check_if_zero(context, &ok_block, &den)?;
    let den_zero_bloq = region.append_block(Block::new(&[]));
    let den_not_zero_bloq = region.append_block(Block::new(&[]));
    let return_block = region.append_block(Block::new(&[]));

    // Denominator is zero path
    let zero_value = constant_value_from_i64(context, &den_zero_bloq, 0i64)?;
    stack_push(context, &den_zero_bloq, zero_value)?;
    den_zero_bloq.append_operation(cf::br(&return_block, &[], location));

    // Denominator is not zero path
    let result = den_not_zero_bloq
        .append_operation(arith::divui(num, den, location))
        .result(0)?
        .into();

    stack_push(context, &den_not_zero_bloq, result)?;
    den_not_zero_bloq.append_operation(cf::br(&return_block, &[], location));

    // Branch to den_zero if den_is_zero == true; else branch to den_not_zero
    ok_block.append_operation(cf::cond_br(
        context,
        den_is_zero,
        &den_zero_bloq,
        &den_not_zero_bloq,
        &[],
        &[],
        location,
    ));

    Ok((start_block, return_block))
}

fn codegen_sdiv<'c, 'r>(
    op_ctx: &mut OperationCtx<'c>,
    region: &'r Region<'c>,
) -> Result<(BlockRef<'c, 'r>, BlockRef<'c, 'r>), CodegenError> {
    let start_block = region.append_block(Block::new(&[]));
    let context = &op_ctx.mlir_context;
    let location = Location::unknown(context);

    // Check there's enough elements in stack
    let stack_size_flag = check_stack_has_at_least(context, &start_block, 2)?;
    let gas_flag = consume_gas(context, &start_block, gas_cost::SDIV)?;

    let ok_flag = start_block
        .append_operation(arith::andi(stack_size_flag, gas_flag, location))
        .result(0)?
        .into();

    let ok_block = region.append_block(Block::new(&[]));

    start_block.append_operation(cf::cond_br(
        context,
        ok_flag,
        &ok_block,
        &op_ctx.revert_block,
        &[],
        &[],
        location,
    ));

    let num = stack_pop(context, &ok_block)?;
    let den = stack_pop(context, &ok_block)?;
    let den_is_zero = check_if_zero(context, &ok_block, &den)?;
    let den_zero_bloq = region.append_block(Block::new(&[]));
    let den_not_zero_bloq = region.append_block(Block::new(&[]));
    let return_block = region.append_block(Block::new(&[]));

    // Denominator is zero path
    let zero_value = constant_value_from_i64(context, &den_zero_bloq, 0i64)?;
    stack_push(context, &den_zero_bloq, zero_value)?;
    den_zero_bloq.append_operation(cf::br(&return_block, &[], location));

    // Denominator is not zero path
    let result = den_not_zero_bloq
        .append_operation(ods::llvm::sdiv(context, num, den, location).into())
        .result(0)?
        .into();

    stack_push(context, &den_not_zero_bloq, result)?;
    den_not_zero_bloq.append_operation(cf::br(&return_block, &[], location));

    // Branch to den_zero if den_is_zero == true; else branch to den_not_zero
    ok_block.append_operation(cf::cond_br(
        context,
        den_is_zero,
        &den_zero_bloq,
        &den_not_zero_bloq,
        &[],
        &[],
        location,
    ));

    Ok((start_block, return_block))
}

fn codegen_mul<'c, 'r>(
    op_ctx: &mut OperationCtx<'c>,
    region: &'r Region<'c>,
) -> Result<(BlockRef<'c, 'r>, BlockRef<'c, 'r>), CodegenError> {
    let start_block = region.append_block(Block::new(&[]));
    let context = &op_ctx.mlir_context;
    let location = Location::unknown(context);

    // Check there's enough elements in stack
    let stack_size_flag = check_stack_has_at_least(context, &start_block, 2)?;
    // Check there's enough gas to compute the operation
    let gas_flag = consume_gas(context, &start_block, gas_cost::MUL)?;

    let ok_flag = start_block
        .append_operation(arith::andi(stack_size_flag, gas_flag, location))
        .result(0)?
        .into();

    let ok_block = region.append_block(Block::new(&[]));

    start_block.append_operation(cf::cond_br(
        context,
        ok_flag,
        &ok_block,
        &op_ctx.revert_block,
        &[],
        &[],
        location,
    ));

    let lhs = stack_pop(context, &ok_block)?;
    let rhs = stack_pop(context, &ok_block)?;

    let result = ok_block
        .append_operation(arith::muli(lhs, rhs, location))
        .result(0)?
        .into();

    stack_push(context, &ok_block, result)?;

    Ok((start_block, ok_block))
}

fn codegen_mod<'c, 'r>(
    op_ctx: &mut OperationCtx<'c>,
    region: &'r Region<'c>,
) -> Result<(BlockRef<'c, 'r>, BlockRef<'c, 'r>), CodegenError> {
    let start_block = region.append_block(Block::new(&[]));
    let context = &op_ctx.mlir_context;
    let location = Location::unknown(context);

    // Check there's enough elements in stack
    let flag = check_stack_has_at_least(context, &start_block, 2)?;
    let gas_flag = consume_gas(context, &start_block, gas_cost::MOD)?;
    let condition = start_block
        .append_operation(arith::andi(gas_flag, flag, location))
        .result(0)?
        .into();

    let ok_block = region.append_block(Block::new(&[]));

    start_block.append_operation(cf::cond_br(
        context,
        condition,
        &ok_block,
        &op_ctx.revert_block,
        &[],
        &[],
        location,
    ));

    let num = stack_pop(context, &ok_block)?;
    let den = stack_pop(context, &ok_block)?;

    let den_is_zero = check_if_zero(context, &ok_block, &den)?;
    let den_zero_bloq = region.append_block(Block::new(&[]));
    let den_not_zero_bloq = region.append_block(Block::new(&[]));
    let return_block = region.append_block(Block::new(&[]));

    let constant_value = den_zero_bloq
        .append_operation(arith::constant(
            context,
            integer_constant_from_i64(context, 0i64).into(),
            location,
        ))
        .result(0)?
        .into();

    stack_push(context, &den_zero_bloq, constant_value)?;

    den_zero_bloq.append_operation(cf::br(&return_block, &[], location));

    let mod_result = den_not_zero_bloq
        .append_operation(arith::remui(num, den, location))
        .result(0)?
        .into();

    stack_push(context, &den_not_zero_bloq, mod_result)?;

    den_not_zero_bloq.append_operation(cf::br(&return_block, &[], location));

    ok_block.append_operation(cf::cond_br(
        context,
        den_is_zero,
        &den_zero_bloq,
        &den_not_zero_bloq,
        &[],
        &[],
        location,
    ));

    Ok((start_block, return_block))
}

fn codegen_smod<'c, 'r>(
    op_ctx: &mut OperationCtx<'c>,
    region: &'r Region<'c>,
) -> Result<(BlockRef<'c, 'r>, BlockRef<'c, 'r>), CodegenError> {
    let start_block = region.append_block(Block::new(&[]));
    let context = &op_ctx.mlir_context;
    let location = Location::unknown(context);

    // Check there's enough elements in stack
    let flag = check_stack_has_at_least(context, &start_block, 2)?;
    let gas_flag = consume_gas(context, &start_block, gas_cost::SMOD)?;
    let condition = start_block
        .append_operation(arith::andi(gas_flag, flag, location))
        .result(0)?
        .into();

    let ok_block = region.append_block(Block::new(&[]));

    start_block.append_operation(cf::cond_br(
        context,
        condition,
        &ok_block,
        &op_ctx.revert_block,
        &[],
        &[],
        location,
    ));

    let num = stack_pop(context, &ok_block)?;
    let den = stack_pop(context, &ok_block)?;

    let den_is_zero = check_if_zero(context, &ok_block, &den)?;
    let den_zero_bloq = region.append_block(Block::new(&[]));
    let den_not_zero_bloq = region.append_block(Block::new(&[]));
    let return_block = region.append_block(Block::new(&[]));

    let constant_value = den_zero_bloq
        .append_operation(arith::constant(
            context,
            integer_constant_from_i64(context, 0i64).into(),
            location,
        ))
        .result(0)?
        .into();

    stack_push(context, &den_zero_bloq, constant_value)?;

    den_zero_bloq.append_operation(cf::br(&return_block, &[], location));

    let mod_result = den_not_zero_bloq
        .append_operation(ods::llvm::srem(context, num, den, location).into())
        .result(0)?
        .into();

    stack_push(context, &den_not_zero_bloq, mod_result)?;

    den_not_zero_bloq.append_operation(cf::br(&return_block, &[], location));

    ok_block.append_operation(cf::cond_br(
        context,
        den_is_zero,
        &den_zero_bloq,
        &den_not_zero_bloq,
        &[],
        &[],
        location,
    ));

    Ok((start_block, return_block))
}

fn codegen_addmod<'c, 'r>(
    op_ctx: &mut OperationCtx<'c>,
    region: &'r Region<'c>,
) -> Result<(BlockRef<'c, 'r>, BlockRef<'c, 'r>), CodegenError> {
    let start_block = region.append_block(Block::new(&[]));
    let context = &op_ctx.mlir_context;
    let location = Location::unknown(context);

    // Check there's enough elements in stack
    let flag = check_stack_has_at_least(context, &start_block, 3)?;
    let gas_flag = consume_gas(context, &start_block, gas_cost::ADDMOD)?;
    let condition = start_block
        .append_operation(arith::andi(gas_flag, flag, location))
        .result(0)?
        .into();

    let ok_block = region.append_block(Block::new(&[]));

    start_block.append_operation(cf::cond_br(
        context,
        condition,
        &ok_block,
        &op_ctx.revert_block,
        &[],
        &[],
        location,
    ));

    let a = stack_pop(context, &ok_block)?;
    let b = stack_pop(context, &ok_block)?;
    let den = stack_pop(context, &ok_block)?;

    let den_is_zero = check_if_zero(context, &ok_block, &den)?;
    let den_zero_bloq = region.append_block(Block::new(&[]));
    let den_not_zero_bloq = region.append_block(Block::new(&[]));
    let return_block = region.append_block(Block::new(&[]));

    let constant_value = den_zero_bloq
        .append_operation(arith::constant(
            context,
            integer_constant_from_i64(context, 0i64).into(),
            location,
        ))
        .result(0)?
        .into();

    stack_push(context, &den_zero_bloq, constant_value)?;

    den_zero_bloq.append_operation(cf::br(&return_block, &[], location));
    let uint256 = IntegerType::new(context, 256).into();
    let uint257 = IntegerType::new(context, 257).into();

    // extend the operands to 257 bits before the addition
    let extended_a = den_not_zero_bloq
        .append_operation(arith::extui(a, uint257, location))
        .result(0)?
        .into();
    let extended_b = den_not_zero_bloq
        .append_operation(arith::extui(b, uint257, location))
        .result(0)?
        .into();
    let extended_den = den_not_zero_bloq
        .append_operation(arith::extui(den, uint257, location))
        .result(0)?
        .into();
    let add_result = den_not_zero_bloq
        .append_operation(arith::addi(extended_a, extended_b, location))
        .result(0)?
        .into();
    let mod_result = den_not_zero_bloq
        .append_operation(arith::remui(add_result, extended_den, location))
        .result(0)?
        .into();
    let truncated_result = den_not_zero_bloq
        .append_operation(arith::trunci(mod_result, uint256, location))
        .result(0)?
        .into();

    stack_push(context, &den_not_zero_bloq, truncated_result)?;

    den_not_zero_bloq.append_operation(cf::br(&return_block, &[], location));

    ok_block.append_operation(cf::cond_br(
        context,
        den_is_zero,
        &den_zero_bloq,
        &den_not_zero_bloq,
        &[],
        &[],
        location,
    ));

    Ok((start_block, return_block))
}

fn codegen_mulmod<'c, 'r>(
    op_ctx: &mut OperationCtx<'c>,
    region: &'r Region<'c>,
) -> Result<(BlockRef<'c, 'r>, BlockRef<'c, 'r>), CodegenError> {
    let start_block = region.append_block(Block::new(&[]));
    let context = &op_ctx.mlir_context;
    let location = Location::unknown(context);

    // Check there's enough elements in stack
    let flag = check_stack_has_at_least(context, &start_block, 3)?;
    let gas_flag = consume_gas(context, &start_block, gas_cost::MULMOD)?;
    let condition = start_block
        .append_operation(arith::andi(gas_flag, flag, location))
        .result(0)?
        .into();

    let ok_block = region.append_block(Block::new(&[]));

    start_block.append_operation(cf::cond_br(
        context,
        condition,
        &ok_block,
        &op_ctx.revert_block,
        &[],
        &[],
        location,
    ));

    let a = stack_pop(context, &ok_block)?;
    let b = stack_pop(context, &ok_block)?;
    let den = stack_pop(context, &ok_block)?;

    let den_is_zero = check_if_zero(context, &ok_block, &den)?;
    let den_zero_bloq = region.append_block(Block::new(&[]));
    let den_not_zero_bloq = region.append_block(Block::new(&[]));
    let return_block = region.append_block(Block::new(&[]));

    let constant_value = den_zero_bloq
        .append_operation(arith::constant(
            context,
            integer_constant_from_i64(context, 0i64).into(),
            location,
        ))
        .result(0)?
        .into();

    stack_push(context, &den_zero_bloq, constant_value)?;

    den_zero_bloq.append_operation(cf::br(&return_block, &[], location));

    let uint256 = IntegerType::new(context, 256).into();
    let uint512 = IntegerType::new(context, 512).into();

    // extend the operands to 512 bits before the multiplication
    let extended_a = den_not_zero_bloq
        .append_operation(arith::extui(a, uint512, location))
        .result(0)?
        .into();
    let extended_b = den_not_zero_bloq
        .append_operation(arith::extui(b, uint512, location))
        .result(0)?
        .into();
    let extended_den = den_not_zero_bloq
        .append_operation(arith::extui(den, uint512, location))
        .result(0)?
        .into();

    let mul_result = den_not_zero_bloq
        .append_operation(arith::muli(extended_a, extended_b, location))
        .result(0)?
        .into();
    let mod_result = den_not_zero_bloq
        .append_operation(arith::remui(mul_result, extended_den, location))
        .result(0)?
        .into();
    let truncated_result = den_not_zero_bloq
        .append_operation(arith::trunci(mod_result, uint256, location))
        .result(0)?
        .into();

    stack_push(context, &den_not_zero_bloq, truncated_result)?;
    den_not_zero_bloq.append_operation(cf::br(&return_block, &[], location));
    ok_block.append_operation(cf::cond_br(
        context,
        den_is_zero,
        &den_zero_bloq,
        &den_not_zero_bloq,
        &[],
        &[],
        location,
    ));
    Ok((start_block, return_block))
}

fn codegen_xor<'c, 'r>(
    op_ctx: &mut OperationCtx<'c>,
    region: &'r Region<'c>,
) -> Result<(BlockRef<'c, 'r>, BlockRef<'c, 'r>), CodegenError> {
    let start_block = region.append_block(Block::new(&[]));
    let context = &op_ctx.mlir_context;
    let location = Location::unknown(context);

    // Check there's enough elements in stack
    let flag = check_stack_has_at_least(context, &start_block, 2)?;

    let gas_flag = consume_gas(context, &start_block, gas_cost::XOR)?;

    let condition = start_block
        .append_operation(arith::andi(gas_flag, flag, location))
        .result(0)?
        .into();

    let ok_block = region.append_block(Block::new(&[]));

    start_block.append_operation(cf::cond_br(
        context,
        condition,
        &ok_block,
        &op_ctx.revert_block,
        &[],
        &[],
        location,
    ));

    let lhs = stack_pop(context, &ok_block)?;
    let rhs = stack_pop(context, &ok_block)?;

    let result = ok_block
        .append_operation(arith::xori(lhs, rhs, location))
        .result(0)?
        .into();

    stack_push(context, &ok_block, result)?;

    Ok((start_block, ok_block))
}

fn codegen_shr<'c, 'r>(
    op_ctx: &mut OperationCtx<'c>,
    region: &'r Region<'c>,
) -> Result<(BlockRef<'c, 'r>, BlockRef<'c, 'r>), CodegenError> {
    let start_block = region.append_block(Block::new(&[]));
    let context = &op_ctx.mlir_context;
    let location = Location::unknown(context);
    let uint256 = IntegerType::new(context, 256);

    // Check there's enough elements in stack
    let mut flag = check_stack_has_at_least(context, &start_block, 2)?;

    let gas_flag = consume_gas(context, &start_block, 3)?;

    let condition = start_block
        .append_operation(arith::andi(gas_flag, flag, location))
        .result(0)?
        .into();

    let ok_block = region.append_block(Block::new(&[]));

    start_block.append_operation(cf::cond_br(
        context,
        condition,
        &ok_block,
        &op_ctx.revert_block,
        &[],
        &[],
        location,
    ));

    let shift = stack_pop(context, &ok_block)?;
    let value = stack_pop(context, &ok_block)?;

    let value_255 = ok_block
        .append_operation(arith::constant(
            context,
            IntegerAttribute::new(uint256.into(), 255_i64).into(),
            location,
        ))
        .result(0)?
        .into();

    flag = compare_values(context, &ok_block, CmpiPredicate::Ult, shift, value_255)?;

    let ok_ok_block = region.append_block(Block::new(&[]));
    let altv_block = region.append_block(Block::new(&[]));
    // to unify the blocks after the branching
    let empty_block = region.append_block(Block::new(&[]));

    ok_block.append_operation(cf::cond_br(
        context,
        flag,
        &ok_ok_block,
        &altv_block,
        &[],
        &[],
        location,
    ));

    // if shift is less than 255
    let result = ok_ok_block
        .append_operation(arith::shrui(value, shift, location))
        .result(0)?
        .into();

    stack_push(context, &ok_ok_block, result)?;

    ok_ok_block.append_operation(cf::br(&empty_block, &[], location));

    // if shift is greater than 255
    let result = altv_block
        .append_operation(arith::constant(
            context,
            IntegerAttribute::new(uint256.into(), 0_i64).into(),
            location,
        ))
        .result(0)?
        .into();

    stack_push(context, &altv_block, result)?;

    altv_block.append_operation(cf::br(&empty_block, &[], location));

    Ok((start_block, empty_block))
}

fn codegen_shl<'c, 'r>(
    op_ctx: &mut OperationCtx<'c>,
    region: &'r Region<'c>,
) -> Result<(BlockRef<'c, 'r>, BlockRef<'c, 'r>), CodegenError> {
    let start_block = region.append_block(Block::new(&[]));
    let context = &op_ctx.mlir_context;
    let location = Location::unknown(context);
    let uint256 = IntegerType::new(context, 256);

    // Check there's enough elements in stack
    let mut flag = check_stack_has_at_least(context, &start_block, 2)?;

    let gas_flag = consume_gas(context, &start_block, gas_cost::SHL)?;

    let condition = start_block
        .append_operation(arith::andi(gas_flag, flag, location))
        .result(0)?
        .into();

    let ok_block = region.append_block(Block::new(&[]));

    start_block.append_operation(cf::cond_br(
        context,
        condition,
        &ok_block,
        &op_ctx.revert_block,
        &[],
        &[],
        location,
    ));

    let shift = stack_pop(context, &ok_block)?;
    let value = stack_pop(context, &ok_block)?;

    let value_255 = ok_block
        .append_operation(arith::constant(
            context,
            IntegerAttribute::new(uint256.into(), 255_i64).into(),
            location,
        ))
        .result(0)?
        .into();

    flag = compare_values(context, &ok_block, CmpiPredicate::Ult, shift, value_255)?;

    let ok_ok_block = region.append_block(Block::new(&[]));
    let altv_block = region.append_block(Block::new(&[]));
    // to unify the blocks after the branching
    let empty_block = region.append_block(Block::new(&[]));

    ok_block.append_operation(cf::cond_br(
        context,
        flag,
        &ok_ok_block,
        &altv_block,
        &[],
        &[],
        location,
    ));

    // if shift is less than 255
    let result = ok_ok_block
        .append_operation(arith::shli(value, shift, location))
        .result(0)?
        .into();

    stack_push(context, &ok_ok_block, result)?;

    ok_ok_block.append_operation(cf::br(&empty_block, &[], location));

    // if shift is greater than 255
    let result = altv_block
        .append_operation(arith::constant(
            context,
            IntegerAttribute::new(uint256.into(), 0_i64).into(),
            location,
        ))
        .result(0)?
        .into();

    stack_push(context, &altv_block, result)?;

    altv_block.append_operation(cf::br(&empty_block, &[], location));

    Ok((start_block, empty_block))
}

fn codegen_number<'c, 'r>(
    op_ctx: &mut OperationCtx<'c>,
    region: &'r Region<'c>,
) -> Result<(BlockRef<'c, 'r>, BlockRef<'c, 'r>), CodegenError> {
    let start_block = region.append_block(Block::new(&[]));
    let context = &op_ctx.mlir_context;
    let location = Location::unknown(context);

    // Check there's enough space for 1 element in stack
    let stack_flag = check_stack_has_space_for(context, &start_block, 1)?;

    let gas_flag = consume_gas(context, &start_block, gas_cost::NUMBER)?;

    let condition = start_block
        .append_operation(arith::andi(gas_flag, stack_flag, location))
        .result(0)?
        .into();

    let ok_block = region.append_block(Block::new(&[]));

    start_block.append_operation(cf::cond_br(
        context,
        condition,
        &ok_block,
        &op_ctx.revert_block,
        &[],
        &[],
        location,
    ));

    let block_number = get_block_number(op_ctx, &ok_block)?;

    stack_push(context, &ok_block, block_number)?;

    Ok((start_block, ok_block))
}

fn codegen_pop<'c, 'r>(
    op_ctx: &mut OperationCtx<'c>,
    region: &'r Region<'c>,
) -> Result<(BlockRef<'c, 'r>, BlockRef<'c, 'r>), CodegenError> {
    let start_block = region.append_block(Block::new(&[]));
    let context = &op_ctx.mlir_context;
    let location = Location::unknown(context);

    // Check there's at least 1 element in stack
    let flag = check_stack_has_at_least(context, &start_block, 1)?;

    let gas_flag = consume_gas(context, &start_block, gas_cost::POP)?;

    let condition = start_block
        .append_operation(arith::andi(gas_flag, flag, location))
        .result(0)?
        .into();

    let ok_block = region.append_block(Block::new(&[]));

    start_block.append_operation(cf::cond_br(
        context,
        condition,
        &ok_block,
        &op_ctx.revert_block,
        &[],
        &[],
        location,
    ));

    stack_pop(context, &ok_block)?;

    Ok((start_block, ok_block))
}

fn codegen_mload<'c, 'r>(
    op_ctx: &mut OperationCtx<'c>,
    region: &'r Region<'c>,
) -> Result<(BlockRef<'c, 'r>, BlockRef<'c, 'r>), CodegenError> {
    let start_block = region.append_block(Block::new(&[]));
    let context = &op_ctx.mlir_context;
    let location = Location::unknown(context);
    let uint256 = IntegerType::new(context, 256);
    let uint32 = IntegerType::new(context, 32);
    let uint8 = IntegerType::new(context, 8);
    let ptr_type = pointer(context, 0);

    let stack_flag = check_stack_has_at_least(context, &start_block, 1)?;
    let ok_block = region.append_block(Block::new(&[]));

    start_block.append_operation(cf::cond_br(
        context,
        stack_flag,
        &ok_block,
        &op_ctx.revert_block,
        &[],
        &[],
        location,
    ));

    let offset = stack_pop(context, &ok_block)?;

    // Compute required memory size
    let offset = ok_block
        .append_operation(arith::trunci(offset, uint32.into(), location))
        .result(0)
        .unwrap()
        .into();
    let value_size = ok_block
        .append_operation(arith::constant(
            context,
            IntegerAttribute::new(uint32.into(), 32).into(),
            location,
        ))
        .result(0)?
        .into();
    let required_size = ok_block
        .append_operation(arith::addi(offset, value_size, location))
        .result(0)?
        .into();

    let memory_access_block = region.append_block(Block::new(&[]));

    extend_memory(
        op_ctx,
        &ok_block,
        &memory_access_block,
        region,
        required_size,
        gas_cost::MLOAD,
    )?;

    // Memory access
    let memory_ptr_ptr = memory_access_block
        .append_operation(llvm_mlir::addressof(
            context,
            MEMORY_PTR_GLOBAL,
            ptr_type,
            location,
        ))
        .result(0)?;

    let memory_ptr = memory_access_block
        .append_operation(llvm::load(
            context,
            memory_ptr_ptr.into(),
            ptr_type,
            location,
            LoadStoreOptions::default(),
        ))
        .result(0)?
        .into();

    let memory_destination = memory_access_block
        .append_operation(llvm::get_element_ptr_dynamic(
            context,
            memory_ptr,
            &[offset],
            uint8.into(),
            ptr_type,
            location,
        ))
        .result(0)?
        .into();

    let read_value = memory_access_block
        .append_operation(llvm::load(
            context,
            memory_destination,
            uint256.into(),
            location,
            LoadStoreOptions::new()
                .align(IntegerAttribute::new(IntegerType::new(context, 64).into(), 1).into()),
        ))
        .result(0)?
        .into();

    // check system endianness before pushing the value
    let read_value = if cfg!(target_endian = "little") {
        // if the system is little endian, we convert the value to big endian
        memory_access_block
            .append_operation(llvm::intr_bswap(read_value, uint256.into(), location))
            .result(0)?
            .into()
    } else {
        // if the system is big endian, there is no need to convert the value
        read_value
    };

    stack_push(context, &memory_access_block, read_value)?;

    Ok((start_block, memory_access_block))
}

fn codegen_sload<'c, 'r>(
    op_ctx: &mut OperationCtx<'c>,
    region: &'r Region<'c>,
) -> Result<(BlockRef<'c, 'r>, BlockRef<'c, 'r>), CodegenError> {
    let start_block = region.append_block(Block::new(&[]));
    let context = &op_ctx.mlir_context;
    let location = Location::unknown(context);
    let uint256 = IntegerType::new(context, 256);
    let ptr_type = pointer(context, 0);
    let pointer_size = start_block
        .append_operation(arith::constant(
            context,
            IntegerAttribute::new(uint256.into(), 1_i64).into(),
            location,
        ))
        .result(0)?
        .into();

    // Check there's enough elements in the stack
    let flag = check_stack_has_at_least(context, &start_block, 1)?;
    // Check there's enough gas
    let gas_flag = consume_gas(context, &start_block, gas_cost::SLOAD)?;

    let condition = start_block
        .append_operation(arith::andi(gas_flag, flag, location))
        .result(0)?
        .into();

    let ok_block = region.append_block(Block::new(&[]));

    start_block.append_operation(cf::cond_br(
        context,
        condition,
        &ok_block,
        &op_ctx.revert_block,
        &[],
        &[],
        location,
    ));

    let key = stack_pop(context, &ok_block)?;

    // get the address of the key parameter
    let key_ptr = ok_block
        .append_operation(llvm::alloca(
            context,
            pointer_size,
            ptr_type,
            location,
            AllocaOptions::new().elem_type(Some(TypeAttribute::new(uint256.into()))),
        ))
        .result(0)?
        .into();

    let res = ok_block.append_operation(llvm::store(
        context,
        key,
        key_ptr,
        location,
        LoadStoreOptions::default(),
    ));
    assert!(res.verify());

    // get the address of the key parameter
    let read_value_ptr = ok_block
        .append_operation(llvm::alloca(
            context,
            pointer_size,
            ptr_type,
            location,
            AllocaOptions::new().elem_type(Some(TypeAttribute::new(uint256.into()))),
        ))
        .result(0)?
        .into();

    // storage_read_syscall returns a pointer to the value
    op_ctx.storage_read_syscall(&ok_block, key_ptr, read_value_ptr, location);

    // get the value from the pointer
    let read_value = ok_block
        .append_operation(llvm::load(
            context,
            read_value_ptr,
            IntegerType::new(context, 256).into(),
            location,
            LoadStoreOptions::default(),
        ))
        .result(0)?
        .into();

    stack_push(context, &ok_block, read_value)?;

    Ok((start_block, ok_block))
}

fn codegen_codesize<'c, 'r>(
    op_ctx: &mut OperationCtx<'c>,
    region: &'r Region<'c>,
) -> Result<(BlockRef<'c, 'r>, BlockRef<'c, 'r>), CodegenError> {
    let start_block = region.append_block(Block::new(&[]));
    let context = &op_ctx.mlir_context;
    let location = Location::unknown(context);
    let uint256 = IntegerType::new(context, 256);

    // Check there's stack overflow
    let stack_flag = check_stack_has_space_for(context, &start_block, 1)?;
    // Check there's enough gas
    let gas_flag = consume_gas(context, &start_block, gas_cost::CODESIZE)?;

    let condition = start_block
        .append_operation(arith::andi(gas_flag, stack_flag, location))
        .result(0)?
        .into();

    let ok_block = region.append_block(Block::new(&[]));

    start_block.append_operation(cf::cond_br(
        context,
        condition,
        &ok_block,
        &op_ctx.revert_block,
        &[],
        &[],
        location,
    ));

    let codesize = ok_block
        .append_operation(arith::constant(
            context,
            IntegerAttribute::new(uint256.into(), op_ctx.program.code_size as i64).into(),
            location,
        ))
        .result(0)?
        .into();

    stack_push(context, &ok_block, codesize)?;

    Ok((start_block, ok_block))
}

fn codegen_sar<'c, 'r>(
    op_ctx: &mut OperationCtx<'c>,
    region: &'r Region<'c>,
) -> Result<(BlockRef<'c, 'r>, BlockRef<'c, 'r>), CodegenError> {
    let start_block = region.append_block(Block::new(&[]));
    let context = &op_ctx.mlir_context;
    let location = Location::unknown(context);

    // Check there's enough elements in stack
    let flag = check_stack_has_at_least(context, &start_block, 2)?;
    // Check there's enough gas
    let gas_flag = consume_gas(context, &start_block, gas_cost::SAR)?;

    let condition = start_block
        .append_operation(arith::andi(gas_flag, flag, location))
        .result(0)?
        .into();

    let ok_block = region.append_block(Block::new(&[]));

    start_block.append_operation(cf::cond_br(
        context,
        condition,
        &ok_block,
        &op_ctx.revert_block,
        &[],
        &[],
        location,
    ));

    let shift = stack_pop(context, &ok_block)?;
    let value = stack_pop(context, &ok_block)?;

    // max_shift = 255
    let max_shift = ok_block
        .append_operation(arith::constant(
            context,
            integer_constant_from_i64(context, 255).into(),
            location,
        ))
        .result(0)?
        .into();

    // if shift > 255  then after applying the `shrsi` operation the result will be poisoned
    // to avoid the poisoning we set shift = min(shift, 255)
    let shift = ok_block
        .append_operation(arith::minui(shift, max_shift, location))
        .result(0)?
        .into();

    let result = ok_block
        .append_operation(arith::shrsi(value, shift, location))
        .result(0)?
        .into();

    stack_push(context, &ok_block, result)?;

    Ok((start_block, ok_block))
}

fn codegen_byte<'c, 'r>(
    op_ctx: &mut OperationCtx<'c>,
    region: &'r Region<'c>,
) -> Result<(BlockRef<'c, 'r>, BlockRef<'c, 'r>), CodegenError> {
    let start_block = region.append_block(Block::new(&[]));
    let context = &op_ctx.mlir_context;
    let location = Location::unknown(context);

    // Check there's enough elements in stack
    let flag = check_stack_has_at_least(context, &start_block, 2)?;
    // Check there's enough gas
    let gas_flag = consume_gas(context, &start_block, gas_cost::BYTE)?;

    let condition = start_block
        .append_operation(arith::andi(gas_flag, flag, location))
        .result(0)?
        .into();

    let ok_block = region.append_block(Block::new(&[]));

    // in out_of_bounds_block a 0 is pushed to the stack
    let out_of_bounds_block = region.append_block(Block::new(&[]));

    // in offset_ok_block the byte operation is performed
    let offset_ok_block = region.append_block(Block::new(&[]));

    let end_block = region.append_block(Block::new(&[]));

    start_block.append_operation(cf::cond_br(
        context,
        condition,
        &ok_block,
        &op_ctx.revert_block,
        &[],
        &[],
        location,
    ));

    let offset = stack_pop(context, &ok_block)?;
    let value = stack_pop(context, &ok_block)?;

    const BITS_PER_BYTE: u8 = 8;
    const MAX_SHIFT: u8 = 31;

    let constant_bits_per_byte = constant_value_from_i64(context, &ok_block, BITS_PER_BYTE as i64)?;
    let constant_max_shift_in_bits =
        constant_value_from_i64(context, &ok_block, (MAX_SHIFT * BITS_PER_BYTE) as i64)?;

    let offset_in_bits = ok_block
        .append_operation(arith::muli(offset, constant_bits_per_byte, location))
        .result(0)?
        .into();

    // compare  offset > max_shift?
    let is_offset_out_of_bounds = ok_block
        .append_operation(arith::cmpi(
            context,
            arith::CmpiPredicate::Ugt,
            offset_in_bits,
            constant_max_shift_in_bits,
            location,
        ))
        .result(0)?
        .into();

    // if offset > max_shift => branch to out_of_bounds_block
    // else => branch to offset_ok_block
    ok_block.append_operation(cf::cond_br(
        context,
        is_offset_out_of_bounds,
        &out_of_bounds_block,
        &offset_ok_block,
        &[],
        &[],
        location,
    ));

    let zero_constant_value = constant_value_from_i64(context, &out_of_bounds_block, 0_i64)?;

    // push zero to the stack
    stack_push(context, &out_of_bounds_block, zero_constant_value)?;

    out_of_bounds_block.append_operation(cf::br(&end_block, &[], location));

    // the idea is to use a right shift to place the byte in the right-most side
    // and then apply a bitwise AND with a 0xFF mask
    //
    // for example, if we want to extract the 0xFF byte in the following value
    // (for simplicity the value has fewer bytes than it has in reality)
    //
    // value = 0xAABBCCDDFFAABBCC
    //                   ^^
    //              desired byte
    //
    // we can shift the value to the right
    //
    // value = 0xAABBCCDDFFAABBCC -> 0x000000AABBCCDDFF
    //                   ^^                          ^^
    // and then apply the bitwise AND it to the right to remove the right-side bytes
    //
    //  value = 0x000000AABBCCDDFF
    //          AND
    //  mask  = 0x00000000000000FF
    //------------------------------
    // result = 0x00000000000000FF

    // compute how many bits the value has to be shifted
    // shift_right_in_bits = max_shift - offset
    let shift_right_in_bits = offset_ok_block
        .append_operation(arith::subi(
            constant_max_shift_in_bits,
            offset_in_bits,
            location,
        ))
        .result(0)?
        .into();

    // shift the value to the right
    let shifted_right_value = offset_ok_block
        .append_operation(arith::shrui(value, shift_right_in_bits, location))
        .result(0)?
        .into();

    let mask = offset_ok_block
        .append_operation(arith::constant(
            context,
            integer_constant_from_i64(context, 0xff).into(),
            location,
        ))
        .result(0)?
        .into();

    // compute (value AND mask)
    let result = offset_ok_block
        .append_operation(arith::andi(shifted_right_value, mask, location))
        .result(0)?
        .into();

    stack_push(context, &offset_ok_block, result)?;

    offset_ok_block.append_operation(cf::br(&end_block, &[], location));

    Ok((start_block, end_block))
}

fn codegen_jumpdest<'c>(
    op_ctx: &mut OperationCtx<'c>,
    region: &'c Region<'c>,
    pc: usize,
) -> Result<(BlockRef<'c, 'c>, BlockRef<'c, 'c>), CodegenError> {
    let landing_block = region.append_block(Block::new(&[]));
    let context = &op_ctx.mlir_context;
    let location = Location::unknown(context);

    // Check there's enough gas to compute the operation
    let gas_flag = consume_gas(context, &landing_block, gas_cost::JUMPDEST)?;

    let ok_block = region.append_block(Block::new(&[]));

    landing_block.append_operation(cf::cond_br(
        context,
        gas_flag,
        &ok_block,
        &op_ctx.revert_block,
        &[],
        &[],
        location,
    ));

    // Register jumpdest block in context
    op_ctx.register_jump_destination(pc, landing_block);

    Ok((landing_block, ok_block))
}

fn codegen_jumpi<'c, 'r: 'c>(
    op_ctx: &mut OperationCtx<'c>,
    region: &'r Region<'c>,
) -> Result<(BlockRef<'c, 'r>, BlockRef<'c, 'r>), CodegenError> {
    let start_block = region.append_block(Block::new(&[]));
    let context = &op_ctx.mlir_context;
    let location = Location::unknown(context);

    // Check there's enough elements in stack
    let flag = check_stack_has_at_least(context, &start_block, 2)?;
    // Check there's enough gas
    let gas_flag = consume_gas(context, &start_block, gas_cost::JUMPI)?;

    let ok_block = region.append_block(Block::new(&[]));

    let condition = start_block
        .append_operation(arith::andi(gas_flag, flag, location))
        .result(0)?
        .into();

    start_block.append_operation(cf::cond_br(
        context,
        condition,
        &ok_block,
        &op_ctx.revert_block,
        &[],
        &[],
        location,
    ));

    let pc = stack_pop(context, &ok_block)?;
    let condition = stack_pop(context, &ok_block)?;

    let false_block = region.append_block(Block::new(&[]));

    let zero = ok_block
        .append_operation(arith::constant(
            context,
            integer_constant_from_i64(context, 0i64).into(),
            location,
        ))
        .result(0)?
        .into();

    // compare  condition != 0  to convert condition from u256 to 1-bit signless integer
    let condition = ok_block
        .append_operation(arith::cmpi(
            context,
            arith::CmpiPredicate::Ne,
            condition,
            zero,
            location,
        ))
        .result(0)?;

    ok_block.append_operation(cf::cond_br(
        context,
        condition.into(),
        &op_ctx.jumptable_block,
        &false_block,
        &[pc],
        &[],
        location,
    ));

    Ok((start_block, false_block))
}

fn codegen_jump<'c, 'r: 'c>(
    op_ctx: &mut OperationCtx<'c>,
    region: &'r Region<'c>,
) -> Result<(BlockRef<'c, 'r>, BlockRef<'c, 'r>), CodegenError> {
    // it reverts if Counter offset is not a JUMPDEST.
    // The error is generated even if the JUMP would not have been done

    let start_block = region.append_block(Block::new(&[]));
    let context = &op_ctx.mlir_context;
    let location = Location::unknown(context);

    // Check there's enough elements in stack
    let flag = check_stack_has_at_least(context, &start_block, 1)?;
    // Check there's enough gas
    let gas_flag = consume_gas(context, &start_block, gas_cost::JUMP)?;

    let ok_block = region.append_block(Block::new(&[]));

    let condition = start_block
        .append_operation(arith::andi(gas_flag, flag, location))
        .result(0)?
        .into();

    start_block.append_operation(cf::cond_br(
        context,
        condition,
        &ok_block,
        &op_ctx.revert_block,
        &[],
        &[],
        location,
    ));

    let pc = stack_pop(context, &ok_block)?;

    // appends operation to ok_block to jump to the `jump table block``
    // in the jump table block the pc is checked and if its ok
    // then it jumps to the block associated with that pc
    op_ctx.add_jump_op(ok_block, pc, location);

    // TODO: we are creating an empty block that won't ever be reached
    // probably there's a better way to do this
    let empty_block = region.append_block(Block::new(&[]));
    Ok((start_block, empty_block))
}

fn codegen_pc<'c>(
    op_ctx: &mut OperationCtx<'c>,
    region: &'c Region<'c>,
    pc: usize,
) -> Result<(BlockRef<'c, 'c>, BlockRef<'c, 'c>), CodegenError> {
    let start_block = region.append_block(Block::new(&[]));
    let context = &op_ctx.mlir_context;
    let location = Location::unknown(context);

    let stack_size_flag = check_stack_has_space_for(context, &start_block, 1)?;
    let gas_flag = consume_gas(context, &start_block, gas_cost::PC)?;

    let ok_flag = start_block
        .append_operation(arith::andi(stack_size_flag, gas_flag, location))
        .result(0)?
        .into();

    let ok_block = region.append_block(Block::new(&[]));

    start_block.append_operation(cf::cond_br(
        context,
        ok_flag,
        &ok_block,
        &op_ctx.revert_block,
        &[],
        &[],
        location,
    ));

    let pc_value = ok_block
        .append_operation(arith::constant(
            context,
            integer_constant_from_i64(context, pc as i64).into(),
            location,
        ))
        .result(0)?
        .into();

    stack_push(context, &ok_block, pc_value)?;

    Ok((start_block, ok_block))
}

fn codegen_msize<'c>(
    op_ctx: &mut OperationCtx<'c>,
    region: &'c Region<'c>,
) -> Result<(BlockRef<'c, 'c>, BlockRef<'c, 'c>), CodegenError> {
    let start_block = region.append_block(Block::new(&[]));
    let context = op_ctx.mlir_context;
    let location = Location::unknown(context);

    let ptr_type = pointer(context, 0);
    let uint32 = IntegerType::new(context, 32).into();
    let uint256 = IntegerType::new(context, 256).into();

    let stack_flag = check_stack_has_space_for(context, &start_block, 1)?;
    let gas_flag = consume_gas(context, &start_block, gas_cost::MSIZE)?;

    let condition = start_block
        .append_operation(arith::andi(gas_flag, stack_flag, location))
        .result(0)?
        .into();

    let ok_block = region.append_block(Block::new(&[]));

    start_block.append_operation(cf::cond_br(
        context,
        condition,
        &ok_block,
        &op_ctx.revert_block,
        &[],
        &[],
        location,
    ));

    // Get address of memory size global
    let memory_ptr = ok_block
        .append_operation(llvm_mlir::addressof(
            context,
            MEMORY_SIZE_GLOBAL,
            ptr_type,
            location,
        ))
        .result(0)?;

    // Load memory size
    let memory_size = ok_block
        .append_operation(llvm::load(
            context,
            memory_ptr.into(),
            uint32,
            location,
            LoadStoreOptions::default(),
        ))
        .result(0)?
        .into();

    let memory_size_extended = ok_block
        .append_operation(arith::extui(memory_size, uint256, location))
        .result(0)?
        .into();

    stack_push(context, &ok_block, memory_size_extended)?;

    Ok((start_block, ok_block))
}

fn codegen_return<'c>(
    op_ctx: &mut OperationCtx<'c>,
    region: &'c Region<'c>,
) -> Result<(BlockRef<'c, 'c>, BlockRef<'c, 'c>), CodegenError> {
    let context = op_ctx.mlir_context;
    let location = Location::unknown(context);

    let start_block = region.append_block(Block::new(&[]));
    let ok_block = region.append_block(Block::new(&[]));

    let flag = check_stack_has_at_least(context, &start_block, 2)?;

    start_block.append_operation(cf::cond_br(
        context,
        flag,
        &ok_block,
        &op_ctx.revert_block,
        &[],
        &[],
        location,
    ));

    return_result_from_stack(op_ctx, region, &ok_block, ExitStatusCode::Return, location)?;

    let empty_block = region.append_block(Block::new(&[]));

    Ok((start_block, empty_block))
}

// Stop the current context execution, revert the state changes
// (see STATICCALL for a list of state changing opcodes) and
// return the unused gas to the caller. It also reverts the gas refund to i
// ts value before the current context. If the execution is stopped with REVERT,
// the value 0 is put on the stack of the calling context, which continues to execute normally.
// The return data of the calling context is set as the given
// chunk of memory of this context.
fn codegen_revert<'c>(
    op_ctx: &mut OperationCtx<'c>,
    region: &'c Region<'c>,
) -> Result<(BlockRef<'c, 'c>, BlockRef<'c, 'c>), CodegenError> {
    let context = op_ctx.mlir_context;
    let location = Location::unknown(context);

    let start_block = region.append_block(Block::new(&[]));
    let ok_block = region.append_block(Block::new(&[]));

    let flag = check_stack_has_at_least(context, &start_block, 2)?;

    start_block.append_operation(cf::cond_br(
        context,
        flag,
        &ok_block,
        &op_ctx.revert_block,
        &[],
        &[],
        location,
    ));

    return_result_from_stack(op_ctx, region, &ok_block, ExitStatusCode::Revert, location)?;

    let empty_block = region.append_block(Block::new(&[]));

    Ok((start_block, empty_block))
}

fn codegen_stop<'c, 'r>(
    op_ctx: &mut OperationCtx<'c>,
    region: &'r Region<'c>,
) -> Result<(BlockRef<'c, 'r>, BlockRef<'c, 'r>), CodegenError> {
    let start_block = region.append_block(Block::new(&[]));
    let context = &op_ctx.mlir_context;
    let location = Location::unknown(context);

    return_empty_result(op_ctx, &start_block, ExitStatusCode::Stop, location)?;

    let empty_block = region.append_block(Block::new(&[]));

    Ok((start_block, empty_block))
}

fn codegen_signextend<'c, 'r>(
    op_ctx: &mut OperationCtx<'c>,
    region: &'r Region<'c>,
) -> Result<(BlockRef<'c, 'r>, BlockRef<'c, 'r>), CodegenError> {
    let start_block = region.append_block(Block::new(&[]));
    let context = &op_ctx.mlir_context;
    let location = Location::unknown(context);

    // Check there's enough elements in stack
    let stack_size_flag = check_stack_has_at_least(context, &start_block, 2)?;
    let gas_flag = consume_gas(context, &start_block, gas_cost::SIGNEXTEND)?;

    // Check there's enough gas to perform the operation
    let ok_flag = start_block
        .append_operation(arith::andi(stack_size_flag, gas_flag, location))
        .result(0)?
        .into();

    let ok_block = region.append_block(Block::new(&[]));

    start_block.append_operation(cf::cond_br(
        context,
        ok_flag,
        &ok_block,
        &op_ctx.revert_block,
        &[],
        &[],
        location,
    ));

    let byte_size = stack_pop(context, &ok_block)?;
    let value_to_extend = stack_pop(context, &ok_block)?;

    // Constant definition
    let max_byte_size = constant_value_from_i64(context, &ok_block, 31)?;
    let bits_per_byte = constant_value_from_i64(context, &ok_block, 8)?;
    let sign_bit_position_on_byte = constant_value_from_i64(context, &ok_block, 7)?;
    let max_bits = constant_value_from_i64(context, &ok_block, 255)?;

    // byte_size = min(max_byte_size, byte_size)
    let byte_size = ok_block
        .append_operation(arith::minui(byte_size, max_byte_size, location))
        .result(0)?
        .into();

    // bits_to_shift = max_bits - byte_size * bits_per_byte + sign_bit_position_on_byte
    let byte_number_in_bits = ok_block
        .append_operation(arith::muli(byte_size, bits_per_byte, location))
        .result(0)?
        .into();

    let value_size_in_bits = ok_block
        .append_operation(arith::addi(
            byte_number_in_bits,
            sign_bit_position_on_byte,
            location,
        ))
        .result(0)?
        .into();

    let bits_to_shift = ok_block
        .append_operation(arith::subi(max_bits, value_size_in_bits, location))
        .result(0)?
        .into();

    // value_to_extend << bits_to_shift
    let left_shifted_value = ok_block
        .append_operation(ods::llvm::shl(context, value_to_extend, bits_to_shift, location).into())
        .result(0)?
        .into();

    // value_to_extend >> bits_to_shift  (sign extended)
    let result = ok_block
        .append_operation(
            ods::llvm::ashr(context, left_shifted_value, bits_to_shift, location).into(),
        )
        .result(0)?
        .into();

    stack_push(context, &ok_block, result)?;

    Ok((start_block, ok_block))
}

fn codegen_gas<'c, 'r>(
    op_ctx: &mut OperationCtx<'c>,
    region: &'r Region<'c>,
) -> Result<(BlockRef<'c, 'r>, BlockRef<'c, 'r>), CodegenError> {
    let start_block = region.append_block(Block::new(&[]));
    let context = &op_ctx.mlir_context;
    let location = Location::unknown(context);

    // Check there's at least space for one element in the stack
    let stack_size_flag = check_stack_has_space_for(context, &start_block, 1)?;

    // Check there's enough gas to compute the operation
    let gas_flag = consume_gas(context, &start_block, gas_cost::GAS)?;

    let ok_flag = start_block
        .append_operation(arith::andi(stack_size_flag, gas_flag, location))
        .result(0)?
        .into();

    let ok_block = region.append_block(Block::new(&[]));

    start_block.append_operation(cf::cond_br(
        context,
        ok_flag,
        &ok_block,
        &op_ctx.revert_block,
        &[],
        &[],
        location,
    ));

    let gas = get_remaining_gas(context, &ok_block)?;

    let gas_extended = ok_block
        .append_operation(arith::extui(
            gas,
            IntegerType::new(context, 256).into(),
            location,
        ))
        .result(0)?
        .into();

    stack_push(context, &ok_block, gas_extended)?;

    Ok((start_block, ok_block))
}

fn codegen_slt<'c, 'r>(
    op_ctx: &mut OperationCtx<'c>,
    region: &'r Region<'c>,
) -> Result<(BlockRef<'c, 'r>, BlockRef<'c, 'r>), CodegenError> {
    let start_block = region.append_block(Block::new(&[]));
    let context = &op_ctx.mlir_context;
    let location = Location::unknown(context);

    // Check there's enough elements in stack
    let stack_size_flag = check_stack_has_at_least(context, &start_block, 2)?;

    // Check there's enough gas to compute the operation
    let gas_flag = consume_gas(context, &start_block, gas_cost::SLT)?;

    let ok_flag = start_block
        .append_operation(arith::andi(stack_size_flag, gas_flag, location))
        .result(0)?
        .into();

    let ok_block = region.append_block(Block::new(&[]));

    start_block.append_operation(cf::cond_br(
        context,
        ok_flag,
        &ok_block,
        &op_ctx.revert_block,
        &[],
        &[],
        location,
    ));

    let lhs = stack_pop(context, &ok_block)?;
    let rhs = stack_pop(context, &ok_block)?;

    let result = ok_block
        .append_operation(arith::cmpi(
            context,
            arith::CmpiPredicate::Slt,
            lhs,
            rhs,
            location,
        ))
        .result(0)?
        .into();

    //Extend 1 bit result to 256 bit
    let uint256 = IntegerType::new(context, 256);
    let result = ok_block
        .append_operation(arith::extui(result, uint256.into(), location))
        .result(0)?
        .into();

    stack_push(context, &ok_block, result)?;

    Ok((start_block, ok_block))
}

fn codegen_mstore<'c, 'r>(
    op_ctx: &mut OperationCtx<'c>,
    region: &'r Region<'c>,
) -> Result<(BlockRef<'c, 'r>, BlockRef<'c, 'r>), CodegenError> {
    let start_block = region.append_block(Block::new(&[]));
    let context = &op_ctx.mlir_context;
    let location = Location::unknown(context);
    let uint32 = IntegerType::new(context, 32);
    let uint8 = IntegerType::new(context, 8);
    let ptr_type = pointer(context, 0);

    // Check there's enough elements in stack
    let flag = check_stack_has_at_least(context, &start_block, 2)?;

    let ok_block = region.append_block(Block::new(&[]));

    start_block.append_operation(cf::cond_br(
        context,
        flag,
        &ok_block,
        &op_ctx.revert_block,
        &[],
        &[],
        location,
    ));

    let offset = stack_pop(context, &ok_block)?;
    let value = stack_pop(context, &ok_block)?;

    // truncate offset to 32 bits
    let offset = ok_block
        .append_operation(arith::trunci(offset, uint32.into(), location))
        .result(0)
        .unwrap()
        .into();

    let value_width_in_bytes = 32;
    // value_size = 32
    let value_size = ok_block
        .append_operation(arith::constant(
            context,
            IntegerAttribute::new(uint32.into(), value_width_in_bytes).into(),
            location,
        ))
        .result(0)?
        .into();

    // required_size = offset + value_size
    let required_size = ok_block
        .append_operation(arith::addi(offset, value_size, location))
        .result(0)?
        .into();

    let memory_access_block = region.append_block(Block::new(&[]));

    extend_memory(
        op_ctx,
        &ok_block,
        &memory_access_block,
        region,
        required_size,
        gas_cost::MSTORE,
    )?;

    // Memory access
    let memory_ptr_ptr = memory_access_block
        .append_operation(llvm_mlir::addressof(
            context,
            MEMORY_PTR_GLOBAL,
            ptr_type,
            location,
        ))
        .result(0)?;

    let memory_ptr = memory_access_block
        .append_operation(llvm::load(
            context,
            memory_ptr_ptr.into(),
            ptr_type,
            location,
            LoadStoreOptions::default(),
        ))
        .result(0)?
        .into();

    // memory_destination = memory_ptr + offset
    let memory_destination = memory_access_block
        .append_operation(llvm::get_element_ptr_dynamic(
            context,
            memory_ptr,
            &[offset],
            uint8.into(),
            ptr_type,
            location,
        ))
        .result(0)?
        .into();

    let uint256 = IntegerType::new(context, 256);

    // check system endianness before storing the value
    let value = if cfg!(target_endian = "little") {
        // if the system is little endian, we convert the value to big endian
        memory_access_block
            .append_operation(llvm::intr_bswap(value, uint256.into(), location))
            .result(0)?
            .into()
    } else {
        // if the system is big endian, there is no need to convert the value
        value
    };

    // store the value in the memory
    memory_access_block.append_operation(llvm::store(
        context,
        value,
        memory_destination,
        location,
        LoadStoreOptions::new()
            .align(IntegerAttribute::new(IntegerType::new(context, 64).into(), 1).into()),
    ));

    Ok((start_block, memory_access_block))
}

fn codegen_mstore8<'c, 'r>(
    op_ctx: &mut OperationCtx<'c>,
    region: &'r Region<'c>,
) -> Result<(BlockRef<'c, 'r>, BlockRef<'c, 'r>), CodegenError> {
    let start_block = region.append_block(Block::new(&[]));
    let context = &op_ctx.mlir_context;
    let location = Location::unknown(context);
    let uint32 = IntegerType::new(context, 32);
    let uint8 = IntegerType::new(context, 8);
    let ptr_type = pointer(context, 0);

    // Check there's enough elements in stack
    let flag = check_stack_has_at_least(context, &start_block, 2)?;

    let ok_block = region.append_block(Block::new(&[]));

    start_block.append_operation(cf::cond_br(
        context,
        flag,
        &ok_block,
        &op_ctx.revert_block,
        &[],
        &[],
        location,
    ));

    let offset = stack_pop(context, &ok_block)?;
    let value = stack_pop(context, &ok_block)?;

    // truncate value to the least significative byte of the 32-byte value
    let value = ok_block
        .append_operation(arith::trunci(
            value,
            r#IntegerType::new(context, 8).into(),
            location,
        ))
        .result(0)?
        .into();

    // truncate offset to 32 bits
    let offset = ok_block
        .append_operation(arith::trunci(offset, uint32.into(), location))
        .result(0)
        .unwrap()
        .into();

    let value_width_in_bytes = 1;
    // value_size = 1
    let value_size = ok_block
        .append_operation(arith::constant(
            context,
            IntegerAttribute::new(uint32.into(), value_width_in_bytes).into(),
            location,
        ))
        .result(0)?
        .into();

    // required_size = offset + size
    let required_size = ok_block
        .append_operation(arith::addi(offset, value_size, location))
        .result(0)?
        .into();

    let memory_access_block = region.append_block(Block::new(&[]));

    extend_memory(
        op_ctx,
        &ok_block,
        &memory_access_block,
        region,
        required_size,
        gas_cost::MSTORE8,
    )?;

    // Memory access
    let memory_ptr_ptr = memory_access_block
        .append_operation(llvm_mlir::addressof(
            context,
            MEMORY_PTR_GLOBAL,
            ptr_type,
            location,
        ))
        .result(0)?;

    let memory_ptr = memory_access_block
        .append_operation(llvm::load(
            context,
            memory_ptr_ptr.into(),
            ptr_type,
            location,
            LoadStoreOptions::default(),
        ))
        .result(0)?
        .into();

    // memory_destination = memory_ptr + offset
    let memory_destination = memory_access_block
        .append_operation(llvm::get_element_ptr_dynamic(
            context,
            memory_ptr,
            &[offset],
            uint8.into(),
            ptr_type,
            location,
        ))
        .result(0)?
        .into();

    memory_access_block.append_operation(llvm::store(
        context,
        value,
        memory_destination,
        location,
        LoadStoreOptions::new()
            .align(IntegerAttribute::new(IntegerType::new(context, 64).into(), 1).into()),
    ));

    Ok((start_block, memory_access_block))
}

fn codegen_mcopy<'c, 'r>(
    op_ctx: &mut OperationCtx<'c>,
    region: &'r Region<'c>,
) -> Result<(BlockRef<'c, 'r>, BlockRef<'c, 'r>), CodegenError> {
    let start_block = region.append_block(Block::new(&[]));
    let context = &op_ctx.mlir_context;
    let location = Location::unknown(context);
    let uint32 = IntegerType::new(context, 32);
    let uint8 = IntegerType::new(context, 8);
    let ptr_type = pointer(context, 0);

    let flag = check_stack_has_at_least(context, &start_block, 3)?;

    let ok_block = region.append_block(Block::new(&[]));

    start_block.append_operation(cf::cond_br(
        context,
        flag,
        &ok_block,
        &op_ctx.revert_block,
        &[],
        &[],
        location,
    ));

    // where to copy
    let dest_offset = stack_pop(context, &ok_block)?;
    // where to copy from
    let offset = stack_pop(context, &ok_block)?;
    let size = stack_pop(context, &ok_block)?;

    // truncate offset and dest_offset to 32 bits
    let offset = ok_block
        .append_operation(arith::trunci(offset, uint32.into(), location))
        .result(0)?
        .into();

    let dest_offset = ok_block
        .append_operation(arith::trunci(dest_offset, uint32.into(), location))
        .result(0)?
        .into();

    let size = ok_block
        .append_operation(arith::trunci(size, uint32.into(), location))
        .result(0)?
        .into();

    // required_size = offset + size
    let src_required_size = ok_block
        .append_operation(arith::addi(offset, size, location))
        .result(0)?
        .into();

    // dest_required_size = dest_offset + size
    let dest_required_size = ok_block
        .append_operation(arith::addi(dest_offset, size, location))
        .result(0)?
        .into();

    let required_size = ok_block
        .append_operation(arith::maxui(
            src_required_size,
            dest_required_size,
            location,
        ))
        .result(0)?
        .into();

    let memory_access_block = region.append_block(Block::new(&[]));

    extend_memory(
        op_ctx,
        &ok_block,
        &memory_access_block,
        region,
        required_size,
        gas_cost::MCOPY,
    )?;

    // Memory access
    let memory_ptr_ptr = memory_access_block
        .append_operation(llvm_mlir::addressof(
            context,
            MEMORY_PTR_GLOBAL,
            ptr_type,
            location,
        ))
        .result(0)?;

    let memory_ptr = memory_access_block
        .append_operation(llvm::load(
            context,
            memory_ptr_ptr.into(),
            ptr_type,
            location,
            LoadStoreOptions::default(),
        ))
        .result(0)?
        .into();

    let source = memory_access_block
        .append_operation(llvm::get_element_ptr_dynamic(
            context,
            memory_ptr,
            &[offset],
            uint8.into(),
            ptr_type,
            location,
        ))
        .result(0)?
        .into();

    // memory_destination = memory_ptr + dest_offset
    let destination = memory_access_block
        .append_operation(llvm::get_element_ptr_dynamic(
            context,
            memory_ptr,
            &[dest_offset],
            uint8.into(),
            ptr_type,
            location,
        ))
        .result(0)?
        .into();

    memory_access_block.append_operation(
        ods::llvm::intr_memmove(
            context,
            destination,
            source,
            size,
            IntegerAttribute::new(IntegerType::new(context, 1).into(), 0),
            location,
        )
        .into(),
    );

    let dynamic_gas = compute_copy_cost(op_ctx, &memory_access_block, size)?;

    consume_gas_as_value(context, &memory_access_block, dynamic_gas)?;

    Ok((start_block, memory_access_block))
}

fn codegen_calldataload<'c, 'r>(
    op_ctx: &mut OperationCtx<'c>,
    region: &'r Region<'c>,
) -> Result<(BlockRef<'c, 'r>, BlockRef<'c, 'r>), CodegenError> {
    let start_block = region.append_block(Block::new(&[]));
    let context = &op_ctx.mlir_context;
    let location = Location::unknown(context);
    let uint256 = IntegerType::new(context, 256);
    let uint8 = IntegerType::new(context, 8);
    let uint1 = IntegerType::new(context, 1);
    let ptr_type = pointer(context, 0);

    // Check there's enough elements in stack
    let flag = check_stack_has_at_least(context, &start_block, 1)?;
    // Check there's enough gas
    let gas_flag = consume_gas(context, &start_block, gas_cost::CALLDATALOAD)?;

    let condition = start_block
        .append_operation(arith::andi(gas_flag, flag, location))
        .result(0)?
        .into();

    let ok_block = region.append_block(Block::new(&[]));

    start_block.append_operation(cf::cond_br(
        context,
        condition,
        &ok_block,
        &op_ctx.revert_block,
        &[],
        &[],
        location,
    ));

    let offset = stack_pop(context, &ok_block)?;

    // TODO: add a calldata_ptr and size setup

    let calldata_ptr = op_ctx.get_calldata_ptr_syscall(&ok_block, location)?;

    // max_slice_width = 32
    let max_slice_width = ok_block
        .append_operation(arith::constant(
            context,
            integer_constant_from_i64(context, 32).into(),
            location,
        ))
        .result(0)?
        .into();

    let calldata_size_u32 = op_ctx.get_calldata_size_syscall(&ok_block, location)?;
    // convert calldata_size from u32 to u256
    let calldata_size = ok_block
        .append_operation(arith::extui(calldata_size_u32, uint256.into(), location))
        .result(0)?
        .into();

    let zero = ok_block
        .append_operation(arith::constant(
            context,
            IntegerAttribute::new(uint256.into(), 0).into(),
            location,
        ))
        .result(0)?
        .into();

    let offset_ok_block = region.append_block(Block::new(&[]));
    let offset_bad_block = region.append_block(Block::new(&[]));
    let end_block = region.append_block(Block::new(&[]));

    // offset < calldata_size =>  offset_ok
    let offset_ok = ok_block
        .append_operation(arith::cmpi(
            context,
            arith::CmpiPredicate::Ult,
            offset,
            calldata_size,
            location,
        ))
        .result(0)?
        .into();

    // if offset < calldata_size => offset_ok_block
    // else => offset_bad_block
    ok_block.append_operation(cf::cond_br(
        context,
        offset_ok,
        &offset_ok_block,
        &offset_bad_block,
        &[],
        &[],
        location,
    ));

    /******************** offset_bad_block *******************/

    // offset >= calldata_size => push 0
    stack_push(context, &offset_bad_block, zero)?;
    offset_bad_block.append_operation(cf::br(&end_block, &[], location));

    /******************** offset_bad_block *******************/

    /******************** offset_OK_block *******************/

    let stack_ptr = get_stack_pointer(context, &offset_ok_block)?;

    // fill the top of the stack with 0s to remove any garbage bytes it could have
    offset_ok_block.append_operation(llvm::store(
        context,
        zero,
        stack_ptr,
        location,
        LoadStoreOptions::new(),
    ));

    // calldata_ptr_at_offset = calldata_ptr + new_offset
    let calldata_ptr_at_offset = offset_ok_block
        .append_operation(llvm::get_element_ptr_dynamic(
            context,
            calldata_ptr,
            &[offset],
            uint8.into(),
            ptr_type,
            location,
        ))
        .result(0)?
        .into();

    // len is the length of the slice (len is maximum 32 bytes)
    let len = offset_ok_block
        .append_operation(arith::subi(calldata_size, offset, location))
        .result(0)?
        .into();

    // len = min(calldata_size - offset, 32 bytes)
    // this is done to fix the len so that  offset + len <= calldata_size
    let len = offset_ok_block
        .append_operation(arith::minui(len, max_slice_width, location))
        .result(0)?
        .into();

    // copy calldata[offset..offset + len] to the top of the stack
    offset_ok_block.append_operation(
        ods::llvm::intr_memcpy(
            context,
            stack_ptr,
            calldata_ptr_at_offset,
            len,
            IntegerAttribute::new(uint1.into(), 0),
            location,
        )
        .into(),
    );

    // increment the stack pointer so calldata[offset..len] is placed at the top of the stack
    inc_stack_pointer(context, &offset_ok_block)?;

    // if the system is little endian, we have to convert the result to big endian
    // pop calldata_slice, change to big endian and push it again
    if cfg!(target_endian = "little") {
        // pop the slice
        let calldata_slice = stack_pop(context, &offset_ok_block)?;
        // convert it to big endian
        let calldata_slice = offset_ok_block
            .append_operation(llvm::intr_bswap(calldata_slice, uint256.into(), location))
            .result(0)?
            .into();
        // push it back on the stack
        stack_push(context, &offset_ok_block, calldata_slice)?;
    }

    offset_ok_block.append_operation(cf::br(&end_block, &[], location));

    /******************** offset_OK_block *******************/

    Ok((start_block, end_block))
}

fn codegen_log<'c, 'r>(
    op_ctx: &mut OperationCtx<'c>,
    region: &'r Region<'c>,
    nth: u8,
) -> Result<(BlockRef<'c, 'r>, BlockRef<'c, 'r>), CodegenError> {
    debug_assert!(nth <= 4);
    // TODO: check if the current execution context is from a STATICCALL (since Byzantium fork).
    let start_block = region.append_block(Block::new(&[]));
    let context = &op_ctx.mlir_context;
    let location = Location::unknown(context);
    let uint32 = IntegerType::new(context, 32);
    let required_elements = 2 + nth;
    // Check there's enough elements in stack
    let flag = check_stack_has_at_least(context, &start_block, required_elements.into())?;

    let ok_block = region.append_block(Block::new(&[]));

    start_block.append_operation(cf::cond_br(
        context,
        flag,
        &ok_block,
        &op_ctx.revert_block,
        &[],
        &[],
        location,
    ));

    let offset_u256 = stack_pop(context, &ok_block)?;
    let size_u256 = stack_pop(context, &ok_block)?;

    let offset = ok_block
        .append_operation(arith::trunci(offset_u256, uint32.into(), location))
        .result(0)?
        .into();
    let size = ok_block
        .append_operation(arith::trunci(size_u256, uint32.into(), location))
        .result(0)?
        .into();

    // required_size = offset + value_size
    let required_size = ok_block
        .append_operation(arith::addi(offset, size, location))
        .result(0)?
        .into();

    let log_block = region.append_block(Block::new(&[]));
    let dynamic_gas = compute_log_dynamic_gas(op_ctx, &ok_block, nth, size_u256, location)?;
    consume_gas_as_value(context, &ok_block, dynamic_gas)?;
    extend_memory(
        op_ctx,
        &ok_block,
        &log_block,
        region,
        required_size,
        gas_cost::LOG,
    )?;

    let mut topic_pointers = vec![];
    for _i in 0..nth {
        let topic = stack_pop(context, &log_block)?;
        let topic_ptr = allocate_and_store_value(op_ctx, &log_block, topic, location)?;
        topic_pointers.push(topic_ptr);
    }

    match nth {
        0 => {
            op_ctx.append_log_syscall(&log_block, offset, size, location);
        }
        1 => {
            op_ctx.append_log_with_one_topic_syscall(
                &log_block,
                offset,
                size,
                topic_pointers[0],
                location,
            );
        }
        2 => {
            op_ctx.append_log_with_two_topics_syscall(
                &log_block,
                offset,
                size,
                topic_pointers[0],
                topic_pointers[1],
                location,
            );
        }
        3 => {
            op_ctx.append_log_with_three_topics_syscall(
                &log_block,
                offset,
                size,
                topic_pointers[0],
                topic_pointers[1],
                topic_pointers[2],
                location,
            );
        }
        4 => {
            op_ctx.append_log_with_four_topics_syscall(
                &log_block,
                offset,
                size,
                topic_pointers[0],
                topic_pointers[1],
                topic_pointers[2],
                topic_pointers[3],
                location,
            );
        }
        _ => unreachable!("nth should satisfy 0 <= nth <= 4"),
    }

    Ok((start_block, log_block))
}

fn codegen_gasprice<'c, 'r>(
    op_ctx: &mut OperationCtx<'c>,
    region: &'r Region<'c>,
) -> Result<(BlockRef<'c, 'r>, BlockRef<'c, 'r>), CodegenError> {
    let start_block = region.append_block(Block::new(&[]));
    let context = &op_ctx.mlir_context;
    let location = Location::unknown(context);

    // Check there's enough elements in stack
    let stack_size_flag = check_stack_has_space_for(context, &start_block, 1)?;
    let gas_flag = consume_gas(context, &start_block, gas_cost::GASPRICE)?;

    let ok_flag = start_block
        .append_operation(arith::andi(stack_size_flag, gas_flag, location))
        .result(0)?
        .into();

    let ok_block = region.append_block(Block::new(&[]));

    start_block.append_operation(cf::cond_br(
        context,
        ok_flag,
        &ok_block,
        &op_ctx.revert_block,
        &[],
        &[],
        location,
    ));

    let uint256 = IntegerType::new(context, 256);
    let ptr_type = pointer(context, 0);

    let pointer_size = constant_value_from_i64(context, &ok_block, 1_i64)?;

    let gasprice_ptr = ok_block
        .append_operation(llvm::alloca(
            context,
            pointer_size,
            ptr_type,
            location,
            AllocaOptions::new().elem_type(Some(TypeAttribute::new(uint256.into()))),
        ))
        .result(0)?
        .into();

    op_ctx.store_in_gasprice_ptr(&ok_block, location, gasprice_ptr);

    let gasprice = ok_block
        .append_operation(llvm::load(
            context,
            gasprice_ptr,
            uint256.into(),
            location,
            LoadStoreOptions::default(),
        ))
        .result(0)?
        .into();

    stack_push(context, &ok_block, gasprice)?;

    Ok((start_block, ok_block))
}

fn codegen_chaind<'c, 'r>(
    op_ctx: &mut OperationCtx<'c>,
    region: &'r Region<'c>,
) -> Result<(BlockRef<'c, 'r>, BlockRef<'c, 'r>), CodegenError> {
    let start_block = region.append_block(Block::new(&[]));
    let context = &op_ctx.mlir_context;
    let location = Location::unknown(context);
    // Check there's enough elements in stack
    let stack_size_flag = check_stack_has_space_for(context, &start_block, 1)?;
    let gas_flag = consume_gas(context, &start_block, gas_cost::CHAINID)?;
    let ok_flag = start_block
        .append_operation(arith::andi(stack_size_flag, gas_flag, location))
        .result(0)?
        .into();
    let ok_block = region.append_block(Block::new(&[]));
    start_block.append_operation(cf::cond_br(
        context,
        ok_flag,
        &ok_block,
        &op_ctx.revert_block,
        &[],
        &[],
        location,
    ));
    let chainid = op_ctx.get_chainid_syscall(&ok_block, location)?;
    let uint256 = IntegerType::new(context, 256);
    // Convert calldata_size from u32 to u256
    let chainid = ok_block
        .append_operation(arith::extui(chainid, uint256.into(), location))
        .result(0)?
        .into();
    stack_push(context, &ok_block, chainid)?;
    Ok((start_block, ok_block))
}

fn codegen_caller<'c, 'r>(
    op_ctx: &mut OperationCtx<'c>,
    region: &'r Region<'c>,
) -> Result<(BlockRef<'c, 'r>, BlockRef<'c, 'r>), CodegenError> {
    let start_block = region.append_block(Block::new(&[]));
    let context = &op_ctx.mlir_context;
    let location = Location::unknown(context);

    // Check there's enough elements in stack
    let stack_size_flag = check_stack_has_space_for(context, &start_block, 1)?;
    let gas_flag = consume_gas(context, &start_block, gas_cost::CALLER)?;

    let ok_flag = start_block
        .append_operation(arith::andi(stack_size_flag, gas_flag, location))
        .result(0)?
        .into();

    let ok_block = region.append_block(Block::new(&[]));

    start_block.append_operation(cf::cond_br(
        context,
        ok_flag,
        &ok_block,
        &op_ctx.revert_block,
        &[],
        &[],
        location,
    ));

    let uint256 = IntegerType::new(context, 256);
    let ptr_type = pointer(context, 0);

    //This may be refactored to use constant_value_from_i64 util function
    let pointer_size = ok_block
        .append_operation(arith::constant(
            context,
            IntegerAttribute::new(uint256.into(), 1_i64).into(),
            location,
        ))
        .result(0)?
        .into();

    let caller_ptr = ok_block
        .append_operation(llvm::alloca(
            context,
            pointer_size,
            ptr_type,
            location,
            AllocaOptions::new().elem_type(Some(TypeAttribute::new(uint256.into()))),
        ))
        .result(0)?
        .into();

    op_ctx.store_in_caller_ptr(&ok_block, location, caller_ptr);

    let caller = ok_block
        .append_operation(llvm::load(
            context,
            caller_ptr,
            uint256.into(),
            location,
            LoadStoreOptions::default(),
        ))
        .result(0)?
        .into();

    stack_push(context, &ok_block, caller)?;

    Ok((start_block, ok_block))
}

fn codegen_basefee<'c, 'r>(
    op_ctx: &mut OperationCtx<'c>,
    region: &'r Region<'c>,
) -> Result<(BlockRef<'c, 'r>, BlockRef<'c, 'r>), CodegenError> {
    let start_block = region.append_block(Block::new(&[]));
    let context = &op_ctx.mlir_context;
    let location = Location::unknown(context);

    // Check there's enough space in stack
    let stack_size_flag = check_stack_has_space_for(context, &start_block, 1)?;
    let gas_flag = consume_gas(context, &start_block, gas_cost::BASEFEE)?;

    let condition = start_block
        .append_operation(arith::andi(stack_size_flag, gas_flag, location))
        .result(0)?
        .into();

    let ok_block = region.append_block(Block::new(&[]));

    start_block.append_operation(cf::cond_br(
        context,
        condition,
        &ok_block,
        &op_ctx.revert_block,
        &[],
        &[],
        location,
    ));

    let basefee = get_basefee(op_ctx, &ok_block)?;
    stack_push(context, &ok_block, basefee)?;

    Ok((start_block, ok_block))
}<|MERGE_RESOLUTION|>--- conflicted
+++ resolved
@@ -86,11 +86,8 @@
         Operation::Revert => codegen_revert(op_ctx, region),
         Operation::Mstore => codegen_mstore(op_ctx, region),
         Operation::Mstore8 => codegen_mstore8(op_ctx, region),
-<<<<<<< HEAD
         Operation::Keccak256 => codegen_keccak256(op_ctx, region),
-=======
         Operation::CallDataCopy => codegen_calldatacopy(op_ctx, region),
->>>>>>> 7891aa4a
         Operation::Log(x) => codegen_log(op_ctx, region, x),
         Operation::CalldataLoad => codegen_calldataload(op_ctx, region),
         Operation::CallDataSize => codegen_calldatasize(op_ctx, region),
@@ -235,29 +232,17 @@
     Ok((start_block, ok_block))
 }
 
-<<<<<<< HEAD
 fn codegen_keccak256<'c, 'r>(
-=======
-fn codegen_calldatacopy<'c, 'r>(
->>>>>>> 7891aa4a
-    op_ctx: &mut OperationCtx<'c>,
-    region: &'r Region<'c>,
-) -> Result<(BlockRef<'c, 'r>, BlockRef<'c, 'r>), CodegenError> {
-    let start_block = region.append_block(Block::new(&[]));
-    let context = &op_ctx.mlir_context;
-    let location = Location::unknown(context);
-
-<<<<<<< HEAD
+    op_ctx: &mut OperationCtx<'c>,
+    region: &'r Region<'c>,
+) -> Result<(BlockRef<'c, 'r>, BlockRef<'c, 'r>), CodegenError> {
+    let start_block = region.append_block(Block::new(&[]));
+    let context = &op_ctx.mlir_context;
+    let location = Location::unknown(context);
+
     let flag = check_stack_has_at_least(context, &start_block, 2)?;
     let gas_flag = consume_gas(context, &start_block, gas_cost::KECCAK256)?;
     let ok_condition = start_block
-=======
-    let gas_flag = consume_gas(context, &start_block, gas_cost::CALLDATACOPY)?;
-
-    let flag = check_stack_has_at_least(context, &start_block, 3)?;
-
-    let condition = start_block
->>>>>>> 7891aa4a
         .append_operation(arith::andi(gas_flag, flag, location))
         .result(0)?
         .into();
@@ -266,19 +251,14 @@
 
     start_block.append_operation(cf::cond_br(
         context,
-<<<<<<< HEAD
         ok_condition,
-=======
-        condition,
->>>>>>> 7891aa4a
-        &ok_block,
-        &op_ctx.revert_block,
-        &[],
-        &[],
-        location,
-    ));
-
-<<<<<<< HEAD
+        &ok_block,
+        &op_ctx.revert_block,
+        &[],
+        &[],
+        location,
+    ));
+
     let offset = stack_pop(context, &ok_block)?;
     let size = stack_pop(context, &ok_block)?;
 
@@ -318,7 +298,69 @@
         .append_operation(arith::constant(
             context,
             IntegerAttribute::new(uint256.into(), 1_i64).into(),
-=======
+            location,
+        ))
+        .result(0)?
+        .into();
+
+    let hash_ptr = memory_access_block
+        .append_operation(llvm::alloca(
+            context,
+            pointer_size,
+            ptr_type,
+            location,
+            AllocaOptions::new().elem_type(Some(TypeAttribute::new(uint256.into()))),
+        ))
+        .result(0)?
+        .into();
+
+    op_ctx.keccak256_syscall(&memory_access_block, offset, size, hash_ptr, location);
+
+    let read_value = memory_access_block
+        .append_operation(llvm::load(
+            context,
+            hash_ptr,
+            IntegerType::new(context, 256).into(),
+            location,
+            LoadStoreOptions::default(),
+        ))
+        .result(0)?
+        .into();
+
+    stack_push(context, &memory_access_block, read_value)?;
+
+    Ok((start_block, memory_access_block))
+}
+
+fn codegen_calldatacopy<'c, 'r>(
+    op_ctx: &mut OperationCtx<'c>,
+    region: &'r Region<'c>,
+) -> Result<(BlockRef<'c, 'r>, BlockRef<'c, 'r>), CodegenError> {
+    let start_block = region.append_block(Block::new(&[]));
+    let context = &op_ctx.mlir_context;
+    let location = Location::unknown(context);
+
+    let gas_flag = consume_gas(context, &start_block, gas_cost::CALLDATACOPY)?;
+
+    let flag = check_stack_has_at_least(context, &start_block, 3)?;
+
+    let condition = start_block
+        .append_operation(arith::andi(gas_flag, flag, location))
+        .result(0)?
+        .into();
+
+    let ok_block = region.append_block(Block::new(&[]));
+
+    start_block.append_operation(cf::cond_br(
+        context,
+        condition,
+        &ok_block,
+        &op_ctx.revert_block,
+        &[],
+        &[],
+        location,
+    ));
+
     let uint32 = IntegerType::new(context, 32);
     let uint8 = IntegerType::new(context, 8);
     let ptr_type = pointer(context, 0);
@@ -381,21 +423,11 @@
         .append_operation(arith::constant(
             context,
             IntegerAttribute::new(IntegerType::new(context, 8).into(), 0).into(),
->>>>>>> 7891aa4a
-            location,
-        ))
-        .result(0)?
-        .into();
-
-<<<<<<< HEAD
-    let hash_ptr = memory_access_block
-        .append_operation(llvm::alloca(
-            context,
-            pointer_size,
-            ptr_type,
-            location,
-            AllocaOptions::new().elem_type(Some(TypeAttribute::new(uint256.into()))),
-=======
+            location,
+        ))
+        .result(0)?
+        .into();
+
     continue_memory_block.append_operation(
         ods::llvm::intr_memset(
             context,
@@ -416,22 +448,10 @@
             call_data_offset,
             calldatasize,
             location,
->>>>>>> 7891aa4a
-        ))
-        .result(0)?
-        .into();
-
-<<<<<<< HEAD
-    op_ctx.keccak256_syscall(&memory_access_block, offset, size, hash_ptr, location);
-
-    let read_value = memory_access_block
-        .append_operation(llvm::load(
-            context,
-            hash_ptr,
-            IntegerType::new(context, 256).into(),
-            location,
-            LoadStoreOptions::default(),
-=======
+        ))
+        .result(0)?
+        .into();
+
     let invalid_offset_block = region.append_block(Block::new(&[]));
     let valid_offset_block = region.append_block(Block::new(&[]));
     let return_block = region.append_block(Block::new(&[]));
@@ -467,16 +487,10 @@
             uint8.into(),
             ptr_type,
             location,
->>>>>>> 7891aa4a
-        ))
-        .result(0)?
-        .into();
-
-<<<<<<< HEAD
-    stack_push(context, &memory_access_block, read_value)?;
-
-    Ok((start_block, memory_access_block))
-=======
+        ))
+        .result(0)?
+        .into();
+
     valid_offset_block.append_operation(
         ods::llvm::intr_memcpy(
             context,
@@ -492,7 +506,6 @@
     valid_offset_block.append_operation(cf::br(&return_block, &[], location));
 
     Ok((start_block, return_block))
->>>>>>> 7891aa4a
 }
 
 fn codegen_calldatasize<'c, 'r>(
