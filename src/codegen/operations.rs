use melior::{
    dialect::{arith, cf},
    ir::{Attribute, Block, BlockRef, Location, Region},
    Context as MeliorContext,
};

use super::context::OperationCtx;
use crate::{
    errors::CodegenError,
    program::Operation,
    utils::{
<<<<<<< HEAD
        check_denominator_is_zero, check_stack_has_at_least, check_stack_has_space_for,
        generate_revert_block, get_nth_from_stack, integer_constant_from_i64, stack_pop,
        stack_push,
=======
        check_if_zero, check_stack_has_at_least, check_stack_has_space_for,
        integer_constant_from_i64, stack_pop, stack_push, swap_stack_elements,
>>>>>>> 4c4222e3
    },
};
use num_bigint::BigUint;

/// Generates blocks for target [`Operation`].
/// Returns both the starting block, and the unterminated last block of the generated code.
pub fn generate_code_for_op<'c>(
    op_ctx: &mut OperationCtx<'c>,
    region: &'c Region<'c>,
    op: Operation,
) -> Result<(BlockRef<'c, 'c>, BlockRef<'c, 'c>), CodegenError> {
    match op {
<<<<<<< HEAD
        Operation::Dup(x) => codegen_dup(op_ctx, region, x),
=======
        Operation::Sgt => codegen_sgt(op_ctx, region),
>>>>>>> 4c4222e3
        Operation::Add => codegen_add(op_ctx, region),
        Operation::Sub => codegen_sub(op_ctx, region),
        Operation::Mul => codegen_mul(op_ctx, region),
        Operation::Xor => codegen_xor(op_ctx, region),
        Operation::Div => codegen_div(op_ctx, region),
        Operation::Mod => codegen_mod(op_ctx, region),
        Operation::Addmod => codegen_addmod(op_ctx, region),
        Operation::Pop => codegen_pop(op_ctx, region),
        Operation::PC { pc } => codegen_pc(op_ctx, region, pc),
        Operation::Lt => codegen_lt(op_ctx, region),
        Operation::Jumpdest { pc } => codegen_jumpdest(op_ctx, region, pc),
        Operation::Push(x) => codegen_push(op_ctx, region, x),
        Operation::Swap(x) => codegen_swap(op_ctx, region, x),
        Operation::Byte => codegen_byte(op_ctx, region),
        Operation::IsZero => codegen_iszero(op_ctx, region),
        Operation::Jump => codegen_jump(op_ctx, region),
        Operation::And => codegen_and(op_ctx, region),
    }
}

fn codegen_iszero<'c, 'r>(
    op_ctx: &mut OperationCtx<'c>,
    region: &'r Region<'c>,
) -> Result<(BlockRef<'c, 'r>, BlockRef<'c, 'r>), CodegenError> {
    let start_block = region.append_block(Block::new(&[]));
    let context = &op_ctx.mlir_context;
    let location = Location::unknown(context);

    // Check there's enough elements in stack
    let flag = check_stack_has_at_least(context, &start_block, 1)?;

    let ok_block = region.append_block(Block::new(&[]));

    start_block.append_operation(cf::cond_br(
        context,
        flag,
        &ok_block,
        &op_ctx.revert_block,
        &[],
        &[],
        location,
    ));

    let value = stack_pop(context, &ok_block)?;
    let value_is_zero = check_if_zero(context, &ok_block, &value)?;

    let val_zero_bloq = region.append_block(Block::new(&[]));
    let val_not_zero_bloq = region.append_block(Block::new(&[]));
    let return_block = region.append_block(Block::new(&[]));

    let constant_value = val_zero_bloq
        .append_operation(arith::constant(
            context,
            integer_constant_from_i64(context, 1i64).into(),
            location,
        ))
        .result(0)?
        .into();

    stack_push(context, &val_zero_bloq, constant_value)?;
    val_zero_bloq.append_operation(cf::br(&return_block, &[], location));

    let result = val_not_zero_bloq
        .append_operation(arith::constant(
            context,
            integer_constant_from_i64(context, 0i64).into(),
            location,
        ))
        .result(0)?
        .into();

    stack_push(context, &val_not_zero_bloq, result)?;
    val_not_zero_bloq.append_operation(cf::br(&return_block, &[], location));

    ok_block.append_operation(cf::cond_br(
        context,
        value_is_zero,
        &val_zero_bloq,
        &val_not_zero_bloq,
        &[],
        &[],
        location,
    ));

    Ok((start_block, return_block))
}

fn codegen_and<'c, 'r>(
    op_ctx: &mut OperationCtx<'c>,
    region: &'r Region<'c>,
) -> Result<(BlockRef<'c, 'r>, BlockRef<'c, 'r>), CodegenError> {
    let start_block = region.append_block(Block::new(&[]));
    let context = &op_ctx.mlir_context;
    let location = Location::unknown(context);

    // Check there's enough elements in stack
    let flag = check_stack_has_at_least(context, &start_block, 2)?;

    let ok_block = region.append_block(Block::new(&[]));

    start_block.append_operation(cf::cond_br(
        context,
        flag,
        &ok_block,
        &op_ctx.revert_block,
        &[],
        &[],
        location,
    ));

    let lhs = stack_pop(context, &ok_block)?;
    let rhs = stack_pop(context, &ok_block)?;

    let result = ok_block
        .append_operation(arith::andi(lhs, rhs, location))
        .result(0)?
        .into();

    stack_push(context, &ok_block, result)?;

    Ok((start_block, ok_block))
}

fn codegen_lt<'c, 'r>(
    op_ctx: &mut OperationCtx<'c>,
    region: &'r Region<'c>,
) -> Result<(BlockRef<'c, 'r>, BlockRef<'c, 'r>), CodegenError> {
    let start_block = region.append_block(Block::new(&[]));
    let context = &op_ctx.mlir_context;
    let location = Location::unknown(context);

    // Check there's enough elements in stack
    let flag = check_stack_has_at_least(context, &start_block, 2)?;

    let ok_block = region.append_block(Block::new(&[]));

    start_block.append_operation(cf::cond_br(
        context,
        flag,
        &ok_block,
        &op_ctx.revert_block,
        &[],
        &[],
        location,
    ));

    let lhs = stack_pop(context, &ok_block)?;
    let rhs = stack_pop(context, &ok_block)?;

    let result = ok_block
        .append_operation(arith::cmpi(
            context,
            arith::CmpiPredicate::Ult,
            lhs,
            rhs,
            location,
        ))
        .result(0)?
        .into();

    stack_push(context, &ok_block, result)?;

    Ok((start_block, ok_block))
}

fn codegen_sgt<'c, 'r>(
    op_ctx: &mut OperationCtx<'c>,
    region: &'r Region<'c>,
) -> Result<(BlockRef<'c, 'r>, BlockRef<'c, 'r>), CodegenError> {
    let start_block = region.append_block(Block::new(&[]));
    let context = &op_ctx.mlir_context;
    let location = Location::unknown(context);

    // Check there's enough elements in stack
    let flag = check_stack_has_at_least(context, &start_block, 2)?;

    let ok_block = region.append_block(Block::new(&[]));

    start_block.append_operation(cf::cond_br(
        context,
        flag,
        &ok_block,
        &op_ctx.revert_block,
        &[],
        &[],
        location,
    ));

    let lhs = stack_pop(context, &ok_block)?;
    let rhs = stack_pop(context, &ok_block)?;

    let result = ok_block
        .append_operation(arith::cmpi(
            context,
            arith::CmpiPredicate::Sgt,
            lhs,
            rhs,
            location,
        ))
        .result(0)?
        .into();

    stack_push(context, &ok_block, result)?;

    Ok((start_block, ok_block))
}

fn codegen_push<'c, 'r>(
    op_ctx: &mut OperationCtx<'c>,
    region: &'r Region<'c>,
    value_to_push: BigUint,
) -> Result<(BlockRef<'c, 'r>, BlockRef<'c, 'r>), CodegenError> {
    let start_block = region.append_block(Block::new(&[]));
    let context = &op_ctx.mlir_context;
    let location = Location::unknown(context);

    // Check there's enough space in stack
    let flag = check_stack_has_space_for(context, &start_block, 1)?;

    let ok_block = region.append_block(Block::new(&[]));

    start_block.append_operation(cf::cond_br(
        context,
        flag,
        &ok_block,
        &op_ctx.revert_block,
        &[],
        &[],
        location,
    ));

    let constant_value = Attribute::parse(context, &format!("{} : i256", value_to_push)).unwrap();
    let constant_value = ok_block
        .append_operation(arith::constant(context, constant_value, location))
        .result(0)?
        .into();

    stack_push(context, &ok_block, constant_value)?;

    Ok((start_block, ok_block))
}

<<<<<<< HEAD
fn codegen_dup<'c, 'r>(
=======
fn codegen_swap<'c, 'r>(
>>>>>>> 4c4222e3
    op_ctx: &mut OperationCtx<'c>,
    region: &'r Region<'c>,
    nth: u32,
) -> Result<(BlockRef<'c, 'r>, BlockRef<'c, 'r>), CodegenError> {
    debug_assert!(nth > 0 && nth <= 16);
    let start_block = region.append_block(Block::new(&[]));
    let context = &op_ctx.mlir_context;
    let location = Location::unknown(context);

    // Check there's enough elements in stack
<<<<<<< HEAD
    let flag = check_stack_has_at_least(context, &start_block, nth)?;
=======
    let flag = check_stack_has_at_least(context, &start_block, nth + 1)?;
>>>>>>> 4c4222e3

    let ok_block = region.append_block(Block::new(&[]));

    start_block.append_operation(cf::cond_br(
        context,
        flag,
        &ok_block,
        &op_ctx.revert_block,
        &[],
        &[],
        location,
    ));

<<<<<<< HEAD
    let (nth_value, _) = get_nth_from_stack(context, &ok_block, nth)?;

    stack_push(context, &ok_block, nth_value)?;
=======
    swap_stack_elements(context, &ok_block, 1, nth + 1)?;
>>>>>>> 4c4222e3

    Ok((start_block, ok_block))
}

fn codegen_add<'c, 'r>(
    op_ctx: &mut OperationCtx<'c>,
    region: &'r Region<'c>,
) -> Result<(BlockRef<'c, 'r>, BlockRef<'c, 'r>), CodegenError> {
    let start_block = region.append_block(Block::new(&[]));
    let context = &op_ctx.mlir_context;
    let location = Location::unknown(context);

    // Check there's enough elements in stack
    let flag = check_stack_has_at_least(context, &start_block, 2)?;

    let ok_block = region.append_block(Block::new(&[]));

    start_block.append_operation(cf::cond_br(
        context,
        flag,
        &ok_block,
        &op_ctx.revert_block,
        &[],
        &[],
        location,
    ));

    let lhs = stack_pop(context, &ok_block)?;
    let rhs = stack_pop(context, &ok_block)?;

    let result = ok_block
        .append_operation(arith::addi(lhs, rhs, location))
        .result(0)?
        .into();

    stack_push(context, &ok_block, result)?;

    Ok((start_block, ok_block))
}

fn codegen_sub<'c, 'r>(
    op_ctx: &mut OperationCtx<'c>,
    region: &'r Region<'c>,
) -> Result<(BlockRef<'c, 'r>, BlockRef<'c, 'r>), CodegenError> {
    let start_block = region.append_block(Block::new(&[]));
    let context = &op_ctx.mlir_context;
    let location = Location::unknown(context);

    // Check there's enough elements in stack
    let flag = check_stack_has_at_least(context, &start_block, 2)?;

    let ok_block = region.append_block(Block::new(&[]));

    start_block.append_operation(cf::cond_br(
        context,
        flag,
        &ok_block,
        &op_ctx.revert_block,
        &[],
        &[],
        location,
    ));

    let lhs = stack_pop(context, &ok_block)?;
    let rhs = stack_pop(context, &ok_block)?;

    let result = ok_block
        .append_operation(arith::subi(lhs, rhs, location))
        .result(0)?
        .into();

    stack_push(context, &ok_block, result)?;

    Ok((start_block, ok_block))
}

fn codegen_div<'c, 'r>(
    op_ctx: &mut OperationCtx<'c>,
    region: &'r Region<'c>,
) -> Result<(BlockRef<'c, 'r>, BlockRef<'c, 'r>), CodegenError> {
    let start_block = region.append_block(Block::new(&[]));
    let context = &op_ctx.mlir_context;
    let location = Location::unknown(context);

    // Check there's enough elements in stack
    let flag = check_stack_has_at_least(context, &start_block, 2)?;

    let ok_block = region.append_block(Block::new(&[]));

    start_block.append_operation(cf::cond_br(
        context,
        flag,
        &ok_block,
        &op_ctx.revert_block,
        &[],
        &[],
        location,
    ));

    let num = stack_pop(context, &ok_block)?;
    let den = stack_pop(context, &ok_block)?;

    let den_is_zero = check_if_zero(context, &ok_block, &den)?;
    let den_zero_bloq = region.append_block(Block::new(&[]));
    let den_not_zero_bloq = region.append_block(Block::new(&[]));
    let return_block = region.append_block(Block::new(&[]));

    let constant_value = den_zero_bloq
        .append_operation(arith::constant(
            context,
            integer_constant_from_i64(context, 0i64).into(),
            location,
        ))
        .result(0)?
        .into();

    stack_push(context, &den_zero_bloq, constant_value)?;

    den_zero_bloq.append_operation(cf::br(&return_block, &[], location));

    // Denominator is not zero path
    let result = den_not_zero_bloq
        .append_operation(arith::divui(num, den, location))
        .result(0)?
        .into();

    stack_push(context, &den_not_zero_bloq, result)?;

    den_not_zero_bloq.append_operation(cf::br(&return_block, &[], location));

    ok_block.append_operation(cf::cond_br(
        context,
        den_is_zero,
        &den_zero_bloq,
        &den_not_zero_bloq,
        &[],
        &[],
        location,
    ));

    Ok((start_block, return_block))
}

fn codegen_mul<'c, 'r>(
    op_ctx: &mut OperationCtx<'c>,
    region: &'r Region<'c>,
) -> Result<(BlockRef<'c, 'r>, BlockRef<'c, 'r>), CodegenError> {
    let start_block = region.append_block(Block::new(&[]));
    let context = &op_ctx.mlir_context;
    let location = Location::unknown(context);

    // Check there's enough elements in stack
    let flag = check_stack_has_at_least(context, &start_block, 2)?;

    let ok_block = region.append_block(Block::new(&[]));

    start_block.append_operation(cf::cond_br(
        context,
        flag,
        &ok_block,
        &op_ctx.revert_block,
        &[],
        &[],
        location,
    ));

    let lhs = stack_pop(context, &ok_block)?;
    let rhs = stack_pop(context, &ok_block)?;

    let result = ok_block
        .append_operation(arith::muli(lhs, rhs, location))
        .result(0)?
        .into();

    stack_push(context, &ok_block, result)?;

    Ok((start_block, ok_block))
}

fn codegen_mod<'c, 'r>(
    op_ctx: &mut OperationCtx<'c>,
    region: &'r Region<'c>,
) -> Result<(BlockRef<'c, 'r>, BlockRef<'c, 'r>), CodegenError> {
    let start_block = region.append_block(Block::new(&[]));
    let context = &op_ctx.mlir_context;
    let location = Location::unknown(context);

    // Check there's enough elements in stack
    let flag = check_stack_has_at_least(context, &start_block, 2)?;

    let ok_block = region.append_block(Block::new(&[]));

    start_block.append_operation(cf::cond_br(
        context,
        flag,
        &ok_block,
        &op_ctx.revert_block,
        &[],
        &[],
        location,
    ));

    let num = stack_pop(context, &ok_block)?;
    let den = stack_pop(context, &ok_block)?;

    let den_is_zero = check_if_zero(context, &ok_block, &den)?;
    let den_zero_bloq = region.append_block(Block::new(&[]));
    let den_not_zero_bloq = region.append_block(Block::new(&[]));
    let return_block = region.append_block(Block::new(&[]));

    let constant_value = den_zero_bloq
        .append_operation(arith::constant(
            context,
            integer_constant_from_i64(context, 0i64).into(),
            location,
        ))
        .result(0)?
        .into();

    stack_push(context, &den_zero_bloq, constant_value)?;

    den_zero_bloq.append_operation(cf::br(&return_block, &[], location));

    let mod_result = den_not_zero_bloq
        .append_operation(arith::remui(num, den, location))
        .result(0)?
        .into();

    stack_push(context, &den_not_zero_bloq, mod_result)?;

    den_not_zero_bloq.append_operation(cf::br(&return_block, &[], location));

    ok_block.append_operation(cf::cond_br(
        context,
        den_is_zero,
        &den_zero_bloq,
        &den_not_zero_bloq,
        &[],
        &[],
        location,
    ));

    Ok((start_block, return_block))
}

fn codegen_addmod<'c, 'r>(
    op_ctx: &mut OperationCtx<'c>,
    region: &'r Region<'c>,
) -> Result<(BlockRef<'c, 'r>, BlockRef<'c, 'r>), CodegenError> {
    let start_block = region.append_block(Block::new(&[]));
    let context = &op_ctx.mlir_context;
    let location = Location::unknown(context);

    // Check there's enough elements in stack
    let flag = check_stack_has_at_least(context, &start_block, 3)?;

    let ok_block = region.append_block(Block::new(&[]));

    start_block.append_operation(cf::cond_br(
        context,
        flag,
        &ok_block,
        &op_ctx.revert_block,
        &[],
        &[],
        location,
    ));

    let a = stack_pop(context, &ok_block)?;
    let b = stack_pop(context, &ok_block)?;
    let den = stack_pop(context, &ok_block)?;

    let den_is_zero = check_if_zero(context, &ok_block, &den)?;
    let den_zero_bloq = region.append_block(Block::new(&[]));
    let den_not_zero_bloq = region.append_block(Block::new(&[]));
    let return_block = region.append_block(Block::new(&[]));

    let constant_value = den_zero_bloq
        .append_operation(arith::constant(
            context,
            integer_constant_from_i64(context, 0i64).into(),
            location,
        ))
        .result(0)?
        .into();

    stack_push(context, &den_zero_bloq, constant_value)?;

    den_zero_bloq.append_operation(cf::br(&return_block, &[], location));

    let add_result = den_not_zero_bloq
        .append_operation(arith::addi(a, b, location))
        .result(0)?
        .into();
    let mod_result = den_not_zero_bloq
        .append_operation(arith::remui(add_result, den, location))
        .result(0)?
        .into();

    stack_push(context, &den_not_zero_bloq, mod_result)?;

    den_not_zero_bloq.append_operation(cf::br(&return_block, &[], location));

    ok_block.append_operation(cf::cond_br(
        context,
        den_is_zero,
        &den_zero_bloq,
        &den_not_zero_bloq,
        &[],
        &[],
        location,
    ));

    Ok((start_block, return_block))
}

fn codegen_xor<'c, 'r>(
    op_ctx: &mut OperationCtx<'c>,
    region: &'r Region<'c>,
) -> Result<(BlockRef<'c, 'r>, BlockRef<'c, 'r>), CodegenError> {
    let start_block = region.append_block(Block::new(&[]));
    let context = &op_ctx.mlir_context;
    let location = Location::unknown(context);

    // Check there's enough elements in stack
    let flag = check_stack_has_at_least(context, &start_block, 2)?;

    let ok_block = region.append_block(Block::new(&[]));

    start_block.append_operation(cf::cond_br(
        context,
        flag,
        &ok_block,
        &op_ctx.revert_block,
        &[],
        &[],
        location,
    ));

    let lhs = stack_pop(context, &ok_block)?;
    let rhs = stack_pop(context, &ok_block)?;

    let result = ok_block
        .append_operation(arith::xori(lhs, rhs, location))
        .result(0)?
        .into();

    stack_push(context, &ok_block, result)?;

    Ok((start_block, ok_block))
}

fn codegen_pop<'c, 'r>(
    op_ctx: &mut OperationCtx<'c>,
    region: &'r Region<'c>,
) -> Result<(BlockRef<'c, 'r>, BlockRef<'c, 'r>), CodegenError> {
    let start_block = region.append_block(Block::new(&[]));
    let context = &op_ctx.mlir_context;
    let location = Location::unknown(context);

    // Check there's at least 1 element in stack
    let flag = check_stack_has_at_least(context, &start_block, 1)?;

    let ok_block = region.append_block(Block::new(&[]));

    start_block.append_operation(cf::cond_br(
        context,
        flag,
        &ok_block,
        &op_ctx.revert_block,
        &[],
        &[],
        location,
    ));

    stack_pop(context, &ok_block)?;

    Ok((start_block, ok_block))
}

fn codegen_byte<'c, 'r>(
    op_ctx: &mut OperationCtx<'c>,
    region: &'r Region<'c>,
) -> Result<(BlockRef<'c, 'r>, BlockRef<'c, 'r>), CodegenError> {
    let start_block = region.append_block(Block::new(&[]));
    let context = &op_ctx.mlir_context;
    let location = Location::unknown(context);

    // Check there's enough elements in stack
    let flag = check_stack_has_at_least(context, &start_block, 2)?;

    let ok_block = region.append_block(Block::new(&[]));

    // in out_of_bounds_block a 0 is pushed to the stack
    let out_of_bounds_block = region.append_block(Block::new(&[]));

    // in offset_ok_block the byte operation is performed
    let offset_ok_block = region.append_block(Block::new(&[]));

    let end_block = region.append_block(Block::new(&[]));

    start_block.append_operation(cf::cond_br(
        context,
        flag,
        &ok_block,
        &op_ctx.revert_block,
        &[],
        &[],
        location,
    ));

    let offset = stack_pop(context, &ok_block)?;
    let value = stack_pop(context, &ok_block)?;

    const BITS_PER_BYTE: u8 = 8;
    const MAX_SHIFT: u8 = 31;
    let mut bits_per_byte: [u8; 32] = [0; 32];
    bits_per_byte[31] = BITS_PER_BYTE;

    let mut max_shift_in_bits: [u8; 32] = [0; 32];
    max_shift_in_bits[31] = MAX_SHIFT * BITS_PER_BYTE;

    let constant_bits_per_byte = ok_block
        .append_operation(arith::constant(
            context,
            integer_constant(context, bits_per_byte),
            location,
        ))
        .result(0)?
        .into();

    let constant_max_shift_in_bits = ok_block
        .append_operation(arith::constant(
            context,
            integer_constant(context, max_shift_in_bits),
            location,
        ))
        .result(0)?
        .into();

    let offset_in_bits = ok_block
        .append_operation(arith::muli(offset, constant_bits_per_byte, location))
        .result(0)?
        .into();

    // compare  offset > max_shift?
    let is_offset_out_of_bounds = ok_block
        .append_operation(arith::cmpi(
            context,
            arith::CmpiPredicate::Ugt,
            offset_in_bits,
            constant_max_shift_in_bits,
            location,
        ))
        .result(0)?
        .into();

    // if offset > max_shift => branch to out_of_bounds_block
    // else => branch to offset_ok_block
    ok_block.append_operation(cf::cond_br(
        context,
        is_offset_out_of_bounds,
        &out_of_bounds_block,
        &offset_ok_block,
        &[],
        &[],
        location,
    ));

    let zero = out_of_bounds_block
        .append_operation(arith::constant(
            context,
            integer_constant(context, [0; 32]),
            location,
        ))
        .result(0)?
        .into();

    // push zero to the stack
    stack_push(context, &out_of_bounds_block, zero)?;

    out_of_bounds_block.append_operation(cf::br(&end_block, &[], location));

    // the idea is to use a right shift to place the byte in the right-most side
    // and then apply a bitwise AND with a 0xFF mask
    //
    // for example, if we want to extract the 0xFF byte in the following value
    // (for simplicity the value has fewer bytes than it has in reality)
    //
    // value = 0xAABBCCDDFFAABBCC
    //                   ^^
    //              desired byte
    //
    // we can shift the value to the right
    //
    // value = 0xAABBCCDDFFAABBCC -> 0x000000AABBCCDDFF
    //                   ^^                          ^^
    // and then apply the bitwise AND it to the right to remove the right-side bytes
    //
    //  value = 0x000000AABBCCDDFF
    //          AND
    //  mask  = 0x00000000000000FF
    //------------------------------
    // result = 0x00000000000000FF

    // compute how many bits the value has to be shifted
    // shift_right_in_bits = max_shift - offset
    let shift_right_in_bits = offset_ok_block
        .append_operation(arith::subi(
            constant_max_shift_in_bits,
            offset_in_bits,
            location,
        ))
        .result(0)?
        .into();

    // shift the value to the right
    let shifted_right_value = offset_ok_block
        .append_operation(arith::shrui(value, shift_right_in_bits, location))
        .result(0)?
        .into();

    let mut mask: [u8; 32] = [0; 32];
    mask[31] = 0xff;

    let mask = offset_ok_block
        .append_operation(arith::constant(
            context,
            integer_constant(context, mask),
            location,
        ))
        .result(0)?
        .into();

    // compute (value AND mask)
    let result = offset_ok_block
        .append_operation(arith::andi(shifted_right_value, mask, location))
        .result(0)?
        .into();

    stack_push(context, &offset_ok_block, result)?;

    offset_ok_block.append_operation(cf::br(&end_block, &[], location));

    Ok((start_block, end_block))
}

fn integer_constant(context: &MeliorContext, value: [u8; 32]) -> Attribute {
    let str_value = BigUint::from_bytes_be(&value).to_string();
    // TODO: should we handle this error?
    Attribute::parse(context, &format!("{str_value} : i256")).unwrap()
}

fn codegen_jumpdest<'c>(
    op_ctx: &mut OperationCtx<'c>,
    region: &'c Region<'c>,
    pc: usize,
) -> Result<(BlockRef<'c, 'c>, BlockRef<'c, 'c>), CodegenError> {
    let landing_block = region.append_block(Block::new(&[]));

    // Register jumpdest block in context
    op_ctx.register_jump_destination(pc, landing_block);

    Ok((landing_block, landing_block))
}

fn codegen_jump<'c, 'r: 'c>(
    op_ctx: &mut OperationCtx<'c>,
    region: &'r Region<'c>,
) -> Result<(BlockRef<'c, 'r>, BlockRef<'c, 'r>), CodegenError> {
    // it reverts if Counter offset is not a JUMPDEST.
    // The error is generated even if the JUMP would not have been done

    let start_block = region.append_block(Block::new(&[]));
    let context = &op_ctx.mlir_context;
    let location = Location::unknown(context);

    // Check there's enough elements in stack
    let flag = check_stack_has_at_least(context, &start_block, 1)?;

    let ok_block = region.append_block(Block::new(&[]));

    start_block.append_operation(cf::cond_br(
        context,
        flag,
        &ok_block,
        &op_ctx.revert_block,
        &[],
        &[],
        location,
    ));

    let pc = stack_pop(context, &ok_block)?;

    // appends operation to ok_block to jump to the `jump table block``
    // in the jump table block the pc is checked and if its ok
    // then it jumps to the block associated with that pc
    op_ctx.add_jump_op(ok_block, pc, location);

    // TODO: we are creating an empty block that won't ever be reached
    // probably there's a better way to do this
    let empty_block = region.append_block(Block::new(&[]));
    Ok((start_block, empty_block))
}

fn codegen_pc<'c>(
    op_ctx: &mut OperationCtx<'c>,
    region: &'c Region<'c>,
    pc: usize,
) -> Result<(BlockRef<'c, 'c>, BlockRef<'c, 'c>), CodegenError> {
    let start_block = region.append_block(Block::new(&[]));
    let context = &op_ctx.mlir_context;
    let location = Location::unknown(context);

    let flag = check_stack_has_space_for(context, &start_block, 1)?;

    let ok_block = region.append_block(Block::new(&[]));

    start_block.append_operation(cf::cond_br(
        context,
        flag,
        &ok_block,
        &op_ctx.revert_block,
        &[],
        &[],
        location,
    ));

    let pc_value = ok_block
        .append_operation(arith::constant(
            context,
            integer_constant_from_i64(context, pc as i64).into(),
            location,
        ))
        .result(0)?
        .into();

    stack_push(context, &ok_block, pc_value)?;

    Ok((start_block, ok_block))
}<|MERGE_RESOLUTION|>--- conflicted
+++ resolved
@@ -9,14 +9,9 @@
     errors::CodegenError,
     program::Operation,
     utils::{
-<<<<<<< HEAD
-        check_denominator_is_zero, check_stack_has_at_least, check_stack_has_space_for,
+        check_if_zero, check_stack_has_at_least, check_stack_has_space_for,
         generate_revert_block, get_nth_from_stack, integer_constant_from_i64, stack_pop,
-        stack_push,
-=======
-        check_if_zero, check_stack_has_at_least, check_stack_has_space_for,
-        integer_constant_from_i64, stack_pop, stack_push, swap_stack_elements,
->>>>>>> 4c4222e3
+        stack_push, swap_stack_elements,
     },
 };
 use num_bigint::BigUint;
@@ -29,11 +24,7 @@
     op: Operation,
 ) -> Result<(BlockRef<'c, 'c>, BlockRef<'c, 'c>), CodegenError> {
     match op {
-<<<<<<< HEAD
-        Operation::Dup(x) => codegen_dup(op_ctx, region, x),
-=======
         Operation::Sgt => codegen_sgt(op_ctx, region),
->>>>>>> 4c4222e3
         Operation::Add => codegen_add(op_ctx, region),
         Operation::Sub => codegen_sub(op_ctx, region),
         Operation::Mul => codegen_mul(op_ctx, region),
@@ -46,6 +37,7 @@
         Operation::Lt => codegen_lt(op_ctx, region),
         Operation::Jumpdest { pc } => codegen_jumpdest(op_ctx, region, pc),
         Operation::Push(x) => codegen_push(op_ctx, region, x),
+        Operation::Dup(x) => codegen_dup(op_ctx, region, x),
         Operation::Swap(x) => codegen_swap(op_ctx, region, x),
         Operation::Byte => codegen_byte(op_ctx, region),
         Operation::IsZero => codegen_iszero(op_ctx, region),
@@ -276,11 +268,39 @@
     Ok((start_block, ok_block))
 }
 
-<<<<<<< HEAD
 fn codegen_dup<'c, 'r>(
-=======
+    op_ctx: &mut OperationCtx<'c>,
+    region: &'r Region<'c>,
+    nth: u32,
+) -> Result<(BlockRef<'c, 'r>, BlockRef<'c, 'r>), CodegenError> {
+    debug_assert!(nth > 0 && nth <= 16);
+    let start_block = region.append_block(Block::new(&[]));
+    let context = &op_ctx.mlir_context;
+    let location = Location::unknown(context);
+
+    // Check there's enough elements in stack
+    let flag = check_stack_has_at_least(context, &start_block, nth)?;
+
+    let ok_block = region.append_block(Block::new(&[]));
+
+    start_block.append_operation(cf::cond_br(
+        context,
+        flag,
+        &ok_block,
+        &op_ctx.revert_block,
+        &[],
+        &[],
+        location,
+    ));
+
+    let (nth_value, _) = get_nth_from_stack(context, &ok_block, nth)?;
+
+    stack_push(context, &ok_block, nth_value)?;
+
+    Ok((start_block, ok_block))
+}
+
 fn codegen_swap<'c, 'r>(
->>>>>>> 4c4222e3
     op_ctx: &mut OperationCtx<'c>,
     region: &'r Region<'c>,
     nth: u32,
@@ -291,31 +311,21 @@
     let location = Location::unknown(context);
 
     // Check there's enough elements in stack
-<<<<<<< HEAD
-    let flag = check_stack_has_at_least(context, &start_block, nth)?;
-=======
     let flag = check_stack_has_at_least(context, &start_block, nth + 1)?;
->>>>>>> 4c4222e3
-
-    let ok_block = region.append_block(Block::new(&[]));
-
-    start_block.append_operation(cf::cond_br(
-        context,
-        flag,
-        &ok_block,
-        &op_ctx.revert_block,
-        &[],
-        &[],
-        location,
-    ));
-
-<<<<<<< HEAD
-    let (nth_value, _) = get_nth_from_stack(context, &ok_block, nth)?;
-
-    stack_push(context, &ok_block, nth_value)?;
-=======
+
+    let ok_block = region.append_block(Block::new(&[]));
+
+    start_block.append_operation(cf::cond_br(
+        context,
+        flag,
+        &ok_block,
+        &op_ctx.revert_block,
+        &[],
+        &[],
+        location,
+    ));
+
     swap_stack_elements(context, &ok_block, 1, nth + 1)?;
->>>>>>> 4c4222e3
 
     Ok((start_block, ok_block))
 }
