use std::collections::BTreeMap;

use melior::{
    dialect::{
        arith, cf, func,
        llvm::{self, r#type::pointer, AllocaOptions, LoadStoreOptions},
    },
    ir::{
        attribute::{IntegerAttribute, TypeAttribute},
        r#type::IntegerType,
        Block, BlockRef, Location, Module, Region, Value,
    },
    Context as MeliorContext,
};

use crate::{
    constants::{
        CALLDATA_PTR_GLOBAL, CALLDATA_SIZE_GLOBAL, GAS_COUNTER_GLOBAL, MAX_STACK_SIZE,
        MEMORY_PTR_GLOBAL, MEMORY_SIZE_GLOBAL, STACK_BASEPTR_GLOBAL, STACK_PTR_GLOBAL,
    },
    errors::CodegenError,
    program::{Operation, Program},
    syscall::{self, ExitStatusCode},
    utils::{get_remaining_gas, integer_constant_from_u8, llvm_mlir},
};

#[derive(Debug, Clone)]
pub(crate) struct OperationCtx<'c> {
    /// The MLIR context.
    pub mlir_context: &'c MeliorContext,
    /// The program IR.
    pub program: &'c Program,
    /// The syscall context to be passed to syscalls.
    pub syscall_ctx: Value<'c, 'c>,
    /// Reference to the revert block.
    /// This block takes care of reverts.
    pub revert_block: BlockRef<'c, 'c>,
    /// Reference to the jump table block.
    /// This block receives the PC as an argument and jumps to the block corresponding to that PC,
    /// or reverts in case the destination is not a JUMPDEST.
    pub jumptable_block: BlockRef<'c, 'c>,
    /// Blocks to jump to. These are registered dynamically as JUMPDESTs are processed.
    pub jumpdest_blocks: BTreeMap<usize, BlockRef<'c, 'c>>,
}

impl<'c> OperationCtx<'c> {
    pub(crate) fn new(
        context: &'c MeliorContext,
        module: &'c Module,
        region: &'c Region,
        setup_block: &'c Block<'c>,
        program: &'c Program,
    ) -> Result<Self, CodegenError> {
        let location = Location::unknown(context);
        let ptr_type = pointer(context, 0);
        let uint64 = IntegerType::new(context, 64).into();
        // PERF: avoid generating unneeded setup blocks
        let syscall_ctx = setup_block.add_argument(ptr_type, location);
        let initial_gas = setup_block.add_argument(uint64, location);

        // Append setup code to be run at the start
        generate_stack_setup_code(context, module, setup_block)?;
        generate_memory_setup_code(context, module, setup_block)?;
        generate_calldata_setup_code(context, syscall_ctx, module, setup_block)?;
        generate_gas_counter_setup_code(context, module, setup_block, initial_gas)?;

        syscall::mlir::declare_syscalls(context, module);

        // Generate helper blocks
        let revert_block = region.append_block(generate_revert_block(context, syscall_ctx)?);
        let jumptable_block = region.append_block(create_jumptable_landing_block(context));

        let op_ctx = OperationCtx {
            mlir_context: context,
            program,
            syscall_ctx,
            revert_block,
            jumptable_block,
            jumpdest_blocks: Default::default(),
        };
        Ok(op_ctx)
    }

    /// Populate the jumptable block with a dynamic dispatch according to the
    /// received PC.
    pub(crate) fn populate_jumptable(&self) -> Result<(), CodegenError> {
        let context = self.mlir_context;
        let program = self.program;
        let start_block = self.jumptable_block;

        let location = Location::unknown(context);
        let uint256 = IntegerType::new(context, 256);

        // The block receives a single argument: the value to switch on
        // TODO: move to program module
        let jumpdest_pcs: Vec<i64> = program
            .operations
            .iter()
            .filter_map(|op| match op {
                Operation::Jumpdest { pc } => Some(*pc as i64),
                _ => None,
            })
            .collect();

        let arg = start_block.argument(0)?;

        let case_destinations: Vec<_> = self
            .jumpdest_blocks
            .values()
            .map(|b| {
                let x: (&Block, &[Value]) = (b, &[]);
                x
            })
            .collect();

        let op = start_block.append_operation(cf::switch(
            context,
            &jumpdest_pcs,
            arg.into(),
            uint256.into(),
            (&self.revert_block, &[]),
            &case_destinations,
            location,
        )?);

        assert!(op.verify());

        Ok(())
    }

    /// Registers a block as a valid jump destination.
    // TODO: move into jumptable module
    pub(crate) fn register_jump_destination(&mut self, pc: usize, block: BlockRef<'c, 'c>) {
        self.jumpdest_blocks.insert(pc, block);
    }

    /// Registers a block as a valid jump destination.
    // TODO: move into jumptable module
    #[allow(dead_code)]
    pub(crate) fn add_jump_op(
        &mut self,
        block: BlockRef<'c, 'c>,
        pc_to_jump_to: Value,
        location: Location,
    ) {
        let op = block.append_operation(cf::br(&self.jumptable_block, &[pc_to_jump_to], location));
        assert!(op.verify());
    }
}

fn generate_gas_counter_setup_code<'c>(
    context: &'c MeliorContext,
    module: &'c Module,
    block: &'c Block<'c>,
    initial_gas: Value,
) -> Result<(), CodegenError> {
    let location = Location::unknown(context);
    let ptr_type = pointer(context, 0);
    let uint64 = IntegerType::new(context, 64).into();

    let body = module.body();
    let res = body.append_operation(llvm_mlir::global(
        context,
        GAS_COUNTER_GLOBAL,
        uint64,
        location,
    ));

    assert!(res.verify());

    let gas_addr = block
        .append_operation(llvm_mlir::addressof(
            context,
            GAS_COUNTER_GLOBAL,
            ptr_type,
            location,
        ))
        .result(0)?;

    let res = block.append_operation(llvm::store(
        context,
        initial_gas,
        gas_addr.into(),
        location,
        LoadStoreOptions::default(),
    ));

    assert!(res.verify());

    Ok(())
}

fn generate_stack_setup_code<'c>(
    context: &'c MeliorContext,
    module: &'c Module,
    block: &'c Block<'c>,
) -> Result<(), CodegenError> {
    let location = Location::unknown(context);
    let ptr_type = pointer(context, 0);

    // Declare the stack pointer and base pointer globals
    let body = module.body();
    let res = body.append_operation(llvm_mlir::global(
        context,
        STACK_BASEPTR_GLOBAL,
        ptr_type,
        location,
    ));
    assert!(res.verify());
    let res = body.append_operation(llvm_mlir::global(
        context,
        STACK_PTR_GLOBAL,
        ptr_type,
        location,
    ));
    assert!(res.verify());

    let uint256 = IntegerType::new(context, 256);

    // Allocate stack memory
    let stack_size = block
        .append_operation(arith::constant(
            context,
            IntegerAttribute::new(uint256.into(), MAX_STACK_SIZE as i64).into(),
            location,
        ))
        .result(0)?
        .into();

    let stack_baseptr = block
        .append_operation(llvm::alloca(
            context,
            stack_size,
            ptr_type,
            location,
            AllocaOptions::new().elem_type(Some(TypeAttribute::new(uint256.into()))),
        ))
        .result(0)?;

    // Populate the globals with the allocated stack memory
    let stack_baseptr_ptr = block
        .append_operation(llvm_mlir::addressof(
            context,
            STACK_BASEPTR_GLOBAL,
            ptr_type,
            location,
        ))
        .result(0)?;

    let res = block.append_operation(llvm::store(
        context,
        stack_baseptr.into(),
        stack_baseptr_ptr.into(),
        location,
        LoadStoreOptions::default(),
    ));
    assert!(res.verify());

    let stackptr_ptr = block
        .append_operation(llvm_mlir::addressof(
            context,
            STACK_PTR_GLOBAL,
            ptr_type,
            location,
        ))
        .result(0)?;

    let res = block.append_operation(llvm::store(
        context,
        stack_baseptr.into(),
        stackptr_ptr.into(),
        location,
        LoadStoreOptions::default(),
    ));
    assert!(res.verify());

    Ok(())
}

fn generate_memory_setup_code<'c>(
    context: &'c MeliorContext,
    module: &'c Module,
    block: &'c Block<'c>,
) -> Result<(), CodegenError> {
    let location = Location::unknown(context);
    let ptr_type = pointer(context, 0);
    let uint32 = IntegerType::new(context, 32).into();

    // Declare the stack pointer and base pointer globals
    let body = module.body();
    let res = body.append_operation(llvm_mlir::global(
        context,
        MEMORY_PTR_GLOBAL,
        ptr_type,
        location,
    ));
    assert!(res.verify());
    let res = body.append_operation(llvm_mlir::global(
        context,
        MEMORY_SIZE_GLOBAL,
        uint32,
        location,
    ));
    assert!(res.verify());

    let zero = block
        .append_operation(arith::constant(
            context,
            IntegerAttribute::new(uint32, 0).into(),
            location,
        ))
        .result(0)?
        .into();

    let memory_size_ptr = block
        .append_operation(llvm_mlir::addressof(
            context,
            MEMORY_SIZE_GLOBAL,
            ptr_type,
            location,
        ))
        .result(0)?;

    let res = block.append_operation(llvm::store(
        context,
        zero,
        memory_size_ptr.into(),
        location,
        LoadStoreOptions::default(),
    ));
    assert!(res.verify());

    Ok(())
}

fn generate_calldata_setup_code<'c>(
    context: &'c MeliorContext,
    syscall_ctx: Value<'c, 'c>,
    module: &'c Module,
    block: &'c Block<'c>,
) -> Result<(), CodegenError> {
    let location = Location::unknown(context);
    let ptr_type = pointer(context, 0);
    let uint32 = IntegerType::new(context, 32).into();

    // Declare globals
    let body = module.body();
    let res = body.append_operation(llvm_mlir::global(
        context,
        CALLDATA_PTR_GLOBAL,
        ptr_type,
        location,
    ));
    assert!(res.verify());
    let res = body.append_operation(llvm_mlir::global(
        context,
        CALLDATA_SIZE_GLOBAL,
        uint32,
        location,
    ));
    assert!(res.verify());

    // Setup CALLDATA_PTR_GLOBAL
    let calldata_ptr_value =
        syscall::mlir::get_calldata_ptr_syscall(context, syscall_ctx, block, location)?;
    let calldata_ptr_ptr = block
        .append_operation(llvm_mlir::addressof(
            context,
            CALLDATA_PTR_GLOBAL,
            ptr_type,
            location,
        ))
        .result(0)?;

    block.append_operation(llvm::store(
        context,
        calldata_ptr_value,
        calldata_ptr_ptr.into(),
        location,
        LoadStoreOptions::default(),
    ));

    // Setup CALLDATA_SIZE_GLOBAL
    let calldata_size_value =
        syscall::mlir::get_calldata_size_syscall(context, syscall_ctx, block, location)?;
    let calldata_size_ptr = block
        .append_operation(llvm_mlir::addressof(
            context,
            CALLDATA_SIZE_GLOBAL,
            ptr_type,
            location,
        ))
        .result(0)?;

    block.append_operation(llvm::store(
        context,
        calldata_size_value,
        calldata_size_ptr.into(),
        location,
        LoadStoreOptions::default(),
    ));

    Ok(())
}

/// Create the jumptable landing block. This is the main entrypoint
/// for JUMP and JUMPI operations.
fn create_jumptable_landing_block(context: &MeliorContext) -> Block {
    let location = Location::unknown(context);
    let uint256 = IntegerType::new(context, 256);
    Block::new(&[(uint256.into(), location)])
}

pub fn generate_revert_block<'c>(
    context: &'c MeliorContext,
    syscall_ctx: Value<'c, 'c>,
) -> Result<Block<'c>, CodegenError> {
    let location = Location::unknown(context);
    let uint32 = IntegerType::new(context, 32).into();

    let revert_block = Block::new(&[]);
    let remaining_gas = get_remaining_gas(context, &revert_block)?;

    let zero_constant = revert_block
        .append_operation(arith::constant(
            context,
            IntegerAttribute::new(uint32, 0).into(),
            location,
        ))
        .result(0)?
        .into();

    let reason = revert_block
        .append_operation(arith::constant(
            context,
            integer_constant_from_u8(context, ExitStatusCode::Error.to_u8()).into(),
            location,
        ))
        .result(0)?
        .into();

    syscall::mlir::write_result_syscall(
        context,
        syscall_ctx,
        &revert_block,
        zero_constant,
        zero_constant,
        remaining_gas,
        reason,
        location,
    );

    revert_block.append_operation(func::r#return(&[reason], location));

    Ok(revert_block)
}

// Syscall MLIR wrappers
impl<'c> OperationCtx<'c> {
    pub(crate) fn write_result_syscall(
        &self,
        block: &Block,
        offset: Value,
        size: Value,
        gas: Value,
        reason: Value,
        location: Location,
    ) {
        syscall::mlir::write_result_syscall(
            self.mlir_context,
            self.syscall_ctx,
            block,
            offset,
            size,
            gas,
            reason,
            location,
        )
    }

    pub(crate) fn keccak256_syscall(
        &'c self,
        block: &'c Block,
        offset: Value<'c, 'c>,
        size: Value<'c, 'c>,
        hash_ptr: Value<'c, 'c>,
        location: Location<'c>,
    ) {
        syscall::mlir::keccak256_syscall(
            self.mlir_context,
            self.syscall_ctx,
            block,
            offset,
            size,
            hash_ptr,
            location,
        )
    }

    pub(crate) fn get_calldata_size_syscall(
        &'c self,
        block: &'c Block,
        location: Location<'c>,
    ) -> Result<Value, CodegenError> {
        syscall::mlir::get_calldata_size_syscall(
            self.mlir_context,
            self.syscall_ctx,
            block,
            location,
        )
    }

    pub(crate) fn get_calldata_ptr_syscall(
        &'c self,
        block: &'c Block,
        location: Location<'c>,
    ) -> Result<Value, CodegenError> {
        syscall::mlir::get_calldata_ptr_syscall(
            self.mlir_context,
            self.syscall_ctx,
            block,
            location,
        )
    }

    pub(crate) fn get_origin_syscall(
        &'c self,
        block: &'c Block,
        address_ptr: Value<'c, 'c>,
        location: Location<'c>,
    ) {
        syscall::mlir::get_origin_syscall(
            self.mlir_context,
            self.syscall_ctx,
            block,
            address_ptr,
            location,
        )
    }

    pub(crate) fn get_chainid_syscall(
        &'c self,
        block: &'c Block,
        location: Location<'c>,
    ) -> Result<Value, CodegenError> {
        syscall::mlir::get_chainid_syscall(self.mlir_context, self.syscall_ctx, block, location)
    }

    pub(crate) fn store_in_callvalue_ptr(
        &'c self,
        block: &'c Block,
        location: Location<'c>,
        callvalue_ptr: Value<'c, 'c>,
    ) {
        syscall::mlir::store_in_callvalue_ptr(
            self.mlir_context,
            self.syscall_ctx,
            block,
            location,
            callvalue_ptr,
        )
    }

    pub(crate) fn store_in_caller_ptr(
        &'c self,
        block: &'c Block,
        location: Location<'c>,
        caller_ptr: Value<'c, 'c>,
    ) {
        syscall::mlir::store_in_caller_ptr(
            self.mlir_context,
            self.syscall_ctx,
            block,
            location,
            caller_ptr,
        )
    }

    pub(crate) fn store_in_blobbasefee_ptr(
        &'c self,
        block: &'c Block,
        location: Location<'c>,
        blob_base_fee_ptr: Value<'c, 'c>,
    ) {
        syscall::mlir::store_in_blobbasefee_ptr(
            self.mlir_context,
            self.syscall_ctx,
            block,
            location,
            blob_base_fee_ptr,
        )
    }

    pub(crate) fn store_in_gasprice_ptr(
        &'c self,
        block: &'c Block,
        location: Location<'c>,
        gasprice_ptr: Value<'c, 'c>,
    ) {
        syscall::mlir::store_in_gasprice_ptr(
            self.mlir_context,
            self.syscall_ctx,
            block,
            location,
            gasprice_ptr,
        )
    }

    pub(crate) fn get_gaslimit(
        &'c self,
        block: &'c Block,
        location: Location<'c>,
    ) -> Result<Value, CodegenError> {
        syscall::mlir::get_gaslimit(self.mlir_context, self.syscall_ctx, block, location)
    }

    pub(crate) fn store_in_selfbalance_ptr(
        &'c self,
        block: &'c Block,
        location: Location<'c>,
        selfbalance_ptr: Value<'c, 'c>,
    ) {
        syscall::mlir::store_in_selfbalance_ptr(
            self.mlir_context,
            self.syscall_ctx,
            block,
            location,
            selfbalance_ptr,
        )
    }

    pub(crate) fn extend_memory_syscall(
        &'c self,
        block: &'c Block,
        new_size: Value<'c, 'c>,
        location: Location<'c>,
    ) -> Result<Value, CodegenError> {
        syscall::mlir::extend_memory_syscall(
            self.mlir_context,
            self.syscall_ctx,
            block,
            new_size,
            location,
        )
    }

    pub(crate) fn storage_read_syscall(
        &'c self,
        block: &'c Block,
        key: Value<'c, 'c>,
        value: Value<'c, 'c>,
        location: Location<'c>,
    ) {
        syscall::mlir::storage_read_syscall(
            self.mlir_context,
            self.syscall_ctx,
            block,
            key,
            value,
            location,
        )
    }

    pub(crate) fn storage_write_syscall(
        &'c self,
        block: &'c Block,
        key: Value<'c, 'c>,
        value: Value<'c, 'c>,
        location: Location<'c>,
    ) {
        syscall::mlir::storage_write_syscall(
            self.mlir_context,
            self.syscall_ctx,
            block,
            key,
            value,
            location,
        )
    }

    pub(crate) fn append_log_syscall(
        &'c self,
        block: &'c Block,
        data: Value<'c, 'c>,
        size: Value<'c, 'c>,
        location: Location<'c>,
    ) {
        syscall::mlir::append_log_syscall(
            self.mlir_context,
            self.syscall_ctx,
            block,
            data,
            size,
            location,
        );
    }

    pub(crate) fn append_log_with_one_topic_syscall(
        &'c self,
        block: &'c Block,
        data: Value<'c, 'c>,
        size: Value<'c, 'c>,
        topic: Value<'c, 'c>,
        location: Location<'c>,
    ) {
        syscall::mlir::append_log_with_one_topic_syscall(
            self.mlir_context,
            self.syscall_ctx,
            block,
            data,
            size,
            topic,
            location,
        );
    }

    pub(crate) fn append_log_with_two_topics_syscall(
        &'c self,
        block: &'c Block,
        data: Value<'c, 'c>,
        size: Value<'c, 'c>,
        topic1_ptr: Value<'c, 'c>,
        topic2_ptr: Value<'c, 'c>,
        location: Location<'c>,
    ) {
        syscall::mlir::append_log_with_two_topics_syscall(
            self.mlir_context,
            self.syscall_ctx,
            block,
            data,
            size,
            topic1_ptr,
            topic2_ptr,
            location,
        );
    }
    #[allow(clippy::too_many_arguments)]
    pub(crate) fn append_log_with_three_topics_syscall(
        &'c self,
        block: &'c Block,
        data: Value<'c, 'c>,
        size: Value<'c, 'c>,
        topic1_ptr: Value<'c, 'c>,
        topic2_ptr: Value<'c, 'c>,
        topic3_ptr: Value<'c, 'c>,
        location: Location<'c>,
    ) {
        syscall::mlir::append_log_with_three_topics_syscall(
            self.mlir_context,
            self.syscall_ctx,
            block,
            data,
            size,
            topic1_ptr,
            topic2_ptr,
            topic3_ptr,
            location,
        );
    }
    #[allow(clippy::too_many_arguments)]
    pub(crate) fn append_log_with_four_topics_syscall(
        &'c self,
        block: &'c Block,
        data: Value<'c, 'c>,
        size: Value<'c, 'c>,
        topic1_ptr: Value<'c, 'c>,
        topic2_ptr: Value<'c, 'c>,
        topic3_ptr: Value<'c, 'c>,
        topic4_ptr: Value<'c, 'c>,
        location: Location<'c>,
    ) {
        syscall::mlir::append_log_with_four_topics_syscall(
            self.mlir_context,
            self.syscall_ctx,
            block,
            data,
            size,
            topic1_ptr,
            topic2_ptr,
            topic3_ptr,
            topic4_ptr,
            location,
        );
    }

    pub(crate) fn get_coinbase_ptr_syscall(
        &'c self,
        block: &'c Block,
        location: Location<'c>,
    ) -> Result<Value, CodegenError> {
        syscall::mlir::get_coinbase_ptr_syscall(
            self.mlir_context,
            self.syscall_ctx,
            block,
            location,
        )
    }

    #[allow(unused)]
    pub(crate) fn get_block_number_syscall(
        &'c self,
        block: &'c Block,
        number: Value<'c, 'c>,
        location: Location<'c>,
    ) {
        syscall::mlir::get_block_number_syscall(
            self.mlir_context,
            self.syscall_ctx,
            block,
            number,
            location,
        )
    }

<<<<<<< HEAD
    pub(crate) fn copy_ext_code_to_memory_syscall(
        &'c self,
        block: &'c Block,
        address_ptr: Value,
=======
    pub(crate) fn store_in_timestamp_ptr(
        &'c self,
        block: &'c Block,
        location: Location<'c>,
        timestamp_ptr: Value<'c, 'c>,
    ) {
        syscall::mlir::store_in_timestamp_ptr(
            self.mlir_context,
            self.syscall_ctx,
            block,
            location,
            timestamp_ptr,
        )
    }

    pub(crate) fn copy_code_to_memory_syscall(
        &'c self,
        block: &'c Block,
>>>>>>> 72491e1f
        offset: Value,
        size: Value,
        dest_offset: Value,
        location: Location<'c>,
    ) {
<<<<<<< HEAD
        syscall::mlir::copy_ext_code_to_memory_syscall(
            self.mlir_context,
            self.syscall_ctx,
            block,
            address_ptr,
=======
        syscall::mlir::copy_code_to_memory_syscall(
            self.mlir_context,
            self.syscall_ctx,
            block,
>>>>>>> 72491e1f
            offset,
            size,
            dest_offset,
            location,
        )
    }
<<<<<<< HEAD
=======

    #[allow(unused)]
    pub(crate) fn store_in_basefee_ptr_syscall(
        &'c self,
        basefee_ptr: Value<'c, 'c>,
        block: &'c Block,
        location: Location<'c>,
    ) {
        syscall::mlir::store_in_basefee_ptr_syscall(
            self.mlir_context,
            self.syscall_ctx,
            basefee_ptr,
            block,
            location,
        )
    }

    #[allow(unused)]
    pub(crate) fn get_address_ptr_syscall(
        &'c self,
        block: &'c Block,
        location: Location<'c>,
    ) -> Result<Value, CodegenError> {
        syscall::mlir::get_address_ptr_syscall(self.mlir_context, self.syscall_ctx, block, location)
    }

    pub(crate) fn store_in_balance_syscall(
        &'c self,
        block: &'c Block,
        address: Value<'c, 'c>,
        balance: Value<'c, 'c>,
        location: Location<'c>,
    ) {
        syscall::mlir::store_in_balance_syscall(
            self.mlir_context,
            self.syscall_ctx,
            block,
            address,
            balance,
            location,
        )
    }
>>>>>>> 72491e1f
}<|MERGE_RESOLUTION|>--- conflicted
+++ resolved
@@ -812,12 +812,6 @@
         )
     }
 
-<<<<<<< HEAD
-    pub(crate) fn copy_ext_code_to_memory_syscall(
-        &'c self,
-        block: &'c Block,
-        address_ptr: Value,
-=======
     pub(crate) fn store_in_timestamp_ptr(
         &'c self,
         block: &'c Block,
@@ -836,32 +830,21 @@
     pub(crate) fn copy_code_to_memory_syscall(
         &'c self,
         block: &'c Block,
->>>>>>> 72491e1f
         offset: Value,
         size: Value,
         dest_offset: Value,
         location: Location<'c>,
     ) {
-<<<<<<< HEAD
-        syscall::mlir::copy_ext_code_to_memory_syscall(
-            self.mlir_context,
-            self.syscall_ctx,
-            block,
-            address_ptr,
-=======
         syscall::mlir::copy_code_to_memory_syscall(
             self.mlir_context,
             self.syscall_ctx,
             block,
->>>>>>> 72491e1f
             offset,
             size,
             dest_offset,
             location,
         )
     }
-<<<<<<< HEAD
-=======
 
     #[allow(unused)]
     pub(crate) fn store_in_basefee_ptr_syscall(
@@ -904,5 +887,25 @@
             location,
         )
     }
->>>>>>> 72491e1f
+
+    pub(crate) fn copy_ext_code_to_memory_syscall(
+        &'c self,
+        block: &'c Block,
+        address_ptr: Value,
+        offset: Value,
+        size: Value,
+        dest_offset: Value,
+        location: Location<'c>,
+    ) {
+        syscall::mlir::copy_ext_code_to_memory_syscall(
+            self.mlir_context,
+            self.syscall_ctx,
+            block,
+            address_ptr,
+            offset,
+            size,
+            dest_offset,
+            location,
+        )
+    }
 }