--- conflicted
+++ resolved
@@ -667,11 +667,7 @@
         key: Value<'c, 'c>,
         value: Value<'c, 'c>,
         location: Location<'c>,
-<<<<<<< HEAD
     ) -> Result<Value, CodegenError> {
-=======
-    ) {
->>>>>>> 72491e1f
         syscall::mlir::storage_write_syscall(
             self.mlir_context,
             self.syscall_ctx,
