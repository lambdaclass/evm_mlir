use std::collections::BTreeMap;

use melior::{
    dialect::{
        arith, cf, func,
        llvm::{self, r#type::pointer, AllocaOptions, LoadStoreOptions},
    },
    ir::{
        attribute::{IntegerAttribute, TypeAttribute},
        r#type::IntegerType,
        Block, BlockRef, Location, Module, Region, Value,
    },
    Context as MeliorContext,
};

use crate::{
    constants::{
        CALLDATA_PTR_GLOBAL, CALLDATA_SIZE_GLOBAL, GAS_COUNTER_GLOBAL, MAX_STACK_SIZE,
        MEMORY_PTR_GLOBAL, MEMORY_SIZE_GLOBAL, STACK_BASEPTR_GLOBAL, STACK_PTR_GLOBAL,
    },
    errors::CodegenError,
    program::{Operation, Program},
    syscall::{self, ExitStatusCode},
    utils::{get_remaining_gas, integer_constant_from_u8, llvm_mlir},
};

#[derive(Debug, Clone)]
pub(crate) struct OperationCtx<'c> {
    /// The MLIR context.
    pub mlir_context: &'c MeliorContext,
    /// The program IR.
    pub program: &'c Program,
    /// The syscall context to be passed to syscalls.
    pub syscall_ctx: Value<'c, 'c>,
    /// Reference to the revert block.
    /// This block takes care of reverts.
    pub revert_block: BlockRef<'c, 'c>,
    /// Reference to the jump table block.
    /// This block receives the PC as an argument and jumps to the block corresponding to that PC,
    /// or reverts in case the destination is not a JUMPDEST.
    pub jumptable_block: BlockRef<'c, 'c>,
    /// Blocks to jump to. These are registered dynamically as JUMPDESTs are processed.
    pub jumpdest_blocks: BTreeMap<usize, BlockRef<'c, 'c>>,
}

impl<'c> OperationCtx<'c> {
    pub(crate) fn new(
        context: &'c MeliorContext,
        module: &'c Module,
        region: &'c Region,
        setup_block: &'c Block<'c>,
        program: &'c Program,
    ) -> Result<Self, CodegenError> {
        let location = Location::unknown(context);
        let ptr_type = pointer(context, 0);
        let uint64 = IntegerType::new(context, 64).into();
        // PERF: avoid generating unneeded setup blocks
        let syscall_ctx = setup_block.add_argument(ptr_type, location);
        let initial_gas = setup_block.add_argument(uint64, location);

        // Append setup code to be run at the start
        generate_stack_setup_code(context, module, setup_block)?;
        generate_memory_setup_code(context, module, setup_block)?;
        generate_calldata_setup_code(context, module, setup_block)?;
        generate_gas_counter_setup_code(context, module, setup_block, initial_gas)?;

        syscall::mlir::declare_syscalls(context, module);

        // Generate helper blocks
        let revert_block = region.append_block(generate_revert_block(context, syscall_ctx)?);
        let jumptable_block = region.append_block(create_jumptable_landing_block(context));

        let op_ctx = OperationCtx {
            mlir_context: context,
            program,
            syscall_ctx,
            revert_block,
            jumptable_block,
            jumpdest_blocks: Default::default(),
        };
        Ok(op_ctx)
    }

    /// Populate the jumptable block with a dynamic dispatch according to the
    /// received PC.
    pub(crate) fn populate_jumptable(&self) -> Result<(), CodegenError> {
        let context = self.mlir_context;
        let program = self.program;
        let start_block = self.jumptable_block;

        let location = Location::unknown(context);
        let uint256 = IntegerType::new(context, 256);

        // The block receives a single argument: the value to switch on
        // TODO: move to program module
        let jumpdest_pcs: Vec<i64> = program
            .operations
            .iter()
            .filter_map(|op| match op {
                Operation::Jumpdest { pc } => Some(*pc as i64),
                _ => None,
            })
            .collect();

        let arg = start_block.argument(0)?;

        let case_destinations: Vec<_> = self
            .jumpdest_blocks
            .values()
            .map(|b| {
                let x: (&Block, &[Value]) = (b, &[]);
                x
            })
            .collect();

        let op = start_block.append_operation(cf::switch(
            context,
            &jumpdest_pcs,
            arg.into(),
            uint256.into(),
            (&self.revert_block, &[]),
            &case_destinations,
            location,
        )?);

        assert!(op.verify());

        Ok(())
    }

    /// Registers a block as a valid jump destination.
    // TODO: move into jumptable module
    pub(crate) fn register_jump_destination(&mut self, pc: usize, block: BlockRef<'c, 'c>) {
        self.jumpdest_blocks.insert(pc, block);
    }

    /// Registers a block as a valid jump destination.
    // TODO: move into jumptable module
    #[allow(dead_code)]
    pub(crate) fn add_jump_op(
        &mut self,
        block: BlockRef<'c, 'c>,
        pc_to_jump_to: Value,
        location: Location,
    ) {
        let op = block.append_operation(cf::br(&self.jumptable_block, &[pc_to_jump_to], location));
        assert!(op.verify());
    }
}

fn generate_gas_counter_setup_code<'c>(
    context: &'c MeliorContext,
    module: &'c Module,
    block: &'c Block<'c>,
    initial_gas: Value,
) -> Result<(), CodegenError> {
    let location = Location::unknown(context);
    let ptr_type = pointer(context, 0);
    let uint64 = IntegerType::new(context, 64).into();

    let body = module.body();
    let res = body.append_operation(llvm_mlir::global(
        context,
        GAS_COUNTER_GLOBAL,
        uint64,
        location,
    ));

    assert!(res.verify());

    let gas_addr = block
        .append_operation(llvm_mlir::addressof(
            context,
            GAS_COUNTER_GLOBAL,
            ptr_type,
            location,
        ))
        .result(0)?;

    let res = block.append_operation(llvm::store(
        context,
        initial_gas,
        gas_addr.into(),
        location,
        LoadStoreOptions::default(),
    ));

    assert!(res.verify());

    Ok(())
}

fn generate_stack_setup_code<'c>(
    context: &'c MeliorContext,
    module: &'c Module,
    block: &'c Block<'c>,
) -> Result<(), CodegenError> {
    let location = Location::unknown(context);
    let ptr_type = pointer(context, 0);

    // Declare the stack pointer and base pointer globals
    let body = module.body();
    let res = body.append_operation(llvm_mlir::global(
        context,
        STACK_BASEPTR_GLOBAL,
        ptr_type,
        location,
    ));
    assert!(res.verify());
    let res = body.append_operation(llvm_mlir::global(
        context,
        STACK_PTR_GLOBAL,
        ptr_type,
        location,
    ));
    assert!(res.verify());

    let uint256 = IntegerType::new(context, 256);

    // Allocate stack memory
    let stack_size = block
        .append_operation(arith::constant(
            context,
            IntegerAttribute::new(uint256.into(), MAX_STACK_SIZE as i64).into(),
            location,
        ))
        .result(0)?
        .into();

    let stack_baseptr = block
        .append_operation(llvm::alloca(
            context,
            stack_size,
            ptr_type,
            location,
            AllocaOptions::new().elem_type(Some(TypeAttribute::new(uint256.into()))),
        ))
        .result(0)?;

    // Populate the globals with the allocated stack memory
    let stack_baseptr_ptr = block
        .append_operation(llvm_mlir::addressof(
            context,
            STACK_BASEPTR_GLOBAL,
            ptr_type,
            location,
        ))
        .result(0)?;

    let res = block.append_operation(llvm::store(
        context,
        stack_baseptr.into(),
        stack_baseptr_ptr.into(),
        location,
        LoadStoreOptions::default(),
    ));
    assert!(res.verify());

    let stackptr_ptr = block
        .append_operation(llvm_mlir::addressof(
            context,
            STACK_PTR_GLOBAL,
            ptr_type,
            location,
        ))
        .result(0)?;

    let res = block.append_operation(llvm::store(
        context,
        stack_baseptr.into(),
        stackptr_ptr.into(),
        location,
        LoadStoreOptions::default(),
    ));
    assert!(res.verify());

    Ok(())
}

fn generate_memory_setup_code<'c>(
    context: &'c MeliorContext,
    module: &'c Module,
    block: &'c Block<'c>,
) -> Result<(), CodegenError> {
    let location = Location::unknown(context);
    let ptr_type = pointer(context, 0);
    let uint32 = IntegerType::new(context, 32).into();

    // Declare the stack pointer and base pointer globals
    let body = module.body();
    let res = body.append_operation(llvm_mlir::global(
        context,
        MEMORY_PTR_GLOBAL,
        ptr_type,
        location,
    ));
    assert!(res.verify());
    let res = body.append_operation(llvm_mlir::global(
        context,
        MEMORY_SIZE_GLOBAL,
        uint32,
        location,
    ));
    assert!(res.verify());

    let zero = block
        .append_operation(arith::constant(
            context,
            IntegerAttribute::new(uint32, 0).into(),
            location,
        ))
        .result(0)?
        .into();

    let memory_size_ptr = block
        .append_operation(llvm_mlir::addressof(
            context,
            MEMORY_SIZE_GLOBAL,
            ptr_type,
            location,
        ))
        .result(0)?;

    let res = block.append_operation(llvm::store(
        context,
        zero,
        memory_size_ptr.into(),
        location,
        LoadStoreOptions::default(),
    ));
    assert!(res.verify());

    Ok(())
}

fn generate_calldata_setup_code<'c>(
    context: &'c MeliorContext,
    module: &'c Module,
    block: &'c Block<'c>,
) -> Result<(), CodegenError> {
    let location = Location::unknown(context);
    let ptr_type = pointer(context, 0);
    let uint32 = IntegerType::new(context, 32).into();

    let body = module.body();
    let res = body.append_operation(llvm_mlir::global(
        context,
        CALLDATA_PTR_GLOBAL,
        ptr_type,
        location,
    ));
    assert!(res.verify());
    let res = body.append_operation(llvm_mlir::global(
        context,
        CALLDATA_SIZE_GLOBAL,
        uint32,
        location,
    ));
    assert!(res.verify());

    let zero = block
        .append_operation(arith::constant(
            context,
            IntegerAttribute::new(uint32, 0).into(),
            location,
        ))
        .result(0)?
        .into();

    let calldata_size_ptr = block
        .append_operation(llvm_mlir::addressof(
            context,
            CALLDATA_SIZE_GLOBAL,
            ptr_type,
            location,
        ))
        .result(0)?;

    let res = block.append_operation(llvm::store(
        context,
        zero,
        calldata_size_ptr.into(),
        location,
        LoadStoreOptions::default(),
    ));
    assert!(res.verify());

    Ok(())
}

/// Create the jumptable landing block. This is the main entrypoint
/// for JUMP and JUMPI operations.
fn create_jumptable_landing_block(context: &MeliorContext) -> Block {
    let location = Location::unknown(context);
    let uint256 = IntegerType::new(context, 256);
    Block::new(&[(uint256.into(), location)])
}

pub fn generate_revert_block<'c>(
    context: &'c MeliorContext,
    syscall_ctx: Value<'c, 'c>,
) -> Result<Block<'c>, CodegenError> {
    let location = Location::unknown(context);
    let uint32 = IntegerType::new(context, 32).into();

    let revert_block = Block::new(&[]);
    let remaining_gas = get_remaining_gas(context, &revert_block)?;

    let zero_constant = revert_block
        .append_operation(arith::constant(
            context,
            IntegerAttribute::new(uint32, 0).into(),
            location,
        ))
        .result(0)?
        .into();

    let reason = revert_block
        .append_operation(arith::constant(
            context,
            integer_constant_from_u8(context, ExitStatusCode::Error.to_u8()).into(),
            location,
        ))
        .result(0)?
        .into();

    syscall::mlir::write_result_syscall(
        context,
        syscall_ctx,
        &revert_block,
        zero_constant,
        zero_constant,
        remaining_gas,
        reason,
        location,
    );

    revert_block.append_operation(func::r#return(&[reason], location));

    Ok(revert_block)
}

// Syscall MLIR wrappers
impl<'c> OperationCtx<'c> {
    pub(crate) fn write_result_syscall(
        &self,
        block: &Block,
        offset: Value,
        size: Value,
        gas: Value,
        reason: Value,
        location: Location,
    ) {
        syscall::mlir::write_result_syscall(
            self.mlir_context,
            self.syscall_ctx,
            block,
            offset,
            size,
            gas,
            reason,
            location,
        )
    }

    pub(crate) fn get_calldata_size_syscall(
        &'c self,
        block: &'c Block,
        location: Location<'c>,
    ) -> Result<Value, CodegenError> {
        syscall::mlir::get_calldata_size_syscall(
            self.mlir_context,
            self.syscall_ctx,
            block,
            location,
        )
    }

    pub(crate) fn get_calldata_ptr_syscall(
        &'c self,
        block: &'c Block,
        location: Location<'c>,
    ) -> Result<Value, CodegenError> {
        syscall::mlir::get_calldata_ptr_syscall(
            self.mlir_context,
            self.syscall_ctx,
            block,
            location,
        )
    }

    pub(crate) fn get_origin_syscall(
        &'c self,
        block: &'c Block,
        address_ptr: Value<'c, 'c>,
        location: Location<'c>,
    ) {
        syscall::mlir::get_origin_syscall(
            self.mlir_context,
            self.syscall_ctx,
            block,
            address_ptr,
            location,
        )
    }

    pub(crate) fn get_chainid_syscall(
        &'c self,
        block: &'c Block,
        location: Location<'c>,
    ) -> Result<Value, CodegenError> {
        syscall::mlir::get_chainid_syscall(self.mlir_context, self.syscall_ctx, block, location)
    }

    pub(crate) fn store_in_callvalue_ptr(
        &'c self,
        block: &'c Block,
        location: Location<'c>,
        callvalue_ptr: Value<'c, 'c>,
    ) {
        syscall::mlir::store_in_callvalue_ptr(
            self.mlir_context,
            self.syscall_ctx,
            block,
            location,
            callvalue_ptr,
        )
    }

    pub(crate) fn store_in_caller_ptr(
        &'c self,
        block: &'c Block,
        location: Location<'c>,
        caller_ptr: Value<'c, 'c>,
    ) {
        syscall::mlir::store_in_caller_ptr(
            self.mlir_context,
            self.syscall_ctx,
            block,
            location,
            caller_ptr,
        )
    }

    pub(crate) fn store_in_gasprice_ptr(
        &'c self,
        block: &'c Block,
        location: Location<'c>,
        gasprice_ptr: Value<'c, 'c>,
    ) {
        syscall::mlir::store_in_gasprice_ptr(
            self.mlir_context,
            self.syscall_ctx,
            block,
            location,
            gasprice_ptr,
        )
    }

    pub(crate) fn extend_memory_syscall(
        &'c self,
        block: &'c Block,
        new_size: Value<'c, 'c>,
        location: Location<'c>,
    ) -> Result<Value, CodegenError> {
        syscall::mlir::extend_memory_syscall(
            self.mlir_context,
            self.syscall_ctx,
            block,
            new_size,
            location,
        )
    }

    pub(crate) fn storage_read_syscall(
        &'c self,
        block: &'c Block,
        key: Value<'c, 'c>,
        value: Value<'c, 'c>,
        location: Location<'c>,
    ) {
        syscall::mlir::storage_read_syscall(
            self.mlir_context,
            self.syscall_ctx,
            block,
            key,
            value,
            location,
        )
    }

    pub(crate) fn append_log_syscall(
        &'c self,
        block: &'c Block,
        data: Value<'c, 'c>,
        size: Value<'c, 'c>,
        location: Location<'c>,
    ) {
        syscall::mlir::append_log_syscall(
            self.mlir_context,
            self.syscall_ctx,
            block,
            data,
            size,
            location,
        );
    }

    pub(crate) fn append_log_with_one_topic_syscall(
        &'c self,
        block: &'c Block,
        data: Value<'c, 'c>,
        size: Value<'c, 'c>,
        topic: Value<'c, 'c>,
        location: Location<'c>,
    ) {
        syscall::mlir::append_log_with_one_topic_syscall(
            self.mlir_context,
            self.syscall_ctx,
            block,
            data,
            size,
            topic,
            location,
        );
    }

    pub(crate) fn append_log_with_two_topics_syscall(
        &'c self,
        block: &'c Block,
        data: Value<'c, 'c>,
        size: Value<'c, 'c>,
        topic1_ptr: Value<'c, 'c>,
        topic2_ptr: Value<'c, 'c>,
        location: Location<'c>,
    ) {
        syscall::mlir::append_log_with_two_topics_syscall(
            self.mlir_context,
            self.syscall_ctx,
            block,
            data,
            size,
            topic1_ptr,
            topic2_ptr,
            location,
        );
    }
    #[allow(clippy::too_many_arguments)]
    pub(crate) fn append_log_with_three_topics_syscall(
        &'c self,
        block: &'c Block,
        data: Value<'c, 'c>,
        size: Value<'c, 'c>,
        topic1_ptr: Value<'c, 'c>,
        topic2_ptr: Value<'c, 'c>,
        topic3_ptr: Value<'c, 'c>,
        location: Location<'c>,
    ) {
        syscall::mlir::append_log_with_three_topics_syscall(
            self.mlir_context,
            self.syscall_ctx,
            block,
            data,
            size,
            topic1_ptr,
            topic2_ptr,
            topic3_ptr,
            location,
        );
    }
    #[allow(clippy::too_many_arguments)]
    pub(crate) fn append_log_with_four_topics_syscall(
        &'c self,
        block: &'c Block,
        data: Value<'c, 'c>,
        size: Value<'c, 'c>,
        topic1_ptr: Value<'c, 'c>,
        topic2_ptr: Value<'c, 'c>,
        topic3_ptr: Value<'c, 'c>,
        topic4_ptr: Value<'c, 'c>,
        location: Location<'c>,
    ) {
        syscall::mlir::append_log_with_four_topics_syscall(
            self.mlir_context,
            self.syscall_ctx,
            block,
            data,
            size,
            topic1_ptr,
            topic2_ptr,
            topic3_ptr,
            topic4_ptr,
            location,
        );
    }

    pub(crate) fn get_coinbase_ptr_syscall(
        &'c self,
        block: &'c Block,
        location: Location<'c>,
    ) -> Result<Value, CodegenError> {
        syscall::mlir::get_coinbase_ptr_syscall(
            self.mlir_context,
            self.syscall_ctx,
            block,
            location,
        )
    }

    #[allow(unused)]
    pub(crate) fn get_block_number_syscall(
        &'c self,
        block: &'c Block,
        number: Value<'c, 'c>,
        location: Location<'c>,
    ) {
        syscall::mlir::get_block_number_syscall(
            self.mlir_context,
            self.syscall_ctx,
            block,
            number,
            location,
        )
    }

<<<<<<< HEAD
    pub(crate) fn store_in_balance_syscall(
        &'c self,
        block: &'c Block,
        address: Value<'c, 'c>,
        balance: Value<'c, 'c>,
        location: Location<'c>,
    ) {
        syscall::mlir::store_in_balance_syscall(
            self.mlir_context,
            self.syscall_ctx,
            block,
            address,
            balance,
            location,
        )
    }
=======
    pub(crate) fn copy_code_to_memory_syscall(
        &'c self,
        block: &'c Block,
        offset: Value,
        size: Value,
        dest_offset: Value,
        location: Location<'c>,
    ) {
        syscall::mlir::copy_code_to_memory_syscall(
            self.mlir_context,
            self.syscall_ctx,
            block,
            offset,
            size,
            dest_offset,
            location,
        )
    }

    #[allow(unused)]
    pub(crate) fn store_in_basefee_ptr_syscall(
        &'c self,
        basefee_ptr: Value<'c, 'c>,
        block: &'c Block,
        location: Location<'c>,
    ) {
        syscall::mlir::store_in_basefee_ptr_syscall(
            self.mlir_context,
            self.syscall_ctx,
            basefee_ptr,
            block,
            location,
        )
    }

    #[allow(unused)]
    pub(crate) fn get_address_ptr_syscall(
        &'c self,
        block: &'c Block,
        location: Location<'c>,
    ) -> Result<Value, CodegenError> {
        syscall::mlir::get_address_ptr_syscall(self.mlir_context, self.syscall_ctx, block, location)
    }
>>>>>>> 44ca528a
}<|MERGE_RESOLUTION|>--- conflicted
+++ resolved
@@ -723,24 +723,6 @@
         )
     }
 
-<<<<<<< HEAD
-    pub(crate) fn store_in_balance_syscall(
-        &'c self,
-        block: &'c Block,
-        address: Value<'c, 'c>,
-        balance: Value<'c, 'c>,
-        location: Location<'c>,
-    ) {
-        syscall::mlir::store_in_balance_syscall(
-            self.mlir_context,
-            self.syscall_ctx,
-            block,
-            address,
-            balance,
-            location,
-        )
-    }
-=======
     pub(crate) fn copy_code_to_memory_syscall(
         &'c self,
         block: &'c Block,
@@ -784,5 +766,21 @@
     ) -> Result<Value, CodegenError> {
         syscall::mlir::get_address_ptr_syscall(self.mlir_context, self.syscall_ctx, block, location)
     }
->>>>>>> 44ca528a
+
+    pub(crate) fn store_in_balance_syscall(
+        &'c self,
+        block: &'c Block,
+        address: Value<'c, 'c>,
+        balance: Value<'c, 'c>,
+        location: Location<'c>,
+    ) {
+        syscall::mlir::store_in_balance_syscall(
+            self.mlir_context,
+            self.syscall_ctx,
+            block,
+            address,
+            balance,
+            location,
+        )
+    }
 }