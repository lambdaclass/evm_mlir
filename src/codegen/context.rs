use std::collections::BTreeMap;

use melior::{
    dialect::{
        arith, cf, func,
        llvm::{self, r#type::pointer, AllocaOptions, LoadStoreOptions},
    },
    ir::{
        attribute::{IntegerAttribute, TypeAttribute},
        r#type::IntegerType,
        Block, BlockRef, Location, Module, Region, Value,
    },
    Context as MeliorContext,
};

use crate::{
    constants::{
        CALLDATA_PTR_GLOBAL, CALLDATA_SIZE_GLOBAL, GAS_COUNTER_GLOBAL, MAX_STACK_SIZE,
        MEMORY_PTR_GLOBAL, MEMORY_SIZE_GLOBAL, STACK_BASEPTR_GLOBAL, STACK_PTR_GLOBAL,
    },
    errors::CodegenError,
    program::{Operation, Program},
    syscall::{self, ExitStatusCode},
    utils::{
        allocate_and_store_value, constant_value_from_i64, consume_gas_as_value, get_remaining_gas,
        integer_constant_from_u8, llvm_mlir,
    },
};

#[derive(Debug, Clone)]
pub(crate) struct OperationCtx<'c> {
    /// The MLIR context.
    pub mlir_context: &'c MeliorContext,
    /// The program IR.
    pub program: &'c Program,
    /// The syscall context to be passed to syscalls.
    pub syscall_ctx: Value<'c, 'c>,
    /// Reference to the revert block.
    /// This block takes care of reverts.
    pub revert_block: BlockRef<'c, 'c>,
    /// Reference to the jump table block.
    /// This block receives the PC as an argument and jumps to the block corresponding to that PC,
    /// or reverts in case the destination is not a JUMPDEST.
    pub jumptable_block: BlockRef<'c, 'c>,
    /// Blocks to jump to. These are registered dynamically as JUMPDESTs are processed.
    pub jumpdest_blocks: BTreeMap<usize, BlockRef<'c, 'c>>,
}

impl<'c> OperationCtx<'c> {
    pub(crate) fn new(
        context: &'c MeliorContext,
        module: &'c Module,
        region: &'c Region,
        setup_block: &'c Block<'c>,
        program: &'c Program,
    ) -> Result<Self, CodegenError> {
        let location = Location::unknown(context);
        let ptr_type = pointer(context, 0);
        let uint64 = IntegerType::new(context, 64).into();
        // PERF: avoid generating unneeded setup blocks
        let syscall_ctx = setup_block.add_argument(ptr_type, location);
        let initial_gas = setup_block.add_argument(uint64, location);

        // Append setup code to be run at the start
        generate_stack_setup_code(context, module, setup_block)?;
        generate_memory_setup_code(context, module, setup_block)?;
        generate_calldata_setup_code(context, syscall_ctx, module, setup_block)?;
        generate_gas_counter_setup_code(context, module, setup_block, initial_gas)?;

        syscall::mlir::declare_syscalls(context, module);

        // Generate helper blocks
        let revert_block = region.append_block(generate_revert_block(context, syscall_ctx)?);
        let jumptable_block = region.append_block(create_jumptable_landing_block(context));

        let op_ctx = OperationCtx {
            mlir_context: context,
            program,
            syscall_ctx,
            revert_block,
            jumptable_block,
            jumpdest_blocks: Default::default(),
        };
        Ok(op_ctx)
    }

    /// Populate the jumptable block with a dynamic dispatch according to the
    /// received PC.
    pub(crate) fn populate_jumptable(&self) -> Result<(), CodegenError> {
        let context = self.mlir_context;
        let program = self.program;
        let start_block = self.jumptable_block;

        let location = Location::unknown(context);
        let uint256 = IntegerType::new(context, 256);

        // The block receives a single argument: the value to switch on
        // TODO: move to program module
        let jumpdest_pcs: Vec<i64> = program
            .operations
            .iter()
            .filter_map(|op| match op {
                Operation::Jumpdest { pc } => Some(*pc as i64),
                _ => None,
            })
            .collect();

        let arg = start_block.argument(0)?;

        let case_destinations: Vec<_> = self
            .jumpdest_blocks
            .values()
            .map(|b| {
                let x: (&Block, &[Value]) = (b, &[]);
                x
            })
            .collect();

        let op = start_block.append_operation(cf::switch(
            context,
            &jumpdest_pcs,
            arg.into(),
            uint256.into(),
            (&self.revert_block, &[]),
            &case_destinations,
            location,
        )?);

        assert!(op.verify());

        Ok(())
    }

    /// Registers a block as a valid jump destination.
    // TODO: move into jumptable module
    pub(crate) fn register_jump_destination(&mut self, pc: usize, block: BlockRef<'c, 'c>) {
        self.jumpdest_blocks.insert(pc, block);
    }

    /// Registers a block as a valid jump destination.
    // TODO: move into jumptable module
    #[allow(dead_code)]
    pub(crate) fn add_jump_op(
        &mut self,
        block: BlockRef<'c, 'c>,
        pc_to_jump_to: Value,
        location: Location,
    ) {
        let op = block.append_operation(cf::br(&self.jumptable_block, &[pc_to_jump_to], location));
        assert!(op.verify());
    }
}

fn generate_gas_counter_setup_code<'c>(
    context: &'c MeliorContext,
    module: &'c Module,
    block: &'c Block<'c>,
    initial_gas: Value,
) -> Result<(), CodegenError> {
    let location = Location::unknown(context);
    let ptr_type = pointer(context, 0);
    let uint64 = IntegerType::new(context, 64).into();

    let body = module.body();
    let res = body.append_operation(llvm_mlir::global(
        context,
        GAS_COUNTER_GLOBAL,
        uint64,
        location,
    ));

    assert!(res.verify());

    let gas_addr = block
        .append_operation(llvm_mlir::addressof(
            context,
            GAS_COUNTER_GLOBAL,
            ptr_type,
            location,
        ))
        .result(0)?;

    let res = block.append_operation(llvm::store(
        context,
        initial_gas,
        gas_addr.into(),
        location,
        LoadStoreOptions::default(),
    ));

    assert!(res.verify());

    Ok(())
}

fn generate_stack_setup_code<'c>(
    context: &'c MeliorContext,
    module: &'c Module,
    block: &'c Block<'c>,
) -> Result<(), CodegenError> {
    let location = Location::unknown(context);
    let ptr_type = pointer(context, 0);

    // Declare the stack pointer and base pointer globals
    let body = module.body();
    let res = body.append_operation(llvm_mlir::global(
        context,
        STACK_BASEPTR_GLOBAL,
        ptr_type,
        location,
    ));
    assert!(res.verify());
    let res = body.append_operation(llvm_mlir::global(
        context,
        STACK_PTR_GLOBAL,
        ptr_type,
        location,
    ));
    assert!(res.verify());

    let uint256 = IntegerType::new(context, 256);

    // Allocate stack memory
    let stack_size = block
        .append_operation(arith::constant(
            context,
            IntegerAttribute::new(uint256.into(), MAX_STACK_SIZE as i64).into(),
            location,
        ))
        .result(0)?
        .into();

    let stack_baseptr = block
        .append_operation(llvm::alloca(
            context,
            stack_size,
            ptr_type,
            location,
            AllocaOptions::new().elem_type(Some(TypeAttribute::new(uint256.into()))),
        ))
        .result(0)?;

    // Populate the globals with the allocated stack memory
    let stack_baseptr_ptr = block
        .append_operation(llvm_mlir::addressof(
            context,
            STACK_BASEPTR_GLOBAL,
            ptr_type,
            location,
        ))
        .result(0)?;

    let res = block.append_operation(llvm::store(
        context,
        stack_baseptr.into(),
        stack_baseptr_ptr.into(),
        location,
        LoadStoreOptions::default(),
    ));
    assert!(res.verify());

    let stackptr_ptr = block
        .append_operation(llvm_mlir::addressof(
            context,
            STACK_PTR_GLOBAL,
            ptr_type,
            location,
        ))
        .result(0)?;

    let res = block.append_operation(llvm::store(
        context,
        stack_baseptr.into(),
        stackptr_ptr.into(),
        location,
        LoadStoreOptions::default(),
    ));
    assert!(res.verify());

    Ok(())
}

fn generate_memory_setup_code<'c>(
    context: &'c MeliorContext,
    module: &'c Module,
    block: &'c Block<'c>,
) -> Result<(), CodegenError> {
    let location = Location::unknown(context);
    let ptr_type = pointer(context, 0);
    let uint32 = IntegerType::new(context, 32).into();

    // Declare the stack pointer and base pointer globals
    let body = module.body();
    let res = body.append_operation(llvm_mlir::global(
        context,
        MEMORY_PTR_GLOBAL,
        ptr_type,
        location,
    ));
    assert!(res.verify());
    let res = body.append_operation(llvm_mlir::global(
        context,
        MEMORY_SIZE_GLOBAL,
        uint32,
        location,
    ));
    assert!(res.verify());

    let zero = block
        .append_operation(arith::constant(
            context,
            IntegerAttribute::new(uint32, 0).into(),
            location,
        ))
        .result(0)?
        .into();

    let memory_size_ptr = block
        .append_operation(llvm_mlir::addressof(
            context,
            MEMORY_SIZE_GLOBAL,
            ptr_type,
            location,
        ))
        .result(0)?;

    let res = block.append_operation(llvm::store(
        context,
        zero,
        memory_size_ptr.into(),
        location,
        LoadStoreOptions::default(),
    ));
    assert!(res.verify());

    Ok(())
}

fn generate_calldata_setup_code<'c>(
    context: &'c MeliorContext,
    syscall_ctx: Value<'c, 'c>,
    module: &'c Module,
    block: &'c Block<'c>,
) -> Result<(), CodegenError> {
    let location = Location::unknown(context);
    let ptr_type = pointer(context, 0);
    let uint32 = IntegerType::new(context, 32).into();

    // Declare globals
    let body = module.body();
    let res = body.append_operation(llvm_mlir::global(
        context,
        CALLDATA_PTR_GLOBAL,
        ptr_type,
        location,
    ));
    assert!(res.verify());
    let res = body.append_operation(llvm_mlir::global(
        context,
        CALLDATA_SIZE_GLOBAL,
        uint32,
        location,
    ));
    assert!(res.verify());

    // Setup CALLDATA_PTR_GLOBAL
    let calldata_ptr_value =
        syscall::mlir::get_calldata_ptr_syscall(context, syscall_ctx, block, location)?;
    let calldata_ptr_ptr = block
        .append_operation(llvm_mlir::addressof(
            context,
            CALLDATA_PTR_GLOBAL,
            ptr_type,
            location,
        ))
        .result(0)?;

    block.append_operation(llvm::store(
        context,
        calldata_ptr_value,
        calldata_ptr_ptr.into(),
        location,
        LoadStoreOptions::default(),
    ));

    // Setup CALLDATA_SIZE_GLOBAL
    let calldata_size_value =
        syscall::mlir::get_calldata_size_syscall(context, syscall_ctx, block, location)?;
    let calldata_size_ptr = block
        .append_operation(llvm_mlir::addressof(
            context,
            CALLDATA_SIZE_GLOBAL,
            ptr_type,
            location,
        ))
        .result(0)?;

    block.append_operation(llvm::store(
        context,
        calldata_size_value,
        calldata_size_ptr.into(),
        location,
        LoadStoreOptions::default(),
    ));

    Ok(())
}

/// Create the jumptable landing block. This is the main entrypoint
/// for JUMP and JUMPI operations.
fn create_jumptable_landing_block(context: &MeliorContext) -> Block {
    let location = Location::unknown(context);
    let uint256 = IntegerType::new(context, 256);
    Block::new(&[(uint256.into(), location)])
}

pub fn generate_revert_block<'c>(
    context: &'c MeliorContext,
    syscall_ctx: Value<'c, 'c>,
) -> Result<Block<'c>, CodegenError> {
    let location = Location::unknown(context);
    let uint32 = IntegerType::new(context, 32).into();
    let uint64 = IntegerType::new(context, 64).into();

    let revert_block = Block::new(&[]);
    let remaining_gas = get_remaining_gas(context, &revert_block)?;

    let zero_u32 = revert_block
        .append_operation(arith::constant(
            context,
            IntegerAttribute::new(uint32, 0).into(),
            location,
        ))
        .result(0)?
        .into();

    let zero_u64 = revert_block
        .append_operation(arith::constant(
            context,
            IntegerAttribute::new(uint64, 0).into(),
            location,
        ))
        .result(0)?
        .into();

    let reason = revert_block
        .append_operation(arith::constant(
            context,
            integer_constant_from_u8(context, ExitStatusCode::Error.to_u8()).into(),
            location,
        ))
        .result(0)?
        .into();

    consume_gas_as_value(context, &revert_block, remaining_gas)?;

    syscall::mlir::write_result_syscall(
        context,
        syscall_ctx,
        &revert_block,
        zero_u32,
        zero_u32,
        zero_u64,
        reason,
        location,
    );

    revert_block.append_operation(func::r#return(&[reason], location));

    Ok(revert_block)
}

// Syscall MLIR wrappers
impl<'c> OperationCtx<'c> {
    pub(crate) fn write_result_syscall(
        &self,
        block: &Block,
        offset: Value,
        size: Value,
        gas: Value,
        reason: Value,
        location: Location,
    ) {
        syscall::mlir::write_result_syscall(
            self.mlir_context,
            self.syscall_ctx,
            block,
            offset,
            size,
            gas,
            reason,
            location,
        )
    }

    pub(crate) fn keccak256_syscall(
        &'c self,
        block: &'c Block,
        offset: Value<'c, 'c>,
        size: Value<'c, 'c>,
        hash_ptr: Value<'c, 'c>,
        location: Location<'c>,
    ) {
        syscall::mlir::keccak256_syscall(
            self.mlir_context,
            self.syscall_ctx,
            block,
            offset,
            size,
            hash_ptr,
            location,
        )
    }

    pub(crate) fn get_calldata_size_syscall(
        &'c self,
        block: &'c Block,
        location: Location<'c>,
    ) -> Result<Value, CodegenError> {
        syscall::mlir::get_calldata_size_syscall(
            self.mlir_context,
            self.syscall_ctx,
            block,
            location,
        )
    }

    pub(crate) fn get_calldata_ptr_syscall(
        &'c self,
        block: &'c Block,
        location: Location<'c>,
    ) -> Result<Value, CodegenError> {
        syscall::mlir::get_calldata_ptr_syscall(
            self.mlir_context,
            self.syscall_ctx,
            block,
            location,
        )
    }

    pub(crate) fn get_origin_syscall(
        &'c self,
        block: &'c Block,
        address_ptr: Value<'c, 'c>,
        location: Location<'c>,
    ) {
        syscall::mlir::get_origin_syscall(
            self.mlir_context,
            self.syscall_ctx,
            block,
            address_ptr,
            location,
        )
    }

    pub(crate) fn get_chainid_syscall(
        &'c self,
        block: &'c Block,
        location: Location<'c>,
    ) -> Result<Value, CodegenError> {
        syscall::mlir::get_chainid_syscall(self.mlir_context, self.syscall_ctx, block, location)
    }

    pub(crate) fn store_in_callvalue_ptr(
        &'c self,
        block: &'c Block,
        location: Location<'c>,
        callvalue_ptr: Value<'c, 'c>,
    ) {
        syscall::mlir::store_in_callvalue_ptr(
            self.mlir_context,
            self.syscall_ctx,
            block,
            location,
            callvalue_ptr,
        )
    }

    pub(crate) fn store_in_caller_ptr(
        &'c self,
        block: &'c Block,
        location: Location<'c>,
        caller_ptr: Value<'c, 'c>,
    ) {
        syscall::mlir::store_in_caller_ptr(
            self.mlir_context,
            self.syscall_ctx,
            block,
            location,
            caller_ptr,
        )
    }

    pub(crate) fn store_in_blobbasefee_ptr(
        &'c self,
        block: &'c Block,
        location: Location<'c>,
        blob_base_fee_ptr: Value<'c, 'c>,
    ) {
        syscall::mlir::store_in_blobbasefee_ptr(
            self.mlir_context,
            self.syscall_ctx,
            block,
            location,
            blob_base_fee_ptr,
        )
    }

    pub(crate) fn store_in_gasprice_ptr(
        &'c self,
        block: &'c Block,
        location: Location<'c>,
        gasprice_ptr: Value<'c, 'c>,
    ) {
        syscall::mlir::store_in_gasprice_ptr(
            self.mlir_context,
            self.syscall_ctx,
            block,
            location,
            gasprice_ptr,
        )
    }

    pub(crate) fn get_gaslimit(
        &'c self,
        block: &'c Block,
        location: Location<'c>,
    ) -> Result<Value, CodegenError> {
        syscall::mlir::get_gaslimit(self.mlir_context, self.syscall_ctx, block, location)
    }

    pub(crate) fn store_in_selfbalance_ptr(
        &'c self,
        block: &'c Block,
        location: Location<'c>,
        selfbalance_ptr: Value<'c, 'c>,
    ) {
        syscall::mlir::store_in_selfbalance_ptr(
            self.mlir_context,
            self.syscall_ctx,
            block,
            location,
            selfbalance_ptr,
        )
    }

    pub(crate) fn extend_memory_syscall(
        &'c self,
        block: &'c Block,
        new_size: Value<'c, 'c>,
        location: Location<'c>,
    ) -> Result<Value, CodegenError> {
        syscall::mlir::extend_memory_syscall(
            self.mlir_context,
            self.syscall_ctx,
            block,
            new_size,
            location,
        )
    }

    pub(crate) fn storage_read_syscall(
        &'c self,
        block: &'c Block,
        key: Value<'c, 'c>,
        value: Value<'c, 'c>,
        location: Location<'c>,
    ) {
        syscall::mlir::storage_read_syscall(
            self.mlir_context,
            self.syscall_ctx,
            block,
            key,
            value,
            location,
        )
    }

    pub(crate) fn storage_write_syscall(
        &'c self,
        block: &'c Block,
        key: Value<'c, 'c>,
        value: Value<'c, 'c>,
        location: Location<'c>,
    ) -> Result<Value, CodegenError> {
        syscall::mlir::storage_write_syscall(
            self.mlir_context,
            self.syscall_ctx,
            block,
            key,
            value,
            location,
        )
    }

    pub(crate) fn append_log_syscall(
        &'c self,
        block: &'c Block,
        data: Value<'c, 'c>,
        size: Value<'c, 'c>,
        location: Location<'c>,
    ) {
        syscall::mlir::append_log_syscall(
            self.mlir_context,
            self.syscall_ctx,
            block,
            data,
            size,
            location,
        );
    }

    pub(crate) fn append_log_with_one_topic_syscall(
        &'c self,
        block: &'c Block,
        data: Value<'c, 'c>,
        size: Value<'c, 'c>,
        topic: Value<'c, 'c>,
        location: Location<'c>,
    ) {
        syscall::mlir::append_log_with_one_topic_syscall(
            self.mlir_context,
            self.syscall_ctx,
            block,
            data,
            size,
            topic,
            location,
        );
    }

    pub(crate) fn append_log_with_two_topics_syscall(
        &'c self,
        block: &'c Block,
        data: Value<'c, 'c>,
        size: Value<'c, 'c>,
        topic1_ptr: Value<'c, 'c>,
        topic2_ptr: Value<'c, 'c>,
        location: Location<'c>,
    ) {
        syscall::mlir::append_log_with_two_topics_syscall(
            self.mlir_context,
            self.syscall_ctx,
            block,
            data,
            size,
            topic1_ptr,
            topic2_ptr,
            location,
        );
    }
    #[allow(clippy::too_many_arguments)]
    pub(crate) fn append_log_with_three_topics_syscall(
        &'c self,
        block: &'c Block,
        data: Value<'c, 'c>,
        size: Value<'c, 'c>,
        topic1_ptr: Value<'c, 'c>,
        topic2_ptr: Value<'c, 'c>,
        topic3_ptr: Value<'c, 'c>,
        location: Location<'c>,
    ) {
        syscall::mlir::append_log_with_three_topics_syscall(
            self.mlir_context,
            self.syscall_ctx,
            block,
            data,
            size,
            topic1_ptr,
            topic2_ptr,
            topic3_ptr,
            location,
        );
    }
    #[allow(clippy::too_many_arguments)]
    pub(crate) fn append_log_with_four_topics_syscall(
        &'c self,
        block: &'c Block,
        data: Value<'c, 'c>,
        size: Value<'c, 'c>,
        topic1_ptr: Value<'c, 'c>,
        topic2_ptr: Value<'c, 'c>,
        topic3_ptr: Value<'c, 'c>,
        topic4_ptr: Value<'c, 'c>,
        location: Location<'c>,
    ) {
        syscall::mlir::append_log_with_four_topics_syscall(
            self.mlir_context,
            self.syscall_ctx,
            block,
            data,
            size,
            topic1_ptr,
            topic2_ptr,
            topic3_ptr,
            topic4_ptr,
            location,
        );
    }

    pub(crate) fn get_coinbase_ptr_syscall(
        &'c self,
        block: &'c Block,
        location: Location<'c>,
    ) -> Result<Value, CodegenError> {
        syscall::mlir::get_coinbase_ptr_syscall(
            self.mlir_context,
            self.syscall_ctx,
            block,
            location,
        )
    }

    #[allow(unused)]
    pub(crate) fn get_block_number_syscall(
        &'c self,
        block: &'c Block,
        number: Value<'c, 'c>,
        location: Location<'c>,
    ) {
        syscall::mlir::get_block_number_syscall(
            self.mlir_context,
            self.syscall_ctx,
            block,
            number,
            location,
        )
    }

    pub(crate) fn store_in_timestamp_ptr(
        &'c self,
        block: &'c Block,
        location: Location<'c>,
        timestamp_ptr: Value<'c, 'c>,
    ) {
        syscall::mlir::store_in_timestamp_ptr(
            self.mlir_context,
            self.syscall_ctx,
            block,
            location,
            timestamp_ptr,
        )
    }

    pub(crate) fn copy_code_to_memory_syscall(
        &'c self,
        block: &'c Block,
        offset: Value,
        size: Value,
        dest_offset: Value,
        location: Location<'c>,
    ) {
        syscall::mlir::copy_code_to_memory_syscall(
            self.mlir_context,
            self.syscall_ctx,
            block,
            offset,
            size,
            dest_offset,
            location,
        )
    }

    pub(crate) fn store_in_basefee_ptr_syscall(
        &'c self,
        basefee_ptr: Value<'c, 'c>,
        block: &'c Block,
        location: Location<'c>,
    ) {
        syscall::mlir::store_in_basefee_ptr_syscall(
            self.mlir_context,
            self.syscall_ctx,
            basefee_ptr,
            block,
            location,
        )
    }

    pub(crate) fn get_prevrandao_syscall(
        &'c self,
        block: &'c Block,
        prevrandao_ptr: Value<'c, 'c>,
        location: Location<'c>,
    ) {
        syscall::mlir::get_prevrandao_syscall(
            self.mlir_context,
            self.syscall_ctx,
            block,
            prevrandao_ptr,
            location,
        )
    }

    #[allow(unused)]
    pub(crate) fn get_address_ptr_syscall(
        &'c self,
        block: &'c Block,
        location: Location<'c>,
    ) -> Result<Value, CodegenError> {
        syscall::mlir::get_address_ptr_syscall(self.mlir_context, self.syscall_ctx, block, location)
    }

    pub(crate) fn store_in_balance_syscall(
        &'c self,
        block: &'c Block,
        address: Value<'c, 'c>,
        balance: Value<'c, 'c>,
        location: Location<'c>,
    ) {
        syscall::mlir::store_in_balance_syscall(
            self.mlir_context,
            self.syscall_ctx,
            block,
            address,
            balance,
            location,
        )
    }

    pub(crate) fn copy_ext_code_to_memory_syscall(
        &'c self,
        block: &'c Block,
        address_ptr: Value,
        offset: Value,
        size: Value,
        dest_offset: Value,
        location: Location<'c>,
    ) {
        syscall::mlir::copy_ext_code_to_memory_syscall(
            self.mlir_context,
            self.syscall_ctx,
            block,
            address_ptr,
            offset,
            size,
            dest_offset,
            location,
        )
    }

    pub(crate) fn get_codesize_from_address_syscall(
        &'c self,
        block: &'c Block,
        address: Value<'c, 'c>,
        location: Location<'c>,
    ) -> Result<Value, CodegenError> {
        syscall::mlir::get_codesize_from_address_syscall(
            self.mlir_context,
            self.syscall_ctx,
            block,
            address,
            location,
        )
    }

    pub(crate) fn get_blob_hash_at_index_syscall(
        &'c self,
        block: &'c Block,
        index: Value<'c, 'c>,
        blobhash: Value<'c, 'c>,
        location: Location<'c>,
    ) {
        syscall::mlir::get_blob_hash_at_index_syscall(
            self.mlir_context,
            self.syscall_ctx,
            block,
            index,
            blobhash,
            location,
        )
    }

<<<<<<< HEAD
    pub(crate) fn get_block_hash_syscall(
        &'c self,
        block: &'c Block,
        block_number: Value<'c, 'c>,
        location: Location<'c>,
    ) {
        syscall::mlir::get_block_hash_syscall(
            self.mlir_context,
            self.syscall_ctx,
            block,
            block_number,
            location,
        )
=======
    #[allow(clippy::too_many_arguments)]
    pub(crate) fn call_syscall(
        &'c self,
        start_block: &'c Block,
        finish_block: &'c Block,
        location: Location<'c>,
        gas: Value<'c, 'c>,
        address: Value<'c, 'c>,
        value: Value<'c, 'c>,
        args_offset: Value<'c, 'c>,
        args_size: Value<'c, 'c>,
        ret_offset: Value<'c, 'c>,
        ret_size: Value<'c, 'c>,
    ) -> Result<Value, CodegenError> {
        let context = self.mlir_context;
        let uint64 = IntegerType::new(context, 64);
        let ptr_type = pointer(context, 0);

        let available_gas = get_remaining_gas(context, start_block)?;
        // Alloc and store value argument
        let value_ptr = allocate_and_store_value(self, start_block, value, location)?;
        let address_ptr = allocate_and_store_value(self, start_block, address, location)?;

        // Alloc pointer to return gas value
        let gas_pointer_size = constant_value_from_i64(context, start_block, 1_i64)?;
        let gas_return_ptr = start_block
            .append_operation(llvm::alloca(
                context,
                gas_pointer_size,
                ptr_type,
                location,
                AllocaOptions::new().elem_type(Some(TypeAttribute::new(uint64.into()))),
            ))
            .result(0)?
            .into();

        let return_value = syscall::mlir::call_syscall(
            context,
            self.syscall_ctx,
            start_block,
            location,
            gas,
            address_ptr,
            value_ptr,
            args_offset,
            args_size,
            ret_offset,
            ret_size,
            available_gas,
            gas_return_ptr,
        )?;

        // Update the available gas with the remaining gas after the call
        let consumed_gas = start_block
            .append_operation(llvm::load(
                context,
                gas_return_ptr,
                uint64.into(),
                location,
                LoadStoreOptions::default(),
            ))
            .result(0)?
            .into();
        let gas_flag = consume_gas_as_value(context, start_block, consumed_gas)?;

        start_block.append_operation(cf::cond_br(
            context,
            gas_flag,
            finish_block,
            &self.revert_block,
            &[],
            &[],
            location,
        ));

        // Extend the 8 bits result to 256 bits
        let uint256 = IntegerType::new(context, 256);

        let result = finish_block
            .append_operation(arith::extui(return_value, uint256.into(), location))
            .result(0)?
            .into();

        Ok(result)
>>>>>>> b6038020
    }
}<|MERGE_RESOLUTION|>--- conflicted
+++ resolved
@@ -970,7 +970,6 @@
         )
     }
 
-<<<<<<< HEAD
     pub(crate) fn get_block_hash_syscall(
         &'c self,
         block: &'c Block,
@@ -984,7 +983,8 @@
             block_number,
             location,
         )
-=======
+    }
+
     #[allow(clippy::too_many_arguments)]
     pub(crate) fn call_syscall(
         &'c self,
@@ -1069,6 +1069,5 @@
             .into();
 
         Ok(result)
->>>>>>> b6038020
     }
 }