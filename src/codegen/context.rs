use std::collections::BTreeMap;

use melior::{
    dialect::{
        arith, cf, func,
        llvm::{self, r#type::pointer, AllocaOptions, LoadStoreOptions},
    },
    ir::{
        attribute::{IntegerAttribute, TypeAttribute},
        r#type::IntegerType,
        Block, BlockRef, Location, Module, Region, Value,
    },
    Context as MeliorContext,
};

use crate::{
    constants::{
        GAS_COUNTER_GLOBAL, MAX_STACK_SIZE, MEMORY_PTR_GLOBAL, MEMORY_SIZE_GLOBAL,
        STACK_BASEPTR_GLOBAL, STACK_PTR_GLOBAL,
    },
    errors::CodegenError,
    program::{Operation, Program},
    syscall::{self, ExitStatusCode},
    utils::{get_remaining_gas, integer_constant_from_u8, llvm_mlir},
};

#[derive(Debug, Clone)]
pub(crate) struct OperationCtx<'c> {
    /// The MLIR context.
    pub mlir_context: &'c MeliorContext,
    /// The program IR.
    pub program: &'c Program,
    /// The syscall context to be passed to syscalls.
    pub syscall_ctx: Value<'c, 'c>,
    /// Reference to the revert block.
    /// This block takes care of reverts.
    pub revert_block: BlockRef<'c, 'c>,
    /// Reference to the jump table block.
    /// This block receives the PC as an argument and jumps to the block corresponding to that PC,
    /// or reverts in case the destination is not a JUMPDEST.
    pub jumptable_block: BlockRef<'c, 'c>,
    /// Blocks to jump to. These are registered dynamically as JUMPDESTs are processed.
    pub jumpdest_blocks: BTreeMap<usize, BlockRef<'c, 'c>>,
}

impl<'c> OperationCtx<'c> {
    pub(crate) fn new(
        context: &'c MeliorContext,
        module: &'c Module,
        region: &'c Region,
        setup_block: &'c Block<'c>,
        program: &'c Program,
    ) -> Result<Self, CodegenError> {
        let location = Location::unknown(context);
        let ptr_type = pointer(context, 0);
        let uint64 = IntegerType::new(context, 64).into();
        // PERF: avoid generating unneeded setup blocks
        let syscall_ctx = setup_block.add_argument(ptr_type, location);
        let initial_gas = setup_block.add_argument(uint64, location);

        // Append setup code to be run at the start
        generate_stack_setup_code(context, module, setup_block)?;
        generate_memory_setup_code(context, module, setup_block)?;
        generate_gas_counter_setup_code(context, module, setup_block, initial_gas)?;

        syscall::mlir::declare_syscalls(context, module);

        // Generate helper blocks
        let revert_block = region.append_block(generate_revert_block(context, syscall_ctx)?);
        let jumptable_block = region.append_block(create_jumptable_landing_block(context));

        let op_ctx = OperationCtx {
            mlir_context: context,
            program,
            syscall_ctx,
            revert_block,
            jumptable_block,
            jumpdest_blocks: Default::default(),
        };
        Ok(op_ctx)
    }

    /// Populate the jumptable block with a dynamic dispatch according to the
    /// received PC.
    pub(crate) fn populate_jumptable(&self) -> Result<(), CodegenError> {
        let context = self.mlir_context;
        let program = self.program;
        let start_block = self.jumptable_block;

        let location = Location::unknown(context);
        let uint256 = IntegerType::new(context, 256);

        // The block receives a single argument: the value to switch on
        // TODO: move to program module
        let jumpdest_pcs: Vec<i64> = program
            .operations
            .iter()
            .filter_map(|op| match op {
                Operation::Jumpdest { pc } => Some(*pc as i64),
                _ => None,
            })
            .collect();

        let arg = start_block.argument(0)?;

        let case_destinations: Vec<_> = self
            .jumpdest_blocks
            .values()
            .map(|b| {
                let x: (&Block, &[Value]) = (b, &[]);
                x
            })
            .collect();

        let op = start_block.append_operation(cf::switch(
            context,
            &jumpdest_pcs,
            arg.into(),
            uint256.into(),
            (&self.revert_block, &[]),
            &case_destinations,
            location,
        )?);

        assert!(op.verify());

        Ok(())
    }

    /// Registers a block as a valid jump destination.
    // TODO: move into jumptable module
    pub(crate) fn register_jump_destination(&mut self, pc: usize, block: BlockRef<'c, 'c>) {
        self.jumpdest_blocks.insert(pc, block);
    }

    /// Registers a block as a valid jump destination.
    // TODO: move into jumptable module
    #[allow(dead_code)]
    pub(crate) fn add_jump_op(
        &mut self,
        block: BlockRef<'c, 'c>,
        pc_to_jump_to: Value,
        location: Location,
    ) {
        let op = block.append_operation(cf::br(&self.jumptable_block, &[pc_to_jump_to], location));
        assert!(op.verify());
    }
}

fn generate_gas_counter_setup_code<'c>(
    context: &'c MeliorContext,
    module: &'c Module,
    block: &'c Block<'c>,
    initial_gas: Value,
) -> Result<(), CodegenError> {
    let location = Location::unknown(context);
    let ptr_type = pointer(context, 0);
    let uint64 = IntegerType::new(context, 64).into();

    let body = module.body();
    let res = body.append_operation(llvm_mlir::global(
        context,
        GAS_COUNTER_GLOBAL,
        uint64,
        location,
    ));

    assert!(res.verify());

    let gas_addr = block
        .append_operation(llvm_mlir::addressof(
            context,
            GAS_COUNTER_GLOBAL,
            ptr_type,
            location,
        ))
        .result(0)?;

    let res = block.append_operation(llvm::store(
        context,
        initial_gas,
        gas_addr.into(),
        location,
        LoadStoreOptions::default(),
    ));

    assert!(res.verify());

    Ok(())
}

fn generate_stack_setup_code<'c>(
    context: &'c MeliorContext,
    module: &'c Module,
    block: &'c Block<'c>,
) -> Result<(), CodegenError> {
    let location = Location::unknown(context);
    let ptr_type = pointer(context, 0);

    // Declare the stack pointer and base pointer globals
    let body = module.body();
    let res = body.append_operation(llvm_mlir::global(
        context,
        STACK_BASEPTR_GLOBAL,
        ptr_type,
        location,
    ));
    assert!(res.verify());
    let res = body.append_operation(llvm_mlir::global(
        context,
        STACK_PTR_GLOBAL,
        ptr_type,
        location,
    ));
    assert!(res.verify());

    let uint256 = IntegerType::new(context, 256);

    // Allocate stack memory
    let stack_size = block
        .append_operation(arith::constant(
            context,
            IntegerAttribute::new(uint256.into(), MAX_STACK_SIZE as i64).into(),
            location,
        ))
        .result(0)?
        .into();

    let stack_baseptr = block
        .append_operation(llvm::alloca(
            context,
            stack_size,
            ptr_type,
            location,
            AllocaOptions::new().elem_type(Some(TypeAttribute::new(uint256.into()))),
        ))
        .result(0)?;

    // Populate the globals with the allocated stack memory
    let stack_baseptr_ptr = block
        .append_operation(llvm_mlir::addressof(
            context,
            STACK_BASEPTR_GLOBAL,
            ptr_type,
            location,
        ))
        .result(0)?;

    let res = block.append_operation(llvm::store(
        context,
        stack_baseptr.into(),
        stack_baseptr_ptr.into(),
        location,
        LoadStoreOptions::default(),
    ));
    assert!(res.verify());

    let stackptr_ptr = block
        .append_operation(llvm_mlir::addressof(
            context,
            STACK_PTR_GLOBAL,
            ptr_type,
            location,
        ))
        .result(0)?;

    let res = block.append_operation(llvm::store(
        context,
        stack_baseptr.into(),
        stackptr_ptr.into(),
        location,
        LoadStoreOptions::default(),
    ));
    assert!(res.verify());

    Ok(())
}

fn generate_memory_setup_code<'c>(
    context: &'c MeliorContext,
    module: &'c Module,
    block: &'c Block<'c>,
) -> Result<(), CodegenError> {
    let location = Location::unknown(context);
    let ptr_type = pointer(context, 0);
    let uint32 = IntegerType::new(context, 32).into();

    // Declare the stack pointer and base pointer globals
    let body = module.body();
    let res = body.append_operation(llvm_mlir::global(
        context,
        MEMORY_PTR_GLOBAL,
        ptr_type,
        location,
    ));
    assert!(res.verify());
    let res = body.append_operation(llvm_mlir::global(
        context,
        MEMORY_SIZE_GLOBAL,
        uint32,
        location,
    ));
    assert!(res.verify());

    let zero = block
        .append_operation(arith::constant(
            context,
            IntegerAttribute::new(uint32, 0).into(),
            location,
        ))
        .result(0)?
        .into();

    let memory_size_ptr = block
        .append_operation(llvm_mlir::addressof(
            context,
            MEMORY_SIZE_GLOBAL,
            ptr_type,
            location,
        ))
        .result(0)?;

    let res = block.append_operation(llvm::store(
        context,
        zero,
        memory_size_ptr.into(),
        location,
        LoadStoreOptions::default(),
    ));
    assert!(res.verify());

    Ok(())
}

/// Create the jumptable landing block. This is the main entrypoint
/// for JUMP and JUMPI operations.
fn create_jumptable_landing_block(context: &MeliorContext) -> Block {
    let location = Location::unknown(context);
    let uint256 = IntegerType::new(context, 256);
    Block::new(&[(uint256.into(), location)])
}

pub fn generate_revert_block<'c>(
    context: &'c MeliorContext,
    syscall_ctx: Value<'c, 'c>,
) -> Result<Block<'c>, CodegenError> {
    let location = Location::unknown(context);
    let uint32 = IntegerType::new(context, 32).into();

    let revert_block = Block::new(&[]);
    let remaining_gas = get_remaining_gas(context, &revert_block)?;

    let zero_constant = revert_block
        .append_operation(arith::constant(
            context,
            IntegerAttribute::new(uint32, 0).into(),
            location,
        ))
        .result(0)?
        .into();

    let reason = revert_block
        .append_operation(arith::constant(
            context,
            integer_constant_from_u8(context, ExitStatusCode::Error.to_u8()).into(),
            location,
        ))
        .result(0)?
        .into();

    syscall::mlir::write_result_syscall(
        context,
        syscall_ctx,
        &revert_block,
        zero_constant,
        zero_constant,
        remaining_gas,
        reason,
        location,
    );

    revert_block.append_operation(func::r#return(&[reason], location));

    Ok(revert_block)
}

// Syscall MLIR wrappers
impl<'c> OperationCtx<'c> {
    pub(crate) fn write_result_syscall(
        &self,
        block: &Block,
        offset: Value,
        size: Value,
        gas: Value,
        reason: Value,
        location: Location,
    ) {
        syscall::mlir::write_result_syscall(
            self.mlir_context,
            self.syscall_ctx,
            block,
            offset,
            size,
            gas,
            reason,
            location,
        )
    }

<<<<<<< HEAD
    pub(crate) fn get_calldata_ptr_syscall(
        &'c self,
        block: &'c Block,
        location: Location<'c>,
    ) -> Result<Value, CodegenError> {
        syscall::mlir::get_calldata_ptr_syscall(
            self.mlir_context,
            self.syscall_ctx,
            block,
            location,
        )
    }

=======
>>>>>>> b59056e9
    pub(crate) fn get_calldata_size_syscall(
        &'c self,
        block: &'c Block,
        location: Location<'c>,
    ) -> Result<Value, CodegenError> {
        syscall::mlir::get_calldata_size_syscall(
            self.mlir_context,
            self.syscall_ctx,
            block,
            location,
        )
    }

    pub(crate) fn extend_memory_syscall(
        &'c self,
        block: &'c Block,
        new_size: Value<'c, 'c>,
        location: Location<'c>,
    ) -> Result<Value, CodegenError> {
        syscall::mlir::extend_memory_syscall(
            self.mlir_context,
            self.syscall_ctx,
            block,
            new_size,
            location,
        )
    }
}<|MERGE_RESOLUTION|>--- conflicted
+++ resolved
@@ -407,7 +407,19 @@
         )
     }
 
-<<<<<<< HEAD
+    pub(crate) fn get_calldata_size_syscall(
+        &'c self,
+        block: &'c Block,
+        location: Location<'c>,
+    ) -> Result<Value, CodegenError> {
+        syscall::mlir::get_calldata_size_syscall(
+            self.mlir_context,
+            self.syscall_ctx,
+            block,
+            location,
+        )
+    }
+
     pub(crate) fn get_calldata_ptr_syscall(
         &'c self,
         block: &'c Block,
@@ -421,8 +433,6 @@
         )
     }
 
-=======
->>>>>>> b59056e9
     pub(crate) fn get_calldata_size_syscall(
         &'c self,
         block: &'c Block,
