use std::collections::BTreeMap;

use melior::{
    dialect::{
        arith, cf, func,
        llvm::{self, r#type::pointer, AllocaOptions, LoadStoreOptions},
    },
    ir::{
        attribute::{IntegerAttribute, TypeAttribute},
        r#type::IntegerType,
        Block, BlockRef, Location, Module, Region, Value,
    },
    Context as MeliorContext,
};

use crate::{
    constants::{
        CALLDATA_PTR_GLOBAL, CALLDATA_SIZE_GLOBAL, GAS_COUNTER_GLOBAL, MAX_STACK_SIZE,
        MEMORY_PTR_GLOBAL, MEMORY_SIZE_GLOBAL, STACK_BASEPTR_GLOBAL, STACK_PTR_GLOBAL,
    },
    errors::CodegenError,
    program::{Operation, Program},
    syscall::{self, ExitStatusCode},
    utils::{get_remaining_gas, integer_constant_from_u8, llvm_mlir},
};

#[derive(Debug, Clone)]
pub(crate) struct OperationCtx<'c> {
    /// The MLIR context.
    pub mlir_context: &'c MeliorContext,
    /// The program IR.
    pub program: &'c Program,
    /// The syscall context to be passed to syscalls.
    pub syscall_ctx: Value<'c, 'c>,
    /// Reference to the revert block.
    /// This block takes care of reverts.
    pub revert_block: BlockRef<'c, 'c>,
    /// Reference to the jump table block.
    /// This block receives the PC as an argument and jumps to the block corresponding to that PC,
    /// or reverts in case the destination is not a JUMPDEST.
    pub jumptable_block: BlockRef<'c, 'c>,
    /// Blocks to jump to. These are registered dynamically as JUMPDESTs are processed.
    pub jumpdest_blocks: BTreeMap<usize, BlockRef<'c, 'c>>,
}

impl<'c> OperationCtx<'c> {
    pub(crate) fn new(
        context: &'c MeliorContext,
        module: &'c Module,
        region: &'c Region,
        setup_block: &'c Block<'c>,
        program: &'c Program,
    ) -> Result<Self, CodegenError> {
        let location = Location::unknown(context);
        let ptr_type = pointer(context, 0);
        let uint64 = IntegerType::new(context, 64).into();
        // PERF: avoid generating unneeded setup blocks
        let syscall_ctx = setup_block.add_argument(ptr_type, location);
        let initial_gas = setup_block.add_argument(uint64, location);

        // Append setup code to be run at the start
        generate_stack_setup_code(context, module, setup_block)?;
        generate_memory_setup_code(context, module, setup_block)?;
        generate_calldata_setup_code(context, module, setup_block)?;
        generate_gas_counter_setup_code(context, module, setup_block, initial_gas)?;

        syscall::mlir::declare_syscalls(context, module);

        // Generate helper blocks
        let revert_block = region.append_block(generate_revert_block(context, syscall_ctx)?);
        let jumptable_block = region.append_block(create_jumptable_landing_block(context));

        let op_ctx = OperationCtx {
            mlir_context: context,
            program,
            syscall_ctx,
            revert_block,
            jumptable_block,
            jumpdest_blocks: Default::default(),
        };
        Ok(op_ctx)
    }

    /// Populate the jumptable block with a dynamic dispatch according to the
    /// received PC.
    pub(crate) fn populate_jumptable(&self) -> Result<(), CodegenError> {
        let context = self.mlir_context;
        let program = self.program;
        let start_block = self.jumptable_block;

        let location = Location::unknown(context);
        let uint256 = IntegerType::new(context, 256);

        // The block receives a single argument: the value to switch on
        // TODO: move to program module
        let jumpdest_pcs: Vec<i64> = program
            .operations
            .iter()
            .filter_map(|op| match op {
                Operation::Jumpdest { pc } => Some(*pc as i64),
                _ => None,
            })
            .collect();

        let arg = start_block.argument(0)?;

        let case_destinations: Vec<_> = self
            .jumpdest_blocks
            .values()
            .map(|b| {
                let x: (&Block, &[Value]) = (b, &[]);
                x
            })
            .collect();

        let op = start_block.append_operation(cf::switch(
            context,
            &jumpdest_pcs,
            arg.into(),
            uint256.into(),
            (&self.revert_block, &[]),
            &case_destinations,
            location,
        )?);

        assert!(op.verify());

        Ok(())
    }

    /// Registers a block as a valid jump destination.
    // TODO: move into jumptable module
    pub(crate) fn register_jump_destination(&mut self, pc: usize, block: BlockRef<'c, 'c>) {
        self.jumpdest_blocks.insert(pc, block);
    }

    /// Registers a block as a valid jump destination.
    // TODO: move into jumptable module
    #[allow(dead_code)]
    pub(crate) fn add_jump_op(
        &mut self,
        block: BlockRef<'c, 'c>,
        pc_to_jump_to: Value,
        location: Location,
    ) {
        let op = block.append_operation(cf::br(&self.jumptable_block, &[pc_to_jump_to], location));
        assert!(op.verify());
    }
}

fn generate_gas_counter_setup_code<'c>(
    context: &'c MeliorContext,
    module: &'c Module,
    block: &'c Block<'c>,
    initial_gas: Value,
) -> Result<(), CodegenError> {
    let location = Location::unknown(context);
    let ptr_type = pointer(context, 0);
    let uint64 = IntegerType::new(context, 64).into();

    let body = module.body();
    let res = body.append_operation(llvm_mlir::global(
        context,
        GAS_COUNTER_GLOBAL,
        uint64,
        location,
    ));

    assert!(res.verify());

    let gas_addr = block
        .append_operation(llvm_mlir::addressof(
            context,
            GAS_COUNTER_GLOBAL,
            ptr_type,
            location,
        ))
        .result(0)?;

    let res = block.append_operation(llvm::store(
        context,
        initial_gas,
        gas_addr.into(),
        location,
        LoadStoreOptions::default(),
    ));

    assert!(res.verify());

    Ok(())
}

fn generate_stack_setup_code<'c>(
    context: &'c MeliorContext,
    module: &'c Module,
    block: &'c Block<'c>,
) -> Result<(), CodegenError> {
    let location = Location::unknown(context);
    let ptr_type = pointer(context, 0);

    // Declare the stack pointer and base pointer globals
    let body = module.body();
    let res = body.append_operation(llvm_mlir::global(
        context,
        STACK_BASEPTR_GLOBAL,
        ptr_type,
        location,
    ));
    assert!(res.verify());
    let res = body.append_operation(llvm_mlir::global(
        context,
        STACK_PTR_GLOBAL,
        ptr_type,
        location,
    ));
    assert!(res.verify());

    let uint256 = IntegerType::new(context, 256);

    // Allocate stack memory
    let stack_size = block
        .append_operation(arith::constant(
            context,
            IntegerAttribute::new(uint256.into(), MAX_STACK_SIZE as i64).into(),
            location,
        ))
        .result(0)?
        .into();

    let stack_baseptr = block
        .append_operation(llvm::alloca(
            context,
            stack_size,
            ptr_type,
            location,
            AllocaOptions::new().elem_type(Some(TypeAttribute::new(uint256.into()))),
        ))
        .result(0)?;

    // Populate the globals with the allocated stack memory
    let stack_baseptr_ptr = block
        .append_operation(llvm_mlir::addressof(
            context,
            STACK_BASEPTR_GLOBAL,
            ptr_type,
            location,
        ))
        .result(0)?;

    let res = block.append_operation(llvm::store(
        context,
        stack_baseptr.into(),
        stack_baseptr_ptr.into(),
        location,
        LoadStoreOptions::default(),
    ));
    assert!(res.verify());

    let stackptr_ptr = block
        .append_operation(llvm_mlir::addressof(
            context,
            STACK_PTR_GLOBAL,
            ptr_type,
            location,
        ))
        .result(0)?;

    let res = block.append_operation(llvm::store(
        context,
        stack_baseptr.into(),
        stackptr_ptr.into(),
        location,
        LoadStoreOptions::default(),
    ));
    assert!(res.verify());

    Ok(())
}

fn generate_memory_setup_code<'c>(
    context: &'c MeliorContext,
    module: &'c Module,
    block: &'c Block<'c>,
) -> Result<(), CodegenError> {
    let location = Location::unknown(context);
    let ptr_type = pointer(context, 0);
    let uint32 = IntegerType::new(context, 32).into();

    // Declare the stack pointer and base pointer globals
    let body = module.body();
    let res = body.append_operation(llvm_mlir::global(
        context,
        MEMORY_PTR_GLOBAL,
        ptr_type,
        location,
    ));
    assert!(res.verify());
    let res = body.append_operation(llvm_mlir::global(
        context,
        MEMORY_SIZE_GLOBAL,
        uint32,
        location,
    ));
    assert!(res.verify());

    let zero = block
        .append_operation(arith::constant(
            context,
            IntegerAttribute::new(uint32, 0).into(),
            location,
        ))
        .result(0)?
        .into();

    let memory_size_ptr = block
        .append_operation(llvm_mlir::addressof(
            context,
            MEMORY_SIZE_GLOBAL,
            ptr_type,
            location,
        ))
        .result(0)?;

    let res = block.append_operation(llvm::store(
        context,
        zero,
        memory_size_ptr.into(),
        location,
        LoadStoreOptions::default(),
    ));
    assert!(res.verify());

    Ok(())
}

fn generate_calldata_setup_code<'c>(
    context: &'c MeliorContext,
    module: &'c Module,
    block: &'c Block<'c>,
) -> Result<(), CodegenError> {
    let location = Location::unknown(context);
    let ptr_type = pointer(context, 0);
    let uint32 = IntegerType::new(context, 32).into();

    let body = module.body();
    let res = body.append_operation(llvm_mlir::global(
        context,
        CALLDATA_PTR_GLOBAL,
        ptr_type,
        location,
    ));
    assert!(res.verify());
    let res = body.append_operation(llvm_mlir::global(
        context,
        CALLDATA_SIZE_GLOBAL,
        uint32,
        location,
    ));
    assert!(res.verify());

    let zero = block
        .append_operation(arith::constant(
            context,
            IntegerAttribute::new(uint32, 0).into(),
            location,
        ))
        .result(0)?
        .into();

    let calldata_size_ptr = block
        .append_operation(llvm_mlir::addressof(
            context,
            CALLDATA_SIZE_GLOBAL,
            ptr_type,
            location,
        ))
        .result(0)?;

    let res = block.append_operation(llvm::store(
        context,
        zero,
        calldata_size_ptr.into(),
        location,
        LoadStoreOptions::default(),
    ));
    assert!(res.verify());

    Ok(())
}

/// Create the jumptable landing block. This is the main entrypoint
/// for JUMP and JUMPI operations.
fn create_jumptable_landing_block(context: &MeliorContext) -> Block {
    let location = Location::unknown(context);
    let uint256 = IntegerType::new(context, 256);
    Block::new(&[(uint256.into(), location)])
}

pub fn generate_revert_block<'c>(
    context: &'c MeliorContext,
    syscall_ctx: Value<'c, 'c>,
) -> Result<Block<'c>, CodegenError> {
    let location = Location::unknown(context);
    let uint32 = IntegerType::new(context, 32).into();

    let revert_block = Block::new(&[]);
    let remaining_gas = get_remaining_gas(context, &revert_block)?;

    let zero_constant = revert_block
        .append_operation(arith::constant(
            context,
            IntegerAttribute::new(uint32, 0).into(),
            location,
        ))
        .result(0)?
        .into();

    let reason = revert_block
        .append_operation(arith::constant(
            context,
            integer_constant_from_u8(context, ExitStatusCode::Error.to_u8()).into(),
            location,
        ))
        .result(0)?
        .into();

    syscall::mlir::write_result_syscall(
        context,
        syscall_ctx,
        &revert_block,
        zero_constant,
        zero_constant,
        remaining_gas,
        reason,
        location,
    );

    revert_block.append_operation(func::r#return(&[reason], location));

    Ok(revert_block)
}

// Syscall MLIR wrappers
impl<'c> OperationCtx<'c> {
    pub(crate) fn write_result_syscall(
        &self,
        block: &Block,
        offset: Value,
        size: Value,
        gas: Value,
        reason: Value,
        location: Location,
    ) {
        syscall::mlir::write_result_syscall(
            self.mlir_context,
            self.syscall_ctx,
            block,
            offset,
            size,
            gas,
            reason,
            location,
        )
    }

    pub(crate) fn get_calldata_size_syscall(
        &'c self,
        block: &'c Block,
        location: Location<'c>,
    ) -> Result<Value, CodegenError> {
        syscall::mlir::get_calldata_size_syscall(
            self.mlir_context,
            self.syscall_ctx,
            block,
            location,
        )
    }

    pub(crate) fn store_in_callvalue_ptr(
        &'c self,
        block: &'c Block,
        location: Location<'c>,
        callvalue_ptr: Value<'c, 'c>,
    ) {
        syscall::mlir::store_in_callvalue_ptr(
            self.mlir_context,
            self.syscall_ctx,
            block,
            location,
            callvalue_ptr,
        )
    }

    pub(crate) fn extend_memory_syscall(
        &'c self,
        block: &'c Block,
        new_size: Value<'c, 'c>,
        location: Location<'c>,
    ) -> Result<Value, CodegenError> {
        syscall::mlir::extend_memory_syscall(
            self.mlir_context,
            self.syscall_ctx,
            block,
            new_size,
            location,
        )
    }

<<<<<<< HEAD
    pub(crate) fn storage_read_syscall(
        &'c self,
        block: &'c Block,
        key: Value<'c, 'c>,
        location: Location<'c>,
    ) -> Result<Value, CodegenError> {
        syscall::mlir::storage_read_syscall(
            self.mlir_context,
            self.syscall_ctx,
            block,
            key,
            location,
        )
    }

    pub(crate) fn storage_write_syscall(
        &'c self,
        block: &'c Block,
        key: Value<'c, 'c>,
        value: Value<'c, 'c>,
        location: Location<'c>,
    ) -> Result<(), CodegenError> {
        syscall::mlir::storage_write_syscall(
            self.mlir_context,
            self.syscall_ctx,
            block,
            key,
            value,
=======
    pub(crate) fn append_log_syscall(
        &'c self,
        block: &'c Block,
        data: Value<'c, 'c>,
        size: Value<'c, 'c>,
        location: Location<'c>,
    ) {
        syscall::mlir::append_log_syscall(
            self.mlir_context,
            self.syscall_ctx,
            block,
            data,
            size,
            location,
        );
    }

    pub(crate) fn append_log_with_one_topic_syscall(
        &'c self,
        block: &'c Block,
        data: Value<'c, 'c>,
        size: Value<'c, 'c>,
        topic: Value<'c, 'c>,
        location: Location<'c>,
    ) {
        syscall::mlir::append_log_with_one_topic_syscall(
            self.mlir_context,
            self.syscall_ctx,
            block,
            data,
            size,
            topic,
            location,
        );
    }

    pub(crate) fn append_log_with_two_topics_syscall(
        &'c self,
        block: &'c Block,
        data: Value<'c, 'c>,
        size: Value<'c, 'c>,
        topic1_ptr: Value<'c, 'c>,
        topic2_ptr: Value<'c, 'c>,
        location: Location<'c>,
    ) {
        syscall::mlir::append_log_with_two_topics_syscall(
            self.mlir_context,
            self.syscall_ctx,
            block,
            data,
            size,
            topic1_ptr,
            topic2_ptr,
            location,
        );
    }
    #[allow(clippy::too_many_arguments)]
    pub(crate) fn append_log_with_three_topics_syscall(
        &'c self,
        block: &'c Block,
        data: Value<'c, 'c>,
        size: Value<'c, 'c>,
        topic1_ptr: Value<'c, 'c>,
        topic2_ptr: Value<'c, 'c>,
        topic3_ptr: Value<'c, 'c>,
        location: Location<'c>,
    ) {
        syscall::mlir::append_log_with_three_topics_syscall(
            self.mlir_context,
            self.syscall_ctx,
            block,
            data,
            size,
            topic1_ptr,
            topic2_ptr,
            topic3_ptr,
            location,
        );
    }
    #[allow(clippy::too_many_arguments)]
    pub(crate) fn append_log_with_four_topics_syscall(
        &'c self,
        block: &'c Block,
        data: Value<'c, 'c>,
        size: Value<'c, 'c>,
        topic1_ptr: Value<'c, 'c>,
        topic2_ptr: Value<'c, 'c>,
        topic3_ptr: Value<'c, 'c>,
        topic4_ptr: Value<'c, 'c>,
        location: Location<'c>,
    ) {
        syscall::mlir::append_log_with_four_topics_syscall(
            self.mlir_context,
            self.syscall_ctx,
            block,
            data,
            size,
            topic1_ptr,
            topic2_ptr,
            topic3_ptr,
            topic4_ptr,
            location,
        );
    }
    #[allow(unused)]
    pub(crate) fn get_calldata_ptr_syscall(
        &'c self,
        block: &'c Block,
        location: Location<'c>,
    ) -> Result<Value, CodegenError> {
        syscall::mlir::get_calldata_ptr_syscall(
            self.mlir_context,
            self.syscall_ctx,
            block,
>>>>>>> 2300c5ba
            location,
        )
    }
}<|MERGE_RESOLUTION|>--- conflicted
+++ resolved
@@ -505,9 +505,8 @@
             location,
         )
     }
-
-<<<<<<< HEAD
-    pub(crate) fn storage_read_syscall(
+  
+        pub(crate) fn storage_read_syscall(
         &'c self,
         block: &'c Block,
         key: Value<'c, 'c>,
@@ -535,7 +534,10 @@
             block,
             key,
             value,
-=======
+            location,
+        )
+    }
+
     pub(crate) fn append_log_syscall(
         &'c self,
         block: &'c Block,
@@ -650,7 +652,6 @@
             self.mlir_context,
             self.syscall_ctx,
             block,
->>>>>>> 2300c5ba
             location,
         )
     }
