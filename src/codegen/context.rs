use std::collections::BTreeMap;

use melior::{
    dialect::{
        arith, cf, func,
        llvm::{self, r#type::pointer, AllocaOptions, LoadStoreOptions},
    },
    ir::{
        attribute::{IntegerAttribute, TypeAttribute},
        r#type::IntegerType,
        Block, BlockRef, Location, Module, Region, Value,
    },
    Context as MeliorContext,
};

use crate::{
    constants::{
        CALLDATA_PTR_GLOBAL, CALLDATA_SIZE_GLOBAL, GAS_COUNTER_GLOBAL, MAX_STACK_SIZE,
        MEMORY_PTR_GLOBAL, MEMORY_SIZE_GLOBAL, STACK_BASEPTR_GLOBAL, STACK_PTR_GLOBAL,
    },
    errors::CodegenError,
    program::{Operation, Program},
    syscall::{self, ExitStatusCode},
    utils::{get_remaining_gas, integer_constant_from_u8, llvm_mlir},
};

#[derive(Debug, Clone)]
pub(crate) struct OperationCtx<'c> {
    /// The MLIR context.
    pub mlir_context: &'c MeliorContext,
    /// The program IR.
    pub program: &'c Program,
    /// The syscall context to be passed to syscalls.
    pub syscall_ctx: Value<'c, 'c>,
    /// Reference to the revert block.
    /// This block takes care of reverts.
    pub revert_block: BlockRef<'c, 'c>,
    /// Reference to the jump table block.
    /// This block receives the PC as an argument and jumps to the block corresponding to that PC,
    /// or reverts in case the destination is not a JUMPDEST.
    pub jumptable_block: BlockRef<'c, 'c>,
    /// Blocks to jump to. These are registered dynamically as JUMPDESTs are processed.
    pub jumpdest_blocks: BTreeMap<usize, BlockRef<'c, 'c>>,
}

impl<'c> OperationCtx<'c> {
    pub(crate) fn new(
        context: &'c MeliorContext,
        module: &'c Module,
        region: &'c Region,
        setup_block: &'c Block<'c>,
        program: &'c Program,
    ) -> Result<Self, CodegenError> {
        let location = Location::unknown(context);
        let ptr_type = pointer(context, 0);
        let uint64 = IntegerType::new(context, 64).into();
        // PERF: avoid generating unneeded setup blocks
        let syscall_ctx = setup_block.add_argument(ptr_type, location);
        let initial_gas = setup_block.add_argument(uint64, location);

        // Append setup code to be run at the start
        generate_stack_setup_code(context, module, setup_block)?;
        generate_memory_setup_code(context, module, setup_block)?;
        generate_calldata_setup_code(context, module, setup_block)?;
        generate_gas_counter_setup_code(context, module, setup_block, initial_gas)?;

        syscall::mlir::declare_syscalls(context, module);

        // Generate helper blocks
        let revert_block = region.append_block(generate_revert_block(context, syscall_ctx)?);
        let jumptable_block = region.append_block(create_jumptable_landing_block(context));

        let op_ctx = OperationCtx {
            mlir_context: context,
            program,
            syscall_ctx,
            revert_block,
            jumptable_block,
            jumpdest_blocks: Default::default(),
        };
        Ok(op_ctx)
    }

    /// Populate the jumptable block with a dynamic dispatch according to the
    /// received PC.
    pub(crate) fn populate_jumptable(&self) -> Result<(), CodegenError> {
        let context = self.mlir_context;
        let program = self.program;
        let start_block = self.jumptable_block;

        let location = Location::unknown(context);
        let uint256 = IntegerType::new(context, 256);

        // The block receives a single argument: the value to switch on
        // TODO: move to program module
        let jumpdest_pcs: Vec<i64> = program
            .operations
            .iter()
            .filter_map(|op| match op {
                Operation::Jumpdest { pc } => Some(*pc as i64),
                _ => None,
            })
            .collect();

        let arg = start_block.argument(0)?;

        let case_destinations: Vec<_> = self
            .jumpdest_blocks
            .values()
            .map(|b| {
                let x: (&Block, &[Value]) = (b, &[]);
                x
            })
            .collect();

        let op = start_block.append_operation(cf::switch(
            context,
            &jumpdest_pcs,
            arg.into(),
            uint256.into(),
            (&self.revert_block, &[]),
            &case_destinations,
            location,
        )?);

        assert!(op.verify());

        Ok(())
    }

    /// Registers a block as a valid jump destination.
    // TODO: move into jumptable module
    pub(crate) fn register_jump_destination(&mut self, pc: usize, block: BlockRef<'c, 'c>) {
        self.jumpdest_blocks.insert(pc, block);
    }

    /// Registers a block as a valid jump destination.
    // TODO: move into jumptable module
    #[allow(dead_code)]
    pub(crate) fn add_jump_op(
        &mut self,
        block: BlockRef<'c, 'c>,
        pc_to_jump_to: Value,
        location: Location,
    ) {
        let op = block.append_operation(cf::br(&self.jumptable_block, &[pc_to_jump_to], location));
        assert!(op.verify());
    }
}

fn generate_gas_counter_setup_code<'c>(
    context: &'c MeliorContext,
    module: &'c Module,
    block: &'c Block<'c>,
    initial_gas: Value,
) -> Result<(), CodegenError> {
    let location = Location::unknown(context);
    let ptr_type = pointer(context, 0);
    let uint64 = IntegerType::new(context, 64).into();

    let body = module.body();
    let res = body.append_operation(llvm_mlir::global(
        context,
        GAS_COUNTER_GLOBAL,
        uint64,
        location,
    ));

    assert!(res.verify());

    let gas_addr = block
        .append_operation(llvm_mlir::addressof(
            context,
            GAS_COUNTER_GLOBAL,
            ptr_type,
            location,
        ))
        .result(0)?;

    let res = block.append_operation(llvm::store(
        context,
        initial_gas,
        gas_addr.into(),
        location,
        LoadStoreOptions::default(),
    ));

    assert!(res.verify());

    Ok(())
}

fn generate_stack_setup_code<'c>(
    context: &'c MeliorContext,
    module: &'c Module,
    block: &'c Block<'c>,
) -> Result<(), CodegenError> {
    let location = Location::unknown(context);
    let ptr_type = pointer(context, 0);

    // Declare the stack pointer and base pointer globals
    let body = module.body();
    let res = body.append_operation(llvm_mlir::global(
        context,
        STACK_BASEPTR_GLOBAL,
        ptr_type,
        location,
    ));
    assert!(res.verify());
    let res = body.append_operation(llvm_mlir::global(
        context,
        STACK_PTR_GLOBAL,
        ptr_type,
        location,
    ));
    assert!(res.verify());

    let uint256 = IntegerType::new(context, 256);

    // Allocate stack memory
    let stack_size = block
        .append_operation(arith::constant(
            context,
            IntegerAttribute::new(uint256.into(), MAX_STACK_SIZE as i64).into(),
            location,
        ))
        .result(0)?
        .into();

    let stack_baseptr = block
        .append_operation(llvm::alloca(
            context,
            stack_size,
            ptr_type,
            location,
            AllocaOptions::new().elem_type(Some(TypeAttribute::new(uint256.into()))),
        ))
        .result(0)?;

    // Populate the globals with the allocated stack memory
    let stack_baseptr_ptr = block
        .append_operation(llvm_mlir::addressof(
            context,
            STACK_BASEPTR_GLOBAL,
            ptr_type,
            location,
        ))
        .result(0)?;

    let res = block.append_operation(llvm::store(
        context,
        stack_baseptr.into(),
        stack_baseptr_ptr.into(),
        location,
        LoadStoreOptions::default(),
    ));
    assert!(res.verify());

    let stackptr_ptr = block
        .append_operation(llvm_mlir::addressof(
            context,
            STACK_PTR_GLOBAL,
            ptr_type,
            location,
        ))
        .result(0)?;

    let res = block.append_operation(llvm::store(
        context,
        stack_baseptr.into(),
        stackptr_ptr.into(),
        location,
        LoadStoreOptions::default(),
    ));
    assert!(res.verify());

    Ok(())
}

fn generate_memory_setup_code<'c>(
    context: &'c MeliorContext,
    module: &'c Module,
    block: &'c Block<'c>,
) -> Result<(), CodegenError> {
    let location = Location::unknown(context);
    let ptr_type = pointer(context, 0);
    let uint32 = IntegerType::new(context, 32).into();

    // Declare the stack pointer and base pointer globals
    let body = module.body();
    let res = body.append_operation(llvm_mlir::global(
        context,
        MEMORY_PTR_GLOBAL,
        ptr_type,
        location,
    ));
    assert!(res.verify());
    let res = body.append_operation(llvm_mlir::global(
        context,
        MEMORY_SIZE_GLOBAL,
        uint32,
        location,
    ));
    assert!(res.verify());

    let zero = block
        .append_operation(arith::constant(
            context,
            IntegerAttribute::new(uint32, 0).into(),
            location,
        ))
        .result(0)?
        .into();

    let memory_size_ptr = block
        .append_operation(llvm_mlir::addressof(
            context,
            MEMORY_SIZE_GLOBAL,
            ptr_type,
            location,
        ))
        .result(0)?;

    let res = block.append_operation(llvm::store(
        context,
        zero,
        memory_size_ptr.into(),
        location,
        LoadStoreOptions::default(),
    ));
    assert!(res.verify());

    Ok(())
}

fn generate_calldata_setup_code<'c>(
    context: &'c MeliorContext,
    module: &'c Module,
    block: &'c Block<'c>,
) -> Result<(), CodegenError> {
    let location = Location::unknown(context);
    let ptr_type = pointer(context, 0);
    let uint32 = IntegerType::new(context, 32).into();

    let body = module.body();
    let res = body.append_operation(llvm_mlir::global(
        context,
        CALLDATA_PTR_GLOBAL,
        ptr_type,
        location,
    ));
    assert!(res.verify());
    let res = body.append_operation(llvm_mlir::global(
        context,
        CALLDATA_SIZE_GLOBAL,
        uint32,
        location,
    ));
    assert!(res.verify());

    let zero = block
        .append_operation(arith::constant(
            context,
            IntegerAttribute::new(uint32, 0).into(),
            location,
        ))
        .result(0)?
        .into();

    let calldata_size_ptr = block
        .append_operation(llvm_mlir::addressof(
            context,
            CALLDATA_SIZE_GLOBAL,
            ptr_type,
            location,
        ))
        .result(0)?;

    let res = block.append_operation(llvm::store(
        context,
        zero,
        calldata_size_ptr.into(),
        location,
        LoadStoreOptions::default(),
    ));
    assert!(res.verify());

    Ok(())
}

/// Create the jumptable landing block. This is the main entrypoint
/// for JUMP and JUMPI operations.
fn create_jumptable_landing_block(context: &MeliorContext) -> Block {
    let location = Location::unknown(context);
    let uint256 = IntegerType::new(context, 256);
    Block::new(&[(uint256.into(), location)])
}

pub fn generate_revert_block<'c>(
    context: &'c MeliorContext,
    syscall_ctx: Value<'c, 'c>,
) -> Result<Block<'c>, CodegenError> {
    let location = Location::unknown(context);
    let uint32 = IntegerType::new(context, 32).into();

    let revert_block = Block::new(&[]);
    let remaining_gas = get_remaining_gas(context, &revert_block)?;

    let zero_constant = revert_block
        .append_operation(arith::constant(
            context,
            IntegerAttribute::new(uint32, 0).into(),
            location,
        ))
        .result(0)?
        .into();

    let reason = revert_block
        .append_operation(arith::constant(
            context,
            integer_constant_from_u8(context, ExitStatusCode::Error.to_u8()).into(),
            location,
        ))
        .result(0)?
        .into();

    syscall::mlir::write_result_syscall(
        context,
        syscall_ctx,
        &revert_block,
        zero_constant,
        zero_constant,
        remaining_gas,
        reason,
        location,
    );

    revert_block.append_operation(func::r#return(&[reason], location));

    Ok(revert_block)
}

// Syscall MLIR wrappers
impl<'c> OperationCtx<'c> {
    pub(crate) fn write_result_syscall(
        &self,
        block: &Block,
        offset: Value,
        size: Value,
        gas: Value,
        reason: Value,
        location: Location,
    ) {
        syscall::mlir::write_result_syscall(
            self.mlir_context,
            self.syscall_ctx,
            block,
            offset,
            size,
            gas,
            reason,
            location,
        )
    }

    pub(crate) fn get_calldata_size_syscall(
        &'c self,
        block: &'c Block,
        location: Location<'c>,
    ) -> Result<Value, CodegenError> {
        syscall::mlir::get_calldata_size_syscall(
            self.mlir_context,
            self.syscall_ctx,
            block,
            location,
        )
    }

<<<<<<< HEAD
    pub(crate) fn get_calldata_ptr_syscall(
        &'c self,
        block: &'c Block,
        location: Location<'c>,
    ) -> Result<Value, CodegenError> {
        syscall::mlir::get_calldata_ptr_syscall(
            self.mlir_context,
            self.syscall_ctx,
            block,
=======
    pub(crate) fn get_origin_syscall(
        &'c self,
        block: &'c Block,
        address_ptr: Value<'c, 'c>,
        location: Location<'c>,
    ) {
        syscall::mlir::get_origin_syscall(
            self.mlir_context,
            self.syscall_ctx,
            block,
            address_ptr,
>>>>>>> 1204c80f
            location,
        )
    }

    pub(crate) fn get_chainid_syscall(
        &'c self,
        block: &'c Block,
        location: Location<'c>,
    ) -> Result<Value, CodegenError> {
        syscall::mlir::get_chainid_syscall(self.mlir_context, self.syscall_ctx, block, location)
    }

    pub(crate) fn store_in_callvalue_ptr(
        &'c self,
        block: &'c Block,
        location: Location<'c>,
        callvalue_ptr: Value<'c, 'c>,
    ) {
        syscall::mlir::store_in_callvalue_ptr(
            self.mlir_context,
            self.syscall_ctx,
            block,
            location,
            callvalue_ptr,
        )
    }

    pub(crate) fn store_in_gasprice_ptr(
        &'c self,
        block: &'c Block,
        location: Location<'c>,
        gasprice_ptr: Value<'c, 'c>,
    ) {
        syscall::mlir::store_in_gasprice_ptr(
            self.mlir_context,
            self.syscall_ctx,
            block,
            location,
            gasprice_ptr,
        )
    }

    pub(crate) fn extend_memory_syscall(
        &'c self,
        block: &'c Block,
        new_size: Value<'c, 'c>,
        location: Location<'c>,
    ) -> Result<Value, CodegenError> {
        syscall::mlir::extend_memory_syscall(
            self.mlir_context,
            self.syscall_ctx,
            block,
            new_size,
            location,
        )
    }

    pub(crate) fn append_log_syscall(
        &'c self,
        block: &'c Block,
        data: Value<'c, 'c>,
        size: Value<'c, 'c>,
        location: Location<'c>,
    ) {
        syscall::mlir::append_log_syscall(
            self.mlir_context,
            self.syscall_ctx,
            block,
            data,
            size,
            location,
        );
    }

    pub(crate) fn append_log_with_one_topic_syscall(
        &'c self,
        block: &'c Block,
        data: Value<'c, 'c>,
        size: Value<'c, 'c>,
        topic: Value<'c, 'c>,
        location: Location<'c>,
    ) {
        syscall::mlir::append_log_with_one_topic_syscall(
            self.mlir_context,
            self.syscall_ctx,
            block,
            data,
            size,
            topic,
            location,
        );
    }

    pub(crate) fn append_log_with_two_topics_syscall(
        &'c self,
        block: &'c Block,
        data: Value<'c, 'c>,
        size: Value<'c, 'c>,
        topic1_ptr: Value<'c, 'c>,
        topic2_ptr: Value<'c, 'c>,
        location: Location<'c>,
    ) {
        syscall::mlir::append_log_with_two_topics_syscall(
            self.mlir_context,
            self.syscall_ctx,
            block,
            data,
            size,
            topic1_ptr,
            topic2_ptr,
            location,
        );
    }
    #[allow(clippy::too_many_arguments)]
    pub(crate) fn append_log_with_three_topics_syscall(
        &'c self,
        block: &'c Block,
        data: Value<'c, 'c>,
        size: Value<'c, 'c>,
        topic1_ptr: Value<'c, 'c>,
        topic2_ptr: Value<'c, 'c>,
        topic3_ptr: Value<'c, 'c>,
        location: Location<'c>,
    ) {
        syscall::mlir::append_log_with_three_topics_syscall(
            self.mlir_context,
            self.syscall_ctx,
            block,
            data,
            size,
            topic1_ptr,
            topic2_ptr,
            topic3_ptr,
            location,
        );
    }
    #[allow(clippy::too_many_arguments)]
    pub(crate) fn append_log_with_four_topics_syscall(
        &'c self,
        block: &'c Block,
        data: Value<'c, 'c>,
        size: Value<'c, 'c>,
        topic1_ptr: Value<'c, 'c>,
        topic2_ptr: Value<'c, 'c>,
        topic3_ptr: Value<'c, 'c>,
        topic4_ptr: Value<'c, 'c>,
        location: Location<'c>,
    ) {
        syscall::mlir::append_log_with_four_topics_syscall(
            self.mlir_context,
            self.syscall_ctx,
            block,
            data,
            size,
            topic1_ptr,
            topic2_ptr,
            topic3_ptr,
            topic4_ptr,
            location,
        );
    }

    #[allow(unused)]
    pub(crate) fn get_block_number_syscall(
        &'c self,
        block: &'c Block,
        number: Value<'c, 'c>,
        location: Location<'c>,
    ) {
        syscall::mlir::get_block_number_syscall(
            self.mlir_context,
            self.syscall_ctx,
            block,
            number,
            location,
        )
    }
}<|MERGE_RESOLUTION|>--- conflicted
+++ resolved
@@ -476,7 +476,6 @@
         )
     }
 
-<<<<<<< HEAD
     pub(crate) fn get_calldata_ptr_syscall(
         &'c self,
         block: &'c Block,
@@ -486,7 +485,10 @@
             self.mlir_context,
             self.syscall_ctx,
             block,
-=======
+            location,
+        )
+    }
+
     pub(crate) fn get_origin_syscall(
         &'c self,
         block: &'c Block,
@@ -498,7 +500,6 @@
             self.syscall_ctx,
             block,
             address_ptr,
->>>>>>> 1204c80f
             location,
         )
     }
