use std::collections::BTreeMap;

use melior::{
    dialect::{
        arith, cf, func,
        llvm::{self, r#type::pointer, AllocaOptions, LoadStoreOptions},
    },
    ir::{
        attribute::{IntegerAttribute, TypeAttribute},
        r#type::IntegerType,
        Block, BlockRef, Location, Module, Region, Value,
    },
    Context as MeliorContext,
};

use crate::{
    constants::{
        CALLDATA_PTR_GLOBAL, CALLDATA_SIZE_GLOBAL, GAS_COUNTER_GLOBAL, MAX_STACK_SIZE,
        MEMORY_PTR_GLOBAL, MEMORY_SIZE_GLOBAL, STACK_BASEPTR_GLOBAL, STACK_PTR_GLOBAL,
    },
    errors::CodegenError,
    program::{Operation, Program},
    syscall::{self, ExitStatusCode},
    utils::{get_remaining_gas, integer_constant_from_u8, llvm_mlir},
};

#[derive(Debug, Clone)]
pub(crate) struct OperationCtx<'c> {
    /// The MLIR context.
    pub mlir_context: &'c MeliorContext,
    /// The program IR.
    pub program: &'c Program,
    /// The syscall context to be passed to syscalls.
    pub syscall_ctx: Value<'c, 'c>,
    /// Reference to the revert block.
    /// This block takes care of reverts.
    pub revert_block: BlockRef<'c, 'c>,
    /// Reference to the jump table block.
    /// This block receives the PC as an argument and jumps to the block corresponding to that PC,
    /// or reverts in case the destination is not a JUMPDEST.
    pub jumptable_block: BlockRef<'c, 'c>,
    /// Blocks to jump to. These are registered dynamically as JUMPDESTs are processed.
    pub jumpdest_blocks: BTreeMap<usize, BlockRef<'c, 'c>>,
}

impl<'c> OperationCtx<'c> {
    pub(crate) fn new(
        context: &'c MeliorContext,
        module: &'c Module,
        region: &'c Region,
        setup_block: &'c Block<'c>,
        program: &'c Program,
    ) -> Result<Self, CodegenError> {
        let location = Location::unknown(context);
        let ptr_type = pointer(context, 0);
        let uint64 = IntegerType::new(context, 64).into();
        // PERF: avoid generating unneeded setup blocks
        let syscall_ctx = setup_block.add_argument(ptr_type, location);
        let initial_gas = setup_block.add_argument(uint64, location);

        // Append setup code to be run at the start
        generate_stack_setup_code(context, module, setup_block)?;
        generate_memory_setup_code(context, module, setup_block)?;
        generate_calldata_setup_code(context, module, setup_block)?;
        generate_gas_counter_setup_code(context, module, setup_block, initial_gas)?;

        syscall::mlir::declare_syscalls(context, module);

        // Generate helper blocks
        let revert_block = region.append_block(generate_revert_block(context, syscall_ctx)?);
        let jumptable_block = region.append_block(create_jumptable_landing_block(context));

        let op_ctx = OperationCtx {
            mlir_context: context,
            program,
            syscall_ctx,
            revert_block,
            jumptable_block,
            jumpdest_blocks: Default::default(),
        };
        Ok(op_ctx)
    }

    /// Populate the jumptable block with a dynamic dispatch according to the
    /// received PC.
    pub(crate) fn populate_jumptable(&self) -> Result<(), CodegenError> {
        let context = self.mlir_context;
        let program = self.program;
        let start_block = self.jumptable_block;

        let location = Location::unknown(context);
        let uint256 = IntegerType::new(context, 256);

        // The block receives a single argument: the value to switch on
        // TODO: move to program module
        let jumpdest_pcs: Vec<i64> = program
            .operations
            .iter()
            .filter_map(|op| match op {
                Operation::Jumpdest { pc } => Some(*pc as i64),
                _ => None,
            })
            .collect();

        let arg = start_block.argument(0)?;

        let case_destinations: Vec<_> = self
            .jumpdest_blocks
            .values()
            .map(|b| {
                let x: (&Block, &[Value]) = (b, &[]);
                x
            })
            .collect();

        let op = start_block.append_operation(cf::switch(
            context,
            &jumpdest_pcs,
            arg.into(),
            uint256.into(),
            (&self.revert_block, &[]),
            &case_destinations,
            location,
        )?);

        assert!(op.verify());

        Ok(())
    }

    /// Registers a block as a valid jump destination.
    // TODO: move into jumptable module
    pub(crate) fn register_jump_destination(&mut self, pc: usize, block: BlockRef<'c, 'c>) {
        self.jumpdest_blocks.insert(pc, block);
    }

    /// Registers a block as a valid jump destination.
    // TODO: move into jumptable module
    #[allow(dead_code)]
    pub(crate) fn add_jump_op(
        &mut self,
        block: BlockRef<'c, 'c>,
        pc_to_jump_to: Value,
        location: Location,
    ) {
        let op = block.append_operation(cf::br(&self.jumptable_block, &[pc_to_jump_to], location));
        assert!(op.verify());
    }
}

fn generate_gas_counter_setup_code<'c>(
    context: &'c MeliorContext,
    module: &'c Module,
    block: &'c Block<'c>,
    initial_gas: Value,
) -> Result<(), CodegenError> {
    let location = Location::unknown(context);
    let ptr_type = pointer(context, 0);
    let uint64 = IntegerType::new(context, 64).into();

    let body = module.body();
    let res = body.append_operation(llvm_mlir::global(
        context,
        GAS_COUNTER_GLOBAL,
        uint64,
        location,
    ));

    assert!(res.verify());

    let gas_addr = block
        .append_operation(llvm_mlir::addressof(
            context,
            GAS_COUNTER_GLOBAL,
            ptr_type,
            location,
        ))
        .result(0)?;

    let res = block.append_operation(llvm::store(
        context,
        initial_gas,
        gas_addr.into(),
        location,
        LoadStoreOptions::default(),
    ));

    assert!(res.verify());

    Ok(())
}

fn generate_stack_setup_code<'c>(
    context: &'c MeliorContext,
    module: &'c Module,
    block: &'c Block<'c>,
) -> Result<(), CodegenError> {
    let location = Location::unknown(context);
    let ptr_type = pointer(context, 0);

    // Declare the stack pointer and base pointer globals
    let body = module.body();
    let res = body.append_operation(llvm_mlir::global(
        context,
        STACK_BASEPTR_GLOBAL,
        ptr_type,
        location,
    ));
    assert!(res.verify());
    let res = body.append_operation(llvm_mlir::global(
        context,
        STACK_PTR_GLOBAL,
        ptr_type,
        location,
    ));
    assert!(res.verify());

    let uint256 = IntegerType::new(context, 256);

    // Allocate stack memory
    let stack_size = block
        .append_operation(arith::constant(
            context,
            IntegerAttribute::new(uint256.into(), MAX_STACK_SIZE as i64).into(),
            location,
        ))
        .result(0)?
        .into();

    let stack_baseptr = block
        .append_operation(llvm::alloca(
            context,
            stack_size,
            ptr_type,
            location,
            AllocaOptions::new().elem_type(Some(TypeAttribute::new(uint256.into()))),
        ))
        .result(0)?;

    // Populate the globals with the allocated stack memory
    let stack_baseptr_ptr = block
        .append_operation(llvm_mlir::addressof(
            context,
            STACK_BASEPTR_GLOBAL,
            ptr_type,
            location,
        ))
        .result(0)?;

    let res = block.append_operation(llvm::store(
        context,
        stack_baseptr.into(),
        stack_baseptr_ptr.into(),
        location,
        LoadStoreOptions::default(),
    ));
    assert!(res.verify());

    let stackptr_ptr = block
        .append_operation(llvm_mlir::addressof(
            context,
            STACK_PTR_GLOBAL,
            ptr_type,
            location,
        ))
        .result(0)?;

    let res = block.append_operation(llvm::store(
        context,
        stack_baseptr.into(),
        stackptr_ptr.into(),
        location,
        LoadStoreOptions::default(),
    ));
    assert!(res.verify());

    Ok(())
}

fn generate_memory_setup_code<'c>(
    context: &'c MeliorContext,
    module: &'c Module,
    block: &'c Block<'c>,
) -> Result<(), CodegenError> {
    let location = Location::unknown(context);
    let ptr_type = pointer(context, 0);
    let uint32 = IntegerType::new(context, 32).into();

    // Declare the stack pointer and base pointer globals
    let body = module.body();
    let res = body.append_operation(llvm_mlir::global(
        context,
        MEMORY_PTR_GLOBAL,
        ptr_type,
        location,
    ));
    assert!(res.verify());
    let res = body.append_operation(llvm_mlir::global(
        context,
        MEMORY_SIZE_GLOBAL,
        uint32,
        location,
    ));
    assert!(res.verify());

    let zero = block
        .append_operation(arith::constant(
            context,
            IntegerAttribute::new(uint32, 0).into(),
            location,
        ))
        .result(0)?
        .into();

    let memory_size_ptr = block
        .append_operation(llvm_mlir::addressof(
            context,
            MEMORY_SIZE_GLOBAL,
            ptr_type,
            location,
        ))
        .result(0)?;

    let res = block.append_operation(llvm::store(
        context,
        zero,
        memory_size_ptr.into(),
        location,
        LoadStoreOptions::default(),
    ));
    assert!(res.verify());

    Ok(())
}

fn generate_calldata_setup_code<'c>(
    context: &'c MeliorContext,
    module: &'c Module,
    block: &'c Block<'c>,
) -> Result<(), CodegenError> {
    let location = Location::unknown(context);
    let ptr_type = pointer(context, 0);
    let uint32 = IntegerType::new(context, 32).into();

    let body = module.body();
    let res = body.append_operation(llvm_mlir::global(
        context,
        CALLDATA_PTR_GLOBAL,
        ptr_type,
        location,
    ));
    assert!(res.verify());
    let res = body.append_operation(llvm_mlir::global(
        context,
        CALLDATA_SIZE_GLOBAL,
        uint32,
        location,
    ));
    assert!(res.verify());

    let zero = block
        .append_operation(arith::constant(
            context,
            IntegerAttribute::new(uint32, 0).into(),
            location,
        ))
        .result(0)?
        .into();

    let calldata_size_ptr = block
        .append_operation(llvm_mlir::addressof(
            context,
            CALLDATA_SIZE_GLOBAL,
            ptr_type,
            location,
        ))
        .result(0)?;

    let res = block.append_operation(llvm::store(
        context,
        zero,
        calldata_size_ptr.into(),
        location,
        LoadStoreOptions::default(),
    ));
    assert!(res.verify());

    Ok(())
}

/// Create the jumptable landing block. This is the main entrypoint
/// for JUMP and JUMPI operations.
fn create_jumptable_landing_block(context: &MeliorContext) -> Block {
    let location = Location::unknown(context);
    let uint256 = IntegerType::new(context, 256);
    Block::new(&[(uint256.into(), location)])
}

pub fn generate_revert_block<'c>(
    context: &'c MeliorContext,
    syscall_ctx: Value<'c, 'c>,
) -> Result<Block<'c>, CodegenError> {
    let location = Location::unknown(context);
    let uint32 = IntegerType::new(context, 32).into();

    let revert_block = Block::new(&[]);
    let remaining_gas = get_remaining_gas(context, &revert_block)?;

    let zero_constant = revert_block
        .append_operation(arith::constant(
            context,
            IntegerAttribute::new(uint32, 0).into(),
            location,
        ))
        .result(0)?
        .into();

    let reason = revert_block
        .append_operation(arith::constant(
            context,
            integer_constant_from_u8(context, ExitStatusCode::Error.to_u8()).into(),
            location,
        ))
        .result(0)?
        .into();

    syscall::mlir::write_result_syscall(
        context,
        syscall_ctx,
        &revert_block,
        zero_constant,
        zero_constant,
        remaining_gas,
        reason,
        location,
    );

    revert_block.append_operation(func::r#return(&[reason], location));

    Ok(revert_block)
}

// Syscall MLIR wrappers
impl<'c> OperationCtx<'c> {
    pub(crate) fn write_result_syscall(
        &self,
        block: &Block,
        offset: Value,
        size: Value,
        gas: Value,
        reason: Value,
        location: Location,
    ) {
        syscall::mlir::write_result_syscall(
            self.mlir_context,
            self.syscall_ctx,
            block,
            offset,
            size,
            gas,
            reason,
            location,
        )
    }

    pub(crate) fn get_calldata_size_syscall(
        &'c self,
        block: &'c Block,
        location: Location<'c>,
    ) -> Result<Value, CodegenError> {
        syscall::mlir::get_calldata_size_syscall(
            self.mlir_context,
            self.syscall_ctx,
            block,
            location,
        )
    }

    pub(crate) fn get_calldata_ptr_syscall(
        &'c self,
        block: &'c Block,
        location: Location<'c>,
    ) -> Result<Value, CodegenError> {
        syscall::mlir::get_calldata_ptr_syscall(
            self.mlir_context,
            self.syscall_ctx,
            block,
            location,
        )
    }

<<<<<<< HEAD
    pub(crate) fn get_memory_pointer_syscall(
=======
    pub(crate) fn append_log_syscall(
        &'c self,
        block: &'c Block,
        data: Value<'c, 'c>,
        size: Value<'c, 'c>,
        location: Location<'c>,
    ) {
        syscall::mlir::append_log_syscall(
            self.mlir_context,
            self.syscall_ctx,
            block,
            data,
            size,
            location,
        );
    }

    pub(crate) fn append_log_with_one_topic_syscall(
        &'c self,
        block: &'c Block,
        data: Value<'c, 'c>,
        size: Value<'c, 'c>,
        topic: Value<'c, 'c>,
        location: Location<'c>,
    ) {
        syscall::mlir::append_log_with_one_topic_syscall(
            self.mlir_context,
            self.syscall_ctx,
            block,
            data,
            size,
            topic,
            location,
        );
    }

    pub(crate) fn append_log_with_two_topics_syscall(
        &'c self,
        block: &'c Block,
        data: Value<'c, 'c>,
        size: Value<'c, 'c>,
        topic1_ptr: Value<'c, 'c>,
        topic2_ptr: Value<'c, 'c>,
        location: Location<'c>,
    ) {
        syscall::mlir::append_log_with_two_topics_syscall(
            self.mlir_context,
            self.syscall_ctx,
            block,
            data,
            size,
            topic1_ptr,
            topic2_ptr,
            location,
        );
    }
    #[allow(clippy::too_many_arguments)]
    pub(crate) fn append_log_with_three_topics_syscall(
        &'c self,
        block: &'c Block,
        data: Value<'c, 'c>,
        size: Value<'c, 'c>,
        topic1_ptr: Value<'c, 'c>,
        topic2_ptr: Value<'c, 'c>,
        topic3_ptr: Value<'c, 'c>,
        location: Location<'c>,
    ) {
        syscall::mlir::append_log_with_three_topics_syscall(
            self.mlir_context,
            self.syscall_ctx,
            block,
            data,
            size,
            topic1_ptr,
            topic2_ptr,
            topic3_ptr,
            location,
        );
    }
    #[allow(clippy::too_many_arguments)]
    pub(crate) fn append_log_with_four_topics_syscall(
        &'c self,
        block: &'c Block,
        data: Value<'c, 'c>,
        size: Value<'c, 'c>,
        topic1_ptr: Value<'c, 'c>,
        topic2_ptr: Value<'c, 'c>,
        topic3_ptr: Value<'c, 'c>,
        topic4_ptr: Value<'c, 'c>,
        location: Location<'c>,
    ) {
        syscall::mlir::append_log_with_four_topics_syscall(
            self.mlir_context,
            self.syscall_ctx,
            block,
            data,
            size,
            topic1_ptr,
            topic2_ptr,
            topic3_ptr,
            topic4_ptr,
            location,
        );
    }
    #[allow(unused)]
    pub(crate) fn get_calldata_ptr_syscall(
>>>>>>> 133ce70f
        &'c self,
        block: &'c Block,
        location: Location<'c>,
    ) -> Result<Value, CodegenError> {
        syscall::mlir::get_memory_pointer_syscall(
            self.mlir_context,
            self.syscall_ctx,
            block,
            location,
        )
    }

    pub(crate) fn extend_memory_syscall(
        &'c self,
        block: &'c Block,
        new_size: Value<'c, 'c>,
        location: Location<'c>,
    ) -> Result<Value, CodegenError> {
        syscall::mlir::extend_memory_syscall(
            self.mlir_context,
            self.syscall_ctx,
            block,
            new_size,
            location,
        )
    }
}<|MERGE_RESOLUTION|>--- conflicted
+++ resolved
@@ -489,9 +489,34 @@
         )
     }
 
-<<<<<<< HEAD
     pub(crate) fn get_memory_pointer_syscall(
-=======
+        &'c self,
+        block: &'c Block,
+        location: Location<'c>,
+    ) -> Result<Value, CodegenError> {
+        syscall::mlir::get_memory_pointer_syscall(
+            self.mlir_context,
+            self.syscall_ctx,
+            block,
+            location,
+        )
+    }
+
+    pub(crate) fn extend_memory_syscall(
+        &'c self,
+        block: &'c Block,
+        new_size: Value<'c, 'c>,
+        location: Location<'c>,
+    ) -> Result<Value, CodegenError> {
+        syscall::mlir::extend_memory_syscall(
+            self.mlir_context,
+            self.syscall_ctx,
+            block,
+            new_size,
+            location,
+        )
+    }
+
     pub(crate) fn append_log_syscall(
         &'c self,
         block: &'c Block,
@@ -598,31 +623,15 @@
     }
     #[allow(unused)]
     pub(crate) fn get_calldata_ptr_syscall(
->>>>>>> 133ce70f
         &'c self,
         block: &'c Block,
         location: Location<'c>,
     ) -> Result<Value, CodegenError> {
-        syscall::mlir::get_memory_pointer_syscall(
+        syscall::mlir::get_calldata_ptr_syscall(
             self.mlir_context,
             self.syscall_ctx,
             block,
             location,
         )
     }
-
-    pub(crate) fn extend_memory_syscall(
-        &'c self,
-        block: &'c Block,
-        new_size: Value<'c, 'c>,
-        location: Location<'c>,
-    ) -> Result<Value, CodegenError> {
-        syscall::mlir::extend_memory_syscall(
-            self.mlir_context,
-            self.syscall_ctx,
-            block,
-            new_size,
-            location,
-        )
-    }
 }