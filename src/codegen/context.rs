--- conflicted
+++ resolved
@@ -623,7 +623,23 @@
             location,
         )
     }
-<<<<<<< HEAD
+
+    #[allow(unused)]
+    pub(crate) fn get_block_number_syscall(
+        &'c self,
+        block: &'c Block,
+        number: Value<'c, 'c>,
+        location: Location<'c>,
+    ) {
+        syscall::mlir::get_block_number_syscall(
+            self.mlir_context,
+            self.syscall_ctx,
+            block,
+            number,
+            location,
+        )
+    }
+
     #[allow(unused)]
     pub(crate) fn get_basefee_syscall(
         &'c self,
@@ -636,21 +652,6 @@
             self.syscall_ctx,
             basefee_ptr,
             block,
-=======
-
-    #[allow(unused)]
-    pub(crate) fn get_block_number_syscall(
-        &'c self,
-        block: &'c Block,
-        number: Value<'c, 'c>,
-        location: Location<'c>,
-    ) {
-        syscall::mlir::get_block_number_syscall(
-            self.mlir_context,
-            self.syscall_ctx,
-            block,
-            number,
->>>>>>> 7d55663a
             location,
         )
     }
