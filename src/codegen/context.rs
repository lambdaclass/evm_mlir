use std::collections::BTreeMap;

use melior::{
    dialect::cf,
    ir::{Block, BlockRef, Location, Value},
    Context as MeliorContext,
};

<<<<<<< HEAD
use crate::{errors::CodegenError, program::Program, syscall::{self}};
=======
use crate::{errors::CodegenError, program::Program, syscall};
>>>>>>> 41cdc7ba

#[derive(Debug, Clone)]
pub(crate) struct OperationCtx<'c> {
    /// The MLIR context.
    pub mlir_context: &'c MeliorContext,
    /// The program IR.
    pub program: &'c Program,
    /// The syscall context to be passed to syscalls.
    pub syscall_ctx: Value<'c, 'c>,
    /// Reference to the revert block.
    /// This block takes care of reverts.
    pub revert_block: BlockRef<'c, 'c>,
    /// Reference to the jump table block.
    /// This block receives the PC as an argument and jumps to the block corresponding to that PC,
    /// or reverts in case the destination is not a JUMPDEST.
    pub jumptable_block: BlockRef<'c, 'c>,
    /// Blocks to jump to. These are registered dynamically as JUMPDESTs are processed.
    pub jumpdest_blocks: BTreeMap<usize, BlockRef<'c, 'c>>,
}

impl<'c> OperationCtx<'c> {
    /// Registers a block as a valid jump destination.
    // TODO: move into jumptable module
    pub(crate) fn register_jump_destination(&mut self, pc: usize, block: BlockRef<'c, 'c>) {
        self.jumpdest_blocks.insert(pc, block);
    }

    /// Registers a block as a valid jump destination.
    // TODO: move into jumptable module
    #[allow(dead_code)]
    pub(crate) fn add_jump_op(
        &mut self,
        block: BlockRef<'c, 'c>,
        pc_to_jump_to: Value,
        location: Location,
    ) {
        let op = block.append_operation(cf::br(&self.jumptable_block, &[pc_to_jump_to], location));
        assert!(op.verify());
    }
}

// Syscall MLIR wrappers
impl<'c> OperationCtx<'c> {
    pub(crate) fn write_result_syscall(
        &self,
        block: &Block,
        offset: Value,
        size: Value,
<<<<<<< HEAD
        gas: Value,
        reason: Value,
=======
>>>>>>> 41cdc7ba
        location: Location,
    ) {
        syscall::mlir::write_result_syscall(
            self.mlir_context,
            self.syscall_ctx,
            block,
            offset,
            size,
<<<<<<< HEAD
            gas,
            reason,
=======
>>>>>>> 41cdc7ba
            location,
        )
    }

    pub(crate) fn extend_memory_syscall(
        &'c self,
        block: &'c Block,
        new_size: Value<'c, 'c>,
        location: Location<'c>,
    ) -> Result<Value, CodegenError> {
        syscall::mlir::extend_memory_syscall(
            self.mlir_context,
            self.syscall_ctx,
            block,
            new_size,
            location,
        )
    }
}<|MERGE_RESOLUTION|>--- conflicted
+++ resolved
@@ -6,11 +6,7 @@
     Context as MeliorContext,
 };
 
-<<<<<<< HEAD
-use crate::{errors::CodegenError, program::Program, syscall::{self}};
-=======
-use crate::{errors::CodegenError, program::Program, syscall};
->>>>>>> 41cdc7ba
+use crate::{errors::CodegenError, {errors::CodegenError, program::Program, syscall}, syscall::{self}};
 
 #[derive(Debug, Clone)]
 pub(crate) struct OperationCtx<'c> {
@@ -59,11 +55,8 @@
         block: &Block,
         offset: Value,
         size: Value,
-<<<<<<< HEAD
         gas: Value,
         reason: Value,
-=======
->>>>>>> 41cdc7ba
         location: Location,
     ) {
         syscall::mlir::write_result_syscall(
@@ -72,11 +65,8 @@
             block,
             offset,
             size,
-<<<<<<< HEAD
             gas,
             reason,
-=======
->>>>>>> 41cdc7ba
             location,
         )
     }
