--- conflicted
+++ resolved
@@ -742,7 +742,6 @@
         )
     }
 
-<<<<<<< HEAD
     pub(crate) fn store_in_timestamp_ptr(
         &'c self,
         block: &'c Block,
@@ -755,7 +754,9 @@
             block,
             location,
             timestamp_ptr,
-=======
+        )
+    }
+
     pub(crate) fn copy_code_to_memory_syscall(
         &'c self,
         block: &'c Block,
@@ -772,7 +773,6 @@
             size,
             dest_offset,
             location,
->>>>>>> 4ab0c004
         )
     }
 
