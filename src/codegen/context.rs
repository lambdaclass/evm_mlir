--- conflicted
+++ resolved
@@ -527,43 +527,42 @@
         )
     }
 
-<<<<<<< HEAD
+    pub(crate) fn store_in_caller_ptr(
+        &'c self,
+        block: &'c Block,
+        location: Location<'c>,
+        caller_ptr: Value<'c, 'c>,
+    ) {
+        syscall::mlir::store_in_caller_ptr(
+            self.mlir_context,
+            self.syscall_ctx,
+            block,
+            location,
+            caller_ptr,
+        )
+    }
+
+    pub(crate) fn store_in_gasprice_ptr(
+        &'c self,
+        block: &'c Block,
+        location: Location<'c>,
+        gasprice_ptr: Value<'c, 'c>,
+    ) {
+        syscall::mlir::store_in_gasprice_ptr(
+            self.mlir_context,
+            self.syscall_ctx,
+            block,
+            location,
+            gasprice_ptr,
+        )
+    }
+
     pub(crate) fn get_gaslimit(
         &'c self,
         block: &'c Block,
         location: Location<'c>,
     ) -> Result<Value, CodegenError> {
         syscall::mlir::get_gaslimit(self.mlir_context, self.syscall_ctx, block, location)
-=======
-    pub(crate) fn store_in_caller_ptr(
-        &'c self,
-        block: &'c Block,
-        location: Location<'c>,
-        caller_ptr: Value<'c, 'c>,
-    ) {
-        syscall::mlir::store_in_caller_ptr(
-            self.mlir_context,
-            self.syscall_ctx,
-            block,
-            location,
-            caller_ptr,
-        )
-    }
-
-    pub(crate) fn store_in_gasprice_ptr(
-        &'c self,
-        block: &'c Block,
-        location: Location<'c>,
-        gasprice_ptr: Value<'c, 'c>,
-    ) {
-        syscall::mlir::store_in_gasprice_ptr(
-            self.mlir_context,
-            self.syscall_ctx,
-            block,
-            location,
-            gasprice_ptr,
-        )
->>>>>>> 87d17819
     }
 
     pub(crate) fn extend_memory_syscall(
