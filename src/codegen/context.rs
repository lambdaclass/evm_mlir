--- conflicted
+++ resolved
@@ -476,7 +476,6 @@
         )
     }
 
-<<<<<<< HEAD
     pub(crate) fn get_origin_syscall(
         &'c self,
         block: &'c Block,
@@ -490,14 +489,14 @@
             address_ptr,
             location,
         )
-=======
+    }
+
     pub(crate) fn get_chainid_syscall(
         &'c self,
         block: &'c Block,
         location: Location<'c>,
     ) -> Result<Value, CodegenError> {
         syscall::mlir::get_chainid_syscall(self.mlir_context, self.syscall_ctx, block, location)
->>>>>>> a176e64e
     }
 
     pub(crate) fn store_in_callvalue_ptr(
