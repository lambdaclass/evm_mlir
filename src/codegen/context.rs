use std::collections::BTreeMap;

use melior::{
    dialect::{
        arith, cf, func,
        llvm::{self, r#type::pointer, AllocaOptions, LoadStoreOptions},
    },
    ir::{
        attribute::{IntegerAttribute, TypeAttribute},
        r#type::IntegerType,
        Block, BlockRef, Location, Module, Region, Value,
    },
    Context as MeliorContext,
};

use crate::{
    constants::{
        CALLDATA_PTR_GLOBAL, CALLDATA_SIZE_GLOBAL, GAS_COUNTER_GLOBAL, MAX_STACK_SIZE,
        MEMORY_PTR_GLOBAL, MEMORY_SIZE_GLOBAL, STACK_BASEPTR_GLOBAL, STACK_PTR_GLOBAL,
    },
    errors::CodegenError,
    program::{Operation, Program},
    syscall::{self, ExitStatusCode},
    utils::{get_remaining_gas, integer_constant_from_u8, llvm_mlir},
};

#[derive(Debug, Clone)]
pub(crate) struct OperationCtx<'c> {
    /// The MLIR context.
    pub mlir_context: &'c MeliorContext,
    /// The program IR.
    pub program: &'c Program,
    /// The syscall context to be passed to syscalls.
    pub syscall_ctx: Value<'c, 'c>,
    /// Reference to the revert block.
    /// This block takes care of reverts.
    pub revert_block: BlockRef<'c, 'c>,
    /// Reference to the jump table block.
    /// This block receives the PC as an argument and jumps to the block corresponding to that PC,
    /// or reverts in case the destination is not a JUMPDEST.
    pub jumptable_block: BlockRef<'c, 'c>,
    /// Blocks to jump to. These are registered dynamically as JUMPDESTs are processed.
    pub jumpdest_blocks: BTreeMap<usize, BlockRef<'c, 'c>>,
}

impl<'c> OperationCtx<'c> {
    pub(crate) fn new(
        context: &'c MeliorContext,
        module: &'c Module,
        region: &'c Region,
        setup_block: &'c Block<'c>,
        program: &'c Program,
    ) -> Result<Self, CodegenError> {
        let location = Location::unknown(context);
        let ptr_type = pointer(context, 0);
        let uint64 = IntegerType::new(context, 64).into();
        // PERF: avoid generating unneeded setup blocks
        let syscall_ctx = setup_block.add_argument(ptr_type, location);
        let initial_gas = setup_block.add_argument(uint64, location);

        // Append setup code to be run at the start
        generate_stack_setup_code(context, module, setup_block)?;
        generate_memory_setup_code(context, module, setup_block)?;
        generate_calldata_setup_code(context, module, setup_block)?;
        generate_gas_counter_setup_code(context, module, setup_block, initial_gas)?;

        syscall::mlir::declare_syscalls(context, module);

        // Generate helper blocks
        let revert_block = region.append_block(generate_revert_block(context, syscall_ctx)?);
        let jumptable_block = region.append_block(create_jumptable_landing_block(context));

        let op_ctx = OperationCtx {
            mlir_context: context,
            program,
            syscall_ctx,
            revert_block,
            jumptable_block,
            jumpdest_blocks: Default::default(),
        };
        Ok(op_ctx)
    }

    /// Populate the jumptable block with a dynamic dispatch according to the
    /// received PC.
    pub(crate) fn populate_jumptable(&self) -> Result<(), CodegenError> {
        let context = self.mlir_context;
        let program = self.program;
        let start_block = self.jumptable_block;

        let location = Location::unknown(context);
        let uint256 = IntegerType::new(context, 256);

        // The block receives a single argument: the value to switch on
        // TODO: move to program module
        let jumpdest_pcs: Vec<i64> = program
            .operations
            .iter()
            .filter_map(|op| match op {
                Operation::Jumpdest { pc } => Some(*pc as i64),
                _ => None,
            })
            .collect();

        let arg = start_block.argument(0)?;

        let case_destinations: Vec<_> = self
            .jumpdest_blocks
            .values()
            .map(|b| {
                let x: (&Block, &[Value]) = (b, &[]);
                x
            })
            .collect();

        let op = start_block.append_operation(cf::switch(
            context,
            &jumpdest_pcs,
            arg.into(),
            uint256.into(),
            (&self.revert_block, &[]),
            &case_destinations,
            location,
        )?);

        assert!(op.verify());

        Ok(())
    }

    /// Registers a block as a valid jump destination.
    // TODO: move into jumptable module
    pub(crate) fn register_jump_destination(&mut self, pc: usize, block: BlockRef<'c, 'c>) {
        self.jumpdest_blocks.insert(pc, block);
    }

    /// Registers a block as a valid jump destination.
    // TODO: move into jumptable module
    #[allow(dead_code)]
    pub(crate) fn add_jump_op(
        &mut self,
        block: BlockRef<'c, 'c>,
        pc_to_jump_to: Value,
        location: Location,
    ) {
        let op = block.append_operation(cf::br(&self.jumptable_block, &[pc_to_jump_to], location));
        assert!(op.verify());
    }
}

fn generate_gas_counter_setup_code<'c>(
    context: &'c MeliorContext,
    module: &'c Module,
    block: &'c Block<'c>,
    initial_gas: Value,
) -> Result<(), CodegenError> {
    let location = Location::unknown(context);
    let ptr_type = pointer(context, 0);
    let uint64 = IntegerType::new(context, 64).into();

    let body = module.body();
    let res = body.append_operation(llvm_mlir::global(
        context,
        GAS_COUNTER_GLOBAL,
        uint64,
        location,
    ));

    assert!(res.verify());

    let gas_addr = block
        .append_operation(llvm_mlir::addressof(
            context,
            GAS_COUNTER_GLOBAL,
            ptr_type,
            location,
        ))
        .result(0)?;

    let res = block.append_operation(llvm::store(
        context,
        initial_gas,
        gas_addr.into(),
        location,
        LoadStoreOptions::default(),
    ));

    assert!(res.verify());

    Ok(())
}

fn generate_stack_setup_code<'c>(
    context: &'c MeliorContext,
    module: &'c Module,
    block: &'c Block<'c>,
) -> Result<(), CodegenError> {
    let location = Location::unknown(context);
    let ptr_type = pointer(context, 0);

    // Declare the stack pointer and base pointer globals
    let body = module.body();
    let res = body.append_operation(llvm_mlir::global(
        context,
        STACK_BASEPTR_GLOBAL,
        ptr_type,
        location,
    ));
    assert!(res.verify());
    let res = body.append_operation(llvm_mlir::global(
        context,
        STACK_PTR_GLOBAL,
        ptr_type,
        location,
    ));
    assert!(res.verify());

    let uint256 = IntegerType::new(context, 256);

    // Allocate stack memory
    let stack_size = block
        .append_operation(arith::constant(
            context,
            IntegerAttribute::new(uint256.into(), MAX_STACK_SIZE as i64).into(),
            location,
        ))
        .result(0)?
        .into();

    let stack_baseptr = block
        .append_operation(llvm::alloca(
            context,
            stack_size,
            ptr_type,
            location,
            AllocaOptions::new().elem_type(Some(TypeAttribute::new(uint256.into()))),
        ))
        .result(0)?;

    // Populate the globals with the allocated stack memory
    let stack_baseptr_ptr = block
        .append_operation(llvm_mlir::addressof(
            context,
            STACK_BASEPTR_GLOBAL,
            ptr_type,
            location,
        ))
        .result(0)?;

    let res = block.append_operation(llvm::store(
        context,
        stack_baseptr.into(),
        stack_baseptr_ptr.into(),
        location,
        LoadStoreOptions::default(),
    ));
    assert!(res.verify());

    let stackptr_ptr = block
        .append_operation(llvm_mlir::addressof(
            context,
            STACK_PTR_GLOBAL,
            ptr_type,
            location,
        ))
        .result(0)?;

    let res = block.append_operation(llvm::store(
        context,
        stack_baseptr.into(),
        stackptr_ptr.into(),
        location,
        LoadStoreOptions::default(),
    ));
    assert!(res.verify());

    Ok(())
}

fn generate_memory_setup_code<'c>(
    context: &'c MeliorContext,
    module: &'c Module,
    block: &'c Block<'c>,
) -> Result<(), CodegenError> {
    let location = Location::unknown(context);
    let ptr_type = pointer(context, 0);
    let uint32 = IntegerType::new(context, 32).into();

    // Declare the stack pointer and base pointer globals
    let body = module.body();
    let res = body.append_operation(llvm_mlir::global(
        context,
        MEMORY_PTR_GLOBAL,
        ptr_type,
        location,
    ));
    assert!(res.verify());
    let res = body.append_operation(llvm_mlir::global(
        context,
        MEMORY_SIZE_GLOBAL,
        uint32,
        location,
    ));
    assert!(res.verify());

    let zero = block
        .append_operation(arith::constant(
            context,
            IntegerAttribute::new(uint32, 0).into(),
            location,
        ))
        .result(0)?
        .into();

    let memory_size_ptr = block
        .append_operation(llvm_mlir::addressof(
            context,
            MEMORY_SIZE_GLOBAL,
            ptr_type,
            location,
        ))
        .result(0)?;

    let res = block.append_operation(llvm::store(
        context,
        zero,
        memory_size_ptr.into(),
        location,
        LoadStoreOptions::default(),
    ));
    assert!(res.verify());

    Ok(())
}

fn generate_calldata_setup_code<'c>(
    context: &'c MeliorContext,
    module: &'c Module,
    block: &'c Block<'c>,
) -> Result<(), CodegenError> {
    let location = Location::unknown(context);
    let ptr_type = pointer(context, 0);
    let uint32 = IntegerType::new(context, 32).into();

    let body = module.body();
    let res = body.append_operation(llvm_mlir::global(
        context,
        CALLDATA_PTR_GLOBAL,
        ptr_type,
        location,
    ));
    assert!(res.verify());
    let res = body.append_operation(llvm_mlir::global(
        context,
        CALLDATA_SIZE_GLOBAL,
        uint32,
        location,
    ));
    assert!(res.verify());

    let zero = block
        .append_operation(arith::constant(
            context,
            IntegerAttribute::new(uint32, 0).into(),
            location,
        ))
        .result(0)?
        .into();

    let calldata_size_ptr = block
        .append_operation(llvm_mlir::addressof(
            context,
            CALLDATA_SIZE_GLOBAL,
            ptr_type,
            location,
        ))
        .result(0)?;

    let res = block.append_operation(llvm::store(
        context,
        zero,
        calldata_size_ptr.into(),
        location,
        LoadStoreOptions::default(),
    ));
    assert!(res.verify());

    Ok(())
}

/// Create the jumptable landing block. This is the main entrypoint
/// for JUMP and JUMPI operations.
fn create_jumptable_landing_block(context: &MeliorContext) -> Block {
    let location = Location::unknown(context);
    let uint256 = IntegerType::new(context, 256);
    Block::new(&[(uint256.into(), location)])
}

pub fn generate_revert_block<'c>(
    context: &'c MeliorContext,
    syscall_ctx: Value<'c, 'c>,
) -> Result<Block<'c>, CodegenError> {
    let location = Location::unknown(context);
    let uint32 = IntegerType::new(context, 32).into();

    let revert_block = Block::new(&[]);
    let remaining_gas = get_remaining_gas(context, &revert_block)?;

    let zero_constant = revert_block
        .append_operation(arith::constant(
            context,
            IntegerAttribute::new(uint32, 0).into(),
            location,
        ))
        .result(0)?
        .into();

    let reason = revert_block
        .append_operation(arith::constant(
            context,
            integer_constant_from_u8(context, ExitStatusCode::Error.to_u8()).into(),
            location,
        ))
        .result(0)?
        .into();

    syscall::mlir::write_result_syscall(
        context,
        syscall_ctx,
        &revert_block,
        zero_constant,
        zero_constant,
        remaining_gas,
        reason,
        location,
    );

    revert_block.append_operation(func::r#return(&[reason], location));

    Ok(revert_block)
}

// Syscall MLIR wrappers
impl<'c> OperationCtx<'c> {
    pub(crate) fn write_result_syscall(
        &self,
        block: &Block,
        offset: Value,
        size: Value,
        gas: Value,
        reason: Value,
        location: Location,
    ) {
        syscall::mlir::write_result_syscall(
            self.mlir_context,
            self.syscall_ctx,
            block,
            offset,
            size,
            gas,
            reason,
            location,
        )
    }

    pub(crate) fn get_calldata_size_syscall(
        &'c self,
        block: &'c Block,
        location: Location<'c>,
    ) -> Result<Value, CodegenError> {
        syscall::mlir::get_calldata_size_syscall(
            self.mlir_context,
            self.syscall_ctx,
            block,
            location,
        )
    }

    pub(crate) fn get_calldata_ptr_syscall(
        &'c self,
        block: &'c Block,
        location: Location<'c>,
    ) -> Result<Value, CodegenError> {
        syscall::mlir::get_calldata_ptr_syscall(
            self.mlir_context,
            self.syscall_ctx,
            block,
            location,
        )
    }

    pub(crate) fn get_origin_syscall(
        &'c self,
        block: &'c Block,
        address_ptr: Value<'c, 'c>,
        location: Location<'c>,
    ) {
        syscall::mlir::get_origin_syscall(
            self.mlir_context,
            self.syscall_ctx,
            block,
            address_ptr,
            location,
        )
    }

    pub(crate) fn get_chainid_syscall(
        &'c self,
        block: &'c Block,
        location: Location<'c>,
    ) -> Result<Value, CodegenError> {
        syscall::mlir::get_chainid_syscall(self.mlir_context, self.syscall_ctx, block, location)
    }

    pub(crate) fn store_in_callvalue_ptr(
        &'c self,
        block: &'c Block,
        location: Location<'c>,
        callvalue_ptr: Value<'c, 'c>,
    ) {
        syscall::mlir::store_in_callvalue_ptr(
            self.mlir_context,
            self.syscall_ctx,
            block,
            location,
            callvalue_ptr,
        )
    }

<<<<<<< HEAD
    pub(crate) fn store_in_caller_ptr(
        &'c self,
        block: &'c Block,
        location: Location<'c>,
        caller_ptr: Value<'c, 'c>,
    ) {
        syscall::mlir::store_in_caller_ptr(
=======
    pub(crate) fn store_in_gasprice_ptr(
        &'c self,
        block: &'c Block,
        location: Location<'c>,
        gasprice_ptr: Value<'c, 'c>,
    ) {
        syscall::mlir::store_in_gasprice_ptr(
>>>>>>> 9d6de0e1
            self.mlir_context,
            self.syscall_ctx,
            block,
            location,
<<<<<<< HEAD
            caller_ptr,
=======
            gasprice_ptr,
>>>>>>> 9d6de0e1
        )
    }

    pub(crate) fn extend_memory_syscall(
        &'c self,
        block: &'c Block,
        new_size: Value<'c, 'c>,
        location: Location<'c>,
    ) -> Result<Value, CodegenError> {
        syscall::mlir::extend_memory_syscall(
            self.mlir_context,
            self.syscall_ctx,
            block,
            new_size,
            location,
        )
    }

    pub(crate) fn append_log_syscall(
        &'c self,
        block: &'c Block,
        data: Value<'c, 'c>,
        size: Value<'c, 'c>,
        location: Location<'c>,
    ) {
        syscall::mlir::append_log_syscall(
            self.mlir_context,
            self.syscall_ctx,
            block,
            data,
            size,
            location,
        );
    }

    pub(crate) fn append_log_with_one_topic_syscall(
        &'c self,
        block: &'c Block,
        data: Value<'c, 'c>,
        size: Value<'c, 'c>,
        topic: Value<'c, 'c>,
        location: Location<'c>,
    ) {
        syscall::mlir::append_log_with_one_topic_syscall(
            self.mlir_context,
            self.syscall_ctx,
            block,
            data,
            size,
            topic,
            location,
        );
    }

    pub(crate) fn append_log_with_two_topics_syscall(
        &'c self,
        block: &'c Block,
        data: Value<'c, 'c>,
        size: Value<'c, 'c>,
        topic1_ptr: Value<'c, 'c>,
        topic2_ptr: Value<'c, 'c>,
        location: Location<'c>,
    ) {
        syscall::mlir::append_log_with_two_topics_syscall(
            self.mlir_context,
            self.syscall_ctx,
            block,
            data,
            size,
            topic1_ptr,
            topic2_ptr,
            location,
        );
    }
    #[allow(clippy::too_many_arguments)]
    pub(crate) fn append_log_with_three_topics_syscall(
        &'c self,
        block: &'c Block,
        data: Value<'c, 'c>,
        size: Value<'c, 'c>,
        topic1_ptr: Value<'c, 'c>,
        topic2_ptr: Value<'c, 'c>,
        topic3_ptr: Value<'c, 'c>,
        location: Location<'c>,
    ) {
        syscall::mlir::append_log_with_three_topics_syscall(
            self.mlir_context,
            self.syscall_ctx,
            block,
            data,
            size,
            topic1_ptr,
            topic2_ptr,
            topic3_ptr,
            location,
        );
    }
    #[allow(clippy::too_many_arguments)]
    pub(crate) fn append_log_with_four_topics_syscall(
        &'c self,
        block: &'c Block,
        data: Value<'c, 'c>,
        size: Value<'c, 'c>,
        topic1_ptr: Value<'c, 'c>,
        topic2_ptr: Value<'c, 'c>,
        topic3_ptr: Value<'c, 'c>,
        topic4_ptr: Value<'c, 'c>,
        location: Location<'c>,
    ) {
        syscall::mlir::append_log_with_four_topics_syscall(
            self.mlir_context,
            self.syscall_ctx,
            block,
            data,
            size,
            topic1_ptr,
            topic2_ptr,
            topic3_ptr,
            topic4_ptr,
            location,
        );
    }

    #[allow(unused)]
    pub(crate) fn get_block_number_syscall(
        &'c self,
        block: &'c Block,
        number: Value<'c, 'c>,
        location: Location<'c>,
    ) {
        syscall::mlir::get_block_number_syscall(
            self.mlir_context,
            self.syscall_ctx,
            block,
            number,
            location,
        )
    }
}<|MERGE_RESOLUTION|>--- conflicted
+++ resolved
@@ -527,7 +527,6 @@
         )
     }
 
-<<<<<<< HEAD
     pub(crate) fn store_in_caller_ptr(
         &'c self,
         block: &'c Block,
@@ -535,7 +534,14 @@
         caller_ptr: Value<'c, 'c>,
     ) {
         syscall::mlir::store_in_caller_ptr(
-=======
+            self.mlir_context,
+            self.syscall_ctx,
+            block,
+            location,
+            caller_ptr,
+        )
+    }
+
     pub(crate) fn store_in_gasprice_ptr(
         &'c self,
         block: &'c Block,
@@ -543,16 +549,11 @@
         gasprice_ptr: Value<'c, 'c>,
     ) {
         syscall::mlir::store_in_gasprice_ptr(
->>>>>>> 9d6de0e1
-            self.mlir_context,
-            self.syscall_ctx,
-            block,
-            location,
-<<<<<<< HEAD
-            caller_ptr,
-=======
+            self.mlir_context,
+            self.syscall_ctx,
+            block,
+            location,
             gasprice_ptr,
->>>>>>> 9d6de0e1
         )
     }
 
