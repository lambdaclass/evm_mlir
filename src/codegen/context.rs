--- conflicted
+++ resolved
@@ -1071,7 +1071,21 @@
         Ok(result)
     }
 
-<<<<<<< HEAD
+    pub(crate) fn get_code_hash_syscall(
+        &'c self,
+        block: &'c Block,
+        address: Value<'c, 'c>,
+        location: Location<'c>,
+    ) {
+        syscall::mlir::get_code_hash_syscall(
+            self.mlir_context,
+            self.syscall_ctx,
+            block,
+            address,
+            location,
+        )
+    }
+
     pub(crate) fn get_return_data_size(
         &'c self,
         block: &'c Block,
@@ -1090,20 +1104,5 @@
             .into();
 
         Ok(result)
-=======
-    pub(crate) fn get_code_hash_syscall(
-        &'c self,
-        block: &'c Block,
-        address: Value<'c, 'c>,
-        location: Location<'c>,
-    ) {
-        syscall::mlir::get_code_hash_syscall(
-            self.mlir_context,
-            self.syscall_ctx,
-            block,
-            address,
-            location,
-        )
->>>>>>> baa1dd8e
     }
 }