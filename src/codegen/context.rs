use std::collections::BTreeMap;

use melior::{
    dialect::{
        arith, cf, func,
        llvm::{self, r#type::pointer, AllocaOptions, LoadStoreOptions},
    },
    ir::{
        attribute::{IntegerAttribute, TypeAttribute},
        r#type::IntegerType,
        Block, BlockRef, Location, Module, Region, Value,
    },
    Context as MeliorContext,
};

use crate::{
    constants::{
        CALLDATA_PTR_GLOBAL, CALLDATA_SIZE_GLOBAL, GAS_COUNTER_GLOBAL, MAX_STACK_SIZE,
        MEMORY_PTR_GLOBAL, MEMORY_SIZE_GLOBAL, STACK_BASEPTR_GLOBAL, STACK_PTR_GLOBAL,
    },
    errors::CodegenError,
    program::{Operation, Program},
    syscall::{self, ExitStatusCode},
    utils::{consume_gas_as_value, get_remaining_gas, integer_constant_from_u8, llvm_mlir},
};

#[derive(Debug, Clone)]
pub(crate) struct OperationCtx<'c> {
    /// The MLIR context.
    pub mlir_context: &'c MeliorContext,
    /// The program IR.
    pub program: &'c Program,
    /// The syscall context to be passed to syscalls.
    pub syscall_ctx: Value<'c, 'c>,
    /// Reference to the revert block.
    /// This block takes care of reverts.
    pub revert_block: BlockRef<'c, 'c>,
    /// Reference to the jump table block.
    /// This block receives the PC as an argument and jumps to the block corresponding to that PC,
    /// or reverts in case the destination is not a JUMPDEST.
    pub jumptable_block: BlockRef<'c, 'c>,
    /// Blocks to jump to. These are registered dynamically as JUMPDESTs are processed.
    pub jumpdest_blocks: BTreeMap<usize, BlockRef<'c, 'c>>,
}

impl<'c> OperationCtx<'c> {
    pub(crate) fn new(
        context: &'c MeliorContext,
        module: &'c Module,
        region: &'c Region,
        setup_block: &'c Block<'c>,
        program: &'c Program,
    ) -> Result<Self, CodegenError> {
        let location = Location::unknown(context);
        let ptr_type = pointer(context, 0);
        let uint64 = IntegerType::new(context, 64).into();
        // PERF: avoid generating unneeded setup blocks
        let syscall_ctx = setup_block.add_argument(ptr_type, location);
        let initial_gas = setup_block.add_argument(uint64, location);

        // Append setup code to be run at the start
        generate_stack_setup_code(context, module, setup_block)?;
        generate_memory_setup_code(context, module, setup_block)?;
        generate_calldata_setup_code(context, syscall_ctx, module, setup_block)?;
        generate_gas_counter_setup_code(context, module, setup_block, initial_gas)?;

        syscall::mlir::declare_syscalls(context, module);

        // Generate helper blocks
        let revert_block = region.append_block(generate_revert_block(context, syscall_ctx)?);
        let jumptable_block = region.append_block(create_jumptable_landing_block(context));

        let op_ctx = OperationCtx {
            mlir_context: context,
            program,
            syscall_ctx,
            revert_block,
            jumptable_block,
            jumpdest_blocks: Default::default(),
        };
        Ok(op_ctx)
    }

    /// Populate the jumptable block with a dynamic dispatch according to the
    /// received PC.
    pub(crate) fn populate_jumptable(&self) -> Result<(), CodegenError> {
        let context = self.mlir_context;
        let program = self.program;
        let start_block = self.jumptable_block;

        let location = Location::unknown(context);
        let uint256 = IntegerType::new(context, 256);

        // The block receives a single argument: the value to switch on
        // TODO: move to program module
        let jumpdest_pcs: Vec<i64> = program
            .operations
            .iter()
            .filter_map(|op| match op {
                Operation::Jumpdest { pc } => Some(*pc as i64),
                _ => None,
            })
            .collect();

        let arg = start_block.argument(0)?;

        let case_destinations: Vec<_> = self
            .jumpdest_blocks
            .values()
            .map(|b| {
                let x: (&Block, &[Value]) = (b, &[]);
                x
            })
            .collect();

        let op = start_block.append_operation(cf::switch(
            context,
            &jumpdest_pcs,
            arg.into(),
            uint256.into(),
            (&self.revert_block, &[]),
            &case_destinations,
            location,
        )?);

        assert!(op.verify());

        Ok(())
    }

    /// Registers a block as a valid jump destination.
    // TODO: move into jumptable module
    pub(crate) fn register_jump_destination(&mut self, pc: usize, block: BlockRef<'c, 'c>) {
        self.jumpdest_blocks.insert(pc, block);
    }

    /// Registers a block as a valid jump destination.
    // TODO: move into jumptable module
    #[allow(dead_code)]
    pub(crate) fn add_jump_op(
        &mut self,
        block: BlockRef<'c, 'c>,
        pc_to_jump_to: Value,
        location: Location,
    ) {
        let op = block.append_operation(cf::br(&self.jumptable_block, &[pc_to_jump_to], location));
        assert!(op.verify());
    }
}

fn generate_gas_counter_setup_code<'c>(
    context: &'c MeliorContext,
    module: &'c Module,
    block: &'c Block<'c>,
    initial_gas: Value,
) -> Result<(), CodegenError> {
    let location = Location::unknown(context);
    let ptr_type = pointer(context, 0);
    let uint64 = IntegerType::new(context, 64).into();

    let body = module.body();
    let res = body.append_operation(llvm_mlir::global(
        context,
        GAS_COUNTER_GLOBAL,
        uint64,
        location,
    ));

    assert!(res.verify());

    let gas_addr = block
        .append_operation(llvm_mlir::addressof(
            context,
            GAS_COUNTER_GLOBAL,
            ptr_type,
            location,
        ))
        .result(0)?;

    let res = block.append_operation(llvm::store(
        context,
        initial_gas,
        gas_addr.into(),
        location,
        LoadStoreOptions::default(),
    ));

    assert!(res.verify());

    Ok(())
}

fn generate_stack_setup_code<'c>(
    context: &'c MeliorContext,
    module: &'c Module,
    block: &'c Block<'c>,
) -> Result<(), CodegenError> {
    let location = Location::unknown(context);
    let ptr_type = pointer(context, 0);

    // Declare the stack pointer and base pointer globals
    let body = module.body();
    let res = body.append_operation(llvm_mlir::global(
        context,
        STACK_BASEPTR_GLOBAL,
        ptr_type,
        location,
    ));
    assert!(res.verify());
    let res = body.append_operation(llvm_mlir::global(
        context,
        STACK_PTR_GLOBAL,
        ptr_type,
        location,
    ));
    assert!(res.verify());

    let uint256 = IntegerType::new(context, 256);

    // Allocate stack memory
    let stack_size = block
        .append_operation(arith::constant(
            context,
            IntegerAttribute::new(uint256.into(), MAX_STACK_SIZE as i64).into(),
            location,
        ))
        .result(0)?
        .into();

    let stack_baseptr = block
        .append_operation(llvm::alloca(
            context,
            stack_size,
            ptr_type,
            location,
            AllocaOptions::new().elem_type(Some(TypeAttribute::new(uint256.into()))),
        ))
        .result(0)?;

    // Populate the globals with the allocated stack memory
    let stack_baseptr_ptr = block
        .append_operation(llvm_mlir::addressof(
            context,
            STACK_BASEPTR_GLOBAL,
            ptr_type,
            location,
        ))
        .result(0)?;

    let res = block.append_operation(llvm::store(
        context,
        stack_baseptr.into(),
        stack_baseptr_ptr.into(),
        location,
        LoadStoreOptions::default(),
    ));
    assert!(res.verify());

    let stackptr_ptr = block
        .append_operation(llvm_mlir::addressof(
            context,
            STACK_PTR_GLOBAL,
            ptr_type,
            location,
        ))
        .result(0)?;

    let res = block.append_operation(llvm::store(
        context,
        stack_baseptr.into(),
        stackptr_ptr.into(),
        location,
        LoadStoreOptions::default(),
    ));
    assert!(res.verify());

    Ok(())
}

fn generate_memory_setup_code<'c>(
    context: &'c MeliorContext,
    module: &'c Module,
    block: &'c Block<'c>,
) -> Result<(), CodegenError> {
    let location = Location::unknown(context);
    let ptr_type = pointer(context, 0);
    let uint32 = IntegerType::new(context, 32).into();

    // Declare the stack pointer and base pointer globals
    let body = module.body();
    let res = body.append_operation(llvm_mlir::global(
        context,
        MEMORY_PTR_GLOBAL,
        ptr_type,
        location,
    ));
    assert!(res.verify());
    let res = body.append_operation(llvm_mlir::global(
        context,
        MEMORY_SIZE_GLOBAL,
        uint32,
        location,
    ));
    assert!(res.verify());

    let zero = block
        .append_operation(arith::constant(
            context,
            IntegerAttribute::new(uint32, 0).into(),
            location,
        ))
        .result(0)?
        .into();

    let memory_size_ptr = block
        .append_operation(llvm_mlir::addressof(
            context,
            MEMORY_SIZE_GLOBAL,
            ptr_type,
            location,
        ))
        .result(0)?;

    let res = block.append_operation(llvm::store(
        context,
        zero,
        memory_size_ptr.into(),
        location,
        LoadStoreOptions::default(),
    ));
    assert!(res.verify());

    Ok(())
}

fn generate_calldata_setup_code<'c>(
    context: &'c MeliorContext,
    syscall_ctx: Value<'c, 'c>,
    module: &'c Module,
    block: &'c Block<'c>,
) -> Result<(), CodegenError> {
    let location = Location::unknown(context);
    let ptr_type = pointer(context, 0);
    let uint32 = IntegerType::new(context, 32).into();

    // Declare globals
    let body = module.body();
    let res = body.append_operation(llvm_mlir::global(
        context,
        CALLDATA_PTR_GLOBAL,
        ptr_type,
        location,
    ));
    assert!(res.verify());
    let res = body.append_operation(llvm_mlir::global(
        context,
        CALLDATA_SIZE_GLOBAL,
        uint32,
        location,
    ));
    assert!(res.verify());

    // Setup CALLDATA_PTR_GLOBAL
    let calldata_ptr_value =
        syscall::mlir::get_calldata_ptr_syscall(context, syscall_ctx, block, location)?;
    let calldata_ptr_ptr = block
        .append_operation(llvm_mlir::addressof(
            context,
            CALLDATA_PTR_GLOBAL,
            ptr_type,
            location,
        ))
        .result(0)?;

    block.append_operation(llvm::store(
        context,
        calldata_ptr_value,
        calldata_ptr_ptr.into(),
        location,
        LoadStoreOptions::default(),
    ));

    // Setup CALLDATA_SIZE_GLOBAL
    let calldata_size_value =
        syscall::mlir::get_calldata_size_syscall(context, syscall_ctx, block, location)?;
    let calldata_size_ptr = block
        .append_operation(llvm_mlir::addressof(
            context,
            CALLDATA_SIZE_GLOBAL,
            ptr_type,
            location,
        ))
        .result(0)?;

    block.append_operation(llvm::store(
        context,
        calldata_size_value,
        calldata_size_ptr.into(),
        location,
        LoadStoreOptions::default(),
    ));

    Ok(())
}

/// Create the jumptable landing block. This is the main entrypoint
/// for JUMP and JUMPI operations.
fn create_jumptable_landing_block(context: &MeliorContext) -> Block {
    let location = Location::unknown(context);
    let uint256 = IntegerType::new(context, 256);
    Block::new(&[(uint256.into(), location)])
}

pub fn generate_revert_block<'c>(
    context: &'c MeliorContext,
    syscall_ctx: Value<'c, 'c>,
) -> Result<Block<'c>, CodegenError> {
    let location = Location::unknown(context);
    let uint32 = IntegerType::new(context, 32).into();
    let uint64 = IntegerType::new(context, 64).into();

    let revert_block = Block::new(&[]);
    let remaining_gas = get_remaining_gas(context, &revert_block)?;

    let zero_u32 = revert_block
        .append_operation(arith::constant(
            context,
            IntegerAttribute::new(uint32, 0).into(),
            location,
        ))
        .result(0)?
        .into();

    let zero_u64 = revert_block
        .append_operation(arith::constant(
            context,
            IntegerAttribute::new(uint64, 0).into(),
            location,
        ))
        .result(0)?
        .into();

    let reason = revert_block
        .append_operation(arith::constant(
            context,
            integer_constant_from_u8(context, ExitStatusCode::Error.to_u8()).into(),
            location,
        ))
        .result(0)?
        .into();

    consume_gas_as_value(context, &revert_block, remaining_gas)?;

    syscall::mlir::write_result_syscall(
        context,
        syscall_ctx,
        &revert_block,
        zero_u32,
        zero_u32,
        zero_u64,
        reason,
        location,
    );

    revert_block.append_operation(func::r#return(&[reason], location));

    Ok(revert_block)
}

// Syscall MLIR wrappers
impl<'c> OperationCtx<'c> {
    pub(crate) fn write_result_syscall(
        &self,
        block: &Block,
        offset: Value,
        size: Value,
        gas: Value,
        reason: Value,
        location: Location,
    ) {
        syscall::mlir::write_result_syscall(
            self.mlir_context,
            self.syscall_ctx,
            block,
            offset,
            size,
            gas,
            reason,
            location,
        )
    }

    pub(crate) fn keccak256_syscall(
        &'c self,
        block: &'c Block,
        offset: Value<'c, 'c>,
        size: Value<'c, 'c>,
        hash_ptr: Value<'c, 'c>,
        location: Location<'c>,
    ) {
        syscall::mlir::keccak256_syscall(
            self.mlir_context,
            self.syscall_ctx,
            block,
            offset,
            size,
            hash_ptr,
            location,
        )
    }

    pub(crate) fn get_calldata_size_syscall(
        &'c self,
        block: &'c Block,
        location: Location<'c>,
    ) -> Result<Value, CodegenError> {
        syscall::mlir::get_calldata_size_syscall(
            self.mlir_context,
            self.syscall_ctx,
            block,
            location,
        )
    }

    pub(crate) fn get_calldata_ptr_syscall(
        &'c self,
        block: &'c Block,
        location: Location<'c>,
    ) -> Result<Value, CodegenError> {
        syscall::mlir::get_calldata_ptr_syscall(
            self.mlir_context,
            self.syscall_ctx,
            block,
            location,
        )
    }

    pub(crate) fn get_origin_syscall(
        &'c self,
        block: &'c Block,
        address_ptr: Value<'c, 'c>,
        location: Location<'c>,
    ) {
        syscall::mlir::get_origin_syscall(
            self.mlir_context,
            self.syscall_ctx,
            block,
            address_ptr,
            location,
        )
    }

    pub(crate) fn get_chainid_syscall(
        &'c self,
        block: &'c Block,
        location: Location<'c>,
    ) -> Result<Value, CodegenError> {
        syscall::mlir::get_chainid_syscall(self.mlir_context, self.syscall_ctx, block, location)
    }

    pub(crate) fn store_in_callvalue_ptr(
        &'c self,
        block: &'c Block,
        location: Location<'c>,
        callvalue_ptr: Value<'c, 'c>,
    ) {
        syscall::mlir::store_in_callvalue_ptr(
            self.mlir_context,
            self.syscall_ctx,
            block,
            location,
            callvalue_ptr,
        )
    }

    pub(crate) fn store_in_caller_ptr(
        &'c self,
        block: &'c Block,
        location: Location<'c>,
        caller_ptr: Value<'c, 'c>,
    ) {
        syscall::mlir::store_in_caller_ptr(
            self.mlir_context,
            self.syscall_ctx,
            block,
            location,
            caller_ptr,
        )
    }

    pub(crate) fn store_in_blobbasefee_ptr(
        &'c self,
        block: &'c Block,
        location: Location<'c>,
        blob_base_fee_ptr: Value<'c, 'c>,
    ) {
        syscall::mlir::store_in_blobbasefee_ptr(
            self.mlir_context,
            self.syscall_ctx,
            block,
            location,
            blob_base_fee_ptr,
        )
    }

    pub(crate) fn store_in_gasprice_ptr(
        &'c self,
        block: &'c Block,
        location: Location<'c>,
        gasprice_ptr: Value<'c, 'c>,
    ) {
        syscall::mlir::store_in_gasprice_ptr(
            self.mlir_context,
            self.syscall_ctx,
            block,
            location,
            gasprice_ptr,
        )
    }

    pub(crate) fn get_gaslimit(
        &'c self,
        block: &'c Block,
        location: Location<'c>,
    ) -> Result<Value, CodegenError> {
        syscall::mlir::get_gaslimit(self.mlir_context, self.syscall_ctx, block, location)
    }

    pub(crate) fn store_in_selfbalance_ptr(
        &'c self,
        block: &'c Block,
        location: Location<'c>,
        selfbalance_ptr: Value<'c, 'c>,
    ) {
        syscall::mlir::store_in_selfbalance_ptr(
            self.mlir_context,
            self.syscall_ctx,
            block,
            location,
            selfbalance_ptr,
        )
    }

    pub(crate) fn extend_memory_syscall(
        &'c self,
        block: &'c Block,
        new_size: Value<'c, 'c>,
        location: Location<'c>,
    ) -> Result<Value, CodegenError> {
        syscall::mlir::extend_memory_syscall(
            self.mlir_context,
            self.syscall_ctx,
            block,
            new_size,
            location,
        )
    }

    pub(crate) fn storage_read_syscall(
        &'c self,
        block: &'c Block,
        key: Value<'c, 'c>,
        value: Value<'c, 'c>,
        location: Location<'c>,
    ) {
        syscall::mlir::storage_read_syscall(
            self.mlir_context,
            self.syscall_ctx,
            block,
            key,
            value,
            location,
        )
    }

    pub(crate) fn storage_write_syscall(
        &'c self,
        block: &'c Block,
        key: Value<'c, 'c>,
        value: Value<'c, 'c>,
        location: Location<'c>,
    ) {
        syscall::mlir::storage_write_syscall(
            self.mlir_context,
            self.syscall_ctx,
            block,
            key,
            value,
            location,
        )
    }

    pub(crate) fn append_log_syscall(
        &'c self,
        block: &'c Block,
        data: Value<'c, 'c>,
        size: Value<'c, 'c>,
        location: Location<'c>,
    ) {
        syscall::mlir::append_log_syscall(
            self.mlir_context,
            self.syscall_ctx,
            block,
            data,
            size,
            location,
        );
    }

    pub(crate) fn append_log_with_one_topic_syscall(
        &'c self,
        block: &'c Block,
        data: Value<'c, 'c>,
        size: Value<'c, 'c>,
        topic: Value<'c, 'c>,
        location: Location<'c>,
    ) {
        syscall::mlir::append_log_with_one_topic_syscall(
            self.mlir_context,
            self.syscall_ctx,
            block,
            data,
            size,
            topic,
            location,
        );
    }

    pub(crate) fn append_log_with_two_topics_syscall(
        &'c self,
        block: &'c Block,
        data: Value<'c, 'c>,
        size: Value<'c, 'c>,
        topic1_ptr: Value<'c, 'c>,
        topic2_ptr: Value<'c, 'c>,
        location: Location<'c>,
    ) {
        syscall::mlir::append_log_with_two_topics_syscall(
            self.mlir_context,
            self.syscall_ctx,
            block,
            data,
            size,
            topic1_ptr,
            topic2_ptr,
            location,
        );
    }
    #[allow(clippy::too_many_arguments)]
    pub(crate) fn append_log_with_three_topics_syscall(
        &'c self,
        block: &'c Block,
        data: Value<'c, 'c>,
        size: Value<'c, 'c>,
        topic1_ptr: Value<'c, 'c>,
        topic2_ptr: Value<'c, 'c>,
        topic3_ptr: Value<'c, 'c>,
        location: Location<'c>,
    ) {
        syscall::mlir::append_log_with_three_topics_syscall(
            self.mlir_context,
            self.syscall_ctx,
            block,
            data,
            size,
            topic1_ptr,
            topic2_ptr,
            topic3_ptr,
            location,
        );
    }
    #[allow(clippy::too_many_arguments)]
    pub(crate) fn append_log_with_four_topics_syscall(
        &'c self,
        block: &'c Block,
        data: Value<'c, 'c>,
        size: Value<'c, 'c>,
        topic1_ptr: Value<'c, 'c>,
        topic2_ptr: Value<'c, 'c>,
        topic3_ptr: Value<'c, 'c>,
        topic4_ptr: Value<'c, 'c>,
        location: Location<'c>,
    ) {
        syscall::mlir::append_log_with_four_topics_syscall(
            self.mlir_context,
            self.syscall_ctx,
            block,
            data,
            size,
            topic1_ptr,
            topic2_ptr,
            topic3_ptr,
            topic4_ptr,
            location,
        );
    }

    pub(crate) fn get_coinbase_ptr_syscall(
        &'c self,
        block: &'c Block,
        location: Location<'c>,
    ) -> Result<Value, CodegenError> {
        syscall::mlir::get_coinbase_ptr_syscall(
            self.mlir_context,
            self.syscall_ctx,
            block,
            location,
        )
    }

    #[allow(unused)]
    pub(crate) fn get_block_number_syscall(
        &'c self,
        block: &'c Block,
        number: Value<'c, 'c>,
        location: Location<'c>,
    ) {
        syscall::mlir::get_block_number_syscall(
            self.mlir_context,
            self.syscall_ctx,
            block,
            number,
            location,
        )
    }

<<<<<<< HEAD
    #[allow(unused)]
    pub(crate) fn get_blob_hash_at_index_syscall(
        &'c self,
        block: &'c Block,
        index: Value<'c, 'c>,
        blobhash: Value<'c, 'c>,
        location: Location<'c>,
    ) {
        syscall::mlir::get_blob_hash_at_index_syscall(
            self.mlir_context,
            self.syscall_ctx,
            block,
            index,
            blobhash,
=======
    pub(crate) fn store_in_timestamp_ptr(
        &'c self,
        block: &'c Block,
        location: Location<'c>,
        timestamp_ptr: Value<'c, 'c>,
    ) {
        syscall::mlir::store_in_timestamp_ptr(
            self.mlir_context,
            self.syscall_ctx,
            block,
            location,
            timestamp_ptr,
        )
    }

    pub(crate) fn copy_code_to_memory_syscall(
        &'c self,
        block: &'c Block,
        offset: Value,
        size: Value,
        dest_offset: Value,
        location: Location<'c>,
    ) {
        syscall::mlir::copy_code_to_memory_syscall(
            self.mlir_context,
            self.syscall_ctx,
            block,
            offset,
            size,
            dest_offset,
            location,
        )
    }

    #[allow(unused)]
    pub(crate) fn store_in_basefee_ptr_syscall(
        &'c self,
        basefee_ptr: Value<'c, 'c>,
        block: &'c Block,
        location: Location<'c>,
    ) {
        syscall::mlir::store_in_basefee_ptr_syscall(
            self.mlir_context,
            self.syscall_ctx,
            basefee_ptr,
            block,
            location,
        )
    }

    #[allow(unused)]
    pub(crate) fn get_address_ptr_syscall(
        &'c self,
        block: &'c Block,
        location: Location<'c>,
    ) -> Result<Value, CodegenError> {
        syscall::mlir::get_address_ptr_syscall(self.mlir_context, self.syscall_ctx, block, location)
    }

    pub(crate) fn store_in_balance_syscall(
        &'c self,
        block: &'c Block,
        address: Value<'c, 'c>,
        balance: Value<'c, 'c>,
        location: Location<'c>,
    ) {
        syscall::mlir::store_in_balance_syscall(
            self.mlir_context,
            self.syscall_ctx,
            block,
            address,
            balance,
            location,
        )
    }

    pub(crate) fn copy_ext_code_to_memory_syscall(
        &'c self,
        block: &'c Block,
        address_ptr: Value,
        offset: Value,
        size: Value,
        dest_offset: Value,
        location: Location<'c>,
    ) {
        syscall::mlir::copy_ext_code_to_memory_syscall(
            self.mlir_context,
            self.syscall_ctx,
            block,
            address_ptr,
            offset,
            size,
            dest_offset,
>>>>>>> 0dcd07b5
            location,
        )
    }
}<|MERGE_RESOLUTION|>--- conflicted
+++ resolved
@@ -824,22 +824,6 @@
         )
     }
 
-<<<<<<< HEAD
-    #[allow(unused)]
-    pub(crate) fn get_blob_hash_at_index_syscall(
-        &'c self,
-        block: &'c Block,
-        index: Value<'c, 'c>,
-        blobhash: Value<'c, 'c>,
-        location: Location<'c>,
-    ) {
-        syscall::mlir::get_blob_hash_at_index_syscall(
-            self.mlir_context,
-            self.syscall_ctx,
-            block,
-            index,
-            blobhash,
-=======
     pub(crate) fn store_in_timestamp_ptr(
         &'c self,
         block: &'c Block,
@@ -933,7 +917,23 @@
             offset,
             size,
             dest_offset,
->>>>>>> 0dcd07b5
+            location,
+        )
+    }
+
+    pub(crate) fn get_blob_hash_at_index_syscall(
+        &'c self,
+        block: &'c Block,
+        index: Value<'c, 'c>,
+        blobhash: Value<'c, 'c>,
+        location: Location<'c>,
+    ) {
+        syscall::mlir::get_blob_hash_at_index_syscall(
+            self.mlir_context,
+            self.syscall_ctx,
+            block,
+            index,
+            blobhash,
             location,
         )
     }
