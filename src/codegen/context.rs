use std::collections::BTreeMap;

use melior::{
    dialect::{
        arith, cf, func,
        llvm::{self, r#type::pointer, AllocaOptions, LoadStoreOptions},
    },
    ir::{
        attribute::{IntegerAttribute, TypeAttribute},
        r#type::IntegerType,
        Block, BlockRef, Location, Module, Region, Value,
    },
    Context as MeliorContext,
};

use crate::{
    constants::{
        CALLDATA_PTR_GLOBAL, CALLDATA_SIZE_GLOBAL, GAS_COUNTER_GLOBAL, MAX_STACK_SIZE,
        MEMORY_PTR_GLOBAL, MEMORY_SIZE_GLOBAL, STACK_BASEPTR_GLOBAL, STACK_PTR_GLOBAL,
    },
    errors::CodegenError,
    program::{Operation, Program},
    syscall::{self, ExitStatusCode},
    utils::{get_remaining_gas, integer_constant_from_u8, llvm_mlir},
};

#[derive(Debug, Clone)]
pub(crate) struct OperationCtx<'c> {
    /// The MLIR context.
    pub mlir_context: &'c MeliorContext,
    /// The program IR.
    pub program: &'c Program,
    /// The syscall context to be passed to syscalls.
    pub syscall_ctx: Value<'c, 'c>,
    /// Reference to the revert block.
    /// This block takes care of reverts.
    pub revert_block: BlockRef<'c, 'c>,
    /// Reference to the jump table block.
    /// This block receives the PC as an argument and jumps to the block corresponding to that PC,
    /// or reverts in case the destination is not a JUMPDEST.
    pub jumptable_block: BlockRef<'c, 'c>,
    /// Blocks to jump to. These are registered dynamically as JUMPDESTs are processed.
    pub jumpdest_blocks: BTreeMap<usize, BlockRef<'c, 'c>>,
}

impl<'c> OperationCtx<'c> {
    pub(crate) fn new(
        context: &'c MeliorContext,
        module: &'c Module,
        region: &'c Region,
        setup_block: &'c Block<'c>,
        program: &'c Program,
    ) -> Result<Self, CodegenError> {
        let location = Location::unknown(context);
        let ptr_type = pointer(context, 0);
        let uint64 = IntegerType::new(context, 64).into();
        // PERF: avoid generating unneeded setup blocks
        let syscall_ctx = setup_block.add_argument(ptr_type, location);
        let initial_gas = setup_block.add_argument(uint64, location);

        // Append setup code to be run at the start
        generate_stack_setup_code(context, module, setup_block)?;
        generate_memory_setup_code(context, module, setup_block)?;
        generate_calldata_setup_code(context, module, setup_block)?;
        generate_gas_counter_setup_code(context, module, setup_block, initial_gas)?;

        syscall::mlir::declare_syscalls(context, module);

        // Generate helper blocks
        let revert_block = region.append_block(generate_revert_block(context, syscall_ctx)?);
        let jumptable_block = region.append_block(create_jumptable_landing_block(context));

        let op_ctx = OperationCtx {
            mlir_context: context,
            program,
            syscall_ctx,
            revert_block,
            jumptable_block,
            jumpdest_blocks: Default::default(),
        };
        Ok(op_ctx)
    }

    /// Populate the jumptable block with a dynamic dispatch according to the
    /// received PC.
    pub(crate) fn populate_jumptable(&self) -> Result<(), CodegenError> {
        let context = self.mlir_context;
        let program = self.program;
        let start_block = self.jumptable_block;

        let location = Location::unknown(context);
        let uint256 = IntegerType::new(context, 256);

        // The block receives a single argument: the value to switch on
        // TODO: move to program module
        let jumpdest_pcs: Vec<i64> = program
            .operations
            .iter()
            .filter_map(|op| match op {
                Operation::Jumpdest { pc } => Some(*pc as i64),
                _ => None,
            })
            .collect();

        let arg = start_block.argument(0)?;

        let case_destinations: Vec<_> = self
            .jumpdest_blocks
            .values()
            .map(|b| {
                let x: (&Block, &[Value]) = (b, &[]);
                x
            })
            .collect();

        let op = start_block.append_operation(cf::switch(
            context,
            &jumpdest_pcs,
            arg.into(),
            uint256.into(),
            (&self.revert_block, &[]),
            &case_destinations,
            location,
        )?);

        assert!(op.verify());

        Ok(())
    }

    /// Registers a block as a valid jump destination.
    // TODO: move into jumptable module
    pub(crate) fn register_jump_destination(&mut self, pc: usize, block: BlockRef<'c, 'c>) {
        self.jumpdest_blocks.insert(pc, block);
    }

    /// Registers a block as a valid jump destination.
    // TODO: move into jumptable module
    #[allow(dead_code)]
    pub(crate) fn add_jump_op(
        &mut self,
        block: BlockRef<'c, 'c>,
        pc_to_jump_to: Value,
        location: Location,
    ) {
        let op = block.append_operation(cf::br(&self.jumptable_block, &[pc_to_jump_to], location));
        assert!(op.verify());
    }
}

fn generate_gas_counter_setup_code<'c>(
    context: &'c MeliorContext,
    module: &'c Module,
    block: &'c Block<'c>,
    initial_gas: Value,
) -> Result<(), CodegenError> {
    let location = Location::unknown(context);
    let ptr_type = pointer(context, 0);
    let uint64 = IntegerType::new(context, 64).into();

    let body = module.body();
    let res = body.append_operation(llvm_mlir::global(
        context,
        GAS_COUNTER_GLOBAL,
        uint64,
        location,
    ));

    assert!(res.verify());

    let gas_addr = block
        .append_operation(llvm_mlir::addressof(
            context,
            GAS_COUNTER_GLOBAL,
            ptr_type,
            location,
        ))
        .result(0)?;

    let res = block.append_operation(llvm::store(
        context,
        initial_gas,
        gas_addr.into(),
        location,
        LoadStoreOptions::default(),
    ));

    assert!(res.verify());

    Ok(())
}

fn generate_stack_setup_code<'c>(
    context: &'c MeliorContext,
    module: &'c Module,
    block: &'c Block<'c>,
) -> Result<(), CodegenError> {
    let location = Location::unknown(context);
    let ptr_type = pointer(context, 0);

    // Declare the stack pointer and base pointer globals
    let body = module.body();
    let res = body.append_operation(llvm_mlir::global(
        context,
        STACK_BASEPTR_GLOBAL,
        ptr_type,
        location,
    ));
    assert!(res.verify());
    let res = body.append_operation(llvm_mlir::global(
        context,
        STACK_PTR_GLOBAL,
        ptr_type,
        location,
    ));
    assert!(res.verify());

    let uint256 = IntegerType::new(context, 256);

    // Allocate stack memory
    let stack_size = block
        .append_operation(arith::constant(
            context,
            IntegerAttribute::new(uint256.into(), MAX_STACK_SIZE as i64).into(),
            location,
        ))
        .result(0)?
        .into();

    let stack_baseptr = block
        .append_operation(llvm::alloca(
            context,
            stack_size,
            ptr_type,
            location,
            AllocaOptions::new().elem_type(Some(TypeAttribute::new(uint256.into()))),
        ))
        .result(0)?;

    // Populate the globals with the allocated stack memory
    let stack_baseptr_ptr = block
        .append_operation(llvm_mlir::addressof(
            context,
            STACK_BASEPTR_GLOBAL,
            ptr_type,
            location,
        ))
        .result(0)?;

    let res = block.append_operation(llvm::store(
        context,
        stack_baseptr.into(),
        stack_baseptr_ptr.into(),
        location,
        LoadStoreOptions::default(),
    ));
    assert!(res.verify());

    let stackptr_ptr = block
        .append_operation(llvm_mlir::addressof(
            context,
            STACK_PTR_GLOBAL,
            ptr_type,
            location,
        ))
        .result(0)?;

    let res = block.append_operation(llvm::store(
        context,
        stack_baseptr.into(),
        stackptr_ptr.into(),
        location,
        LoadStoreOptions::default(),
    ));
    assert!(res.verify());

    Ok(())
}

fn generate_memory_setup_code<'c>(
    context: &'c MeliorContext,
    module: &'c Module,
    block: &'c Block<'c>,
) -> Result<(), CodegenError> {
    let location = Location::unknown(context);
    let ptr_type = pointer(context, 0);
    let uint32 = IntegerType::new(context, 32).into();

    // Declare the stack pointer and base pointer globals
    let body = module.body();
    let res = body.append_operation(llvm_mlir::global(
        context,
        MEMORY_PTR_GLOBAL,
        ptr_type,
        location,
    ));
    assert!(res.verify());
    let res = body.append_operation(llvm_mlir::global(
        context,
        MEMORY_SIZE_GLOBAL,
        uint32,
        location,
    ));
    assert!(res.verify());

    let zero = block
        .append_operation(arith::constant(
            context,
            IntegerAttribute::new(uint32, 0).into(),
            location,
        ))
        .result(0)?
        .into();

    let memory_size_ptr = block
        .append_operation(llvm_mlir::addressof(
            context,
            MEMORY_SIZE_GLOBAL,
            ptr_type,
            location,
        ))
        .result(0)?;

    let res = block.append_operation(llvm::store(
        context,
        zero,
        memory_size_ptr.into(),
        location,
        LoadStoreOptions::default(),
    ));
    assert!(res.verify());

    Ok(())
}

fn generate_calldata_setup_code<'c>(
    context: &'c MeliorContext,
    module: &'c Module,
    block: &'c Block<'c>,
) -> Result<(), CodegenError> {
    let location = Location::unknown(context);
    let ptr_type = pointer(context, 0);
    let uint32 = IntegerType::new(context, 32).into();

    let body = module.body();
    let res = body.append_operation(llvm_mlir::global(
        context,
        CALLDATA_PTR_GLOBAL,
        ptr_type,
        location,
    ));
    assert!(res.verify());
    let res = body.append_operation(llvm_mlir::global(
        context,
        CALLDATA_SIZE_GLOBAL,
        uint32,
        location,
    ));
    assert!(res.verify());

    let zero = block
        .append_operation(arith::constant(
            context,
            IntegerAttribute::new(uint32, 0).into(),
            location,
        ))
        .result(0)?
        .into();

    let calldata_size_ptr = block
        .append_operation(llvm_mlir::addressof(
            context,
            CALLDATA_SIZE_GLOBAL,
            ptr_type,
            location,
        ))
        .result(0)?;

    let res = block.append_operation(llvm::store(
        context,
        zero,
        calldata_size_ptr.into(),
        location,
        LoadStoreOptions::default(),
    ));
    assert!(res.verify());

    Ok(())
}

/// Create the jumptable landing block. This is the main entrypoint
/// for JUMP and JUMPI operations.
fn create_jumptable_landing_block(context: &MeliorContext) -> Block {
    let location = Location::unknown(context);
    let uint256 = IntegerType::new(context, 256);
    Block::new(&[(uint256.into(), location)])
}

pub fn generate_revert_block<'c>(
    context: &'c MeliorContext,
    syscall_ctx: Value<'c, 'c>,
) -> Result<Block<'c>, CodegenError> {
    let location = Location::unknown(context);
    let uint32 = IntegerType::new(context, 32).into();

    let revert_block = Block::new(&[]);
    let remaining_gas = get_remaining_gas(context, &revert_block)?;

    let zero_constant = revert_block
        .append_operation(arith::constant(
            context,
            IntegerAttribute::new(uint32, 0).into(),
            location,
        ))
        .result(0)?
        .into();

    let reason = revert_block
        .append_operation(arith::constant(
            context,
            integer_constant_from_u8(context, ExitStatusCode::Error.to_u8()).into(),
            location,
        ))
        .result(0)?
        .into();

    syscall::mlir::write_result_syscall(
        context,
        syscall_ctx,
        &revert_block,
        zero_constant,
        zero_constant,
        remaining_gas,
        reason,
        location,
    );

    revert_block.append_operation(func::r#return(&[reason], location));

    Ok(revert_block)
}

// Syscall MLIR wrappers
impl<'c> OperationCtx<'c> {
    pub(crate) fn write_result_syscall(
        &self,
        block: &Block,
        offset: Value,
        size: Value,
        gas: Value,
        reason: Value,
        location: Location,
    ) {
        syscall::mlir::write_result_syscall(
            self.mlir_context,
            self.syscall_ctx,
            block,
            offset,
            size,
            gas,
            reason,
            location,
        )
    }

    pub(crate) fn keccak256_syscall(
        &'c self,
        block: &'c Block,
        offset: Value<'c, 'c>,
        size: Value<'c, 'c>,
        hash_ptr: Value<'c, 'c>,
        location: Location<'c>,
    ) {
        syscall::mlir::keccak256_syscall(
            self.mlir_context,
            self.syscall_ctx,
            block,
            offset,
            size,
            hash_ptr,
            location,
        )
    }

    pub(crate) fn get_calldata_size_syscall(
        &'c self,
        block: &'c Block,
        location: Location<'c>,
    ) -> Result<Value, CodegenError> {
        syscall::mlir::get_calldata_size_syscall(
            self.mlir_context,
            self.syscall_ctx,
            block,
            location,
        )
    }

    pub(crate) fn get_calldata_ptr_syscall(
        &'c self,
        block: &'c Block,
        location: Location<'c>,
    ) -> Result<Value, CodegenError> {
        syscall::mlir::get_calldata_ptr_syscall(
            self.mlir_context,
            self.syscall_ctx,
            block,
            location,
        )
    }

    pub(crate) fn get_origin_syscall(
        &'c self,
        block: &'c Block,
        address_ptr: Value<'c, 'c>,
        location: Location<'c>,
    ) {
        syscall::mlir::get_origin_syscall(
            self.mlir_context,
            self.syscall_ctx,
            block,
            address_ptr,
            location,
        )
    }

    pub(crate) fn get_chainid_syscall(
        &'c self,
        block: &'c Block,
        location: Location<'c>,
    ) -> Result<Value, CodegenError> {
        syscall::mlir::get_chainid_syscall(self.mlir_context, self.syscall_ctx, block, location)
    }

    pub(crate) fn store_in_callvalue_ptr(
        &'c self,
        block: &'c Block,
        location: Location<'c>,
        callvalue_ptr: Value<'c, 'c>,
    ) {
        syscall::mlir::store_in_callvalue_ptr(
            self.mlir_context,
            self.syscall_ctx,
            block,
            location,
            callvalue_ptr,
        )
    }

<<<<<<< HEAD
    pub(crate) fn store_in_blobbasefee_ptr(
        &'c self,
        block: &'c Block,
        location: Location<'c>,
        blob_base_fee_ptr: Value<'c, 'c>,
    ) {
        syscall::mlir::store_in_blobbasefee_ptr(
=======
    pub(crate) fn store_in_caller_ptr(
        &'c self,
        block: &'c Block,
        location: Location<'c>,
        caller_ptr: Value<'c, 'c>,
    ) {
        syscall::mlir::store_in_caller_ptr(
>>>>>>> 03058831
            self.mlir_context,
            self.syscall_ctx,
            block,
            location,
<<<<<<< HEAD
            blob_base_fee_ptr,
=======
            caller_ptr,
        )
    }

    pub(crate) fn store_in_gasprice_ptr(
        &'c self,
        block: &'c Block,
        location: Location<'c>,
        gasprice_ptr: Value<'c, 'c>,
    ) {
        syscall::mlir::store_in_gasprice_ptr(
            self.mlir_context,
            self.syscall_ctx,
            block,
            location,
            gasprice_ptr,
        )
    }

    pub(crate) fn store_in_selfbalance_ptr(
        &'c self,
        block: &'c Block,
        location: Location<'c>,
        selfbalance_ptr: Value<'c, 'c>,
    ) {
        syscall::mlir::store_in_selfbalance_ptr(
            self.mlir_context,
            self.syscall_ctx,
            block,
            location,
            selfbalance_ptr,
>>>>>>> 03058831
        )
    }

    pub(crate) fn extend_memory_syscall(
        &'c self,
        block: &'c Block,
        new_size: Value<'c, 'c>,
        location: Location<'c>,
    ) -> Result<Value, CodegenError> {
        syscall::mlir::extend_memory_syscall(
            self.mlir_context,
            self.syscall_ctx,
            block,
            new_size,
            location,
        )
    }

    pub(crate) fn storage_read_syscall(
        &'c self,
        block: &'c Block,
        key: Value<'c, 'c>,
        value: Value<'c, 'c>,
        location: Location<'c>,
    ) {
        syscall::mlir::storage_read_syscall(
            self.mlir_context,
            self.syscall_ctx,
            block,
            key,
            value,
            location,
        )
    }

    pub(crate) fn append_log_syscall(
        &'c self,
        block: &'c Block,
        data: Value<'c, 'c>,
        size: Value<'c, 'c>,
        location: Location<'c>,
    ) {
        syscall::mlir::append_log_syscall(
            self.mlir_context,
            self.syscall_ctx,
            block,
            data,
            size,
            location,
        );
    }

    pub(crate) fn append_log_with_one_topic_syscall(
        &'c self,
        block: &'c Block,
        data: Value<'c, 'c>,
        size: Value<'c, 'c>,
        topic: Value<'c, 'c>,
        location: Location<'c>,
    ) {
        syscall::mlir::append_log_with_one_topic_syscall(
            self.mlir_context,
            self.syscall_ctx,
            block,
            data,
            size,
            topic,
            location,
        );
    }

    pub(crate) fn append_log_with_two_topics_syscall(
        &'c self,
        block: &'c Block,
        data: Value<'c, 'c>,
        size: Value<'c, 'c>,
        topic1_ptr: Value<'c, 'c>,
        topic2_ptr: Value<'c, 'c>,
        location: Location<'c>,
    ) {
        syscall::mlir::append_log_with_two_topics_syscall(
            self.mlir_context,
            self.syscall_ctx,
            block,
            data,
            size,
            topic1_ptr,
            topic2_ptr,
            location,
        );
    }
    #[allow(clippy::too_many_arguments)]
    pub(crate) fn append_log_with_three_topics_syscall(
        &'c self,
        block: &'c Block,
        data: Value<'c, 'c>,
        size: Value<'c, 'c>,
        topic1_ptr: Value<'c, 'c>,
        topic2_ptr: Value<'c, 'c>,
        topic3_ptr: Value<'c, 'c>,
        location: Location<'c>,
    ) {
        syscall::mlir::append_log_with_three_topics_syscall(
            self.mlir_context,
            self.syscall_ctx,
            block,
            data,
            size,
            topic1_ptr,
            topic2_ptr,
            topic3_ptr,
            location,
        );
    }
    #[allow(clippy::too_many_arguments)]
    pub(crate) fn append_log_with_four_topics_syscall(
        &'c self,
        block: &'c Block,
        data: Value<'c, 'c>,
        size: Value<'c, 'c>,
        topic1_ptr: Value<'c, 'c>,
        topic2_ptr: Value<'c, 'c>,
        topic3_ptr: Value<'c, 'c>,
        topic4_ptr: Value<'c, 'c>,
        location: Location<'c>,
    ) {
        syscall::mlir::append_log_with_four_topics_syscall(
            self.mlir_context,
            self.syscall_ctx,
            block,
            data,
            size,
            topic1_ptr,
            topic2_ptr,
            topic3_ptr,
            topic4_ptr,
            location,
        );
    }

    pub(crate) fn get_coinbase_ptr_syscall(
        &'c self,
        block: &'c Block,
        location: Location<'c>,
    ) -> Result<Value, CodegenError> {
        syscall::mlir::get_coinbase_ptr_syscall(
            self.mlir_context,
            self.syscall_ctx,
            block,
            location,
        )
    }

    #[allow(unused)]
    pub(crate) fn get_block_number_syscall(
        &'c self,
        block: &'c Block,
        number: Value<'c, 'c>,
        location: Location<'c>,
    ) {
        syscall::mlir::get_block_number_syscall(
            self.mlir_context,
            self.syscall_ctx,
            block,
            number,
            location,
        )
    }

    pub(crate) fn store_in_timestamp_ptr(
        &'c self,
        block: &'c Block,
        location: Location<'c>,
        timestamp_ptr: Value<'c, 'c>,
    ) {
        syscall::mlir::store_in_timestamp_ptr(
            self.mlir_context,
            self.syscall_ctx,
            block,
            location,
            timestamp_ptr,
        )
    }

    pub(crate) fn copy_code_to_memory_syscall(
        &'c self,
        block: &'c Block,
        offset: Value,
        size: Value,
        dest_offset: Value,
        location: Location<'c>,
    ) {
        syscall::mlir::copy_code_to_memory_syscall(
            self.mlir_context,
            self.syscall_ctx,
            block,
            offset,
            size,
            dest_offset,
            location,
        )
    }

    #[allow(unused)]
    pub(crate) fn store_in_basefee_ptr_syscall(
        &'c self,
        basefee_ptr: Value<'c, 'c>,
        block: &'c Block,
        location: Location<'c>,
    ) {
        syscall::mlir::store_in_basefee_ptr_syscall(
            self.mlir_context,
            self.syscall_ctx,
            basefee_ptr,
            block,
            location,
        )
    }

    #[allow(unused)]
    pub(crate) fn get_address_ptr_syscall(
        &'c self,
        block: &'c Block,
        location: Location<'c>,
    ) -> Result<Value, CodegenError> {
        syscall::mlir::get_address_ptr_syscall(self.mlir_context, self.syscall_ctx, block, location)
    }

    pub(crate) fn store_in_balance_syscall(
        &'c self,
        block: &'c Block,
        address: Value<'c, 'c>,
        balance: Value<'c, 'c>,
        location: Location<'c>,
    ) {
        syscall::mlir::store_in_balance_syscall(
            self.mlir_context,
            self.syscall_ctx,
            block,
            address,
            balance,
            location,
        )
    }
}<|MERGE_RESOLUTION|>--- conflicted
+++ resolved
@@ -546,7 +546,21 @@
         )
     }
 
-<<<<<<< HEAD
+    pub(crate) fn store_in_caller_ptr(
+        &'c self,
+        block: &'c Block,
+        location: Location<'c>,
+        caller_ptr: Value<'c, 'c>,
+    ) {
+        syscall::mlir::store_in_caller_ptr(
+            self.mlir_context,
+            self.syscall_ctx,
+            block,
+            location,
+            caller_ptr,
+        )
+    }
+
     pub(crate) fn store_in_blobbasefee_ptr(
         &'c self,
         block: &'c Block,
@@ -554,23 +568,11 @@
         blob_base_fee_ptr: Value<'c, 'c>,
     ) {
         syscall::mlir::store_in_blobbasefee_ptr(
-=======
-    pub(crate) fn store_in_caller_ptr(
-        &'c self,
-        block: &'c Block,
-        location: Location<'c>,
-        caller_ptr: Value<'c, 'c>,
-    ) {
-        syscall::mlir::store_in_caller_ptr(
->>>>>>> 03058831
-            self.mlir_context,
-            self.syscall_ctx,
-            block,
-            location,
-<<<<<<< HEAD
+            self.mlir_context,
+            self.syscall_ctx,
+            block,
+            location,
             blob_base_fee_ptr,
-=======
-            caller_ptr,
         )
     }
 
@@ -601,7 +603,6 @@
             block,
             location,
             selfbalance_ptr,
->>>>>>> 03058831
         )
     }
 
