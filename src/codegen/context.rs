--- conflicted
+++ resolved
@@ -589,7 +589,6 @@
         )
     }
 
-<<<<<<< HEAD
     pub(crate) fn storage_write_syscall(
         &'c self,
         block: &'c Block,
@@ -607,8 +606,6 @@
         )
     }
 
-=======
->>>>>>> 31b03b8f
     pub(crate) fn append_log_syscall(
         &'c self,
         block: &'c Block,
