use std::collections::BTreeMap;

use melior::{
    dialect::{
        arith, cf, func,
        llvm::{self, r#type::pointer, AllocaOptions, LoadStoreOptions},
    },
    ir::{
        attribute::{IntegerAttribute, TypeAttribute},
        r#type::IntegerType,
        Block, BlockRef, Location, Module, Region, Value,
    },
    Context as MeliorContext,
};

use crate::{
    constants::{
        CALLDATA_PTR_GLOBAL, CALLDATA_SIZE_GLOBAL, GAS_COUNTER_GLOBAL, MAX_STACK_SIZE,
        MEMORY_PTR_GLOBAL, MEMORY_SIZE_GLOBAL, STACK_BASEPTR_GLOBAL, STACK_PTR_GLOBAL,
    },
    errors::CodegenError,
    program::{Operation, Program},
    syscall::{self, ExitStatusCode},
    utils::{get_remaining_gas, integer_constant_from_u8, llvm_mlir},
};

#[derive(Debug, Clone)]
pub(crate) struct OperationCtx<'c> {
    /// The MLIR context.
    pub mlir_context: &'c MeliorContext,
    /// The program IR.
    pub program: &'c Program,
    /// The syscall context to be passed to syscalls.
    pub syscall_ctx: Value<'c, 'c>,
    /// Reference to the revert block.
    /// This block takes care of reverts.
    pub revert_block: BlockRef<'c, 'c>,
    /// Reference to the jump table block.
    /// This block receives the PC as an argument and jumps to the block corresponding to that PC,
    /// or reverts in case the destination is not a JUMPDEST.
    pub jumptable_block: BlockRef<'c, 'c>,
    /// Blocks to jump to. These are registered dynamically as JUMPDESTs are processed.
    pub jumpdest_blocks: BTreeMap<usize, BlockRef<'c, 'c>>,
}

impl<'c> OperationCtx<'c> {
    pub(crate) fn new(
        context: &'c MeliorContext,
        module: &'c Module,
        region: &'c Region,
        setup_block: &'c Block<'c>,
        program: &'c Program,
    ) -> Result<Self, CodegenError> {
        let location = Location::unknown(context);
        let ptr_type = pointer(context, 0);
        let uint64 = IntegerType::new(context, 64).into();
        // PERF: avoid generating unneeded setup blocks
        let syscall_ctx = setup_block.add_argument(ptr_type, location);
        let initial_gas = setup_block.add_argument(uint64, location);

        // Append setup code to be run at the start
        generate_stack_setup_code(context, module, setup_block)?;
        generate_memory_setup_code(context, module, setup_block)?;
        generate_calldata_setup_code(context, module, setup_block)?;
        generate_gas_counter_setup_code(context, module, setup_block, initial_gas)?;

        syscall::mlir::declare_syscalls(context, module);

        // Generate helper blocks
        let revert_block = region.append_block(generate_revert_block(context, syscall_ctx)?);
        let jumptable_block = region.append_block(create_jumptable_landing_block(context));

        let op_ctx = OperationCtx {
            mlir_context: context,
            program,
            syscall_ctx,
            revert_block,
            jumptable_block,
            jumpdest_blocks: Default::default(),
        };
        Ok(op_ctx)
    }

    /// Populate the jumptable block with a dynamic dispatch according to the
    /// received PC.
    pub(crate) fn populate_jumptable(&self) -> Result<(), CodegenError> {
        let context = self.mlir_context;
        let program = self.program;
        let start_block = self.jumptable_block;

        let location = Location::unknown(context);
        let uint256 = IntegerType::new(context, 256);

        // The block receives a single argument: the value to switch on
        // TODO: move to program module
        let jumpdest_pcs: Vec<i64> = program
            .operations
            .iter()
            .filter_map(|op| match op {
                Operation::Jumpdest { pc } => Some(*pc as i64),
                _ => None,
            })
            .collect();

        let arg = start_block.argument(0)?;

        let case_destinations: Vec<_> = self
            .jumpdest_blocks
            .values()
            .map(|b| {
                let x: (&Block, &[Value]) = (b, &[]);
                x
            })
            .collect();

        let op = start_block.append_operation(cf::switch(
            context,
            &jumpdest_pcs,
            arg.into(),
            uint256.into(),
            (&self.revert_block, &[]),
            &case_destinations,
            location,
        )?);

        assert!(op.verify());

        Ok(())
    }

    /// Registers a block as a valid jump destination.
    // TODO: move into jumptable module
    pub(crate) fn register_jump_destination(&mut self, pc: usize, block: BlockRef<'c, 'c>) {
        self.jumpdest_blocks.insert(pc, block);
    }

    /// Registers a block as a valid jump destination.
    // TODO: move into jumptable module
    #[allow(dead_code)]
    pub(crate) fn add_jump_op(
        &mut self,
        block: BlockRef<'c, 'c>,
        pc_to_jump_to: Value,
        location: Location,
    ) {
        let op = block.append_operation(cf::br(&self.jumptable_block, &[pc_to_jump_to], location));
        assert!(op.verify());
    }
}

fn generate_gas_counter_setup_code<'c>(
    context: &'c MeliorContext,
    module: &'c Module,
    block: &'c Block<'c>,
    initial_gas: Value,
) -> Result<(), CodegenError> {
    let location = Location::unknown(context);
    let ptr_type = pointer(context, 0);
    let uint64 = IntegerType::new(context, 64).into();

    let body = module.body();
    let res = body.append_operation(llvm_mlir::global(
        context,
        GAS_COUNTER_GLOBAL,
        uint64,
        location,
    ));

    assert!(res.verify());

    let gas_addr = block
        .append_operation(llvm_mlir::addressof(
            context,
            GAS_COUNTER_GLOBAL,
            ptr_type,
            location,
        ))
        .result(0)?;

    let res = block.append_operation(llvm::store(
        context,
        initial_gas,
        gas_addr.into(),
        location,
        LoadStoreOptions::default(),
    ));

    assert!(res.verify());

    Ok(())
}

fn generate_stack_setup_code<'c>(
    context: &'c MeliorContext,
    module: &'c Module,
    block: &'c Block<'c>,
) -> Result<(), CodegenError> {
    let location = Location::unknown(context);
    let ptr_type = pointer(context, 0);

    // Declare the stack pointer and base pointer globals
    let body = module.body();
    let res = body.append_operation(llvm_mlir::global(
        context,
        STACK_BASEPTR_GLOBAL,
        ptr_type,
        location,
    ));
    assert!(res.verify());
    let res = body.append_operation(llvm_mlir::global(
        context,
        STACK_PTR_GLOBAL,
        ptr_type,
        location,
    ));
    assert!(res.verify());

    let uint256 = IntegerType::new(context, 256);

    // Allocate stack memory
    let stack_size = block
        .append_operation(arith::constant(
            context,
            IntegerAttribute::new(uint256.into(), MAX_STACK_SIZE as i64).into(),
            location,
        ))
        .result(0)?
        .into();

    let stack_baseptr = block
        .append_operation(llvm::alloca(
            context,
            stack_size,
            ptr_type,
            location,
            AllocaOptions::new().elem_type(Some(TypeAttribute::new(uint256.into()))),
        ))
        .result(0)?;

    // Populate the globals with the allocated stack memory
    let stack_baseptr_ptr = block
        .append_operation(llvm_mlir::addressof(
            context,
            STACK_BASEPTR_GLOBAL,
            ptr_type,
            location,
        ))
        .result(0)?;

    let res = block.append_operation(llvm::store(
        context,
        stack_baseptr.into(),
        stack_baseptr_ptr.into(),
        location,
        LoadStoreOptions::default(),
    ));
    assert!(res.verify());

    let stackptr_ptr = block
        .append_operation(llvm_mlir::addressof(
            context,
            STACK_PTR_GLOBAL,
            ptr_type,
            location,
        ))
        .result(0)?;

    let res = block.append_operation(llvm::store(
        context,
        stack_baseptr.into(),
        stackptr_ptr.into(),
        location,
        LoadStoreOptions::default(),
    ));
    assert!(res.verify());

    Ok(())
}

fn generate_memory_setup_code<'c>(
    context: &'c MeliorContext,
    module: &'c Module,
    block: &'c Block<'c>,
) -> Result<(), CodegenError> {
    let location = Location::unknown(context);
    let ptr_type = pointer(context, 0);
    let uint32 = IntegerType::new(context, 32).into();

    // Declare the stack pointer and base pointer globals
    let body = module.body();
    let res = body.append_operation(llvm_mlir::global(
        context,
        MEMORY_PTR_GLOBAL,
        ptr_type,
        location,
    ));
    assert!(res.verify());
    let res = body.append_operation(llvm_mlir::global(
        context,
        MEMORY_SIZE_GLOBAL,
        uint32,
        location,
    ));
    assert!(res.verify());

    let zero = block
        .append_operation(arith::constant(
            context,
            IntegerAttribute::new(uint32, 0).into(),
            location,
        ))
        .result(0)?
        .into();

    let memory_size_ptr = block
        .append_operation(llvm_mlir::addressof(
            context,
            MEMORY_SIZE_GLOBAL,
            ptr_type,
            location,
        ))
        .result(0)?;

    let res = block.append_operation(llvm::store(
        context,
        zero,
        memory_size_ptr.into(),
        location,
        LoadStoreOptions::default(),
    ));
    assert!(res.verify());

    Ok(())
}

fn generate_calldata_setup_code<'c>(
    context: &'c MeliorContext,
    module: &'c Module,
    block: &'c Block<'c>,
) -> Result<(), CodegenError> {
    let location = Location::unknown(context);
    let ptr_type = pointer(context, 0);
    let uint32 = IntegerType::new(context, 32).into();

    let body = module.body();
    let res = body.append_operation(llvm_mlir::global(
        context,
        CALLDATA_PTR_GLOBAL,
        ptr_type,
        location,
    ));
    assert!(res.verify());
    let res = body.append_operation(llvm_mlir::global(
        context,
        CALLDATA_SIZE_GLOBAL,
        uint32,
        location,
    ));
    assert!(res.verify());

    let zero = block
        .append_operation(arith::constant(
            context,
            IntegerAttribute::new(uint32, 0).into(),
            location,
        ))
        .result(0)?
        .into();

    let calldata_size_ptr = block
        .append_operation(llvm_mlir::addressof(
            context,
            CALLDATA_SIZE_GLOBAL,
            ptr_type,
            location,
        ))
        .result(0)?;

    let res = block.append_operation(llvm::store(
        context,
        zero,
        calldata_size_ptr.into(),
        location,
        LoadStoreOptions::default(),
    ));
    assert!(res.verify());

    Ok(())
}

/// Create the jumptable landing block. This is the main entrypoint
/// for JUMP and JUMPI operations.
fn create_jumptable_landing_block(context: &MeliorContext) -> Block {
    let location = Location::unknown(context);
    let uint256 = IntegerType::new(context, 256);
    Block::new(&[(uint256.into(), location)])
}

pub fn generate_revert_block<'c>(
    context: &'c MeliorContext,
    syscall_ctx: Value<'c, 'c>,
) -> Result<Block<'c>, CodegenError> {
    let location = Location::unknown(context);
    let uint32 = IntegerType::new(context, 32).into();

    let revert_block = Block::new(&[]);
    let remaining_gas = get_remaining_gas(context, &revert_block)?;

    let zero_constant = revert_block
        .append_operation(arith::constant(
            context,
            IntegerAttribute::new(uint32, 0).into(),
            location,
        ))
        .result(0)?
        .into();

    let reason = revert_block
        .append_operation(arith::constant(
            context,
            integer_constant_from_u8(context, ExitStatusCode::Error.to_u8()).into(),
            location,
        ))
        .result(0)?
        .into();

    syscall::mlir::write_result_syscall(
        context,
        syscall_ctx,
        &revert_block,
        zero_constant,
        zero_constant,
        remaining_gas,
        reason,
        location,
    );

    revert_block.append_operation(func::r#return(&[reason], location));

    Ok(revert_block)
}

// Syscall MLIR wrappers
impl<'c> OperationCtx<'c> {
    pub(crate) fn write_result_syscall(
        &self,
        block: &Block,
        offset: Value,
        size: Value,
        gas: Value,
        reason: Value,
        location: Location,
    ) {
        syscall::mlir::write_result_syscall(
            self.mlir_context,
            self.syscall_ctx,
            block,
            offset,
            size,
            gas,
            reason,
            location,
        )
    }

    pub(crate) fn get_calldata_size_syscall(
        &'c self,
        block: &'c Block,
        location: Location<'c>,
    ) -> Result<Value, CodegenError> {
        syscall::mlir::get_calldata_size_syscall(
            self.mlir_context,
            self.syscall_ctx,
            block,
            location,
        )
    }

    pub(crate) fn get_origin_syscall(
        &'c self,
        block: &'c Block,
        address_ptr: Value<'c, 'c>,
        location: Location<'c>,
    ) {
        syscall::mlir::get_origin_syscall(
            self.mlir_context,
            self.syscall_ctx,
            block,
            address_ptr,
            location,
        )
    }

    pub(crate) fn get_chainid_syscall(
        &'c self,
        block: &'c Block,
        location: Location<'c>,
    ) -> Result<Value, CodegenError> {
        syscall::mlir::get_chainid_syscall(self.mlir_context, self.syscall_ctx, block, location)
    }

    pub(crate) fn store_in_callvalue_ptr(
        &'c self,
        block: &'c Block,
        location: Location<'c>,
        callvalue_ptr: Value<'c, 'c>,
    ) {
        syscall::mlir::store_in_callvalue_ptr(
            self.mlir_context,
            self.syscall_ctx,
            block,
            location,
            callvalue_ptr,
        )
    }

    pub(crate) fn store_in_gasprice_ptr(
        &'c self,
        block: &'c Block,
        location: Location<'c>,
        gasprice_ptr: Value<'c, 'c>,
    ) {
        syscall::mlir::store_in_gasprice_ptr(
            self.mlir_context,
            self.syscall_ctx,
            block,
            location,
            gasprice_ptr,
        )
    }

    pub(crate) fn extend_memory_syscall(
        &'c self,
        block: &'c Block,
        new_size: Value<'c, 'c>,
        location: Location<'c>,
    ) -> Result<Value, CodegenError> {
        syscall::mlir::extend_memory_syscall(
            self.mlir_context,
            self.syscall_ctx,
            block,
            new_size,
            location,
        )
    }

    pub(crate) fn append_log_syscall(
        &'c self,
        block: &'c Block,
        data: Value<'c, 'c>,
        size: Value<'c, 'c>,
        location: Location<'c>,
    ) {
        syscall::mlir::append_log_syscall(
            self.mlir_context,
            self.syscall_ctx,
            block,
            data,
            size,
            location,
        );
    }

    pub(crate) fn append_log_with_one_topic_syscall(
        &'c self,
        block: &'c Block,
        data: Value<'c, 'c>,
        size: Value<'c, 'c>,
        topic: Value<'c, 'c>,
        location: Location<'c>,
    ) {
        syscall::mlir::append_log_with_one_topic_syscall(
            self.mlir_context,
            self.syscall_ctx,
            block,
            data,
            size,
            topic,
            location,
        );
    }

    pub(crate) fn append_log_with_two_topics_syscall(
        &'c self,
        block: &'c Block,
        data: Value<'c, 'c>,
        size: Value<'c, 'c>,
        topic1_ptr: Value<'c, 'c>,
        topic2_ptr: Value<'c, 'c>,
        location: Location<'c>,
    ) {
        syscall::mlir::append_log_with_two_topics_syscall(
            self.mlir_context,
            self.syscall_ctx,
            block,
            data,
            size,
            topic1_ptr,
            topic2_ptr,
            location,
        );
    }
    #[allow(clippy::too_many_arguments)]
    pub(crate) fn append_log_with_three_topics_syscall(
        &'c self,
        block: &'c Block,
        data: Value<'c, 'c>,
        size: Value<'c, 'c>,
        topic1_ptr: Value<'c, 'c>,
        topic2_ptr: Value<'c, 'c>,
        topic3_ptr: Value<'c, 'c>,
        location: Location<'c>,
    ) {
        syscall::mlir::append_log_with_three_topics_syscall(
            self.mlir_context,
            self.syscall_ctx,
            block,
            data,
            size,
            topic1_ptr,
            topic2_ptr,
            topic3_ptr,
            location,
        );
    }
    #[allow(clippy::too_many_arguments)]
    pub(crate) fn append_log_with_four_topics_syscall(
        &'c self,
        block: &'c Block,
        data: Value<'c, 'c>,
        size: Value<'c, 'c>,
        topic1_ptr: Value<'c, 'c>,
        topic2_ptr: Value<'c, 'c>,
        topic3_ptr: Value<'c, 'c>,
        topic4_ptr: Value<'c, 'c>,
        location: Location<'c>,
    ) {
        syscall::mlir::append_log_with_four_topics_syscall(
            self.mlir_context,
            self.syscall_ctx,
            block,
            data,
            size,
            topic1_ptr,
            topic2_ptr,
            topic3_ptr,
            topic4_ptr,
            location,
        );
    }
    #[allow(unused)]
    pub(crate) fn get_calldata_ptr_syscall(
        &'c self,
        block: &'c Block,
        location: Location<'c>,
    ) -> Result<Value, CodegenError> {
        syscall::mlir::get_calldata_ptr_syscall(
            self.mlir_context,
            self.syscall_ctx,
            block,
            location,
        )
    }

<<<<<<< HEAD
    pub(crate) fn get_coinbase_ptr_syscall(
        &'c self,
        block: &'c Block,
        location: Location<'c>,
    ) -> Result<Value, CodegenError> {
        syscall::mlir::get_coinbase_ptr_syscall(
            self.mlir_context,
            self.syscall_ctx,
            block,
=======
    #[allow(unused)]
    pub(crate) fn get_block_number_syscall(
        &'c self,
        block: &'c Block,
        number: Value<'c, 'c>,
        location: Location<'c>,
    ) {
        syscall::mlir::get_block_number_syscall(
            self.mlir_context,
            self.syscall_ctx,
            block,
            number,
>>>>>>> 3569463d
            location,
        )
    }
}<|MERGE_RESOLUTION|>--- conflicted
+++ resolved
@@ -662,7 +662,6 @@
         )
     }
 
-<<<<<<< HEAD
     pub(crate) fn get_coinbase_ptr_syscall(
         &'c self,
         block: &'c Block,
@@ -672,7 +671,10 @@
             self.mlir_context,
             self.syscall_ctx,
             block,
-=======
+            location,
+        )
+    }
+
     #[allow(unused)]
     pub(crate) fn get_block_number_syscall(
         &'c self,
@@ -685,7 +687,6 @@
             self.syscall_ctx,
             block,
             number,
->>>>>>> 3569463d
             location,
         )
     }
