use num_bigint::BigUint;

#[derive(Debug)]
pub enum Opcode {
    // STOP = 0x00,
    ADD = 0x01,
<<<<<<< HEAD
    MUL = 0x02,
    // SUB = 0x03,
    // DIV = 0x04,
    // SDIV = 0x05,
    // MOD = 0x06,
    // SMOD = 0x07,
    // ADDMOD = 0x08,
    // MULMOD = 0x09,
    // EXP = 0x0A,
    // SIGNEXTEND = 0x0B,

    // unused 0x0C-0x0F

    // LT = 0x10,
    // GT = 0x11,
    // SLT = 0x12,
    // SGT = 0x13,
    // EQ = 0x14,
    // ISZERO = 0x15,
    // AND = 0x16,
    // OR = 0x17,
    // XOR = 0x18,
    // NOT = 0x19,
    // BYTE = 0x1A,
    // SHL = 0x1B,
    // SHR = 0x1C,
    // SAR = 0x1D,
    // unused 0x1E-0x1F
    // KECCAK256 = 0x20,
    // unused 0x21-0x2F
    // ADDRESS = 0x30,
    // BALANCE = 0x31,
    // ORIGIN = 0x32,
    // CALLER = 0x33,
    // CALLVALUE = 0x34,
    // CALLDATALOAD = 0x35,
    // CALLDATASIZE = 0x36,
    // CALLDATACOPY = 0x37,
    // CODESIZE = 0x38,
    // CODECOPY = 0x39,
    // GASPRICE = 0x3A,
    // EXTCODESIZE = 0x3B,
    // EXTCODECOPY = 0x3C,
    // RETURNDATASIZE = 0x3D,
    // RETURNDATACOPY = 0x3E,
    // EXTCODEHASH = 0x3F,
    // BLOCKHASH = 0x40,
    // COINBASE = 0x41,
    // TIMESTAMP = 0x42,
    // NUMBER = 0x43,
    // DIFFICULTY = 0x44,
    // GASLIMIT = 0x45,
    // CHAINID = 0x46,
    // SELFBALANCE = 0x47,
    // BASEFEE = 0x48,
    // BLOBHASH = 0x49,
    // BLOBBASEFEE = 0x4A,
    // unused 0x4B-0x4F
=======
    EXP = 0x0A,
    PUSH32 = 0x7F,
>>>>>>> e82e7af7
    POP = 0x50,
    // MLOAD = 0x51,
    // MSTORE = 0x52,
    // MSTORE8 = 0x53,
    // SLOAD = 0x54,
    // SSTORE = 0x55,
    // JUMP = 0x56,
    // JUMPI = 0x57,
    // PC = 0x58,
    // MSIZE = 0x59,
    // GAS = 0x5A,
    // JUMPDEST = 0x5B,
    // TLOAD = 0x5C,
    // TSTORE = 0x5D,
    // MCOPY = 0x5E,
    PUSH0 = 0x5F,
    PUSH1 = 0x60,
    PUSH2 = 0x61,
    PUSH3 = 0x62,
    PUSH4 = 0x63,
    PUSH5 = 0x64,
    PUSH6 = 0x65,
    PUSH7 = 0x66,
    PUSH8 = 0x67,
    PUSH9 = 0x68,
    PUSH10 = 0x69,
    PUSH11 = 0x6A,
    PUSH12 = 0x6B,
    PUSH13 = 0x6C,
    PUSH14 = 0x6D,
    PUSH15 = 0x6E,
    PUSH16 = 0x6F,
    PUSH17 = 0x70,
    PUSH18 = 0x71,
    PUSH19 = 0x72,
    PUSH20 = 0x73,
    PUSH21 = 0x74,
    PUSH22 = 0x75,
    PUSH23 = 0x76,
    PUSH24 = 0x77,
    PUSH25 = 0x78,
    PUSH26 = 0x79,
    PUSH27 = 0x7A,
    PUSH28 = 0x7B,
    PUSH29 = 0x7C,
    PUSH30 = 0x7D,
    PUSH31 = 0x7E,
    EXP = 0x0A,
    PUSH32 = 0x7F,
    // DUP1 = 0x80,
    // DUP2 = 0x81,
    // DUP3 = 0x82,
    // DUP4 = 0x83,
    // DUP5 = 0x84,
    // DUP6 = 0x85,
    // DUP7 = 0x86,
    // DUP8 = 0x87,
    // DUP9 = 0x88,
    // DUP10 = 0x89,
    // DUP11 = 0x8A,
    // DUP12 = 0x8B,
    // DUP13 = 0x8C,
    // DUP14 = 0x8D,
    // DUP15 = 0x8E,
    // DUP16 = 0x8F,
    // SWAP1 = 0x90,
    // SWAP2 = 0x91,
    // SWAP3 = 0x92,
    // SWAP4 = 0x93,
    // SWAP5 = 0x94,
    // SWAP6 = 0x95,
    // SWAP7 = 0x96,
    // SWAP8 = 0x97,
    // SWAP9 = 0x98,
    // SWAP10 = 0x99,
    // SWAP11 = 0x9A,
    // SWAP12 = 0x9B,
    // SWAP13 = 0x9C,
    // SWAP14 = 0x9D,
    // SWAP15 = 0x9E,
    // SWAP16 = 0x9F,
    // LOG0 = 0xA0,
    // LOG1 = 0xA1,
    // LOG2 = 0xA2,
    // LOG3 = 0xA3,
    // LOG4 = 0xA4,
    // unused 0xA5-0xEF
    // CREATE = 0xF0,
    // CALL = 0xF1,
    // CALLCODE = 0xF2,
    // RETURN = 0xF3,
    // DELEGATECALL = 0xF4,
    // CREATE2 = 0xF5,
    // unused 0xF6-0xF9
    // STATICCALL = 0xFA,
    // unused 0xFB-0xFC
    // REVERT = 0xFD,
    // INVALID = 0xFE,
    // SELFDESTRUCT = 0xFF,
    UNUSED,
}

impl From<u8> for Opcode {
    fn from(opcode: u8) -> Opcode {
        match opcode {
            x if x == Opcode::ADD as u8 => Opcode::ADD,
<<<<<<< HEAD
            x if x == Opcode::MUL as u8 => Opcode::MUL,
            x if x == Opcode::PUSH0 as u8 => Opcode::PUSH0,
            x if x == Opcode::PUSH1 as u8 => Opcode::PUSH1,
            x if x == Opcode::PUSH2 as u8 => Opcode::PUSH2,
            x if x == Opcode::PUSH3 as u8 => Opcode::PUSH3,
            x if x == Opcode::PUSH4 as u8 => Opcode::PUSH4,
            x if x == Opcode::PUSH5 as u8 => Opcode::PUSH5,
            x if x == Opcode::PUSH6 as u8 => Opcode::PUSH6,
            x if x == Opcode::PUSH7 as u8 => Opcode::PUSH7,
            x if x == Opcode::PUSH8 as u8 => Opcode::PUSH8,
            x if x == Opcode::PUSH9 as u8 => Opcode::PUSH9,
            x if x == Opcode::PUSH10 as u8 => Opcode::PUSH10,
            x if x == Opcode::PUSH11 as u8 => Opcode::PUSH11,
            x if x == Opcode::PUSH12 as u8 => Opcode::PUSH12,
            x if x == Opcode::PUSH13 as u8 => Opcode::PUSH13,
            x if x == Opcode::PUSH14 as u8 => Opcode::PUSH14,
            x if x == Opcode::PUSH15 as u8 => Opcode::PUSH15,
            x if x == Opcode::PUSH16 as u8 => Opcode::PUSH16,
            x if x == Opcode::PUSH17 as u8 => Opcode::PUSH17,
            x if x == Opcode::PUSH18 as u8 => Opcode::PUSH18,
            x if x == Opcode::PUSH19 as u8 => Opcode::PUSH19,
            x if x == Opcode::PUSH20 as u8 => Opcode::PUSH20,
            x if x == Opcode::PUSH21 as u8 => Opcode::PUSH21,
            x if x == Opcode::PUSH22 as u8 => Opcode::PUSH22,
            x if x == Opcode::PUSH23 as u8 => Opcode::PUSH23,
            x if x == Opcode::PUSH24 as u8 => Opcode::PUSH24,
            x if x == Opcode::PUSH25 as u8 => Opcode::PUSH25,
            x if x == Opcode::PUSH26 as u8 => Opcode::PUSH26,
            x if x == Opcode::PUSH27 as u8 => Opcode::PUSH27,
            x if x == Opcode::PUSH28 as u8 => Opcode::PUSH28,
            x if x == Opcode::PUSH29 as u8 => Opcode::PUSH29,
            x if x == Opcode::PUSH30 as u8 => Opcode::PUSH30,
            x if x == Opcode::PUSH31 as u8 => Opcode::PUSH31,
=======
>>>>>>> e82e7af7
            x if x == Opcode::EXP as u8 => Opcode::EXP,
            x if x == Opcode::PUSH32 as u8 => Opcode::PUSH32,
            x if x == Opcode::POP as u8 => Opcode::POP,
            _ => Opcode::UNUSED,
        }
    }
}

#[derive(Debug, Clone)]
pub enum Operation {
    Add,
<<<<<<< HEAD
    Mul,
    Exp,
    Push(BigUint),
=======
    Exp,
    Push32([u8; 32]),
>>>>>>> e82e7af7
    Pop,
}

impl Operation {
    pub fn from_bytecode(bytecode: Vec<u8>) -> Vec<Self> {
        let mut operations = vec![];
        let mut i = 0;

        while i < bytecode.len() {
            let Some(opcode) = bytecode.get(i).copied() else {
                break;
            };
            let op = match Opcode::from(opcode) {
                Opcode::ADD => Operation::Add,
<<<<<<< HEAD
                Opcode::MUL => Operation::Mul,
                Opcode::PUSH0 => Operation::Push(BigUint::ZERO),
                Opcode::PUSH1 => {
                    i += 1;
                    let x = bytecode[i..(i + 1)].try_into().unwrap();
                    Operation::Push(BigUint::from_bytes_be(x))
                }
                Opcode::PUSH2 => {
                    i += 1;
                    let x = bytecode[i..(i + 2)].try_into().unwrap();
                    i += 1;
                    Operation::Push(BigUint::from_bytes_be(x))
                }
                Opcode::PUSH3 => {
                    i += 1;
                    let x = bytecode[i..(i + 3)].try_into().unwrap();
                    i += 2;
                    Operation::Push(BigUint::from_bytes_be(x))
                }
                Opcode::PUSH4 => {
                    i += 1;
                    let x = bytecode[i..(i + 4)].try_into().unwrap();
                    i += 3;
                    Operation::Push(BigUint::from_bytes_be(x))
                }
                Opcode::PUSH5 => {
                    i += 1;
                    let x = bytecode[i..(i + 5)].try_into().unwrap();
                    i += 4;
                    Operation::Push(BigUint::from_bytes_be(x))
                }
                Opcode::PUSH6 => {
                    i += 1;
                    let x = bytecode[i..(i + 6)].try_into().unwrap();
                    i += 5;
                    Operation::Push(BigUint::from_bytes_be(x))
                }
                Opcode::PUSH7 => {
                    i += 1;
                    let x = bytecode[i..(i + 7)].try_into().unwrap();
                    i += 6;
                    Operation::Push(BigUint::from_bytes_be(x))
                }
                Opcode::PUSH8 => {
                    i += 1;
                    let x = bytecode[i..(i + 8)].try_into().unwrap();
                    i += 7;
                    Operation::Push(BigUint::from_bytes_be(x))
                }
                Opcode::PUSH9 => {
                    i += 1;
                    let x = bytecode[i..(i + 9)].try_into().unwrap();
                    i += 8;
                    Operation::Push(BigUint::from_bytes_be(x))
                }
                Opcode::PUSH10 => {
                    i += 1;
                    let x = bytecode[i..(i + 10)].try_into().unwrap();
                    i += 9;
                    Operation::Push(BigUint::from_bytes_be(x))
                }
                Opcode::PUSH11 => {
                    i += 1;
                    let x = bytecode[i..(i + 11)].try_into().unwrap();
                    i += 10;
                    Operation::Push(BigUint::from_bytes_be(x))
                }
                Opcode::PUSH12 => {
                    i += 1;
                    let x = bytecode[i..(i + 12)].try_into().unwrap();
                    i += 11;
                    Operation::Push(BigUint::from_bytes_be(x))
                }
                Opcode::PUSH13 => {
                    i += 1;
                    let x = bytecode[i..(i + 13)].try_into().unwrap();
                    i += 12;
                    Operation::Push(BigUint::from_bytes_be(x))
                }
                Opcode::PUSH14 => {
                    i += 1;
                    let x = bytecode[i..(i + 14)].try_into().unwrap();
                    i += 13;
                    Operation::Push(BigUint::from_bytes_be(x))
                }
                Opcode::PUSH15 => {
                    i += 1;
                    let x = bytecode[i..(i + 15)].try_into().unwrap();
                    i += 14;
                    Operation::Push(BigUint::from_bytes_be(x))
                }
                Opcode::PUSH16 => {
                    i += 1;
                    let x = bytecode[i..(i + 16)].try_into().unwrap();
                    i += 15;
                    Operation::Push(BigUint::from_bytes_be(x))
                }
                Opcode::PUSH17 => {
                    i += 1;
                    let x = bytecode[i..(i + 17)].try_into().unwrap();
                    i += 16;
                    Operation::Push(BigUint::from_bytes_be(x))
                }
                Opcode::PUSH18 => {
                    i += 1;
                    let x = bytecode[i..(i + 18)].try_into().unwrap();
                    i += 17;
                    Operation::Push(BigUint::from_bytes_be(x))
                }
                Opcode::PUSH19 => {
                    i += 1;
                    let x = bytecode[i..(i + 19)].try_into().unwrap();
                    i += 18;
                    Operation::Push(BigUint::from_bytes_be(x))
                }
                Opcode::PUSH20 => {
                    i += 1;
                    let x = bytecode[i..(i + 20)].try_into().unwrap();
                    i += 19;
                    Operation::Push(BigUint::from_bytes_be(x))
                }
                Opcode::PUSH21 => {
                    i += 1;
                    let x = bytecode[i..(i + 21)].try_into().unwrap();
                    i += 20;
                    Operation::Push(BigUint::from_bytes_be(x))
                }
                Opcode::PUSH22 => {
                    i += 1;
                    let x = bytecode[i..(i + 32)].try_into().unwrap();
                    i += 21;
                    Operation::Push(BigUint::from_bytes_be(x))
                }
                Opcode::PUSH23 => {
                    i += 1;
                    let x = bytecode[i..(i + 32)].try_into().unwrap();
                    i += 22;
                    Operation::Push(BigUint::from_bytes_be(x))
                }
                Opcode::PUSH24 => {
                    i += 1;
                    let x = bytecode[i..(i + 32)].try_into().unwrap();
                    i += 23;
                    Operation::Push(BigUint::from_bytes_be(x))
                }
                Opcode::PUSH25 => {
                    i += 1;
                    let x = bytecode[i..(i + 32)].try_into().unwrap();
                    i += 24;
                    Operation::Push(BigUint::from_bytes_be(x))
                }
                Opcode::PUSH26 => {
                    i += 1;
                    let x = bytecode[i..(i + 26)].try_into().unwrap();
                    i += 25;
                    Operation::Push(BigUint::from_bytes_be(x))
                }
                Opcode::PUSH27 => {
                    i += 1;
                    let x = bytecode[i..(i + 27)].try_into().unwrap();
                    i += 26;
                    Operation::Push(BigUint::from_bytes_be(x))
                }
                Opcode::PUSH28 => {
                    i += 1;
                    let x = bytecode[i..(i + 28)].try_into().unwrap();
                    i += 27;
                    Operation::Push(BigUint::from_bytes_be(x))
                }
                Opcode::PUSH29 => {
                    i += 1;
                    let x = bytecode[i..(i + 29)].try_into().unwrap();
                    i += 28;
                    Operation::Push(BigUint::from_bytes_be(x))
                }
                Opcode::PUSH30 => {
                    i += 1;
                    let x = bytecode[i..(i + 30)].try_into().unwrap();
                    i += 29;
                    Operation::Push(BigUint::from_bytes_be(x))
                }
                Opcode::PUSH31 => {
                    i += 1;
                    let x = bytecode[i..(i + 31)].try_into().unwrap();
                    i += 30;
                    Operation::Push(BigUint::from_bytes_be(x))
                }
=======
>>>>>>> e82e7af7
                Opcode::EXP => Operation::Exp,
                Opcode::PUSH32 => {
                    i += 1;
                    let x = bytecode[i..(i + 32)].try_into().unwrap();
                    i += 31;
                    Operation::Push(BigUint::from_bytes_be(x))
                }
                Opcode::POP => Operation::Pop,
                Opcode::UNUSED => panic!("Unknown opcode {:02X}", opcode),
            };
            operations.push(op);
            i += 1;
        }
        operations
    }
}<|MERGE_RESOLUTION|>--- conflicted
+++ resolved
@@ -4,7 +4,6 @@
 pub enum Opcode {
     // STOP = 0x00,
     ADD = 0x01,
-<<<<<<< HEAD
     MUL = 0x02,
     // SUB = 0x03,
     // DIV = 0x04,
@@ -63,10 +62,6 @@
     // BLOBHASH = 0x49,
     // BLOBBASEFEE = 0x4A,
     // unused 0x4B-0x4F
-=======
-    EXP = 0x0A,
-    PUSH32 = 0x7F,
->>>>>>> e82e7af7
     POP = 0x50,
     // MLOAD = 0x51,
     // MSTORE = 0x52,
@@ -114,6 +109,7 @@
     PUSH29 = 0x7C,
     PUSH30 = 0x7D,
     PUSH31 = 0x7E,
+    EXP = 0x0A,
     EXP = 0x0A,
     PUSH32 = 0x7F,
     // DUP1 = 0x80,
@@ -173,7 +169,6 @@
     fn from(opcode: u8) -> Opcode {
         match opcode {
             x if x == Opcode::ADD as u8 => Opcode::ADD,
-<<<<<<< HEAD
             x if x == Opcode::MUL as u8 => Opcode::MUL,
             x if x == Opcode::PUSH0 as u8 => Opcode::PUSH0,
             x if x == Opcode::PUSH1 as u8 => Opcode::PUSH1,
@@ -207,8 +202,7 @@
             x if x == Opcode::PUSH29 as u8 => Opcode::PUSH29,
             x if x == Opcode::PUSH30 as u8 => Opcode::PUSH30,
             x if x == Opcode::PUSH31 as u8 => Opcode::PUSH31,
-=======
->>>>>>> e82e7af7
+            x if x == Opcode::EXP as u8 => Opcode::EXP,
             x if x == Opcode::EXP as u8 => Opcode::EXP,
             x if x == Opcode::PUSH32 as u8 => Opcode::PUSH32,
             x if x == Opcode::POP as u8 => Opcode::POP,
@@ -220,14 +214,10 @@
 #[derive(Debug, Clone)]
 pub enum Operation {
     Add,
-<<<<<<< HEAD
     Mul,
     Exp,
+    Exp,
     Push(BigUint),
-=======
-    Exp,
-    Push32([u8; 32]),
->>>>>>> e82e7af7
     Pop,
 }
 
@@ -242,7 +232,6 @@
             };
             let op = match Opcode::from(opcode) {
                 Opcode::ADD => Operation::Add,
-<<<<<<< HEAD
                 Opcode::MUL => Operation::Mul,
                 Opcode::PUSH0 => Operation::Push(BigUint::ZERO),
                 Opcode::PUSH1 => {
@@ -430,8 +419,7 @@
                     i += 30;
                     Operation::Push(BigUint::from_bytes_be(x))
                 }
-=======
->>>>>>> e82e7af7
+                Opcode::EXP => Operation::Exp,
                 Opcode::EXP => Operation::Exp,
                 Opcode::PUSH32 => {
                     i += 1;
