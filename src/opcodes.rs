#[derive(Debug)]
pub enum Opcode {
    // STOP = 0x00,
    ADD = 0x01,
<<<<<<< HEAD
    SUB = 0x03,
=======
    MUL = 0x02,
    // SUB = 0x03,
    // DIV = 0x04,
    // SDIV = 0x05,
    // MOD = 0x06,
    // SMOD = 0x07,
    // ADDMOD = 0x08,
    // MULMOD = 0x09,
    // EXP = 0x0A,
    // SIGNEXTEND = 0x0B,

    // unused 0x0C-0x0F

    // LT = 0x10,
    // GT = 0x11,
    // SLT = 0x12,
    // SGT = 0x13,
    // EQ = 0x14,
    // ISZERO = 0x15,
    // AND = 0x16,
    // OR = 0x17,
    // XOR = 0x18,
    // NOT = 0x19,
    // BYTE = 0x1A,
    // SHL = 0x1B,
    // SHR = 0x1C,
    // SAR = 0x1D,
    // unused 0x1E-0x1F
    // KECCAK256 = 0x20,
    // unused 0x21-0x2F
    // ADDRESS = 0x30,
    // BALANCE = 0x31,
    // ORIGIN = 0x32,
    // CALLER = 0x33,
    // CALLVALUE = 0x34,
    // CALLDATALOAD = 0x35,
    // CALLDATASIZE = 0x36,
    // CALLDATACOPY = 0x37,
    // CODESIZE = 0x38,
    // CODECOPY = 0x39,
    // GASPRICE = 0x3A,
    // EXTCODESIZE = 0x3B,
    // EXTCODECOPY = 0x3C,
    // RETURNDATASIZE = 0x3D,
    // RETURNDATACOPY = 0x3E,
    // EXTCODEHASH = 0x3F,
    // BLOCKHASH = 0x40,
    // COINBASE = 0x41,
    // TIMESTAMP = 0x42,
    // NUMBER = 0x43,
    // DIFFICULTY = 0x44,
    // GASLIMIT = 0x45,
    // CHAINID = 0x46,
    // SELFBALANCE = 0x47,
    // BASEFEE = 0x48,
    // BLOBHASH = 0x49,
    // BLOBBASEFEE = 0x4A,
    // unused 0x4B-0x4F
    POP = 0x50,
    // MLOAD = 0x51,
    // MSTORE = 0x52,
    // MSTORE8 = 0x53,
    // SLOAD = 0x54,
    // SSTORE = 0x55,
    // JUMP = 0x56,
    // JUMPI = 0x57,
    // PC = 0x58,
    // MSIZE = 0x59,
    // GAS = 0x5A,
    // JUMPDEST = 0x5B,
    // TLOAD = 0x5C,
    // TSTORE = 0x5D,
    // MCOPY = 0x5E,
    // PUSH0 = 0x5F,
    // PUSH1 = 0x60,
    // PUSH2 = 0x61,
    // PUSH3 = 0x62,
    // PUSH4 = 0x63,
    // PUSH5 = 0x64,
    // PUSH6 = 0x65,
    // PUSH7 = 0x66,
    // PUSH8 = 0x67,
    // PUSH9 = 0x68,
    // PUSH10 = 0x69,
    // PUSH11 = 0x6A,
    // PUSH12 = 0x6B,
    // PUSH13 = 0x6C,
    // PUSH14 = 0x6D,
    // PUSH15 = 0x6E,
    // PUSH16 = 0x6F,
    // PUSH17 = 0x70,
    // PUSH18 = 0x71,
    // PUSH19 = 0x72,
    // PUSH20 = 0x73,
    // PUSH21 = 0x74,
    // PUSH22 = 0x75,
    // PUSH23 = 0x76,
    // PUSH24 = 0x77,
    // PUSH25 = 0x78,
    // PUSH26 = 0x79,
    // PUSH27 = 0x7A,
    // PUSH28 = 0x7B,
    // PUSH29 = 0x7C,
    // PUSH30 = 0x7D,
    // PUSH31 = 0x7E,
>>>>>>> 10e3c11a
    PUSH32 = 0x7F,
    // DUP1 = 0x80,
    // DUP2 = 0x81,
    // DUP3 = 0x82,
    // DUP4 = 0x83,
    // DUP5 = 0x84,
    // DUP6 = 0x85,
    // DUP7 = 0x86,
    // DUP8 = 0x87,
    // DUP9 = 0x88,
    // DUP10 = 0x89,
    // DUP11 = 0x8A,
    // DUP12 = 0x8B,
    // DUP13 = 0x8C,
    // DUP14 = 0x8D,
    // DUP15 = 0x8E,
    // DUP16 = 0x8F,
    // SWAP1 = 0x90,
    // SWAP2 = 0x91,
    // SWAP3 = 0x92,
    // SWAP4 = 0x93,
    // SWAP5 = 0x94,
    // SWAP6 = 0x95,
    // SWAP7 = 0x96,
    // SWAP8 = 0x97,
    // SWAP9 = 0x98,
    // SWAP10 = 0x99,
    // SWAP11 = 0x9A,
    // SWAP12 = 0x9B,
    // SWAP13 = 0x9C,
    // SWAP14 = 0x9D,
    // SWAP15 = 0x9E,
    // SWAP16 = 0x9F,
    // LOG0 = 0xA0,
    // LOG1 = 0xA1,
    // LOG2 = 0xA2,
    // LOG3 = 0xA3,
    // LOG4 = 0xA4,
    // unused 0xA5-0xEF
    // CREATE = 0xF0,
    // CALL = 0xF1,
    // CALLCODE = 0xF2,
    // RETURN = 0xF3,
    // DELEGATECALL = 0xF4,
    // CREATE2 = 0xF5,
    // unused 0xF6-0xF9
    // STATICCALL = 0xFA,
    // unused 0xFB-0xFC
    // REVERT = 0xFD,
    // INVALID = 0xFE,
    // SELFDESTRUCT = 0xFF,
    UNUSED,
}

impl From<u8> for Opcode {
    fn from(opcode: u8) -> Opcode {
        match opcode {
            x if x == Opcode::ADD as u8 => Opcode::ADD,
<<<<<<< HEAD
            x if x == Opcode::SUB as u8 => Opcode::SUB,
=======
            x if x == Opcode::MUL as u8 => Opcode::MUL,
>>>>>>> 10e3c11a
            x if x == Opcode::PUSH32 as u8 => Opcode::PUSH32,
            x if x == Opcode::POP as u8 => Opcode::POP,
            _ => Opcode::UNUSED,
        }
    }
}

#[derive(Debug, Clone)]
pub enum Operation {
    Add,
<<<<<<< HEAD
    Sub,
=======
    Mul,
>>>>>>> 10e3c11a
    Push32([u8; 32]),
    Pop,
}

impl Operation {
    pub fn from_bytecode(bytecode: Vec<u8>) -> Vec<Self> {
        let mut operations = vec![];
        let mut i = 0;

        while i < bytecode.len() {
            let Some(opcode) = bytecode.get(i).copied() else {
                break;
            };
            let op = match Opcode::from(opcode) {
                Opcode::ADD => Operation::Add,
<<<<<<< HEAD
                Opcode::SUB => Operation::Sub,
=======
                Opcode::MUL => Operation::Mul,
>>>>>>> 10e3c11a
                Opcode::PUSH32 => {
                    i += 1;
                    let x = bytecode[i..(i + 32)].try_into().unwrap();
                    i += 31;
                    Operation::Push32(x)
                }
                Opcode::POP => Operation::Pop,
                Opcode::UNUSED => panic!("Unknown opcode {:02X}", opcode),
            };
            operations.push(op);
            i += 1;
        }
        operations
    }
}<|MERGE_RESOLUTION|>--- conflicted
+++ resolved
@@ -2,11 +2,8 @@
 pub enum Opcode {
     // STOP = 0x00,
     ADD = 0x01,
-<<<<<<< HEAD
+    MUL = 0x02,
     SUB = 0x03,
-=======
-    MUL = 0x02,
-    // SUB = 0x03,
     // DIV = 0x04,
     // SDIV = 0x05,
     // MOD = 0x06,
@@ -110,7 +107,6 @@
     // PUSH29 = 0x7C,
     // PUSH30 = 0x7D,
     // PUSH31 = 0x7E,
->>>>>>> 10e3c11a
     PUSH32 = 0x7F,
     // DUP1 = 0x80,
     // DUP2 = 0x81,
@@ -169,11 +165,8 @@
     fn from(opcode: u8) -> Opcode {
         match opcode {
             x if x == Opcode::ADD as u8 => Opcode::ADD,
-<<<<<<< HEAD
             x if x == Opcode::SUB as u8 => Opcode::SUB,
-=======
             x if x == Opcode::MUL as u8 => Opcode::MUL,
->>>>>>> 10e3c11a
             x if x == Opcode::PUSH32 as u8 => Opcode::PUSH32,
             x if x == Opcode::POP as u8 => Opcode::POP,
             _ => Opcode::UNUSED,
@@ -184,11 +177,8 @@
 #[derive(Debug, Clone)]
 pub enum Operation {
     Add,
-<<<<<<< HEAD
     Sub,
-=======
     Mul,
->>>>>>> 10e3c11a
     Push32([u8; 32]),
     Pop,
 }
@@ -204,11 +194,8 @@
             };
             let op = match Opcode::from(opcode) {
                 Opcode::ADD => Operation::Add,
-<<<<<<< HEAD
                 Opcode::SUB => Operation::Sub,
-=======
                 Opcode::MUL => Operation::Mul,
->>>>>>> 10e3c11a
                 Opcode::PUSH32 => {
                     i += 1;
                     let x = bytecode[i..(i + 32)].try_into().unwrap();
