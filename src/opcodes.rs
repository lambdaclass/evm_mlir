#[derive(Debug)]
pub enum Opcode {
    // STOP = 0x00,
    ADD = 0x01,
    MUL = 0x02,
    SUB = 0x03,
    // DIV = 0x04,
    // SDIV = 0x05,
    // MOD = 0x06,
    // SMOD = 0x07,
    // ADDMOD = 0x08,
    // MULMOD = 0x09,
    EXP = 0x0A,
    // SIGNEXTEND = 0x0B,

    // unused 0x0C-0x0F

    // LT = 0x10,
    // GT = 0x11,
    // SLT = 0x12,
    // SGT = 0x13,
    // EQ = 0x14,
    // ISZERO = 0x15,
    // AND = 0x16,
    // OR = 0x17,
    // XOR = 0x18,
    // NOT = 0x19,
    // BYTE = 0x1A,
    // SHL = 0x1B,
    // SHR = 0x1C,
    // SAR = 0x1D,
    // unused 0x1E-0x1F
    // KECCAK256 = 0x20,
    // unused 0x21-0x2F
    // ADDRESS = 0x30,
    // BALANCE = 0x31,
    // ORIGIN = 0x32,
    // CALLER = 0x33,
    // CALLVALUE = 0x34,
    // CALLDATALOAD = 0x35,
    // CALLDATASIZE = 0x36,
    // CALLDATACOPY = 0x37,
    // CODESIZE = 0x38,
    // CODECOPY = 0x39,
    // GASPRICE = 0x3A,
    // EXTCODESIZE = 0x3B,
    // EXTCODECOPY = 0x3C,
    // RETURNDATASIZE = 0x3D,
    // RETURNDATACOPY = 0x3E,
    // EXTCODEHASH = 0x3F,
    // BLOCKHASH = 0x40,
    // COINBASE = 0x41,
    // TIMESTAMP = 0x42,
    // NUMBER = 0x43,
    // DIFFICULTY = 0x44,
    // GASLIMIT = 0x45,
    // CHAINID = 0x46,
    // SELFBALANCE = 0x47,
    // BASEFEE = 0x48,
    // BLOBHASH = 0x49,
    // BLOBBASEFEE = 0x4A,
    // unused 0x4B-0x4F
    POP = 0x50,
    // MLOAD = 0x51,
    // MSTORE = 0x52,
    // MSTORE8 = 0x53,
    // SLOAD = 0x54,
    // SSTORE = 0x55,
    // JUMP = 0x56,
    // JUMPI = 0x57,
    // PC = 0x58,
    // MSIZE = 0x59,
    // GAS = 0x5A,
    // JUMPDEST = 0x5B,
    // TLOAD = 0x5C,
    // TSTORE = 0x5D,
    // MCOPY = 0x5E,
    // PUSH0 = 0x5F,
    // PUSH1 = 0x60,
    // PUSH2 = 0x61,
    // PUSH3 = 0x62,
    // PUSH4 = 0x63,
    // PUSH5 = 0x64,
    // PUSH6 = 0x65,
    // PUSH7 = 0x66,
    // PUSH8 = 0x67,
    // PUSH9 = 0x68,
    // PUSH10 = 0x69,
    // PUSH11 = 0x6A,
    // PUSH12 = 0x6B,
    // PUSH13 = 0x6C,
    // PUSH14 = 0x6D,
    // PUSH15 = 0x6E,
    // PUSH16 = 0x6F,
    // PUSH17 = 0x70,
    // PUSH18 = 0x71,
    // PUSH19 = 0x72,
    // PUSH20 = 0x73,
    // PUSH21 = 0x74,
    // PUSH22 = 0x75,
    // PUSH23 = 0x76,
    // PUSH24 = 0x77,
    // PUSH25 = 0x78,
    // PUSH26 = 0x79,
    // PUSH27 = 0x7A,
    // PUSH28 = 0x7B,
    // PUSH29 = 0x7C,
    // PUSH30 = 0x7D,
    // PUSH31 = 0x7E,
    PUSH32 = 0x7F,
    // DUP1 = 0x80,
    // DUP2 = 0x81,
    // DUP3 = 0x82,
    // DUP4 = 0x83,
    // DUP5 = 0x84,
    // DUP6 = 0x85,
    // DUP7 = 0x86,
    // DUP8 = 0x87,
    // DUP9 = 0x88,
    // DUP10 = 0x89,
    // DUP11 = 0x8A,
    // DUP12 = 0x8B,
    // DUP13 = 0x8C,
    // DUP14 = 0x8D,
    // DUP15 = 0x8E,
    // DUP16 = 0x8F,
    // SWAP1 = 0x90,
    // SWAP2 = 0x91,
    // SWAP3 = 0x92,
    // SWAP4 = 0x93,
    // SWAP5 = 0x94,
    // SWAP6 = 0x95,
    // SWAP7 = 0x96,
    // SWAP8 = 0x97,
    // SWAP9 = 0x98,
    // SWAP10 = 0x99,
    // SWAP11 = 0x9A,
    // SWAP12 = 0x9B,
    // SWAP13 = 0x9C,
    // SWAP14 = 0x9D,
    // SWAP15 = 0x9E,
    // SWAP16 = 0x9F,
    // LOG0 = 0xA0,
    // LOG1 = 0xA1,
    // LOG2 = 0xA2,
    // LOG3 = 0xA3,
    // LOG4 = 0xA4,
    // unused 0xA5-0xEF
    // CREATE = 0xF0,
    // CALL = 0xF1,
    // CALLCODE = 0xF2,
    // RETURN = 0xF3,
    // DELEGATECALL = 0xF4,
    // CREATE2 = 0xF5,
    // unused 0xF6-0xF9
    // STATICCALL = 0xFA,
    // unused 0xFB-0xFC
    // REVERT = 0xFD,
    // INVALID = 0xFE,
    // SELFDESTRUCT = 0xFF,
    UNUSED,
}

impl From<u8> for Opcode {
    fn from(opcode: u8) -> Opcode {
        match opcode {
            x if x == Opcode::ADD as u8 => Opcode::ADD,
            x if x == Opcode::SUB as u8 => Opcode::SUB,
            x if x == Opcode::MUL as u8 => Opcode::MUL,
<<<<<<< HEAD
            x if x == Opcode::PUSH0 as u8 => Opcode::PUSH0,
            x if x == Opcode::PUSH1 as u8 => Opcode::PUSH1,
            x if x == Opcode::PUSH2 as u8 => Opcode::PUSH2,
            x if x == Opcode::PUSH3 as u8 => Opcode::PUSH3,
            x if x == Opcode::PUSH4 as u8 => Opcode::PUSH4,
            x if x == Opcode::PUSH5 as u8 => Opcode::PUSH5,
            x if x == Opcode::PUSH6 as u8 => Opcode::PUSH6,
            x if x == Opcode::PUSH7 as u8 => Opcode::PUSH7,
            x if x == Opcode::PUSH8 as u8 => Opcode::PUSH8,
            x if x == Opcode::PUSH9 as u8 => Opcode::PUSH9,
            x if x == Opcode::PUSH10 as u8 => Opcode::PUSH10,
            x if x == Opcode::PUSH11 as u8 => Opcode::PUSH11,
            x if x == Opcode::PUSH12 as u8 => Opcode::PUSH12,
            x if x == Opcode::PUSH13 as u8 => Opcode::PUSH13,
            x if x == Opcode::PUSH14 as u8 => Opcode::PUSH14,
            x if x == Opcode::PUSH15 as u8 => Opcode::PUSH15,
            x if x == Opcode::PUSH16 as u8 => Opcode::PUSH16,
            x if x == Opcode::PUSH17 as u8 => Opcode::PUSH17,
            x if x == Opcode::PUSH18 as u8 => Opcode::PUSH18,
            x if x == Opcode::PUSH19 as u8 => Opcode::PUSH19,
            x if x == Opcode::PUSH20 as u8 => Opcode::PUSH20,
            x if x == Opcode::PUSH21 as u8 => Opcode::PUSH21,
            x if x == Opcode::PUSH22 as u8 => Opcode::PUSH22,
            x if x == Opcode::PUSH23 as u8 => Opcode::PUSH23,
            x if x == Opcode::PUSH24 as u8 => Opcode::PUSH24,
            x if x == Opcode::PUSH25 as u8 => Opcode::PUSH25,
            x if x == Opcode::PUSH26 as u8 => Opcode::PUSH26,
            x if x == Opcode::PUSH27 as u8 => Opcode::PUSH27,
            x if x == Opcode::PUSH28 as u8 => Opcode::PUSH28,
            x if x == Opcode::PUSH29 as u8 => Opcode::PUSH29,
            x if x == Opcode::PUSH30 as u8 => Opcode::PUSH30,
            x if x == Opcode::PUSH31 as u8 => Opcode::PUSH31,
            x if x == Opcode::EXP as u8 => Opcode::EXP,
=======
>>>>>>> 9a63c06e
            x if x == Opcode::PUSH32 as u8 => Opcode::PUSH32,
            x if x == Opcode::POP as u8 => Opcode::POP,
            _ => Opcode::UNUSED,
        }
    }
}

#[derive(Debug, Clone)]
pub enum Operation {
    Add,
    Sub,
    Mul,
<<<<<<< HEAD
    Exp,
    Push(BigUint),
=======
    Push([u8; 32]),
>>>>>>> 9a63c06e
    Pop,
}

impl Operation {
    pub fn from_bytecode(bytecode: Vec<u8>) -> Vec<Self> {
        let mut operations = vec![];
        let mut i = 0;

        while i < bytecode.len() {
            let Some(opcode) = bytecode.get(i).copied() else {
                break;
            };
            let op = match Opcode::from(opcode) {
                Opcode::ADD => Operation::Add,
                Opcode::SUB => Operation::Sub,
                Opcode::MUL => Operation::Mul,
<<<<<<< HEAD
                Opcode::EXP => Operation::Exp,
                Opcode::PUSH0 => Operation::Push(BigUint::ZERO),
                Opcode::PUSH1 => {
                    i += 1;
                    let x = bytecode[i..(i + 1)].try_into().unwrap();
                    Operation::Push(BigUint::from_bytes_be(x))
                }
                Opcode::PUSH2 => {
                    i += 1;
                    let x = bytecode[i..(i + 2)].try_into().unwrap();
                    i += 1;
                    Operation::Push(BigUint::from_bytes_be(x))
                }
                Opcode::PUSH3 => {
                    i += 1;
                    let x = bytecode[i..(i + 3)].try_into().unwrap();
                    i += 2;
                    Operation::Push(BigUint::from_bytes_be(x))
                }
                Opcode::PUSH4 => {
                    i += 1;
                    let x = bytecode[i..(i + 4)].try_into().unwrap();
                    i += 3;
                    Operation::Push(BigUint::from_bytes_be(x))
                }
                Opcode::PUSH5 => {
                    i += 1;
                    let x = bytecode[i..(i + 5)].try_into().unwrap();
                    i += 4;
                    Operation::Push(BigUint::from_bytes_be(x))
                }
                Opcode::PUSH6 => {
                    i += 1;
                    let x = bytecode[i..(i + 6)].try_into().unwrap();
                    i += 5;
                    Operation::Push(BigUint::from_bytes_be(x))
                }
                Opcode::PUSH7 => {
                    i += 1;
                    let x = bytecode[i..(i + 7)].try_into().unwrap();
                    i += 6;
                    Operation::Push(BigUint::from_bytes_be(x))
                }
                Opcode::PUSH8 => {
                    i += 1;
                    let x = bytecode[i..(i + 8)].try_into().unwrap();
                    i += 7;
                    Operation::Push(BigUint::from_bytes_be(x))
                }
                Opcode::PUSH9 => {
                    i += 1;
                    let x = bytecode[i..(i + 9)].try_into().unwrap();
                    i += 8;
                    Operation::Push(BigUint::from_bytes_be(x))
                }
                Opcode::PUSH10 => {
                    i += 1;
                    let x = bytecode[i..(i + 10)].try_into().unwrap();
                    i += 9;
                    Operation::Push(BigUint::from_bytes_be(x))
                }
                Opcode::PUSH11 => {
                    i += 1;
                    let x = bytecode[i..(i + 11)].try_into().unwrap();
                    i += 10;
                    Operation::Push(BigUint::from_bytes_be(x))
                }
                Opcode::PUSH12 => {
                    i += 1;
                    let x = bytecode[i..(i + 12)].try_into().unwrap();
                    i += 11;
                    Operation::Push(BigUint::from_bytes_be(x))
                }
                Opcode::PUSH13 => {
                    i += 1;
                    let x = bytecode[i..(i + 13)].try_into().unwrap();
                    i += 12;
                    Operation::Push(BigUint::from_bytes_be(x))
                }
                Opcode::PUSH14 => {
                    i += 1;
                    let x = bytecode[i..(i + 14)].try_into().unwrap();
                    i += 13;
                    Operation::Push(BigUint::from_bytes_be(x))
                }
                Opcode::PUSH15 => {
                    i += 1;
                    let x = bytecode[i..(i + 15)].try_into().unwrap();
                    i += 14;
                    Operation::Push(BigUint::from_bytes_be(x))
                }
                Opcode::PUSH16 => {
                    i += 1;
                    let x = bytecode[i..(i + 16)].try_into().unwrap();
                    i += 15;
                    Operation::Push(BigUint::from_bytes_be(x))
                }
                Opcode::PUSH17 => {
                    i += 1;
                    let x = bytecode[i..(i + 17)].try_into().unwrap();
                    i += 16;
                    Operation::Push(BigUint::from_bytes_be(x))
                }
                Opcode::PUSH18 => {
                    i += 1;
                    let x = bytecode[i..(i + 18)].try_into().unwrap();
                    i += 17;
                    Operation::Push(BigUint::from_bytes_be(x))
                }
                Opcode::PUSH19 => {
                    i += 1;
                    let x = bytecode[i..(i + 19)].try_into().unwrap();
                    i += 18;
                    Operation::Push(BigUint::from_bytes_be(x))
                }
                Opcode::PUSH20 => {
                    i += 1;
                    let x = bytecode[i..(i + 20)].try_into().unwrap();
                    i += 19;
                    Operation::Push(BigUint::from_bytes_be(x))
                }
                Opcode::PUSH21 => {
                    i += 1;
                    let x = bytecode[i..(i + 21)].try_into().unwrap();
                    i += 20;
                    Operation::Push(BigUint::from_bytes_be(x))
                }
                Opcode::PUSH22 => {
                    i += 1;
                    let x = bytecode[i..(i + 32)].try_into().unwrap();
                    i += 21;
                    Operation::Push(BigUint::from_bytes_be(x))
                }
                Opcode::PUSH23 => {
                    i += 1;
                    let x = bytecode[i..(i + 32)].try_into().unwrap();
                    i += 22;
                    Operation::Push(BigUint::from_bytes_be(x))
                }
                Opcode::PUSH24 => {
                    i += 1;
                    let x = bytecode[i..(i + 32)].try_into().unwrap();
                    i += 23;
                    Operation::Push(BigUint::from_bytes_be(x))
                }
                Opcode::PUSH25 => {
                    i += 1;
                    let x = bytecode[i..(i + 32)].try_into().unwrap();
                    i += 24;
                    Operation::Push(BigUint::from_bytes_be(x))
                }
                Opcode::PUSH26 => {
                    i += 1;
                    let x = bytecode[i..(i + 26)].try_into().unwrap();
                    i += 25;
                    Operation::Push(BigUint::from_bytes_be(x))
                }
                Opcode::PUSH27 => {
                    i += 1;
                    let x = bytecode[i..(i + 27)].try_into().unwrap();
                    i += 26;
                    Operation::Push(BigUint::from_bytes_be(x))
                }
                Opcode::PUSH28 => {
                    i += 1;
                    let x = bytecode[i..(i + 28)].try_into().unwrap();
                    i += 27;
                    Operation::Push(BigUint::from_bytes_be(x))
                }
                Opcode::PUSH29 => {
                    i += 1;
                    let x = bytecode[i..(i + 29)].try_into().unwrap();
                    i += 28;
                    Operation::Push(BigUint::from_bytes_be(x))
                }
                Opcode::PUSH30 => {
                    i += 1;
                    let x = bytecode[i..(i + 30)].try_into().unwrap();
                    i += 29;
                    Operation::Push(BigUint::from_bytes_be(x))
                }
                Opcode::PUSH31 => {
                    i += 1;
                    let x = bytecode[i..(i + 31)].try_into().unwrap();
                    i += 30;
                    Operation::Push(BigUint::from_bytes_be(x))
                }
=======
>>>>>>> 9a63c06e
                Opcode::PUSH32 => {
                    i += 1;
                    let x = bytecode[i..(i + 32)].try_into().unwrap();
                    i += 31;
                    Operation::Push32(x)
                }
                Opcode::POP => Operation::Pop,
                Opcode::UNUSED => panic!("Unknown opcode {:02X}", opcode),
            };
            operations.push(op);
            i += 1;
        }
        operations
    }
}
<|MERGE_RESOLUTION|>--- conflicted
+++ resolved
@@ -167,42 +167,6 @@
             x if x == Opcode::ADD as u8 => Opcode::ADD,
             x if x == Opcode::SUB as u8 => Opcode::SUB,
             x if x == Opcode::MUL as u8 => Opcode::MUL,
-<<<<<<< HEAD
-            x if x == Opcode::PUSH0 as u8 => Opcode::PUSH0,
-            x if x == Opcode::PUSH1 as u8 => Opcode::PUSH1,
-            x if x == Opcode::PUSH2 as u8 => Opcode::PUSH2,
-            x if x == Opcode::PUSH3 as u8 => Opcode::PUSH3,
-            x if x == Opcode::PUSH4 as u8 => Opcode::PUSH4,
-            x if x == Opcode::PUSH5 as u8 => Opcode::PUSH5,
-            x if x == Opcode::PUSH6 as u8 => Opcode::PUSH6,
-            x if x == Opcode::PUSH7 as u8 => Opcode::PUSH7,
-            x if x == Opcode::PUSH8 as u8 => Opcode::PUSH8,
-            x if x == Opcode::PUSH9 as u8 => Opcode::PUSH9,
-            x if x == Opcode::PUSH10 as u8 => Opcode::PUSH10,
-            x if x == Opcode::PUSH11 as u8 => Opcode::PUSH11,
-            x if x == Opcode::PUSH12 as u8 => Opcode::PUSH12,
-            x if x == Opcode::PUSH13 as u8 => Opcode::PUSH13,
-            x if x == Opcode::PUSH14 as u8 => Opcode::PUSH14,
-            x if x == Opcode::PUSH15 as u8 => Opcode::PUSH15,
-            x if x == Opcode::PUSH16 as u8 => Opcode::PUSH16,
-            x if x == Opcode::PUSH17 as u8 => Opcode::PUSH17,
-            x if x == Opcode::PUSH18 as u8 => Opcode::PUSH18,
-            x if x == Opcode::PUSH19 as u8 => Opcode::PUSH19,
-            x if x == Opcode::PUSH20 as u8 => Opcode::PUSH20,
-            x if x == Opcode::PUSH21 as u8 => Opcode::PUSH21,
-            x if x == Opcode::PUSH22 as u8 => Opcode::PUSH22,
-            x if x == Opcode::PUSH23 as u8 => Opcode::PUSH23,
-            x if x == Opcode::PUSH24 as u8 => Opcode::PUSH24,
-            x if x == Opcode::PUSH25 as u8 => Opcode::PUSH25,
-            x if x == Opcode::PUSH26 as u8 => Opcode::PUSH26,
-            x if x == Opcode::PUSH27 as u8 => Opcode::PUSH27,
-            x if x == Opcode::PUSH28 as u8 => Opcode::PUSH28,
-            x if x == Opcode::PUSH29 as u8 => Opcode::PUSH29,
-            x if x == Opcode::PUSH30 as u8 => Opcode::PUSH30,
-            x if x == Opcode::PUSH31 as u8 => Opcode::PUSH31,
-            x if x == Opcode::EXP as u8 => Opcode::EXP,
-=======
->>>>>>> 9a63c06e
             x if x == Opcode::PUSH32 as u8 => Opcode::PUSH32,
             x if x == Opcode::POP as u8 => Opcode::POP,
             _ => Opcode::UNUSED,
@@ -215,12 +179,7 @@
     Add,
     Sub,
     Mul,
-<<<<<<< HEAD
-    Exp,
-    Push(BigUint),
-=======
     Push([u8; 32]),
->>>>>>> 9a63c06e
     Pop,
 }
 
@@ -237,196 +196,6 @@
                 Opcode::ADD => Operation::Add,
                 Opcode::SUB => Operation::Sub,
                 Opcode::MUL => Operation::Mul,
-<<<<<<< HEAD
-                Opcode::EXP => Operation::Exp,
-                Opcode::PUSH0 => Operation::Push(BigUint::ZERO),
-                Opcode::PUSH1 => {
-                    i += 1;
-                    let x = bytecode[i..(i + 1)].try_into().unwrap();
-                    Operation::Push(BigUint::from_bytes_be(x))
-                }
-                Opcode::PUSH2 => {
-                    i += 1;
-                    let x = bytecode[i..(i + 2)].try_into().unwrap();
-                    i += 1;
-                    Operation::Push(BigUint::from_bytes_be(x))
-                }
-                Opcode::PUSH3 => {
-                    i += 1;
-                    let x = bytecode[i..(i + 3)].try_into().unwrap();
-                    i += 2;
-                    Operation::Push(BigUint::from_bytes_be(x))
-                }
-                Opcode::PUSH4 => {
-                    i += 1;
-                    let x = bytecode[i..(i + 4)].try_into().unwrap();
-                    i += 3;
-                    Operation::Push(BigUint::from_bytes_be(x))
-                }
-                Opcode::PUSH5 => {
-                    i += 1;
-                    let x = bytecode[i..(i + 5)].try_into().unwrap();
-                    i += 4;
-                    Operation::Push(BigUint::from_bytes_be(x))
-                }
-                Opcode::PUSH6 => {
-                    i += 1;
-                    let x = bytecode[i..(i + 6)].try_into().unwrap();
-                    i += 5;
-                    Operation::Push(BigUint::from_bytes_be(x))
-                }
-                Opcode::PUSH7 => {
-                    i += 1;
-                    let x = bytecode[i..(i + 7)].try_into().unwrap();
-                    i += 6;
-                    Operation::Push(BigUint::from_bytes_be(x))
-                }
-                Opcode::PUSH8 => {
-                    i += 1;
-                    let x = bytecode[i..(i + 8)].try_into().unwrap();
-                    i += 7;
-                    Operation::Push(BigUint::from_bytes_be(x))
-                }
-                Opcode::PUSH9 => {
-                    i += 1;
-                    let x = bytecode[i..(i + 9)].try_into().unwrap();
-                    i += 8;
-                    Operation::Push(BigUint::from_bytes_be(x))
-                }
-                Opcode::PUSH10 => {
-                    i += 1;
-                    let x = bytecode[i..(i + 10)].try_into().unwrap();
-                    i += 9;
-                    Operation::Push(BigUint::from_bytes_be(x))
-                }
-                Opcode::PUSH11 => {
-                    i += 1;
-                    let x = bytecode[i..(i + 11)].try_into().unwrap();
-                    i += 10;
-                    Operation::Push(BigUint::from_bytes_be(x))
-                }
-                Opcode::PUSH12 => {
-                    i += 1;
-                    let x = bytecode[i..(i + 12)].try_into().unwrap();
-                    i += 11;
-                    Operation::Push(BigUint::from_bytes_be(x))
-                }
-                Opcode::PUSH13 => {
-                    i += 1;
-                    let x = bytecode[i..(i + 13)].try_into().unwrap();
-                    i += 12;
-                    Operation::Push(BigUint::from_bytes_be(x))
-                }
-                Opcode::PUSH14 => {
-                    i += 1;
-                    let x = bytecode[i..(i + 14)].try_into().unwrap();
-                    i += 13;
-                    Operation::Push(BigUint::from_bytes_be(x))
-                }
-                Opcode::PUSH15 => {
-                    i += 1;
-                    let x = bytecode[i..(i + 15)].try_into().unwrap();
-                    i += 14;
-                    Operation::Push(BigUint::from_bytes_be(x))
-                }
-                Opcode::PUSH16 => {
-                    i += 1;
-                    let x = bytecode[i..(i + 16)].try_into().unwrap();
-                    i += 15;
-                    Operation::Push(BigUint::from_bytes_be(x))
-                }
-                Opcode::PUSH17 => {
-                    i += 1;
-                    let x = bytecode[i..(i + 17)].try_into().unwrap();
-                    i += 16;
-                    Operation::Push(BigUint::from_bytes_be(x))
-                }
-                Opcode::PUSH18 => {
-                    i += 1;
-                    let x = bytecode[i..(i + 18)].try_into().unwrap();
-                    i += 17;
-                    Operation::Push(BigUint::from_bytes_be(x))
-                }
-                Opcode::PUSH19 => {
-                    i += 1;
-                    let x = bytecode[i..(i + 19)].try_into().unwrap();
-                    i += 18;
-                    Operation::Push(BigUint::from_bytes_be(x))
-                }
-                Opcode::PUSH20 => {
-                    i += 1;
-                    let x = bytecode[i..(i + 20)].try_into().unwrap();
-                    i += 19;
-                    Operation::Push(BigUint::from_bytes_be(x))
-                }
-                Opcode::PUSH21 => {
-                    i += 1;
-                    let x = bytecode[i..(i + 21)].try_into().unwrap();
-                    i += 20;
-                    Operation::Push(BigUint::from_bytes_be(x))
-                }
-                Opcode::PUSH22 => {
-                    i += 1;
-                    let x = bytecode[i..(i + 32)].try_into().unwrap();
-                    i += 21;
-                    Operation::Push(BigUint::from_bytes_be(x))
-                }
-                Opcode::PUSH23 => {
-                    i += 1;
-                    let x = bytecode[i..(i + 32)].try_into().unwrap();
-                    i += 22;
-                    Operation::Push(BigUint::from_bytes_be(x))
-                }
-                Opcode::PUSH24 => {
-                    i += 1;
-                    let x = bytecode[i..(i + 32)].try_into().unwrap();
-                    i += 23;
-                    Operation::Push(BigUint::from_bytes_be(x))
-                }
-                Opcode::PUSH25 => {
-                    i += 1;
-                    let x = bytecode[i..(i + 32)].try_into().unwrap();
-                    i += 24;
-                    Operation::Push(BigUint::from_bytes_be(x))
-                }
-                Opcode::PUSH26 => {
-                    i += 1;
-                    let x = bytecode[i..(i + 26)].try_into().unwrap();
-                    i += 25;
-                    Operation::Push(BigUint::from_bytes_be(x))
-                }
-                Opcode::PUSH27 => {
-                    i += 1;
-                    let x = bytecode[i..(i + 27)].try_into().unwrap();
-                    i += 26;
-                    Operation::Push(BigUint::from_bytes_be(x))
-                }
-                Opcode::PUSH28 => {
-                    i += 1;
-                    let x = bytecode[i..(i + 28)].try_into().unwrap();
-                    i += 27;
-                    Operation::Push(BigUint::from_bytes_be(x))
-                }
-                Opcode::PUSH29 => {
-                    i += 1;
-                    let x = bytecode[i..(i + 29)].try_into().unwrap();
-                    i += 28;
-                    Operation::Push(BigUint::from_bytes_be(x))
-                }
-                Opcode::PUSH30 => {
-                    i += 1;
-                    let x = bytecode[i..(i + 30)].try_into().unwrap();
-                    i += 29;
-                    Operation::Push(BigUint::from_bytes_be(x))
-                }
-                Opcode::PUSH31 => {
-                    i += 1;
-                    let x = bytecode[i..(i + 31)].try_into().unwrap();
-                    i += 30;
-                    Operation::Push(BigUint::from_bytes_be(x))
-                }
-=======
->>>>>>> 9a63c06e
                 Opcode::PUSH32 => {
                     i += 1;
                     let x = bytecode[i..(i + 32)].try_into().unwrap();
