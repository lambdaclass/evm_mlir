--- conflicted
+++ resolved
@@ -1,17 +1,12 @@
 use melior::{
     dialect::{
-<<<<<<< HEAD
-        arith, func,
-        llvm::{self, r#type::pointer, AllocaOptions, LoadStoreOptions},
-=======
         arith::{self, CmpiPredicate},
         cf, func,
         llvm::{self, r#type::pointer, LoadStoreOptions},
->>>>>>> b59056e9
         ods,
     },
     ir::{
-        attribute::{DenseI32ArrayAttribute, IntegerAttribute, TypeAttribute},
+        attribute::{DenseI32ArrayAttribute, IntegerAttribute},
         operation::OperationResult,
         r#type::IntegerType,
         Block, Location, Region, Value,
@@ -666,133 +661,7 @@
     Ok(flag.into())
 }
 
-<<<<<<< HEAD
-pub(crate) fn write_storage<'c>(
-    op_ctx: &'c OperationCtx,
-    block: &'c Block,
-    key: Value<'c, 'c>,
-    value: Value<'c, 'c>,
-) -> Result<(), CodegenError> {
-    let context = op_ctx.mlir_context;
-    let location = Location::unknown(context);
-    let uint256 = IntegerType::new(context, 256);
-    let ptr_type = pointer(context, 0);
-    let pointer_size = block
-        .append_operation(arith::constant(
-            context,
-            IntegerAttribute::new(uint256.into(), MAX_STACK_SIZE as i64).into(),
-            location,
-        ))
-        .result(0)?
-        .into();
-
-    // get the address of the key parameter
-    let key_ptr = block
-        .append_operation(llvm::alloca(
-            context,
-            pointer_size,
-            ptr_type,
-            location,
-            AllocaOptions::new().elem_type(Some(TypeAttribute::new(uint256.into()))),
-        ))
-        .result(0)?
-        .into();
-
-    let res = block.append_operation(llvm::store(
-        context,
-        key,
-        key_ptr,
-        location,
-        LoadStoreOptions::default(),
-    ));
-    assert!(res.verify());
-
-    // get the address of the key parameter
-    let value_ptr = block
-        .append_operation(llvm::alloca(
-            context,
-            pointer_size,
-            ptr_type,
-            location,
-            AllocaOptions::new().elem_type(Some(TypeAttribute::new(uint256.into()))),
-        ))
-        .result(0)?
-        .into();
-
-    let res = block.append_operation(llvm::store(
-        context,
-        value,
-        value_ptr,
-        location,
-        LoadStoreOptions::default(),
-    ));
-    assert!(res.verify());
-
-    op_ctx.storage_write_syscall(block, key, value, location)
-}
-
-pub(crate) fn read_storage<'c>(
-    op_ctx: &'c OperationCtx,
-    block: &'c Block,
-    key: Value<'c, 'c>,
-) -> Result<Value<'c, 'c>, CodegenError> {
-    let context = op_ctx.mlir_context;
-    let location = Location::unknown(context);
-    let uint256 = IntegerType::new(context, 256);
-    let ptr_type = pointer(context, 0);
-    let pointer_size = block
-        .append_operation(arith::constant(
-            context,
-            IntegerAttribute::new(uint256.into(), 1 as i64).into(),
-            location,
-        ))
-        .result(0)?
-        .into();
-
-    // get the address of the key parameter
-    let key_ptr = block
-        .append_operation(llvm::alloca(
-            context,
-            pointer_size,
-            ptr_type,
-            location,
-            AllocaOptions::new().elem_type(Some(TypeAttribute::new(uint256.into()))),
-        ))
-        .result(0)?
-        .into();
-
-    let res = block.append_operation(llvm::store(
-        context,
-        key,
-        key_ptr,
-        location,
-        LoadStoreOptions::default(),
-    ));
-    assert!(res.verify());
-
-    // storage_read_syscall returns a pointer to the value
-    let read_value_ptr = op_ctx.storage_read_syscall(block, key_ptr, location)?;
-
-    // get the value from the pointer
-    let read_value = block
-        .append_operation(llvm::load(
-            context,
-            read_value_ptr,
-            IntegerType::new(context, 256).into(),
-            location,
-            LoadStoreOptions::default(),
-        ))
-        .result(0)?
-        .into();
-
-    Ok(read_value)
-}
-
-/// Wrapper for calling the [`extend_memory`](crate::syscall::SyscallContext::extend_memory) syscall.
-pub(crate) fn extend_memory<'c>(
-=======
 pub(crate) fn round_up_32<'c>(
->>>>>>> b59056e9
     op_ctx: &'c OperationCtx,
     block: &'c Block,
     size: Value<'c, 'c>,
@@ -935,6 +804,130 @@
         .into();
 
     Ok(memory_cost)
+}
+
+/// Wrapper for calling the [`write_storage`](crate::syscall::SyscallContext::write_storage) syscall.
+pub(crate) fn write_storage<'c>(
+    op_ctx: &'c OperationCtx,
+    block: &'c Block,
+    key: Value<'c, 'c>,
+    value: Value<'c, 'c>,
+) -> Result<(), CodegenError> {
+    let context = op_ctx.mlir_context;
+    let location = Location::unknown(context);
+    let uint256 = IntegerType::new(context, 256);
+    let ptr_type = pointer(context, 0);
+    let pointer_size = block
+        .append_operation(arith::constant(
+            context,
+            IntegerAttribute::new(uint256.into(), MAX_STACK_SIZE as i64).into(),
+            location,
+        ))
+        .result(0)?
+        .into();
+
+    // get the address of the key parameter
+    let key_ptr = block
+        .append_operation(llvm::alloca(
+            context,
+            pointer_size,
+            ptr_type,
+            location,
+            AllocaOptions::new().elem_type(Some(TypeAttribute::new(uint256.into()))),
+        ))
+        .result(0)?
+        .into();
+
+    let res = block.append_operation(llvm::store(
+        context,
+        key,
+        key_ptr,
+        location,
+        LoadStoreOptions::default(),
+    ));
+    assert!(res.verify());
+
+    // get the address of the key parameter
+    let value_ptr = block
+        .append_operation(llvm::alloca(
+            context,
+            pointer_size,
+            ptr_type,
+            location,
+            AllocaOptions::new().elem_type(Some(TypeAttribute::new(uint256.into()))),
+        ))
+        .result(0)?
+        .into();
+
+    let res = block.append_operation(llvm::store(
+        context,
+        value,
+        value_ptr,
+        location,
+        LoadStoreOptions::default(),
+    ));
+    assert!(res.verify());
+
+    op_ctx.storage_write_syscall(block, key, value, location)
+}
+
+/// Wrapper for calling the [`read_storage`](crate::syscall::SyscallContext::read_storage) syscall.
+/// If the given key haven't been used yet, it returns 0
+pub(crate) fn read_storage<'c>(
+    op_ctx: &'c OperationCtx,
+    block: &'c Block,
+    key: Value<'c, 'c>,
+) -> Result<Value<'c, 'c>, CodegenError> {
+    let context = op_ctx.mlir_context;
+    let location = Location::unknown(context);
+    let uint256 = IntegerType::new(context, 256);
+    let ptr_type = pointer(context, 0);
+    let pointer_size = block
+        .append_operation(arith::constant(
+            context,
+            IntegerAttribute::new(uint256.into(), 1 as i64).into(),
+            location,
+        ))
+        .result(0)?
+        .into();
+
+    // get the address of the key parameter
+    let key_ptr = block
+        .append_operation(llvm::alloca(
+            context,
+            pointer_size,
+            ptr_type,
+            location,
+            AllocaOptions::new().elem_type(Some(TypeAttribute::new(uint256.into()))),
+        ))
+        .result(0)?
+        .into();
+
+    let res = block.append_operation(llvm::store(
+        context,
+        key,
+        key_ptr,
+        location,
+        LoadStoreOptions::default(),
+    ));
+    assert!(res.verify());
+
+    // storage_read_syscall returns a pointer to the value
+    let read_value_ptr = op_ctx.storage_read_syscall(block, key_ptr, location)?;
+
+    // get the value from the pointer
+    let read_value = block
+        .append_operation(llvm::load(
+            context,
+            read_value_ptr,
+            IntegerType::new(context, 256).into(),
+            location,
+            LoadStoreOptions::default(),
+        ))
+        .result(0)?
+        .into();
+
+    Ok(read_value)
 }
 
 /// Wrapper for calling the [`extend_memory`](crate::syscall::SyscallContext::extend_memory) syscall.
