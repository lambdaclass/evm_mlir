use melior::{
    dialect::{
<<<<<<< HEAD
        arith, func,
        llvm::{self, r#type::pointer, AllocaOptions, LoadStoreOptions},
=======
        arith::{self, CmpiPredicate},
        cf, func,
        llvm::{self, r#type::pointer, LoadStoreOptions},
>>>>>>> b59056e9
        ods,
    },
    ir::{
        attribute::{DenseI32ArrayAttribute, IntegerAttribute, TypeAttribute},
        operation::OperationResult,
        r#type::IntegerType,
        Block, Location, Region, Value,
    },
    Context as MeliorContext,
};

use crate::{
    codegen::context::OperationCtx,
    constants::{
        GAS_COUNTER_GLOBAL, MAX_STACK_SIZE, MEMORY_PTR_GLOBAL, MEMORY_SIZE_GLOBAL,
        STACK_BASEPTR_GLOBAL, STACK_PTR_GLOBAL,
    },
    errors::CodegenError,
    syscall::ExitStatusCode,
};

// NOTE: the value is of type i64
pub fn get_remaining_gas<'ctx>(
    context: &'ctx MeliorContext,
    block: &'ctx Block,
) -> Result<Value<'ctx, 'ctx>, CodegenError> {
    let location = Location::unknown(context);
    let ptr_type = pointer(context, 0);

    // Get address of gas counter global
    let gas_counter_ptr = block
        .append_operation(llvm_mlir::addressof(
            context,
            GAS_COUNTER_GLOBAL,
            ptr_type,
            location,
        ))
        .result(0)?;

    // Load gas counter
    let gas_counter = block
        .append_operation(llvm::load(
            context,
            gas_counter_ptr.into(),
            IntegerType::new(context, 64).into(),
            location,
            LoadStoreOptions::default(),
        ))
        .result(0)?
        .into();

    Ok(gas_counter)
}

/// Returns true if there is enough Gas
pub fn consume_gas<'ctx>(
    context: &'ctx MeliorContext,
    block: &'ctx Block,
    amount: i64,
) -> Result<Value<'ctx, 'ctx>, CodegenError> {
    let location = Location::unknown(context);
    let ptr_type = pointer(context, 0);
    let uint64 = IntegerType::new(context, 64).into();

    // Get address of gas counter global
    let gas_counter_ptr = block
        .append_operation(llvm_mlir::addressof(
            context,
            GAS_COUNTER_GLOBAL,
            ptr_type,
            location,
        ))
        .result(0)?;

    // Load gas counter
    let gas_counter = block
        .append_operation(llvm::load(
            context,
            gas_counter_ptr.into(),
            uint64,
            location,
            LoadStoreOptions::default(),
        ))
        .result(0)?
        .into();

    let gas_value = block
        .append_operation(arith::constant(
            context,
            IntegerAttribute::new(uint64, amount).into(),
            location,
        ))
        .result(0)?
        .into();

    // Check that gas_counter >= gas_value
    let flag = block
        .append_operation(arith::cmpi(
            context,
            arith::CmpiPredicate::Sge,
            gas_counter,
            gas_value,
            location,
        ))
        .result(0)?;

    // Subtract gas from gas counter
    let new_gas_counter = block
        .append_operation(arith::subi(gas_counter, gas_value, location))
        .result(0)?;

    // Store new gas counter
    let _res = block.append_operation(llvm::store(
        context,
        new_gas_counter.into(),
        gas_counter_ptr.into(),
        location,
        LoadStoreOptions::default(),
    ));

    Ok(flag.into())
}

/// Returns true if there is enough Gas
pub fn consume_gas_as_value<'ctx>(
    context: &'ctx MeliorContext,
    block: &'ctx Block,
    gas_value: Value<'ctx, 'ctx>,
) -> Result<Value<'ctx, 'ctx>, CodegenError> {
    let location = Location::unknown(context);
    let ptr_type = pointer(context, 0);
    let uint64 = IntegerType::new(context, 64).into();

    // Get address of gas counter global
    let gas_counter_ptr = block
        .append_operation(llvm_mlir::addressof(
            context,
            GAS_COUNTER_GLOBAL,
            ptr_type,
            location,
        ))
        .result(0)?;

    // Load gas counter
    let gas_counter = block
        .append_operation(llvm::load(
            context,
            gas_counter_ptr.into(),
            uint64,
            location,
            LoadStoreOptions::default(),
        ))
        .result(0)?
        .into();

    // Check that gas_counter >= gas_value
    let flag = block
        .append_operation(arith::cmpi(
            context,
            arith::CmpiPredicate::Sge,
            gas_counter,
            gas_value,
            location,
        ))
        .result(0)?;

    // Subtract gas from gas counter
    let new_gas_counter = block
        .append_operation(arith::subi(gas_counter, gas_value, location))
        .result(0)?;

    // Store new gas counter
    let _res = block.append_operation(llvm::store(
        context,
        new_gas_counter.into(),
        gas_counter_ptr.into(),
        location,
        LoadStoreOptions::default(),
    ));

    Ok(flag.into())
}

pub fn stack_pop<'ctx>(
    context: &'ctx MeliorContext,
    block: &'ctx Block,
) -> Result<Value<'ctx, 'ctx>, CodegenError> {
    let uint256 = IntegerType::new(context, 256);
    let location = Location::unknown(context);
    let ptr_type = pointer(context, 0);

    // Get address of stack pointer global
    let stack_ptr_ptr = block
        .append_operation(llvm_mlir::addressof(
            context,
            STACK_PTR_GLOBAL,
            ptr_type,
            location,
        ))
        .result(0)?;

    // Load stack pointer
    let stack_ptr = block
        .append_operation(llvm::load(
            context,
            stack_ptr_ptr.into(),
            ptr_type,
            location,
            LoadStoreOptions::default(),
        ))
        .result(0)?;

    // Decrement stack pointer
    let old_stack_ptr = block
        .append_operation(llvm::get_element_ptr(
            context,
            stack_ptr.into(),
            DenseI32ArrayAttribute::new(context, &[-1]),
            uint256.into(),
            ptr_type,
            location,
        ))
        .result(0)?;

    // Load value from top of stack
    let value = block
        .append_operation(llvm::load(
            context,
            old_stack_ptr.into(),
            uint256.into(),
            location,
            LoadStoreOptions::default(),
        ))
        .result(0)?
        .into();

    // Store decremented stack pointer
    let res = block.append_operation(llvm::store(
        context,
        old_stack_ptr.into(),
        stack_ptr_ptr.into(),
        location,
        LoadStoreOptions::default(),
    ));
    assert!(res.verify());

    Ok(value)
}

pub fn constant_value_from_i64<'ctx>(
    context: &'ctx MeliorContext,
    block: &'ctx Block,
    value: i64,
) -> Result<Value<'ctx, 'ctx>, CodegenError> {
    let location = Location::unknown(context);

    Ok(block
        .append_operation(arith::constant(
            context,
            integer_constant_from_i64(context, value).into(),
            location,
        ))
        .result(0)?
        .into())
}

pub fn stack_push<'ctx>(
    context: &'ctx MeliorContext,
    block: &'ctx Block,
    value: Value,
) -> Result<(), CodegenError> {
    let location = Location::unknown(context);
    let ptr_type = pointer(context, 0);

    // Get address of stack pointer global
    let stack_ptr_ptr = block
        .append_operation(llvm_mlir::addressof(
            context,
            STACK_PTR_GLOBAL,
            ptr_type,
            location,
        ))
        .result(0)?;

    // Load stack pointer
    let stack_ptr = block
        .append_operation(llvm::load(
            context,
            stack_ptr_ptr.into(),
            ptr_type,
            location,
            LoadStoreOptions::default(),
        ))
        .result(0)?;

    let uint256 = IntegerType::new(context, 256);

    // Store value at stack pointer
    let res = block.append_operation(llvm::store(
        context,
        value,
        stack_ptr.into(),
        location,
        LoadStoreOptions::default(),
    ));
    assert!(res.verify());

    // Increment stack pointer
    let new_stack_ptr = block
        .append_operation(llvm::get_element_ptr(
            context,
            stack_ptr.into(),
            DenseI32ArrayAttribute::new(context, &[1]),
            uint256.into(),
            ptr_type,
            location,
        ))
        .result(0)?;

    // Store incremented stack pointer
    let res = block.append_operation(llvm::store(
        context,
        new_stack_ptr.into(),
        stack_ptr_ptr.into(),
        location,
        LoadStoreOptions::default(),
    ));
    assert!(res.verify());

    Ok(())
}

// Returns a copy of the nth value of the stack along with its stack's address
pub fn get_nth_from_stack<'ctx>(
    context: &'ctx MeliorContext,
    block: &'ctx Block,
    nth: u8,
) -> Result<(Value<'ctx, 'ctx>, OperationResult<'ctx, 'ctx>), CodegenError> {
    debug_assert!((nth as u32) < MAX_STACK_SIZE as u32);
    let uint256 = IntegerType::new(context, 256);
    let location = Location::unknown(context);
    let ptr_type = pointer(context, 0);

    // Get address of stack pointer global
    let stack_ptr_ptr = block
        .append_operation(llvm_mlir::addressof(
            context,
            STACK_PTR_GLOBAL,
            ptr_type,
            location,
        ))
        .result(0)?;

    // Load stack pointer
    let stack_ptr = block
        .append_operation(llvm::load(
            context,
            stack_ptr_ptr.into(),
            ptr_type,
            location,
            LoadStoreOptions::default(),
        ))
        .result(0)?;

    // Decrement stack pointer
    let nth_stack_ptr = block
        .append_operation(llvm::get_element_ptr(
            context,
            stack_ptr.into(),
            DenseI32ArrayAttribute::new(context, &[-(nth as i32)]),
            uint256.into(),
            ptr_type,
            location,
        ))
        .result(0)?;

    // Load value from top of stack
    let value = block
        .append_operation(llvm::load(
            context,
            nth_stack_ptr.into(),
            uint256.into(),
            location,
            LoadStoreOptions::default(),
        ))
        .result(0)?
        .into();

    Ok((value, nth_stack_ptr))
}

pub fn swap_stack_elements<'ctx>(
    context: &'ctx MeliorContext,
    block: &'ctx Block,
    position_1: u8,
    position_2: u8,
) -> Result<(), CodegenError> {
    debug_assert!((position_1 as u32) < MAX_STACK_SIZE as u32);
    debug_assert!((position_2 as u32) < MAX_STACK_SIZE as u32);
    let location = Location::unknown(context);

    let (first_element, first_elem_address) = get_nth_from_stack(context, block, position_1)?;
    let (nth_element, nth_elem_address) = get_nth_from_stack(context, block, position_2)?;

    // Store element in position 1 into position 2
    let res = block.append_operation(llvm::store(
        context,
        first_element,
        nth_elem_address.into(),
        location,
        LoadStoreOptions::default(),
    ));
    assert!(res.verify());

    // Store element in position 2 into position 1
    let res = block.append_operation(llvm::store(
        context,
        nth_element,
        first_elem_address.into(),
        location,
        LoadStoreOptions::default(),
    ));
    assert!(res.verify());

    Ok(())
}

/// Generates code for checking if the stack has enough space for `element_count` more elements.
pub fn check_stack_has_space_for<'ctx>(
    context: &'ctx MeliorContext,
    block: &'ctx Block,
    element_count: u32,
) -> Result<Value<'ctx, 'ctx>, CodegenError> {
    debug_assert!(element_count < MAX_STACK_SIZE as u32);
    let location = Location::unknown(context);
    let ptr_type = pointer(context, 0);
    let uint256 = IntegerType::new(context, 256);

    // Get address of stack pointer global
    let stack_ptr_ptr = block
        .append_operation(llvm_mlir::addressof(
            context,
            STACK_PTR_GLOBAL,
            ptr_type,
            location,
        ))
        .result(0)?;

    // Load stack pointer
    let stack_ptr = block
        .append_operation(llvm::load(
            context,
            stack_ptr_ptr.into(),
            ptr_type,
            location,
            LoadStoreOptions::default(),
        ))
        .result(0)?;

    // Get address of stack base pointer global
    let stack_baseptr_ptr = block
        .append_operation(llvm_mlir::addressof(
            context,
            STACK_BASEPTR_GLOBAL,
            ptr_type,
            location,
        ))
        .result(0)?;

    // Load stack base pointer
    let stack_baseptr = block
        .append_operation(llvm::load(
            context,
            stack_baseptr_ptr.into(),
            ptr_type,
            location,
            LoadStoreOptions::default(),
        ))
        .result(0)?;

    // Compare `subtracted_stack_ptr = stack_ptr + element_count - MAX_STACK_SIZE`
    let subtracted_stack_ptr = block
        .append_operation(llvm::get_element_ptr(
            context,
            stack_ptr.into(),
            DenseI32ArrayAttribute::new(context, &[element_count as i32 - MAX_STACK_SIZE as i32]),
            uint256.into(),
            ptr_type,
            location,
        ))
        .result(0)?;

    // Compare `stack_ptr + element_count - MAX_STACK_SIZE <= stack_baseptr`
    let flag = block
        .append_operation(
            ods::llvm::icmp(
                context,
                IntegerType::new(context, 1).into(),
                subtracted_stack_ptr.into(),
                stack_baseptr.into(),
                // 7 should be the "ule" predicate enum value
                IntegerAttribute::new(
                    IntegerType::new(context, 64).into(),
                    /* "ule" predicate enum value */ 7,
                )
                .into(),
                location,
            )
            .into(),
        )
        .result(0)?;

    Ok(flag.into())
}

/// Generates code for checking if the stack has enough space for `element_count` more elements.
/// Returns true if there are at least `element_count` elements in the stack.
pub fn check_stack_has_at_least<'ctx>(
    context: &'ctx MeliorContext,
    block: &'ctx Block,
    element_count: u32,
) -> Result<Value<'ctx, 'ctx>, CodegenError> {
    debug_assert!(element_count < MAX_STACK_SIZE as u32);
    let location = Location::unknown(context);
    let ptr_type = pointer(context, 0);
    let uint256 = IntegerType::new(context, 256);

    // Get address of stack pointer global
    let stack_ptr_ptr = block
        .append_operation(llvm_mlir::addressof(
            context,
            STACK_PTR_GLOBAL,
            ptr_type,
            location,
        ))
        .result(0)?;

    // Load stack pointer
    let stack_ptr = block
        .append_operation(llvm::load(
            context,
            stack_ptr_ptr.into(),
            ptr_type,
            location,
            LoadStoreOptions::default(),
        ))
        .result(0)?;

    // Get address of stack base pointer global
    let stack_baseptr_ptr = block
        .append_operation(llvm_mlir::addressof(
            context,
            STACK_BASEPTR_GLOBAL,
            ptr_type,
            location,
        ))
        .result(0)?;

    // Load stack base pointer
    let stack_baseptr = block
        .append_operation(llvm::load(
            context,
            stack_baseptr_ptr.into(),
            ptr_type,
            location,
            LoadStoreOptions::default(),
        ))
        .result(0)?;

    // Compare `subtracted_stack_ptr = stack_ptr - element_count`
    let subtracted_stack_ptr = block
        .append_operation(llvm::get_element_ptr(
            context,
            stack_ptr.into(),
            DenseI32ArrayAttribute::new(context, &[-(element_count as i32)]),
            uint256.into(),
            ptr_type,
            location,
        ))
        .result(0)?;

    // Compare `stack_ptr - element_count >= stack_baseptr`
    let flag = block
        .append_operation(
            ods::llvm::icmp(
                context,
                IntegerType::new(context, 1).into(),
                subtracted_stack_ptr.into(),
                stack_baseptr.into(),
                IntegerAttribute::new(
                    IntegerType::new(context, 64).into(),
                    /* "uge" predicate enum value */ 9,
                )
                .into(),
                location,
            )
            .into(),
        )
        .result(0)?;

    Ok(flag.into())
}

pub fn compare_values<'ctx>(
    context: &'ctx MeliorContext,
    block: &'ctx Block,
    predicate: CmpiPredicate,
    lhs: Value<'ctx, 'ctx>,
    rhs: Value<'ctx, 'ctx>,
) -> Result<Value<'ctx, 'ctx>, CodegenError> {
    let location = Location::unknown(context);

    let flag = block
        .append_operation(arith::cmpi(context, predicate, lhs, rhs, location))
        .result(0)?;

    Ok(flag.into())
}

pub fn check_if_zero<'ctx>(
    context: &'ctx MeliorContext,
    block: &'ctx Block,
    value: &'ctx Value,
) -> Result<Value<'ctx, 'ctx>, CodegenError> {
    let location = Location::unknown(context);

    //Load zero value constant
    let zero_constant_value = block
        .append_operation(arith::constant(
            context,
            integer_constant_from_i64(context, 0i64).into(),
            location,
        ))
        .result(0)?
        .into();

    //Perform the comparisson -> value == 0
    let flag = block
        .append_operation(
            ods::llvm::icmp(
                context,
                IntegerType::new(context, 1).into(),
                zero_constant_value,
                *value,
                IntegerAttribute::new(
                    IntegerType::new(context, 64).into(),
                    /* "eq" predicate enum value */ 0,
                )
                .into(),
                location,
            )
            .into(),
        )
        .result(0)?;

    Ok(flag.into())
}

pub(crate) fn round_up_32<'c>(
    op_ctx: &'c OperationCtx,
    block: &'c Block,
    size: Value<'c, 'c>,
) -> Result<Value<'c, 'c>, CodegenError> {
    let context = op_ctx.mlir_context;
    let location = Location::unknown(context);
    let uint32 = IntegerType::new(context, 32).into();

    let constant_31 = block
        .append_operation(arith::constant(
            context,
            IntegerAttribute::new(uint32, 31).into(),
            location,
        ))
        .result(0)?
        .into();

    let constant_32 = block
        .append_operation(arith::constant(
            context,
            IntegerAttribute::new(uint32, 32).into(),
            location,
        ))
        .result(0)?
        .into();

    let size_plus_31 = block
        .append_operation(arith::addi(size, constant_31, location))
        .result(0)?
        .into();

    let memory_size_word = block
        .append_operation(arith::divui(size_plus_31, constant_32, location))
        .result(0)?
        .into();

    let memory_size_bytes = block
        .append_operation(arith::muli(memory_size_word, constant_32, location))
        .result(0)?
        .into();

    Ok(memory_size_bytes)
}

pub(crate) fn compute_memory_cost<'c>(
    op_ctx: &'c OperationCtx,
    block: &'c Block,
    memory_byte_size: Value<'c, 'c>,
) -> Result<Value<'c, 'c>, CodegenError> {
    // this function computes memory cost, which is given by the following equations
    // memory_size_word = (memory_byte_size + 31) / 32
    // memory_cost = (memory_size_word ** 2) / 512 + (3 * memory_size_word)
    //
    //
    let context = op_ctx.mlir_context;
    let location = Location::unknown(context);
    let uint64 = IntegerType::new(context, 64).into();

    let memory_size_extended = block
        .append_operation(arith::extui(memory_byte_size, uint64, location))
        .result(0)?
        .into();

    let constant_31 = block
        .append_operation(arith::constant(
            context,
            IntegerAttribute::new(uint64, 31).into(),
            location,
        ))
        .result(0)?
        .into();

    let constant_512 = block
        .append_operation(arith::constant(
            context,
            IntegerAttribute::new(uint64, 512).into(),
            location,
        ))
        .result(0)?
        .into();

    let constant_32 = block
        .append_operation(arith::constant(
            context,
            IntegerAttribute::new(uint64, 32).into(),
            location,
        ))
        .result(0)?
        .into();

    let constant_3 = block
        .append_operation(arith::constant(
            context,
            IntegerAttribute::new(uint64, 3).into(),
            location,
        ))
        .result(0)?
        .into();

    let memory_byte_size_plus_31 = block
        .append_operation(arith::addi(memory_size_extended, constant_31, location))
        .result(0)?
        .into();

    let memory_size_word = block
        .append_operation(arith::divui(
            memory_byte_size_plus_31,
            constant_32,
            location,
        ))
        .result(0)?
        .into();

    let memory_size_word_squared = block
        .append_operation(arith::muli(memory_size_word, memory_size_word, location))
        .result(0)?
        .into();

    let memory_size_word_squared_divided_by_512 = block
        .append_operation(arith::divui(
            memory_size_word_squared,
            constant_512,
            location,
        ))
        .result(0)?
        .into();

    let memory_size_word_times_3 = block
        .append_operation(arith::muli(memory_size_word, constant_3, location))
        .result(0)?
        .into();

    let memory_cost = block
        .append_operation(arith::addi(
            memory_size_word_squared_divided_by_512,
            memory_size_word_times_3,
            location,
        ))
        .result(0)?
        .into();

    Ok(memory_cost)
}

/// Wrapper for calling the [`extend_memory`](crate::syscall::SyscallContext::extend_memory) syscall.
/// Extends memory only if the current memory size is less than the required size, consuming the corresponding gas.
pub(crate) fn extend_memory<'c>(
    op_ctx: &'c OperationCtx,
    block: &'c Block,
    finish_block: &'c Block,
    region: &Region<'c>,
    required_size: Value<'c, 'c>,
    fixed_gas: i64,
) -> Result<(), CodegenError> {
    let context = op_ctx.mlir_context;
    let location = Location::unknown(context);
    let ptr_type = pointer(context, 0);
    let uint32 = IntegerType::new(context, 32);
    let uint64 = IntegerType::new(context, 64);

    // Load memory size
    let memory_size_ptr = block
        .append_operation(llvm_mlir::addressof(
            context,
            MEMORY_SIZE_GLOBAL,
            ptr_type,
            location,
        ))
        .result(0)?
        .into();
    let memory_size = block
        .append_operation(llvm::load(
            context,
            memory_size_ptr,
            uint32.into(),
            location,
            LoadStoreOptions::default(),
        ))
        .result(0)?
        .into();

    let rounded_required_size = round_up_32(op_ctx, block, required_size)?;

    // Compare current memory size and required size
    let extension_flag = compare_values(
        context,
        block,
        CmpiPredicate::Ult,
        memory_size,
        rounded_required_size,
    )?;
    let extension_block = region.append_block(Block::new(&[]));
    let no_extension_block = region.append_block(Block::new(&[]));

    block.append_operation(cf::cond_br(
        context,
        extension_flag,
        &extension_block,
        &no_extension_block,
        &[],
        &[],
        location,
    ));

    // Consume gas for memory extension case
    let memory_cost_before = compute_memory_cost(op_ctx, &extension_block, memory_size)?;
    let memory_cost_after = compute_memory_cost(op_ctx, &extension_block, rounded_required_size)?;

    let dynamic_gas_value = extension_block
        .append_operation(arith::subi(memory_cost_after, memory_cost_before, location))
        .result(0)?
        .into();
    let fixed_gas_value = extension_block
        .append_operation(arith::constant(
            context,
            IntegerAttribute::new(uint64.into(), fixed_gas).into(),
            location,
        ))
        .result(0)?
        .into();
    let total_gas = extension_block
        .append_operation(arith::addi(dynamic_gas_value, fixed_gas_value, location))
        .result(0)?
        .into();
    let extension_gas_flag = consume_gas_as_value(context, &extension_block, total_gas)?;

    // Consume gas for no memory extension case
    let no_extension_gas_flag = consume_gas(context, &no_extension_block, fixed_gas)?;

    let memory_ptr =
        op_ctx.extend_memory_syscall(&extension_block, rounded_required_size, location)?;

    // Store new memory size and pointer
    let res = extension_block.append_operation(llvm::store(
        context,
        rounded_required_size,
        memory_size_ptr,
        location,
        LoadStoreOptions::default(),
    ));
    assert!(res.verify());
    let memory_ptr_ptr = extension_block
        .append_operation(llvm_mlir::addressof(
            context,
            MEMORY_PTR_GLOBAL,
            ptr_type,
            location,
        ))
        .result(0)?;
    let res = extension_block.append_operation(llvm::store(
        context,
        memory_ptr,
        memory_ptr_ptr.into(),
        location,
        LoadStoreOptions::default(),
    ));
    assert!(res.verify());

    // Jump to finish block
    extension_block.append_operation(cf::cond_br(
        context,
        extension_gas_flag,
        finish_block,
        &op_ctx.revert_block,
        &[],
        &[],
        location,
    ));

    no_extension_block.append_operation(cf::cond_br(
        context,
        no_extension_gas_flag,
        finish_block,
        &op_ctx.revert_block,
        &[],
        &[],
        location,
    ));

    Ok(())
}

pub(crate) fn return_empty_result(
    op_ctx: &OperationCtx,
    block: &Block,
    reason_code: ExitStatusCode,
    location: Location,
) -> Result<(), CodegenError> {
    let context = op_ctx.mlir_context;
    let uint32 = IntegerType::new(context, 32).into();

    let zero_constant = block
        .append_operation(arith::constant(
            context,
            IntegerAttribute::new(uint32, 0).into(),
            location,
        ))
        .result(0)?
        .into();

    return_result_with_offset_and_size(
        op_ctx,
        block,
        zero_constant,
        zero_constant,
        reason_code,
        location,
    )?;

    Ok(())
}

pub(crate) fn return_result_from_stack(
    op_ctx: &OperationCtx,
    region: &Region<'_>,
    block: &Block,
    reason_code: ExitStatusCode,
    location: Location,
) -> Result<(), CodegenError> {
    let context = op_ctx.mlir_context;
    let uint32 = IntegerType::new(context, 32);

    let offset_u256 = stack_pop(context, block)?;
    let size_u256 = stack_pop(context, block)?;

    let offset = block
        .append_operation(arith::trunci(offset_u256, uint32.into(), location))
        .result(0)
        .unwrap()
        .into();

    let size = block
        .append_operation(arith::trunci(size_u256, uint32.into(), location))
        .result(0)
        .unwrap()
        .into();

    let required_size = block
        .append_operation(arith::addi(offset, size, location))
        .result(0)?
        .into();

    let return_block = region.append_block(Block::new(&[]));

    extend_memory(op_ctx, block, &return_block, region, required_size, 0)?;

    return_result_with_offset_and_size(op_ctx, &return_block, offset, size, reason_code, location)?;

    Ok(())
}

pub(crate) fn return_result_with_offset_and_size(
    op_ctx: &OperationCtx,
    block: &Block,
    offset: Value,
    size: Value,
    reason_code: ExitStatusCode,
    location: Location,
) -> Result<(), CodegenError> {
    let context = op_ctx.mlir_context;
    let remaining_gas = get_remaining_gas(context, block)?;

    let reason = block
        .append_operation(arith::constant(
            context,
            integer_constant_from_u8(context, reason_code.to_u8()).into(),
            location,
        ))
        .result(0)?
        .into();

    op_ctx.write_result_syscall(block, offset, size, remaining_gas, reason, location);

    block.append_operation(func::r#return(&[reason], location));
    Ok(())
}

pub fn integer_constant_from_i64(context: &MeliorContext, value: i64) -> IntegerAttribute {
    let uint256 = IntegerType::new(context, 256);
    IntegerAttribute::new(uint256.into(), value)
}

pub fn integer_constant_from_u8(context: &MeliorContext, value: u8) -> IntegerAttribute {
    let uint8 = IntegerType::new(context, 8);
    IntegerAttribute::new(uint8.into(), value.into())
}
/// Allocates memory for a 32-byte value, stores the value in the memory
/// and returns a pointer to the value
pub(crate) fn allocate_and_store_value<'a>(
    op_ctx: &'a OperationCtx<'a>,
    block: &'a Block<'a>,
    value: Value<'a, 'a>,
    location: Location<'a>,
) -> Result<Value<'a, 'a>, CodegenError> {
    let context = op_ctx.mlir_context;
    let ptr_type = pointer(context, 0);
    let uint32 = IntegerType::new(context, 32);
    let uint256 = IntegerType::new(context, 256);

    let width_size = block
        .append_operation(arith::constant(
            context,
            IntegerAttribute::new(uint32.into(), 32).into(),
            location,
        ))
        .result(0)?
        .into();

    let value_ptr = block
        .append_operation(llvm::alloca(
            context,
            width_size,
            ptr_type,
            location,
            AllocaOptions::new().elem_type(TypeAttribute::new(uint256.into()).into()),
        ))
        .result(0)?
        .into();

    block.append_operation(llvm::store(
        context,
        value,
        value_ptr,
        location,
        LoadStoreOptions::default()
            .align(IntegerAttribute::new(IntegerType::new(context, 64).into(), 1).into()),
    ));

    Ok(value_ptr)
}

pub mod llvm_mlir {
    use melior::{
        dialect::llvm::{self, attributes::Linkage},
        ir::{
            attribute::{FlatSymbolRefAttribute, StringAttribute, TypeAttribute},
            operation::OperationBuilder,
            Identifier, Location, Region,
        },
        Context as MeliorContext,
    };

    pub fn global<'c>(
        context: &'c MeliorContext,
        name: &str,
        global_type: melior::ir::Type<'c>,
        location: Location<'c>,
    ) -> melior::ir::Operation<'c> {
        // TODO: use ODS
        OperationBuilder::new("llvm.mlir.global", location)
            .add_regions([Region::new()])
            .add_attributes(&[
                (
                    Identifier::new(context, "sym_name"),
                    StringAttribute::new(context, name).into(),
                ),
                (
                    Identifier::new(context, "global_type"),
                    TypeAttribute::new(global_type).into(),
                ),
                (
                    Identifier::new(context, "linkage"),
                    llvm::attributes::linkage(context, Linkage::Internal),
                ),
            ])
            .build()
            .expect("valid operation")
    }

    pub fn addressof<'c>(
        context: &'c MeliorContext,
        name: &str,
        result_type: melior::ir::Type<'c>,
        location: Location<'c>,
    ) -> melior::ir::Operation<'c> {
        // TODO: use ODS
        OperationBuilder::new("llvm.mlir.addressof", location)
            .add_attributes(&[(
                Identifier::new(context, "global_name"),
                FlatSymbolRefAttribute::new(context, name).into(),
            )])
            .add_results(&[result_type])
            .build()
            .expect("valid operation")
    }
}<|MERGE_RESOLUTION|>--- conflicted
+++ resolved
@@ -1,13 +1,9 @@
 use melior::{
     dialect::{
-<<<<<<< HEAD
-        arith, func,
+        arith,
+        arith::CmpiPredicate,
+        cf, func,
         llvm::{self, r#type::pointer, AllocaOptions, LoadStoreOptions},
-=======
-        arith::{self, CmpiPredicate},
-        cf, func,
-        llvm::{self, r#type::pointer, LoadStoreOptions},
->>>>>>> b59056e9
         ods,
     },
     ir::{
