--- conflicted
+++ resolved
@@ -23,12 +23,8 @@
         MEMORY_PTR_GLOBAL, MEMORY_SIZE_GLOBAL, STACK_BASEPTR_GLOBAL, STACK_PTR_GLOBAL,
     },
     errors::CodegenError,
-<<<<<<< HEAD
+    primitives::{Address, H160},
     syscall::{symbols::CONTEXT_IS_STATIC, ExitStatusCode},
-=======
-    primitives::{Address, H160},
-    syscall::ExitStatusCode,
->>>>>>> ac4bcc4c
 };
 
 // NOTE: the value is of type i64
