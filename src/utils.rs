use melior::{
    dialect::{
        arith, func,
        llvm::{self, r#type::pointer, LoadStoreOptions},
        ods,
    },
    ir::{
        attribute::{DenseI32ArrayAttribute, IntegerAttribute},
        operation::OperationResult,
        r#type::IntegerType,
        Block, Location, Value,
    },
    Context as MeliorContext,
};

use crate::{
    codegen::context::OperationCtx,
    constants::{
        GAS_COUNTER_GLOBAL, MAX_STACK_SIZE, MEMORY_PTR_GLOBAL, MEMORY_SIZE_GLOBAL,
        REVERT_EXIT_CODE, STACK_BASEPTR_GLOBAL, STACK_PTR_GLOBAL,
    },
    errors::CodegenError,
};

pub fn get_remaining_gas<'ctx>(
    context: &'ctx MeliorContext,
    block: &'ctx Block,
) -> Result<Value<'ctx, 'ctx>, CodegenError> {
    let location = Location::unknown(context);
    let ptr_type = pointer(context, 0);

    // Get address of gas counter global
    let gas_counter_ptr = block
        .append_operation(llvm_mlir::addressof(
            context,
            GAS_COUNTER_GLOBAL,
            ptr_type,
            location,
        ))
        .result(0)?;

    // Load gas counter
    let gas_counter = block
        .append_operation(llvm::load(
            context,
            gas_counter_ptr.into(),
            IntegerType::new(context, 256).into(),
            location,
            LoadStoreOptions::default(),
        ))
        .result(0)?
        .into();

    Ok(gas_counter)
}

/// Returns true if there is enough Gas
pub fn consume_gas<'ctx>(
    context: &'ctx MeliorContext,
    block: &'ctx Block,
    gas: i64,
) -> Result<Value<'ctx, 'ctx>, CodegenError> {
    let location = Location::unknown(context);
    let ptr_type = pointer(context, 0);

    // Get address of gas counter global
    let gas_counter_ptr = block
        .append_operation(llvm_mlir::addressof(
            context,
            GAS_COUNTER_GLOBAL,
            ptr_type,
            location,
        ))
        .result(0)?;

    // Load gas counter
    let gas_counter = block
        .append_operation(llvm::load(
            context,
            gas_counter_ptr.into(),
            IntegerType::new(context, 256).into(),
            location,
            LoadStoreOptions::default(),
        ))
        .result(0)?
        .into();

    let gas_value = block
        .append_operation(arith::constant(
            context,
            integer_constant_from_i64(context, gas).into(),
            location,
        ))
        .result(0)?
        .into();

    // Check that gas_counter >= gas_value
    let flag = block
        .append_operation(arith::cmpi(
            context,
            arith::CmpiPredicate::Sge,
            gas_counter,
            gas_value,
            location,
        ))
        .result(0)?;

    // Subtract gas from gas counter
    let new_gas_counter = block
        .append_operation(arith::subi(gas_counter, gas_value, location))
        .result(0)?;

    // Store new gas counter
    let _res = block.append_operation(llvm::store(
        context,
        new_gas_counter.into(),
        gas_counter_ptr.into(),
        location,
        LoadStoreOptions::default(),
    ));

    Ok(flag.into())
}

pub fn get_remaining_gas<'ctx>(
    context: &'ctx MeliorContext,
    block: &'ctx Block,
) -> Result<Value<'ctx, 'ctx>, CodegenError> {
    let location = Location::unknown(context);
    let ptr_type = pointer(context, 0);

    // Get address of gas counter global
    let gas_counter_ptr = block
        .append_operation(llvm_mlir::addressof(
            context,
            GAS_COUNTER_GLOBAL,
            ptr_type,
            location,
        ))
        .result(0)?;

    // Load gas counter
    let gas_counter = block
        .append_operation(llvm::load(
            context,
            gas_counter_ptr.into(),
            IntegerType::new(context, 256).into(),
            location,
            LoadStoreOptions::default(),
        ))
        .result(0)?
        .into();

    Ok(gas_counter)
}

pub fn stack_pop<'ctx>(
    context: &'ctx MeliorContext,
    block: &'ctx Block,
) -> Result<Value<'ctx, 'ctx>, CodegenError> {
    let uint256 = IntegerType::new(context, 256);
    let location = Location::unknown(context);
    let ptr_type = pointer(context, 0);

    // Get address of stack pointer global
    let stack_ptr_ptr = block
        .append_operation(llvm_mlir::addressof(
            context,
            STACK_PTR_GLOBAL,
            ptr_type,
            location,
        ))
        .result(0)?;

    // Load stack pointer
    let stack_ptr = block
        .append_operation(llvm::load(
            context,
            stack_ptr_ptr.into(),
            ptr_type,
            location,
            LoadStoreOptions::default(),
        ))
        .result(0)?;

    // Decrement stack pointer
    let old_stack_ptr = block
        .append_operation(llvm::get_element_ptr(
            context,
            stack_ptr.into(),
            DenseI32ArrayAttribute::new(context, &[-1]),
            uint256.into(),
            ptr_type,
            location,
        ))
        .result(0)?;

    // Load value from top of stack
    let value = block
        .append_operation(llvm::load(
            context,
            old_stack_ptr.into(),
            uint256.into(),
            location,
            LoadStoreOptions::default(),
        ))
        .result(0)?
        .into();

    // Store decremented stack pointer
    let res = block.append_operation(llvm::store(
        context,
        old_stack_ptr.into(),
        stack_ptr_ptr.into(),
        location,
        LoadStoreOptions::default(),
    ));
    assert!(res.verify());

    Ok(value)
}

pub fn constant_value_from_i64<'ctx>(
    context: &'ctx MeliorContext,
    block: &'ctx Block,
    value: i64,
) -> Result<Value<'ctx, 'ctx>, CodegenError> {
    let location = Location::unknown(context);

    Ok(block
        .append_operation(arith::constant(
            context,
            integer_constant_from_i64(context, value).into(),
            location,
        ))
        .result(0)?
        .into())
}

pub fn stack_push<'ctx>(
    context: &'ctx MeliorContext,
    block: &'ctx Block,
    value: Value,
) -> Result<(), CodegenError> {
    let location = Location::unknown(context);
    let ptr_type = pointer(context, 0);

    // Get address of stack pointer global
    let stack_ptr_ptr = block
        .append_operation(llvm_mlir::addressof(
            context,
            STACK_PTR_GLOBAL,
            ptr_type,
            location,
        ))
        .result(0)?;

    // Load stack pointer
    let stack_ptr = block
        .append_operation(llvm::load(
            context,
            stack_ptr_ptr.into(),
            ptr_type,
            location,
            LoadStoreOptions::default(),
        ))
        .result(0)?;

    let uint256 = IntegerType::new(context, 256);

    // Store value at stack pointer
    let res = block.append_operation(llvm::store(
        context,
        value,
        stack_ptr.into(),
        location,
        LoadStoreOptions::default(),
    ));
    assert!(res.verify());

    // Increment stack pointer
    let new_stack_ptr = block
        .append_operation(llvm::get_element_ptr(
            context,
            stack_ptr.into(),
            DenseI32ArrayAttribute::new(context, &[1]),
            uint256.into(),
            ptr_type,
            location,
        ))
        .result(0)?;

    // Store incremented stack pointer
    let res = block.append_operation(llvm::store(
        context,
        new_stack_ptr.into(),
        stack_ptr_ptr.into(),
        location,
        LoadStoreOptions::default(),
    ));
    assert!(res.verify());

    Ok(())
}

// Returns a copy of the nth value of the stack along with its stack's address
pub fn get_nth_from_stack<'ctx>(
    context: &'ctx MeliorContext,
    block: &'ctx Block,
    nth: u32,
) -> Result<(Value<'ctx, 'ctx>, OperationResult<'ctx, 'ctx>), CodegenError> {
    debug_assert!(nth < MAX_STACK_SIZE as u32);
    let uint256 = IntegerType::new(context, 256);
    let location = Location::unknown(context);
    let ptr_type = pointer(context, 0);

    // Get address of stack pointer global
    let stack_ptr_ptr = block
        .append_operation(llvm_mlir::addressof(
            context,
            STACK_PTR_GLOBAL,
            ptr_type,
            location,
        ))
        .result(0)?;

    // Load stack pointer
    let stack_ptr = block
        .append_operation(llvm::load(
            context,
            stack_ptr_ptr.into(),
            ptr_type,
            location,
            LoadStoreOptions::default(),
        ))
        .result(0)?;

    // Decrement stack pointer
    let nth_stack_ptr = block
        .append_operation(llvm::get_element_ptr(
            context,
            stack_ptr.into(),
            DenseI32ArrayAttribute::new(context, &[-(nth as i32)]),
            uint256.into(),
            ptr_type,
            location,
        ))
        .result(0)?;

    // Load value from top of stack
    let value = block
        .append_operation(llvm::load(
            context,
            nth_stack_ptr.into(),
            uint256.into(),
            location,
            LoadStoreOptions::default(),
        ))
        .result(0)?
        .into();

    Ok((value, nth_stack_ptr))
}

pub fn swap_stack_elements<'ctx>(
    context: &'ctx MeliorContext,
    block: &'ctx Block,
    position_1: u32,
    position_2: u32,
) -> Result<(), CodegenError> {
    debug_assert!(position_1 < MAX_STACK_SIZE as u32);
    debug_assert!(position_2 < MAX_STACK_SIZE as u32);
    let location = Location::unknown(context);

    let (first_element, first_elem_address) = get_nth_from_stack(context, block, position_1)?;
    let (nth_element, nth_elem_address) = get_nth_from_stack(context, block, position_2)?;

    // Store element in position 1 into position 2
    let res = block.append_operation(llvm::store(
        context,
        first_element,
        nth_elem_address.into(),
        location,
        LoadStoreOptions::default(),
    ));
    assert!(res.verify());

    // Store element in position 2 into position 1
    let res = block.append_operation(llvm::store(
        context,
        nth_element,
        first_elem_address.into(),
        location,
        LoadStoreOptions::default(),
    ));
    assert!(res.verify());

    Ok(())
}

/// Generates code for checking if the stack has enough space for `element_count` more elements.
pub fn check_stack_has_space_for<'ctx>(
    context: &'ctx MeliorContext,
    block: &'ctx Block,
    element_count: u32,
) -> Result<Value<'ctx, 'ctx>, CodegenError> {
    debug_assert!(element_count < MAX_STACK_SIZE as u32);
    let location = Location::unknown(context);
    let ptr_type = pointer(context, 0);
    let uint256 = IntegerType::new(context, 256);

    // Get address of stack pointer global
    let stack_ptr_ptr = block
        .append_operation(llvm_mlir::addressof(
            context,
            STACK_PTR_GLOBAL,
            ptr_type,
            location,
        ))
        .result(0)?;

    // Load stack pointer
    let stack_ptr = block
        .append_operation(llvm::load(
            context,
            stack_ptr_ptr.into(),
            ptr_type,
            location,
            LoadStoreOptions::default(),
        ))
        .result(0)?;

    // Get address of stack base pointer global
    let stack_baseptr_ptr = block
        .append_operation(llvm_mlir::addressof(
            context,
            STACK_BASEPTR_GLOBAL,
            ptr_type,
            location,
        ))
        .result(0)?;

    // Load stack base pointer
    let stack_baseptr = block
        .append_operation(llvm::load(
            context,
            stack_baseptr_ptr.into(),
            ptr_type,
            location,
            LoadStoreOptions::default(),
        ))
        .result(0)?;

    // Compare `subtracted_stack_ptr = stack_ptr + element_count - MAX_STACK_SIZE`
    let subtracted_stack_ptr = block
        .append_operation(llvm::get_element_ptr(
            context,
            stack_ptr.into(),
            DenseI32ArrayAttribute::new(context, &[element_count as i32 - MAX_STACK_SIZE as i32]),
            uint256.into(),
            ptr_type,
            location,
        ))
        .result(0)?;

    // Compare `stack_ptr + element_count - MAX_STACK_SIZE <= stack_baseptr`
    let flag = block
        .append_operation(
            ods::llvm::icmp(
                context,
                IntegerType::new(context, 1).into(),
                subtracted_stack_ptr.into(),
                stack_baseptr.into(),
                // 7 should be the "ule" predicate enum value
                IntegerAttribute::new(
                    IntegerType::new(context, 64).into(),
                    /* "ule" predicate enum value */ 7,
                )
                .into(),
                location,
            )
            .into(),
        )
        .result(0)?;

    Ok(flag.into())
}

/// Generates code for checking if the stack has enough space for `element_count` more elements.
/// Returns true if there are at least `element_count` elements in the stack.
pub fn check_stack_has_at_least<'ctx>(
    context: &'ctx MeliorContext,
    block: &'ctx Block,
    element_count: u32,
) -> Result<Value<'ctx, 'ctx>, CodegenError> {
    debug_assert!(element_count < MAX_STACK_SIZE as u32);
    let location = Location::unknown(context);
    let ptr_type = pointer(context, 0);
    let uint256 = IntegerType::new(context, 256);

    // Get address of stack pointer global
    let stack_ptr_ptr = block
        .append_operation(llvm_mlir::addressof(
            context,
            STACK_PTR_GLOBAL,
            ptr_type,
            location,
        ))
        .result(0)?;

    // Load stack pointer
    let stack_ptr = block
        .append_operation(llvm::load(
            context,
            stack_ptr_ptr.into(),
            ptr_type,
            location,
            LoadStoreOptions::default(),
        ))
        .result(0)?;

    // Get address of stack base pointer global
    let stack_baseptr_ptr = block
        .append_operation(llvm_mlir::addressof(
            context,
            STACK_BASEPTR_GLOBAL,
            ptr_type,
            location,
        ))
        .result(0)?;

    // Load stack base pointer
    let stack_baseptr = block
        .append_operation(llvm::load(
            context,
            stack_baseptr_ptr.into(),
            ptr_type,
            location,
            LoadStoreOptions::default(),
        ))
        .result(0)?;

    // Compare `subtracted_stack_ptr = stack_ptr - element_count`
    let subtracted_stack_ptr = block
        .append_operation(llvm::get_element_ptr(
            context,
            stack_ptr.into(),
            DenseI32ArrayAttribute::new(context, &[-(element_count as i32)]),
            uint256.into(),
            ptr_type,
            location,
        ))
        .result(0)?;

    // Compare `stack_ptr - element_count >= stack_baseptr`
    let flag = block
        .append_operation(
            ods::llvm::icmp(
                context,
                IntegerType::new(context, 1).into(),
                subtracted_stack_ptr.into(),
                stack_baseptr.into(),
                IntegerAttribute::new(
                    IntegerType::new(context, 64).into(),
                    /* "uge" predicate enum value */ 9,
                )
                .into(),
                location,
            )
            .into(),
        )
        .result(0)?;

    Ok(flag.into())
}

// Generates code for checking if lhs < rhs
pub fn check_is_greater_than<'ctx>(
    context: &'ctx MeliorContext,
    block: &'ctx Block,
    lhs: Value<'ctx, 'ctx>,
    rhs: Value<'ctx, 'ctx>,
) -> Result<Value<'ctx, 'ctx>, CodegenError> {
    let location = Location::unknown(context);

    let flag = block
        .append_operation(arith::cmpi(
            context,
            arith::CmpiPredicate::Ugt,
            rhs,
            lhs,
            location,
        ))
        .result(0)?;

    Ok(flag.into())
}

pub fn generate_revert_block(context: &MeliorContext) -> Result<Block, CodegenError> {
    // TODO: return result via write_result syscall
    let location = Location::unknown(context);
    let uint8 = IntegerType::new(context, 8);

    let revert_block = Block::new(&[]);

    let constant_value = IntegerAttribute::new(uint8.into(), REVERT_EXIT_CODE as _).into();

    let exit_code = revert_block
        .append_operation(arith::constant(context, constant_value, location))
        .result(0)?
        .into();

    revert_block.append_operation(func::r#return(&[exit_code], location));
    Ok(revert_block)
}

pub fn check_if_zero<'ctx>(
    context: &'ctx MeliorContext,
    block: &'ctx Block,
    value: &'ctx Value,
) -> Result<Value<'ctx, 'ctx>, CodegenError> {
    let location = Location::unknown(context);

    //Load zero value constant
    let zero_constant_value = block
        .append_operation(arith::constant(
            context,
            integer_constant_from_i64(context, 0i64).into(),
            location,
        ))
        .result(0)?
        .into();

    //Perform the comparisson -> value == 0
    let flag = block
        .append_operation(
            ods::llvm::icmp(
                context,
                IntegerType::new(context, 1).into(),
                zero_constant_value,
                *value,
                IntegerAttribute::new(
                    IntegerType::new(context, 64).into(),
                    /* "eq" predicate enum value */ 0,
                )
                .into(),
                location,
            )
            .into(),
        )
        .result(0)?;

    Ok(flag.into())
}

/// Wrapper for calling the [`extend_memory`](crate::syscall::SyscallContext::extend_memory) syscall.
pub(crate) fn extend_memory<'c>(
    op_ctx: &'c OperationCtx,
    block: &'c Block,
    new_size: Value<'c, 'c>,
) -> Result<Value<'c, 'c>, CodegenError> {
    let context = op_ctx.mlir_context;
    let location = Location::unknown(context);

    let ptr_type = pointer(context, 0);

    let memory_ptr = op_ctx.extend_memory_syscall(block, new_size, location)?;

    let memory_size_ptr = block
        .append_operation(llvm_mlir::addressof(
            context,
            MEMORY_SIZE_GLOBAL,
            ptr_type,
            location,
        ))
        .result(0)?;

    let res = block.append_operation(llvm::store(
        context,
        new_size,
        memory_size_ptr.into(),
        location,
        LoadStoreOptions::default(),
    ));
    assert!(res.verify());

    let memory_ptr_ptr = block
        .append_operation(llvm_mlir::addressof(
            context,
            MEMORY_PTR_GLOBAL,
            ptr_type,
            location,
        ))
        .result(0)?;

    let res = block.append_operation(llvm::store(
        context,
        memory_ptr,
        memory_ptr_ptr.into(),
        location,
        LoadStoreOptions::default(),
    ));
    assert!(res.verify());

    Ok(memory_ptr)
}

<<<<<<< HEAD

=======
>>>>>>> 41cdc7ba
pub fn integer_constant_from_i64(context: &MeliorContext, value: i64) -> IntegerAttribute {
    let uint256 = IntegerType::new(context, 256);
    IntegerAttribute::new(uint256.into(), value)
}

pub fn integer_constant_from_i8(context: &MeliorContext, value: i8) -> IntegerAttribute {
    let int8 = IntegerType::new(context, 8);
    IntegerAttribute::new(int8.into(), value.into())
}

pub mod llvm_mlir {
    use melior::{
        dialect::llvm::{self, attributes::Linkage},
        ir::{
            attribute::{FlatSymbolRefAttribute, StringAttribute, TypeAttribute},
            operation::OperationBuilder,
            Identifier, Location, Region,
        },
        Context as MeliorContext,
    };

    pub fn global<'c>(
        context: &'c MeliorContext,
        name: &str,
        global_type: melior::ir::Type<'c>,
        location: Location<'c>,
    ) -> melior::ir::Operation<'c> {
        // TODO: use ODS
        OperationBuilder::new("llvm.mlir.global", location)
            .add_regions([Region::new()])
            .add_attributes(&[
                (
                    Identifier::new(context, "sym_name"),
                    StringAttribute::new(context, name).into(),
                ),
                (
                    Identifier::new(context, "global_type"),
                    TypeAttribute::new(global_type).into(),
                ),
                (
                    Identifier::new(context, "linkage"),
                    llvm::attributes::linkage(context, Linkage::Internal),
                ),
            ])
            .build()
            .expect("valid operation")
    }

    pub fn addressof<'c>(
        context: &'c MeliorContext,
        name: &str,
        result_type: melior::ir::Type<'c>,
        location: Location<'c>,
    ) -> melior::ir::Operation<'c> {
        // TODO: use ODS
        OperationBuilder::new("llvm.mlir.addressof", location)
            .add_attributes(&[(
                Identifier::new(context, "global_name"),
                FlatSymbolRefAttribute::new(context, name).into(),
            )])
            .add_results(&[result_type])
            .build()
            .expect("valid operation")
    }
}<|MERGE_RESOLUTION|>--- conflicted
+++ resolved
@@ -705,10 +705,6 @@
     Ok(memory_ptr)
 }
 
-<<<<<<< HEAD
-
-=======
->>>>>>> 41cdc7ba
 pub fn integer_constant_from_i64(context: &MeliorContext, value: i64) -> IntegerAttribute {
     let uint256 = IntegerType::new(context, 256);
     IntegerAttribute::new(uint256.into(), value)
