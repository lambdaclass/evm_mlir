--- conflicted
+++ resolved
@@ -1768,15 +1768,6 @@
     Address::from_slice(&hasher.finalize()[12..])
 }
 
-<<<<<<< HEAD
-// Right pads calldata with zeros until specified length
-pub fn right_pad(calldata: &Bytes, target_len: usize) -> Bytes {
-    let mut padded_calldata = calldata.to_vec();
-    if padded_calldata.len() < target_len {
-        padded_calldata.extend(vec![0u8; target_len - padded_calldata.len()]);
-    }
-    padded_calldata.into()
-=======
 pub fn access_list_cost(access_list: &AccessList) -> u64 {
     access_list.iter().fold(0, |acc, (_, keys)| {
         acc + TX_ACCESS_LIST_ADDRESS_COST + keys.len() as u64 * TX_ACCESS_LIST_STORAGE_KEY_COST
@@ -1855,5 +1846,13 @@
     ));
 
     Ok(gas_ptr)
->>>>>>> 076cc297
+}
+
+// Right pads calldata with zeros until specified length
+pub fn right_pad(calldata: &Bytes, target_len: usize) -> Bytes {
+    let mut padded_calldata = calldata.to_vec();
+    if padded_calldata.len() < target_len {
+        padded_calldata.extend(vec![0u8; target_len - padded_calldata.len()]);
+    }
+    padded_calldata.into()
 }