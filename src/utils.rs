use melior::{
    dialect::{
        arith, func,
        llvm::{self, r#type::pointer, LoadStoreOptions},
        ods,
    },
    ir::{
        attribute::{DenseI32ArrayAttribute, IntegerAttribute},
        operation::OperationResult,
        r#type::IntegerType,
        Block, Location, Value,
    },
    Context as MeliorContext,
};

use crate::{
<<<<<<< HEAD
    codegen::context::OperationCtx,
    constants::{
        MAX_STACK_SIZE, MEMORY_PTR_GLOBAL, MEMORY_SIZE_GLOBAL, REVERT_EXIT_CODE,
        STACK_BASEPTR_GLOBAL, STACK_PTR_GLOBAL,
=======
    constants::{
        GAS_COUNTER_GLOBAL, MAX_STACK_SIZE, REVERT_EXIT_CODE, STACK_BASEPTR_GLOBAL,
        STACK_PTR_GLOBAL,
>>>>>>> d2fac1d5
    },
    errors::CodegenError,
};

/// Returns true if there is enough Gas
pub fn consume_gas<'ctx>(
    context: &'ctx MeliorContext,
    block: &'ctx Block,
    gas: i64,
) -> Result<Value<'ctx, 'ctx>, CodegenError> {
    let location = Location::unknown(context);
    let ptr_type = pointer(context, 0);

    // Get address of gas counter global
    let gas_counter_ptr = block
        .append_operation(llvm_mlir::addressof(
            context,
            GAS_COUNTER_GLOBAL,
            ptr_type,
            location,
        ))
        .result(0)?;

    // Load gas counter
    let gas_counter = block
        .append_operation(llvm::load(
            context,
            gas_counter_ptr.into(),
            IntegerType::new(context, 256).into(),
            location,
            LoadStoreOptions::default(),
        ))
        .result(0)?
        .into();

    let gas_value = block
        .append_operation(arith::constant(
            context,
            integer_constant_from_i64(context, gas).into(),
            location,
        ))
        .result(0)?
        .into();

    // Check that gas_counter >= gas_value
    let flag = block
        .append_operation(arith::cmpi(
            context,
            arith::CmpiPredicate::Sge,
            gas_counter,
            gas_value,
            location,
        ))
        .result(0)?;

    // Subtract gas from gas counter
    let new_gas_counter = block
        .append_operation(arith::subi(gas_counter, gas_value, location))
        .result(0)?;

    // Store new gas counter
    let _res = block.append_operation(llvm::store(
        context,
        new_gas_counter.into(),
        gas_counter_ptr.into(),
        location,
        LoadStoreOptions::default(),
    ));

    Ok(flag.into())
}

pub fn stack_pop<'ctx>(
    context: &'ctx MeliorContext,
    block: &'ctx Block,
) -> Result<Value<'ctx, 'ctx>, CodegenError> {
    let uint256 = IntegerType::new(context, 256);
    let location = Location::unknown(context);
    let ptr_type = pointer(context, 0);

    // Get address of stack pointer global
    let stack_ptr_ptr = block
        .append_operation(llvm_mlir::addressof(
            context,
            STACK_PTR_GLOBAL,
            ptr_type,
            location,
        ))
        .result(0)?;

    // Load stack pointer
    let stack_ptr = block
        .append_operation(llvm::load(
            context,
            stack_ptr_ptr.into(),
            ptr_type,
            location,
            LoadStoreOptions::default(),
        ))
        .result(0)?;

    // Decrement stack pointer
    let old_stack_ptr = block
        .append_operation(llvm::get_element_ptr(
            context,
            stack_ptr.into(),
            DenseI32ArrayAttribute::new(context, &[-1]),
            uint256.into(),
            ptr_type,
            location,
        ))
        .result(0)?;

    // Load value from top of stack
    let value = block
        .append_operation(llvm::load(
            context,
            old_stack_ptr.into(),
            uint256.into(),
            location,
            LoadStoreOptions::default(),
        ))
        .result(0)?
        .into();

    // Store decremented stack pointer
    let res = block.append_operation(llvm::store(
        context,
        old_stack_ptr.into(),
        stack_ptr_ptr.into(),
        location,
        LoadStoreOptions::default(),
    ));
    assert!(res.verify());

    Ok(value)
}

pub fn stack_push<'ctx>(
    context: &'ctx MeliorContext,
    block: &'ctx Block,
    value: Value,
) -> Result<(), CodegenError> {
    let location = Location::unknown(context);
    let ptr_type = pointer(context, 0);

    // Get address of stack pointer global
    let stack_ptr_ptr = block
        .append_operation(llvm_mlir::addressof(
            context,
            STACK_PTR_GLOBAL,
            ptr_type,
            location,
        ))
        .result(0)?;

    // Load stack pointer
    let stack_ptr = block
        .append_operation(llvm::load(
            context,
            stack_ptr_ptr.into(),
            ptr_type,
            location,
            LoadStoreOptions::default(),
        ))
        .result(0)?;

    let uint256 = IntegerType::new(context, 256);

    // Store value at stack pointer
    let res = block.append_operation(llvm::store(
        context,
        value,
        stack_ptr.into(),
        location,
        LoadStoreOptions::default(),
    ));
    assert!(res.verify());

    // Increment stack pointer
    let new_stack_ptr = block
        .append_operation(llvm::get_element_ptr(
            context,
            stack_ptr.into(),
            DenseI32ArrayAttribute::new(context, &[1]),
            uint256.into(),
            ptr_type,
            location,
        ))
        .result(0)?;

    // Store incremented stack pointer
    let res = block.append_operation(llvm::store(
        context,
        new_stack_ptr.into(),
        stack_ptr_ptr.into(),
        location,
        LoadStoreOptions::default(),
    ));
    assert!(res.verify());

    Ok(())
}

// Returns a copy of the nth value of the stack along with its stack's address
pub fn get_nth_from_stack<'ctx>(
    context: &'ctx MeliorContext,
    block: &'ctx Block,
    nth: u32,
) -> Result<(Value<'ctx, 'ctx>, OperationResult<'ctx, 'ctx>), CodegenError> {
    debug_assert!(nth < MAX_STACK_SIZE as u32);
    let uint256 = IntegerType::new(context, 256);
    let location = Location::unknown(context);
    let ptr_type = pointer(context, 0);

    // Get address of stack pointer global
    let stack_ptr_ptr = block
        .append_operation(llvm_mlir::addressof(
            context,
            STACK_PTR_GLOBAL,
            ptr_type,
            location,
        ))
        .result(0)?;

    // Load stack pointer
    let stack_ptr = block
        .append_operation(llvm::load(
            context,
            stack_ptr_ptr.into(),
            ptr_type,
            location,
            LoadStoreOptions::default(),
        ))
        .result(0)?;

    // Decrement stack pointer
    let nth_stack_ptr = block
        .append_operation(llvm::get_element_ptr(
            context,
            stack_ptr.into(),
            DenseI32ArrayAttribute::new(context, &[-(nth as i32)]),
            uint256.into(),
            ptr_type,
            location,
        ))
        .result(0)?;

    // Load value from top of stack
    let value = block
        .append_operation(llvm::load(
            context,
            nth_stack_ptr.into(),
            uint256.into(),
            location,
            LoadStoreOptions::default(),
        ))
        .result(0)?
        .into();

    Ok((value, nth_stack_ptr))
}

pub fn swap_stack_elements<'ctx>(
    context: &'ctx MeliorContext,
    block: &'ctx Block,
    position_1: u32,
    position_2: u32,
) -> Result<(), CodegenError> {
    debug_assert!(position_1 < MAX_STACK_SIZE as u32);
    debug_assert!(position_2 < MAX_STACK_SIZE as u32);
    let location = Location::unknown(context);

    let (first_element, first_elem_address) = get_nth_from_stack(context, block, position_1)?;
    let (nth_element, nth_elem_address) = get_nth_from_stack(context, block, position_2)?;

    // Store element in position 1 into position 2
    let res = block.append_operation(llvm::store(
        context,
        first_element,
        nth_elem_address.into(),
        location,
        LoadStoreOptions::default(),
    ));
    assert!(res.verify());

    // Store element in position 2 into position 1
    let res = block.append_operation(llvm::store(
        context,
        nth_element,
        first_elem_address.into(),
        location,
        LoadStoreOptions::default(),
    ));
    assert!(res.verify());

    Ok(())
}

/// Generates code for checking if the stack has enough space for `element_count` more elements.
pub fn check_stack_has_space_for<'ctx>(
    context: &'ctx MeliorContext,
    block: &'ctx Block,
    element_count: u32,
) -> Result<Value<'ctx, 'ctx>, CodegenError> {
    debug_assert!(element_count < MAX_STACK_SIZE as u32);
    let location = Location::unknown(context);
    let ptr_type = pointer(context, 0);
    let uint256 = IntegerType::new(context, 256);

    // Get address of stack pointer global
    let stack_ptr_ptr = block
        .append_operation(llvm_mlir::addressof(
            context,
            STACK_PTR_GLOBAL,
            ptr_type,
            location,
        ))
        .result(0)?;

    // Load stack pointer
    let stack_ptr = block
        .append_operation(llvm::load(
            context,
            stack_ptr_ptr.into(),
            ptr_type,
            location,
            LoadStoreOptions::default(),
        ))
        .result(0)?;

    // Get address of stack base pointer global
    let stack_baseptr_ptr = block
        .append_operation(llvm_mlir::addressof(
            context,
            STACK_BASEPTR_GLOBAL,
            ptr_type,
            location,
        ))
        .result(0)?;

    // Load stack base pointer
    let stack_baseptr = block
        .append_operation(llvm::load(
            context,
            stack_baseptr_ptr.into(),
            ptr_type,
            location,
            LoadStoreOptions::default(),
        ))
        .result(0)?;

    // Compare `subtracted_stack_ptr = stack_ptr + element_count - MAX_STACK_SIZE`
    let subtracted_stack_ptr = block
        .append_operation(llvm::get_element_ptr(
            context,
            stack_ptr.into(),
            DenseI32ArrayAttribute::new(context, &[element_count as i32 - MAX_STACK_SIZE as i32]),
            uint256.into(),
            ptr_type,
            location,
        ))
        .result(0)?;

    // Compare `stack_ptr + element_count - MAX_STACK_SIZE <= stack_baseptr`
    let flag = block
        .append_operation(
            ods::llvm::icmp(
                context,
                IntegerType::new(context, 1).into(),
                subtracted_stack_ptr.into(),
                stack_baseptr.into(),
                // 7 should be the "ule" predicate enum value
                IntegerAttribute::new(
                    IntegerType::new(context, 64).into(),
                    /* "ule" predicate enum value */ 7,
                )
                .into(),
                location,
            )
            .into(),
        )
        .result(0)?;

    Ok(flag.into())
}

/// Generates code for checking if the stack has enough space for `element_count` more elements.
/// Returns true if there are at least `element_count` elements in the stack.
pub fn check_stack_has_at_least<'ctx>(
    context: &'ctx MeliorContext,
    block: &'ctx Block,
    element_count: u32,
) -> Result<Value<'ctx, 'ctx>, CodegenError> {
    debug_assert!(element_count < MAX_STACK_SIZE as u32);
    let location = Location::unknown(context);
    let ptr_type = pointer(context, 0);
    let uint256 = IntegerType::new(context, 256);

    // Get address of stack pointer global
    let stack_ptr_ptr = block
        .append_operation(llvm_mlir::addressof(
            context,
            STACK_PTR_GLOBAL,
            ptr_type,
            location,
        ))
        .result(0)?;

    // Load stack pointer
    let stack_ptr = block
        .append_operation(llvm::load(
            context,
            stack_ptr_ptr.into(),
            ptr_type,
            location,
            LoadStoreOptions::default(),
        ))
        .result(0)?;

    // Get address of stack base pointer global
    let stack_baseptr_ptr = block
        .append_operation(llvm_mlir::addressof(
            context,
            STACK_BASEPTR_GLOBAL,
            ptr_type,
            location,
        ))
        .result(0)?;

    // Load stack base pointer
    let stack_baseptr = block
        .append_operation(llvm::load(
            context,
            stack_baseptr_ptr.into(),
            ptr_type,
            location,
            LoadStoreOptions::default(),
        ))
        .result(0)?;

    // Compare `subtracted_stack_ptr = stack_ptr - element_count`
    let subtracted_stack_ptr = block
        .append_operation(llvm::get_element_ptr(
            context,
            stack_ptr.into(),
            DenseI32ArrayAttribute::new(context, &[-(element_count as i32)]),
            uint256.into(),
            ptr_type,
            location,
        ))
        .result(0)?;

    // Compare `stack_ptr - element_count >= stack_baseptr`
    let flag = block
        .append_operation(
            ods::llvm::icmp(
                context,
                IntegerType::new(context, 1).into(),
                subtracted_stack_ptr.into(),
                stack_baseptr.into(),
                IntegerAttribute::new(
                    IntegerType::new(context, 64).into(),
                    /* "uge" predicate enum value */ 9,
                )
                .into(),
                location,
            )
            .into(),
        )
        .result(0)?;

    Ok(flag.into())
}

pub fn generate_revert_block(context: &MeliorContext) -> Result<Block, CodegenError> {
    // TODO: return result via write_result syscall
    let location = Location::unknown(context);
    let uint8 = IntegerType::new(context, 8);

    let revert_block = Block::new(&[]);

    let constant_value = IntegerAttribute::new(uint8.into(), REVERT_EXIT_CODE as _).into();

    let exit_code = revert_block
        .append_operation(arith::constant(context, constant_value, location))
        .result(0)?
        .into();

    revert_block.append_operation(func::r#return(&[exit_code], location));
    Ok(revert_block)
}

pub fn check_if_zero<'ctx>(
    context: &'ctx MeliorContext,
    block: &'ctx Block,
    value: &'ctx Value,
) -> Result<Value<'ctx, 'ctx>, CodegenError> {
    let location = Location::unknown(context);

    //Load zero value constant
    let zero_constant_value = block
        .append_operation(arith::constant(
            context,
            integer_constant_from_i64(context, 0i64).into(),
            location,
        ))
        .result(0)?
        .into();

    //Perform the comparisson -> value == 0
    let flag = block
        .append_operation(
            ods::llvm::icmp(
                context,
                IntegerType::new(context, 1).into(),
                zero_constant_value,
                *value,
                IntegerAttribute::new(
                    IntegerType::new(context, 64).into(),
                    /* "eq" predicate enum value */ 0,
                )
                .into(),
                location,
            )
            .into(),
        )
        .result(0)?;

    Ok(flag.into())
}

pub(crate) fn extend_memory<'c>(
    op_ctx: &'c OperationCtx,
    block: &'c Block,
    new_size: Value<'c, 'c>,
) -> Result<Value<'c, 'c>, CodegenError> {
    let context = op_ctx.mlir_context;
    let location = Location::unknown(context);

    let ptr_type = pointer(context, 0);

    let memory_ptr = op_ctx.extend_memory_syscall(block, new_size, location)?;

    let memory_size_ptr = block
        .append_operation(llvm_mlir::addressof(
            context,
            MEMORY_SIZE_GLOBAL,
            ptr_type,
            location,
        ))
        .result(0)?;

    let res = block.append_operation(llvm::store(
        context,
        new_size,
        memory_size_ptr.into(),
        location,
        LoadStoreOptions::default(),
    ));
    assert!(res.verify());

    let memory_ptr_ptr = block
        .append_operation(llvm_mlir::addressof(
            context,
            MEMORY_PTR_GLOBAL,
            ptr_type,
            location,
        ))
        .result(0)?;

    let res = block.append_operation(llvm::store(
        context,
        memory_ptr,
        memory_ptr_ptr.into(),
        location,
        LoadStoreOptions::default(),
    ));
    assert!(res.verify());

    Ok(memory_ptr)
}

pub fn integer_constant_from_i64(context: &MeliorContext, value: i64) -> IntegerAttribute {
    let uint256 = IntegerType::new(context, 256);
    IntegerAttribute::new(uint256.into(), value)
}

pub fn integer_constant_from_i8(context: &MeliorContext, value: i8) -> IntegerAttribute {
    let int8 = IntegerType::new(context, 8);
    IntegerAttribute::new(int8.into(), value.into())
}

pub mod llvm_mlir {
    use melior::{
        dialect::llvm::{self, attributes::Linkage},
        ir::{
            attribute::{FlatSymbolRefAttribute, StringAttribute, TypeAttribute},
            operation::OperationBuilder,
            Identifier, Location, Region,
        },
        Context as MeliorContext,
    };

    pub fn global<'c>(
        context: &'c MeliorContext,
        name: &str,
        global_type: melior::ir::Type<'c>,
        location: Location<'c>,
    ) -> melior::ir::Operation<'c> {
        // TODO: use ODS
        OperationBuilder::new("llvm.mlir.global", location)
            .add_regions([Region::new()])
            .add_attributes(&[
                (
                    Identifier::new(context, "sym_name"),
                    StringAttribute::new(context, name).into(),
                ),
                (
                    Identifier::new(context, "global_type"),
                    TypeAttribute::new(global_type).into(),
                ),
                (
                    Identifier::new(context, "linkage"),
                    llvm::attributes::linkage(context, Linkage::Internal),
                ),
            ])
            .build()
            .expect("valid operation")
    }

    pub fn addressof<'c>(
        context: &'c MeliorContext,
        name: &str,
        result_type: melior::ir::Type<'c>,
        location: Location<'c>,
    ) -> melior::ir::Operation<'c> {
        // TODO: use ODS
        OperationBuilder::new("llvm.mlir.addressof", location)
            .add_attributes(&[(
                Identifier::new(context, "global_name"),
                FlatSymbolRefAttribute::new(context, name).into(),
            )])
            .add_results(&[result_type])
            .build()
            .expect("valid operation")
    }
}<|MERGE_RESOLUTION|>--- conflicted
+++ resolved
@@ -14,16 +14,10 @@
 };
 
 use crate::{
-<<<<<<< HEAD
     codegen::context::OperationCtx,
     constants::{
-        MAX_STACK_SIZE, MEMORY_PTR_GLOBAL, MEMORY_SIZE_GLOBAL, REVERT_EXIT_CODE,
-        STACK_BASEPTR_GLOBAL, STACK_PTR_GLOBAL,
-=======
-    constants::{
-        GAS_COUNTER_GLOBAL, MAX_STACK_SIZE, REVERT_EXIT_CODE, STACK_BASEPTR_GLOBAL,
-        STACK_PTR_GLOBAL,
->>>>>>> d2fac1d5
+        GAS_COUNTER_GLOBAL, MAX_STACK_SIZE, MEMORY_PTR_GLOBAL, MEMORY_SIZE_GLOBAL,
+        REVERT_EXIT_CODE, STACK_BASEPTR_GLOBAL, STACK_PTR_GLOBAL,
     },
     errors::CodegenError,
 };
