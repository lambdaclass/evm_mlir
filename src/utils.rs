use bytes::{BufMut, Bytes};
use melior::{
    dialect::{
        arith::{self, CmpiPredicate},
        cf, func,
        llvm::{self, r#type::pointer, AllocaOptions, LoadStoreOptions},
        ods,
    },
    ir::{
        attribute::{DenseI32ArrayAttribute, IntegerAttribute, TypeAttribute},
        operation::OperationResult,
        r#type::IntegerType,
        Block, Location, Region, Value, ValueLike,
    },
    Context as MeliorContext,
};
use sha3::{Digest, Keccak256};

use crate::{
    codegen::context::OperationCtx,
    constants::{
        gas_cost, CALLDATA_PTR_GLOBAL, CALLDATA_SIZE_GLOBAL, GAS_COUNTER_GLOBAL, MAX_STACK_SIZE,
        MEMORY_PTR_GLOBAL, MEMORY_SIZE_GLOBAL, STACK_BASEPTR_GLOBAL, STACK_PTR_GLOBAL,
    },
    errors::CodegenError,
<<<<<<< HEAD
    primitives::{Address, H160},
    syscall::{symbols::CONTEXT_IS_STATIC, ExitStatusCode},
=======
    primitives::{Address, H160, U256},
    syscall::ExitStatusCode,
>>>>>>> 4e00c6ec
};

// NOTE: the value is of type i64
pub fn get_remaining_gas<'ctx>(
    context: &'ctx MeliorContext,
    block: &'ctx Block,
) -> Result<Value<'ctx, 'ctx>, CodegenError> {
    let location = Location::unknown(context);
    let ptr_type = pointer(context, 0);

    // Get address of gas counter global
    let gas_counter_ptr = block
        .append_operation(llvm_mlir::addressof(
            context,
            GAS_COUNTER_GLOBAL,
            ptr_type,
            location,
        ))
        .result(0)?;

    // Load gas counter
    let gas_counter = block
        .append_operation(llvm::load(
            context,
            gas_counter_ptr.into(),
            IntegerType::new(context, 64).into(),
            location,
            LoadStoreOptions::default(),
        ))
        .result(0)?
        .into();

    Ok(gas_counter)
}

/// Returns true if there is enough Gas
pub fn consume_gas<'ctx>(
    context: &'ctx MeliorContext,
    block: &'ctx Block,
    amount: i64,
) -> Result<Value<'ctx, 'ctx>, CodegenError> {
    let location = Location::unknown(context);
    let ptr_type = pointer(context, 0);
    let uint64 = IntegerType::new(context, 64).into();

    // Get address of gas counter global
    let gas_counter_ptr = block
        .append_operation(llvm_mlir::addressof(
            context,
            GAS_COUNTER_GLOBAL,
            ptr_type,
            location,
        ))
        .result(0)?;

    // Load gas counter
    let gas_counter = block
        .append_operation(llvm::load(
            context,
            gas_counter_ptr.into(),
            uint64,
            location,
            LoadStoreOptions::default(),
        ))
        .result(0)?
        .into();

    let gas_value = block
        .append_operation(arith::constant(
            context,
            IntegerAttribute::new(uint64, amount).into(),
            location,
        ))
        .result(0)?
        .into();

    // Check that gas_counter >= gas_value
    let flag = block
        .append_operation(arith::cmpi(
            context,
            arith::CmpiPredicate::Sge,
            gas_counter,
            gas_value,
            location,
        ))
        .result(0)?;

    // Subtract gas from gas counter
    let new_gas_counter = block
        .append_operation(arith::subi(gas_counter, gas_value, location))
        .result(0)?;

    // Store new gas counter
    let _res = block.append_operation(llvm::store(
        context,
        new_gas_counter.into(),
        gas_counter_ptr.into(),
        location,
        LoadStoreOptions::default(),
    ));

    Ok(flag.into())
}

pub(crate) fn check_context_is_not_static<'c>(
    op_ctx: &'c OperationCtx,
    block: &'c Block,
) -> Result<Value<'c, 'c>, CodegenError> {
    let context = &op_ctx.mlir_context;
    let location = Location::unknown(context);
    let uint1 = IntegerType::new(context, 1);

    let is_static = context_is_static(op_ctx, block)?;
    let true_value = block
        .append_operation(arith::constant(
            context,
            IntegerAttribute::new(uint1.into(), 1).into(),
            location,
        ))
        .result(0)?
        .into();

    let is_not_static = block
        .append_operation(arith::xori(is_static, true_value, location))
        .result(0)?
        .into();

    Ok(is_not_static)
}

pub(crate) fn context_is_static<'c>(
    op_ctx: &'c OperationCtx,
    block: &'c Block,
) -> Result<Value<'c, 'c>, CodegenError> {
    let context = &op_ctx.mlir_context;
    let location = Location::unknown(context);
    let uint1 = IntegerType::new(context, 1);
    let ptr_type = pointer(context, 0);
    let static_flag_ptr = block
        .append_operation(llvm_mlir::addressof(
            context,
            CONTEXT_IS_STATIC,
            ptr_type,
            location,
        ))
        .result(0)?
        .into();
    let is_static = block
        .append_operation(llvm::load(
            context,
            static_flag_ptr,
            uint1.into(),
            location,
            LoadStoreOptions::default(),
        ))
        .result(0)?
        .into();

    Ok(is_static)
}

pub fn get_stack_pointer<'ctx>(
    context: &'ctx MeliorContext,
    block: &'ctx Block,
) -> Result<Value<'ctx, 'ctx>, CodegenError> {
    let location = Location::unknown(context);
    let ptr_type = pointer(context, 0);

    // Get address of stack pointer global
    let stack_ptr_ptr = block
        .append_operation(llvm_mlir::addressof(
            context,
            STACK_PTR_GLOBAL,
            ptr_type,
            location,
        ))
        .result(0)?;

    // Load stack pointer
    let stack_ptr = block
        .append_operation(llvm::load(
            context,
            stack_ptr_ptr.into(),
            ptr_type,
            location,
            LoadStoreOptions::default(),
        ))
        .result(0)?
        .into();

    Ok(stack_ptr)
}

pub fn inc_stack_pointer<'ctx>(
    context: &'ctx MeliorContext,
    block: &'ctx Block,
) -> Result<(), CodegenError> {
    let location = Location::unknown(context);
    let ptr_type = pointer(context, 0);

    // Get address of stack pointer global
    let stack_ptr_ptr = block
        .append_operation(llvm_mlir::addressof(
            context,
            STACK_PTR_GLOBAL,
            ptr_type,
            location,
        ))
        .result(0)?;

    // Load stack pointer
    let stack_ptr = block
        .append_operation(llvm::load(
            context,
            stack_ptr_ptr.into(),
            ptr_type,
            location,
            LoadStoreOptions::default(),
        ))
        .result(0)?;

    let uint256 = IntegerType::new(context, 256);
    // Increment stack pointer
    let new_stack_ptr = block
        .append_operation(llvm::get_element_ptr(
            context,
            stack_ptr.into(),
            DenseI32ArrayAttribute::new(context, &[1]),
            uint256.into(),
            ptr_type,
            location,
        ))
        .result(0)?;

    // Store incremented stack pointer
    let res = block.append_operation(llvm::store(
        context,
        new_stack_ptr.into(),
        stack_ptr_ptr.into(),
        location,
        LoadStoreOptions::default(),
    ));
    assert!(res.verify());

    Ok(())
}

/// Returns true if there is enough Gas
pub fn consume_gas_as_value<'ctx>(
    context: &'ctx MeliorContext,
    block: &'ctx Block,
    gas_value: Value<'ctx, 'ctx>,
) -> Result<Value<'ctx, 'ctx>, CodegenError> {
    let location = Location::unknown(context);
    let ptr_type = pointer(context, 0);
    let uint64 = IntegerType::new(context, 64).into();

    // Get address of gas counter global
    let gas_counter_ptr = block
        .append_operation(llvm_mlir::addressof(
            context,
            GAS_COUNTER_GLOBAL,
            ptr_type,
            location,
        ))
        .result(0)?;

    // Load gas counter
    let gas_counter = block
        .append_operation(llvm::load(
            context,
            gas_counter_ptr.into(),
            uint64,
            location,
            LoadStoreOptions::default(),
        ))
        .result(0)?
        .into();

    // Check that gas_counter >= gas_value
    let flag = block
        .append_operation(arith::cmpi(
            context,
            arith::CmpiPredicate::Sge,
            gas_counter,
            gas_value,
            location,
        ))
        .result(0)?;

    // Subtract gas from gas counter
    let new_gas_counter = block
        .append_operation(arith::subi(gas_counter, gas_value, location))
        .result(0)?;

    // Store new gas counter
    let _res = block.append_operation(llvm::store(
        context,
        new_gas_counter.into(),
        gas_counter_ptr.into(),
        location,
        LoadStoreOptions::default(),
    ));

    Ok(flag.into())
}

// computes dynamic_gas = 375 * topic_count + 8 * size
pub(crate) fn compute_log_dynamic_gas<'a>(
    op_ctx: &'a OperationCtx<'a>,
    block: &'a Block<'a>,
    nth: u8,
    size: Value<'a, 'a>,
    location: Location<'a>,
) -> Result<Value<'a, 'a>, CodegenError> {
    let context = op_ctx.mlir_context;
    let uint64 = IntegerType::new(context, 64);

    let constant_375 = block
        .append_operation(arith::constant(
            context,
            integer_constant_from_i64(context, 375).into(),
            location,
        ))
        .result(0)?
        .into();

    let constant_8 = block
        .append_operation(arith::constant(
            context,
            integer_constant_from_i64(context, 8).into(),
            location,
        ))
        .result(0)?
        .into();

    let topic_count = block
        .append_operation(arith::constant(
            context,
            integer_constant_from_i64(context, nth as i64).into(),
            location,
        ))
        .result(0)?
        .into();

    let topic_count_x_375 = block
        .append_operation(arith::muli(topic_count, constant_375, location))
        .result(0)?
        .into();
    let size_x_8 = block
        .append_operation(arith::muli(size, constant_8, location))
        .result(0)?
        .into();
    let dynamic_gas = block
        .append_operation(arith::addi(topic_count_x_375, size_x_8, location))
        .result(0)?
        .into();
    let dynamic_gas = block
        .append_operation(arith::trunci(dynamic_gas, uint64.into(), location))
        .result(0)?
        .into();
    Ok(dynamic_gas)
}

pub fn stack_pop<'ctx>(
    context: &'ctx MeliorContext,
    block: &'ctx Block,
) -> Result<Value<'ctx, 'ctx>, CodegenError> {
    let uint256 = IntegerType::new(context, 256);
    let location = Location::unknown(context);
    let ptr_type = pointer(context, 0);

    // Get address of stack pointer global
    let stack_ptr_ptr = block
        .append_operation(llvm_mlir::addressof(
            context,
            STACK_PTR_GLOBAL,
            ptr_type,
            location,
        ))
        .result(0)?;

    // Load stack pointer
    let stack_ptr = block
        .append_operation(llvm::load(
            context,
            stack_ptr_ptr.into(),
            ptr_type,
            location,
            LoadStoreOptions::default(),
        ))
        .result(0)?;

    // Decrement stack pointer
    let old_stack_ptr = block
        .append_operation(llvm::get_element_ptr(
            context,
            stack_ptr.into(),
            DenseI32ArrayAttribute::new(context, &[-1]),
            uint256.into(),
            ptr_type,
            location,
        ))
        .result(0)?;

    // Load value from top of stack
    let value = block
        .append_operation(llvm::load(
            context,
            old_stack_ptr.into(),
            uint256.into(),
            location,
            LoadStoreOptions::default(),
        ))
        .result(0)?
        .into();

    // Store decremented stack pointer
    let res = block.append_operation(llvm::store(
        context,
        old_stack_ptr.into(),
        stack_ptr_ptr.into(),
        location,
        LoadStoreOptions::default(),
    ));
    assert!(res.verify());

    Ok(value)
}

pub fn constant_value_from_i64<'ctx>(
    context: &'ctx MeliorContext,
    block: &'ctx Block,
    value: i64,
) -> Result<Value<'ctx, 'ctx>, CodegenError> {
    let location = Location::unknown(context);

    Ok(block
        .append_operation(arith::constant(
            context,
            integer_constant_from_i64(context, value).into(),
            location,
        ))
        .result(0)?
        .into())
}

pub fn stack_push<'ctx>(
    context: &'ctx MeliorContext,
    block: &'ctx Block,
    value: Value,
) -> Result<(), CodegenError> {
    let location = Location::unknown(context);
    let ptr_type = pointer(context, 0);

    //Check that the value to push is 256 bits wide.
    let uint256 = IntegerType::new(context, 256);
    debug_assert!(value.r#type().eq(&uint256.into()));

    // Get address of stack pointer global
    let stack_ptr_ptr = block
        .append_operation(llvm_mlir::addressof(
            context,
            STACK_PTR_GLOBAL,
            ptr_type,
            location,
        ))
        .result(0)?;

    // Load stack pointer
    let stack_ptr = block
        .append_operation(llvm::load(
            context,
            stack_ptr_ptr.into(),
            ptr_type,
            location,
            LoadStoreOptions::default(),
        ))
        .result(0)?;

    // Store value at stack pointer
    let res = block.append_operation(llvm::store(
        context,
        value,
        stack_ptr.into(),
        location,
        LoadStoreOptions::default(),
    ));
    assert!(res.verify());

    // Increment stack pointer
    let new_stack_ptr = block
        .append_operation(llvm::get_element_ptr(
            context,
            stack_ptr.into(),
            DenseI32ArrayAttribute::new(context, &[1]),
            uint256.into(),
            ptr_type,
            location,
        ))
        .result(0)?;

    // Store incremented stack pointer
    let res = block.append_operation(llvm::store(
        context,
        new_stack_ptr.into(),
        stack_ptr_ptr.into(),
        location,
        LoadStoreOptions::default(),
    ));
    assert!(res.verify());

    Ok(())
}

// Returns a copy of the nth value of the stack along with its stack's address
pub fn get_nth_from_stack<'ctx>(
    context: &'ctx MeliorContext,
    block: &'ctx Block,
    nth: u8,
) -> Result<(Value<'ctx, 'ctx>, OperationResult<'ctx, 'ctx>), CodegenError> {
    debug_assert!((nth as u32) < MAX_STACK_SIZE as u32);
    let uint256 = IntegerType::new(context, 256);
    let location = Location::unknown(context);
    let ptr_type = pointer(context, 0);

    // Get address of stack pointer global
    let stack_ptr_ptr = block
        .append_operation(llvm_mlir::addressof(
            context,
            STACK_PTR_GLOBAL,
            ptr_type,
            location,
        ))
        .result(0)?;

    // Load stack pointer
    let stack_ptr = block
        .append_operation(llvm::load(
            context,
            stack_ptr_ptr.into(),
            ptr_type,
            location,
            LoadStoreOptions::default(),
        ))
        .result(0)?;

    // Decrement stack pointer
    let nth_stack_ptr = block
        .append_operation(llvm::get_element_ptr(
            context,
            stack_ptr.into(),
            DenseI32ArrayAttribute::new(context, &[-(nth as i32)]),
            uint256.into(),
            ptr_type,
            location,
        ))
        .result(0)?;

    // Load value from top of stack
    let value = block
        .append_operation(llvm::load(
            context,
            nth_stack_ptr.into(),
            uint256.into(),
            location,
            LoadStoreOptions::default(),
        ))
        .result(0)?
        .into();

    Ok((value, nth_stack_ptr))
}

pub fn swap_stack_elements<'ctx>(
    context: &'ctx MeliorContext,
    block: &'ctx Block,
    position_1: u8,
    position_2: u8,
) -> Result<(), CodegenError> {
    debug_assert!((position_1 as u32) < MAX_STACK_SIZE as u32);
    debug_assert!((position_2 as u32) < MAX_STACK_SIZE as u32);
    let location = Location::unknown(context);

    let (first_element, first_elem_address) = get_nth_from_stack(context, block, position_1)?;
    let (nth_element, nth_elem_address) = get_nth_from_stack(context, block, position_2)?;

    // Store element in position 1 into position 2
    let res = block.append_operation(llvm::store(
        context,
        first_element,
        nth_elem_address.into(),
        location,
        LoadStoreOptions::default(),
    ));
    assert!(res.verify());

    // Store element in position 2 into position 1
    let res = block.append_operation(llvm::store(
        context,
        nth_element,
        first_elem_address.into(),
        location,
        LoadStoreOptions::default(),
    ));
    assert!(res.verify());

    Ok(())
}

/// Generates code for checking if the stack has enough space for `element_count` more elements.
pub fn check_stack_has_space_for<'ctx>(
    context: &'ctx MeliorContext,
    block: &'ctx Block,
    element_count: u32,
) -> Result<Value<'ctx, 'ctx>, CodegenError> {
    debug_assert!(element_count < MAX_STACK_SIZE as u32);
    let location = Location::unknown(context);
    let ptr_type = pointer(context, 0);
    let uint256 = IntegerType::new(context, 256);

    // Get address of stack pointer global
    let stack_ptr_ptr = block
        .append_operation(llvm_mlir::addressof(
            context,
            STACK_PTR_GLOBAL,
            ptr_type,
            location,
        ))
        .result(0)?;

    // Load stack pointer
    let stack_ptr = block
        .append_operation(llvm::load(
            context,
            stack_ptr_ptr.into(),
            ptr_type,
            location,
            LoadStoreOptions::default(),
        ))
        .result(0)?;

    // Get address of stack base pointer global
    let stack_baseptr_ptr = block
        .append_operation(llvm_mlir::addressof(
            context,
            STACK_BASEPTR_GLOBAL,
            ptr_type,
            location,
        ))
        .result(0)?;

    // Load stack base pointer
    let stack_baseptr = block
        .append_operation(llvm::load(
            context,
            stack_baseptr_ptr.into(),
            ptr_type,
            location,
            LoadStoreOptions::default(),
        ))
        .result(0)?;

    // Compare `subtracted_stack_ptr = stack_ptr + element_count - MAX_STACK_SIZE`
    let subtracted_stack_ptr = block
        .append_operation(llvm::get_element_ptr(
            context,
            stack_ptr.into(),
            DenseI32ArrayAttribute::new(context, &[element_count as i32 - MAX_STACK_SIZE as i32]),
            uint256.into(),
            ptr_type,
            location,
        ))
        .result(0)?;

    // Compare `stack_ptr + element_count - MAX_STACK_SIZE <= stack_baseptr`
    let flag = block
        .append_operation(
            ods::llvm::icmp(
                context,
                IntegerType::new(context, 1).into(),
                subtracted_stack_ptr.into(),
                stack_baseptr.into(),
                // 7 should be the "ule" predicate enum value
                IntegerAttribute::new(
                    IntegerType::new(context, 64).into(),
                    /* "ule" predicate enum value */ 7,
                )
                .into(),
                location,
            )
            .into(),
        )
        .result(0)?;

    Ok(flag.into())
}

/// Generates code for checking if the stack has enough space for `element_count` more elements.
/// Returns true if there are at least `element_count` elements in the stack.
pub fn check_stack_has_at_least<'ctx>(
    context: &'ctx MeliorContext,
    block: &'ctx Block,
    element_count: u32,
) -> Result<Value<'ctx, 'ctx>, CodegenError> {
    debug_assert!(element_count < MAX_STACK_SIZE as u32);
    let location = Location::unknown(context);
    let ptr_type = pointer(context, 0);
    let uint256 = IntegerType::new(context, 256);

    // Get address of stack pointer global
    let stack_ptr_ptr = block
        .append_operation(llvm_mlir::addressof(
            context,
            STACK_PTR_GLOBAL,
            ptr_type,
            location,
        ))
        .result(0)?;

    // Load stack pointer
    let stack_ptr = block
        .append_operation(llvm::load(
            context,
            stack_ptr_ptr.into(),
            ptr_type,
            location,
            LoadStoreOptions::default(),
        ))
        .result(0)?;

    // Get address of stack base pointer global
    let stack_baseptr_ptr = block
        .append_operation(llvm_mlir::addressof(
            context,
            STACK_BASEPTR_GLOBAL,
            ptr_type,
            location,
        ))
        .result(0)?;

    // Load stack base pointer
    let stack_baseptr = block
        .append_operation(llvm::load(
            context,
            stack_baseptr_ptr.into(),
            ptr_type,
            location,
            LoadStoreOptions::default(),
        ))
        .result(0)?;

    // Compare `subtracted_stack_ptr = stack_ptr - element_count`
    let subtracted_stack_ptr = block
        .append_operation(llvm::get_element_ptr(
            context,
            stack_ptr.into(),
            DenseI32ArrayAttribute::new(context, &[-(element_count as i32)]),
            uint256.into(),
            ptr_type,
            location,
        ))
        .result(0)?;

    // Compare `stack_ptr - element_count >= stack_baseptr`
    let flag = block
        .append_operation(
            ods::llvm::icmp(
                context,
                IntegerType::new(context, 1).into(),
                subtracted_stack_ptr.into(),
                stack_baseptr.into(),
                IntegerAttribute::new(
                    IntegerType::new(context, 64).into(),
                    /* "uge" predicate enum value */ 9,
                )
                .into(),
                location,
            )
            .into(),
        )
        .result(0)?;

    Ok(flag.into())
}

pub fn compare_values<'ctx>(
    context: &'ctx MeliorContext,
    block: &'ctx Block,
    predicate: CmpiPredicate,
    lhs: Value<'ctx, 'ctx>,
    rhs: Value<'ctx, 'ctx>,
) -> Result<Value<'ctx, 'ctx>, CodegenError> {
    let location = Location::unknown(context);

    let flag = block
        .append_operation(arith::cmpi(context, predicate, lhs, rhs, location))
        .result(0)?;

    Ok(flag.into())
}

pub fn check_if_zero<'ctx>(
    context: &'ctx MeliorContext,
    block: &'ctx Block,
    value: &'ctx Value,
) -> Result<Value<'ctx, 'ctx>, CodegenError> {
    let location = Location::unknown(context);

    //Load zero value constant
    let zero_constant_value = block
        .append_operation(arith::constant(
            context,
            integer_constant_from_i64(context, 0i64).into(),
            location,
        ))
        .result(0)?
        .into();

    //Perform the comparisson -> value == 0
    let flag = block
        .append_operation(
            ods::llvm::icmp(
                context,
                IntegerType::new(context, 1).into(),
                zero_constant_value,
                *value,
                IntegerAttribute::new(
                    IntegerType::new(context, 64).into(),
                    /* "eq" predicate enum value */ 0,
                )
                .into(),
                location,
            )
            .into(),
        )
        .result(0)?;

    Ok(flag.into())
}

pub(crate) fn round_up_32<'c>(
    op_ctx: &'c OperationCtx,
    block: &'c Block,
    size: Value<'c, 'c>,
) -> Result<Value<'c, 'c>, CodegenError> {
    let context = op_ctx.mlir_context;
    let location = Location::unknown(context);
    let uint32 = IntegerType::new(context, 32).into();

    let constant_31 = block
        .append_operation(arith::constant(
            context,
            IntegerAttribute::new(uint32, 31).into(),
            location,
        ))
        .result(0)?
        .into();

    let constant_32 = block
        .append_operation(arith::constant(
            context,
            IntegerAttribute::new(uint32, 32).into(),
            location,
        ))
        .result(0)?
        .into();

    let size_plus_31 = block
        .append_operation(arith::addi(size, constant_31, location))
        .result(0)?
        .into();

    let memory_size_word = block
        .append_operation(arith::divui(size_plus_31, constant_32, location))
        .result(0)?
        .into();

    let memory_size_bytes = block
        .append_operation(arith::muli(memory_size_word, constant_32, location))
        .result(0)?
        .into();

    Ok(memory_size_bytes)
}

pub(crate) fn compute_copy_cost<'c>(
    op_ctx: &'c OperationCtx,
    block: &'c Block,
    memory_byte_size: Value<'c, 'c>,
) -> Result<Value<'c, 'c>, CodegenError> {
    // this function computes memory copying cost (excluding expansion), which is given by the following equations
    // memory_size_word = (memory_byte_size + 31) / 32
    // memory_cost = 3 * memory_size_word
    //
    //
    let context = op_ctx.mlir_context;
    let location = Location::unknown(context);
    let uint64 = IntegerType::new(context, 64).into();

    let memory_size_extended = block
        .append_operation(arith::extui(memory_byte_size, uint64, location))
        .result(0)?
        .into();

    let constant_3 = block
        .append_operation(arith::constant(
            context,
            IntegerAttribute::new(uint64, 3).into(),
            location,
        ))
        .result(0)?
        .into();

    let constant_31 = block
        .append_operation(arith::constant(
            context,
            IntegerAttribute::new(uint64, 31).into(),
            location,
        ))
        .result(0)?
        .into();

    let constant_32 = block
        .append_operation(arith::constant(
            context,
            IntegerAttribute::new(uint64, 32).into(),
            location,
        ))
        .result(0)?
        .into();

    let memory_byte_size_plus_31 = block
        .append_operation(arith::addi(memory_size_extended, constant_31, location))
        .result(0)?
        .into();

    let memory_size_word = block
        .append_operation(arith::divui(
            memory_byte_size_plus_31,
            constant_32,
            location,
        ))
        .result(0)?
        .into();

    let memory_cost = block
        .append_operation(arith::muli(memory_size_word, constant_3, location))
        .result(0)?
        .into();

    Ok(memory_cost)
}

pub(crate) fn compute_memory_cost<'c>(
    op_ctx: &'c OperationCtx,
    block: &'c Block,
    memory_byte_size: Value<'c, 'c>,
) -> Result<Value<'c, 'c>, CodegenError> {
    // this function computes memory cost, which is given by the following equations
    // memory_size_word = (memory_byte_size + 31) / 32
    // memory_cost = (memory_size_word ** 2) / 512 + (3 * memory_size_word)
    //
    //
    let context = op_ctx.mlir_context;
    let location = Location::unknown(context);
    let uint64 = IntegerType::new(context, 64).into();

    let memory_size_extended = block
        .append_operation(arith::extui(memory_byte_size, uint64, location))
        .result(0)?
        .into();

    let constant_31 = block
        .append_operation(arith::constant(
            context,
            IntegerAttribute::new(uint64, 31).into(),
            location,
        ))
        .result(0)?
        .into();

    let constant_512 = block
        .append_operation(arith::constant(
            context,
            IntegerAttribute::new(uint64, 512).into(),
            location,
        ))
        .result(0)?
        .into();

    let constant_32 = block
        .append_operation(arith::constant(
            context,
            IntegerAttribute::new(uint64, 32).into(),
            location,
        ))
        .result(0)?
        .into();

    let constant_3 = block
        .append_operation(arith::constant(
            context,
            IntegerAttribute::new(uint64, 3).into(),
            location,
        ))
        .result(0)?
        .into();

    let memory_byte_size_plus_31 = block
        .append_operation(arith::addi(memory_size_extended, constant_31, location))
        .result(0)?
        .into();

    let memory_size_word = block
        .append_operation(arith::divui(
            memory_byte_size_plus_31,
            constant_32,
            location,
        ))
        .result(0)?
        .into();

    let memory_size_word_squared = block
        .append_operation(arith::muli(memory_size_word, memory_size_word, location))
        .result(0)?
        .into();

    let memory_size_word_squared_divided_by_512 = block
        .append_operation(arith::divui(
            memory_size_word_squared,
            constant_512,
            location,
        ))
        .result(0)?
        .into();

    let memory_size_word_times_3 = block
        .append_operation(arith::muli(memory_size_word, constant_3, location))
        .result(0)?
        .into();

    let memory_cost = block
        .append_operation(arith::addi(
            memory_size_word_squared_divided_by_512,
            memory_size_word_times_3,
            location,
        ))
        .result(0)?
        .into();

    Ok(memory_cost)
}

pub(crate) fn get_calldata_ptr<'c>(
    op_ctx: &'c OperationCtx,
    block: &'c Block,
    location: Location<'c>,
) -> Result<Value<'c, 'c>, CodegenError> {
    let context = op_ctx.mlir_context;
    let ptr_type = pointer(context, 0);

    let calldata_ptr_ptr = block
        .append_operation(llvm_mlir::addressof(
            context,
            CALLDATA_PTR_GLOBAL,
            ptr_type,
            location,
        ))
        .result(0)?;

    let calldata_ptr = block
        .append_operation(llvm::load(
            context,
            calldata_ptr_ptr.into(),
            ptr_type,
            location,
            LoadStoreOptions::default(),
        ))
        .result(0)?
        .into();

    Ok(calldata_ptr)
}

pub(crate) fn get_calldata_size<'c>(
    op_ctx: &'c OperationCtx,
    block: &'c Block,
    location: Location<'c>,
) -> Result<Value<'c, 'c>, CodegenError> {
    let context = op_ctx.mlir_context;
    let ptr_type = pointer(context, 0);

    let calldata_size_ptr = block
        .append_operation(llvm_mlir::addressof(
            context,
            CALLDATA_SIZE_GLOBAL,
            ptr_type,
            location,
        ))
        .result(0)?;

    let calldata_size = block
        .append_operation(llvm::load(
            context,
            calldata_size_ptr.into(),
            IntegerType::new(context, 32).into(),
            location,
            LoadStoreOptions::default(),
        ))
        .result(0)?
        .into();

    Ok(calldata_size)
}

/// Wrapper for calling the [`extend_memory`](crate::syscall::SyscallContext::extend_memory) syscall.
/// Extends memory only if the current memory size is less than the required size, consuming the corresponding gas.
pub(crate) fn extend_memory<'c>(
    op_ctx: &'c OperationCtx,
    block: &'c Block,
    finish_block: &'c Block,
    region: &Region<'c>,
    required_size: Value<'c, 'c>,
    fixed_gas: i64,
) -> Result<(), CodegenError> {
    let context = op_ctx.mlir_context;
    let location = Location::unknown(context);
    let ptr_type = pointer(context, 0);
    let uint32 = IntegerType::new(context, 32);
    let uint64 = IntegerType::new(context, 64);

    // Load memory size
    let memory_size_ptr = block
        .append_operation(llvm_mlir::addressof(
            context,
            MEMORY_SIZE_GLOBAL,
            ptr_type,
            location,
        ))
        .result(0)?
        .into();
    let memory_size = block
        .append_operation(llvm::load(
            context,
            memory_size_ptr,
            uint32.into(),
            location,
            LoadStoreOptions::default(),
        ))
        .result(0)?
        .into();

    let rounded_required_size = round_up_32(op_ctx, block, required_size)?;

    // Compare current memory size and required size
    let extension_flag = compare_values(
        context,
        block,
        CmpiPredicate::Ult,
        memory_size,
        rounded_required_size,
    )?;
    let extension_block = region.append_block(Block::new(&[]));
    let no_extension_block = region.append_block(Block::new(&[]));

    block.append_operation(cf::cond_br(
        context,
        extension_flag,
        &extension_block,
        &no_extension_block,
        &[],
        &[],
        location,
    ));

    // Consume gas for memory extension case
    let memory_cost_before = compute_memory_cost(op_ctx, &extension_block, memory_size)?;
    let memory_cost_after = compute_memory_cost(op_ctx, &extension_block, rounded_required_size)?;

    let dynamic_gas_value = extension_block
        .append_operation(arith::subi(memory_cost_after, memory_cost_before, location))
        .result(0)?
        .into();
    let fixed_gas_value = extension_block
        .append_operation(arith::constant(
            context,
            IntegerAttribute::new(uint64.into(), fixed_gas).into(),
            location,
        ))
        .result(0)?
        .into();
    let total_gas = extension_block
        .append_operation(arith::addi(dynamic_gas_value, fixed_gas_value, location))
        .result(0)?
        .into();
    let extension_gas_flag = consume_gas_as_value(context, &extension_block, total_gas)?;

    // Consume gas for no memory extension case
    let no_extension_gas_flag = consume_gas(context, &no_extension_block, fixed_gas)?;

    let memory_ptr =
        op_ctx.extend_memory_syscall(&extension_block, rounded_required_size, location)?;

    // Store new memory size and pointer
    let res = extension_block.append_operation(llvm::store(
        context,
        rounded_required_size,
        memory_size_ptr,
        location,
        LoadStoreOptions::default(),
    ));
    assert!(res.verify());
    let memory_ptr_ptr = extension_block
        .append_operation(llvm_mlir::addressof(
            context,
            MEMORY_PTR_GLOBAL,
            ptr_type,
            location,
        ))
        .result(0)?;
    let res = extension_block.append_operation(llvm::store(
        context,
        memory_ptr,
        memory_ptr_ptr.into(),
        location,
        LoadStoreOptions::default(),
    ));
    assert!(res.verify());

    // Jump to finish block
    extension_block.append_operation(cf::cond_br(
        context,
        extension_gas_flag,
        finish_block,
        &op_ctx.revert_block,
        &[],
        &[],
        location,
    ));

    no_extension_block.append_operation(cf::cond_br(
        context,
        no_extension_gas_flag,
        finish_block,
        &op_ctx.revert_block,
        &[],
        &[],
        location,
    ));

    Ok(())
}

pub(crate) fn get_memory_pointer<'a>(
    op_ctx: &'a OperationCtx<'a>,
    block: &'a Block<'a>,
    location: Location<'a>,
) -> Result<Value<'a, 'a>, CodegenError> {
    let context = op_ctx.mlir_context;
    let ptr_type = pointer(context, 0);

    let memory_ptr_ptr = block
        .append_operation(llvm_mlir::addressof(
            context,
            MEMORY_PTR_GLOBAL,
            ptr_type,
            location,
        ))
        .result(0)?;

    let memory_ptr = block
        .append_operation(llvm::load(
            context,
            memory_ptr_ptr.into(),
            ptr_type,
            location,
            LoadStoreOptions::default(),
        ))
        .result(0)?;

    Ok(memory_ptr.into())
}

pub(crate) fn return_empty_result(
    op_ctx: &OperationCtx,
    block: &Block,
    reason_code: ExitStatusCode,
    location: Location,
) -> Result<(), CodegenError> {
    let context = op_ctx.mlir_context;
    let uint32 = IntegerType::new(context, 32).into();

    let zero_constant = block
        .append_operation(arith::constant(
            context,
            IntegerAttribute::new(uint32, 0).into(),
            location,
        ))
        .result(0)?
        .into();

    return_result_with_offset_and_size(
        op_ctx,
        block,
        zero_constant,
        zero_constant,
        reason_code,
        location,
    )?;

    Ok(())
}

pub(crate) fn return_result_from_stack(
    op_ctx: &OperationCtx,
    region: &Region<'_>,
    block: &Block,
    reason_code: ExitStatusCode,
    location: Location,
) -> Result<(), CodegenError> {
    let context = op_ctx.mlir_context;
    let uint32 = IntegerType::new(context, 32);

    let offset_u256 = stack_pop(context, block)?;
    let size_u256 = stack_pop(context, block)?;

    let offset = block
        .append_operation(arith::trunci(offset_u256, uint32.into(), location))
        .result(0)
        .unwrap()
        .into();

    let size = block
        .append_operation(arith::trunci(size_u256, uint32.into(), location))
        .result(0)
        .unwrap()
        .into();

    let required_size = block
        .append_operation(arith::addi(offset, size, location))
        .result(0)?
        .into();

    let return_block = region.append_block(Block::new(&[]));

    extend_memory(op_ctx, block, &return_block, region, required_size, 0)?;

    return_result_with_offset_and_size(op_ctx, &return_block, offset, size, reason_code, location)?;

    Ok(())
}

pub(crate) fn return_result_with_offset_and_size(
    op_ctx: &OperationCtx,
    block: &Block,
    offset: Value,
    size: Value,
    reason_code: ExitStatusCode,
    location: Location,
) -> Result<(), CodegenError> {
    let context = op_ctx.mlir_context;
    let remaining_gas = get_remaining_gas(context, block)?;

    let reason = block
        .append_operation(arith::constant(
            context,
            integer_constant_from_u8(context, reason_code.to_u8()).into(),
            location,
        ))
        .result(0)?
        .into();

    op_ctx.write_result_syscall(block, offset, size, remaining_gas, reason, location);

    block.append_operation(func::r#return(&[reason], location));
    Ok(())
}

pub(crate) fn get_block_number<'a>(
    op_ctx: &'a OperationCtx<'a>,
    block: &'a Block<'a>,
) -> Result<Value<'a, 'a>, CodegenError> {
    let context = op_ctx.mlir_context;
    let location = Location::unknown(context);
    let ptr_type = pointer(context, 0);
    let pointer_size = constant_value_from_i64(context, block, 1_i64)?;
    let uint256 = IntegerType::new(context, 256);

    let block_number_ptr = block
        .append_operation(llvm::alloca(
            context,
            pointer_size,
            ptr_type,
            location,
            AllocaOptions::new().elem_type(Some(TypeAttribute::new(uint256.into()))),
        ))
        .result(0)?
        .into();

    op_ctx.get_block_number_syscall(block, block_number_ptr, location);

    // get the value from the pointer
    let block_number = block
        .append_operation(llvm::load(
            context,
            block_number_ptr,
            IntegerType::new(context, 256).into(),
            location,
            LoadStoreOptions::default(),
        ))
        .result(0)?
        .into();

    Ok(block_number)
}

pub(crate) fn get_prevrandao<'a>(
    op_ctx: &'a OperationCtx<'a>,
    block: &'a Block<'a>,
) -> Result<Value<'a, 'a>, CodegenError> {
    let context = op_ctx.mlir_context;
    let location = Location::unknown(context);
    let ptr_type = pointer(context, 0);
    let pointer_size = constant_value_from_i64(context, block, 1_i64)?;
    let uint256 = IntegerType::new(context, 256);

    let prevrandao_ptr = block
        .append_operation(llvm::alloca(
            context,
            pointer_size,
            ptr_type,
            location,
            AllocaOptions::new().elem_type(Some(TypeAttribute::new(uint256.into()))),
        ))
        .result(0)?
        .into();

    op_ctx.get_prevrandao_syscall(block, prevrandao_ptr, location);

    // get the value from the pointer
    let prevrandao = block
        .append_operation(llvm::load(
            context,
            prevrandao_ptr,
            IntegerType::new(context, 256).into(),
            location,
            LoadStoreOptions::default(),
        ))
        .result(0)?
        .into();

    Ok(prevrandao)
}

pub(crate) fn get_blob_hash_at_index<'a>(
    op_ctx: &'a OperationCtx<'a>,
    block: &'a Block<'a>,
    index_ptr: Value<'a, 'a>,
) -> Result<Value<'a, 'a>, CodegenError> {
    let context = op_ctx.mlir_context;
    let location = Location::unknown(context);
    let ptr_type = pointer(context, 0);
    let pointer_size = constant_value_from_i64(context, block, 1_i64)?;
    let uint256 = IntegerType::new(context, 256);

    let blobhash_ptr = block
        .append_operation(llvm::alloca(
            context,
            pointer_size,
            ptr_type,
            location,
            AllocaOptions::new().elem_type(Some(TypeAttribute::new(uint256.into()))),
        ))
        .result(0)?
        .into();

    op_ctx.get_blob_hash_at_index_syscall(block, index_ptr, blobhash_ptr, location);

    // get the value from the pointer
    let blobhash = block
        .append_operation(llvm::load(
            context,
            blobhash_ptr,
            IntegerType::new(context, 256).into(),
            location,
            LoadStoreOptions::default(),
        ))
        .result(0)?
        .into();

    Ok(blobhash)
}

pub fn integer_constant_from_i64(context: &MeliorContext, value: i64) -> IntegerAttribute {
    let uint256 = IntegerType::new(context, 256);
    IntegerAttribute::new(uint256.into(), value)
}

pub fn integer_constant_from_u8(context: &MeliorContext, value: u8) -> IntegerAttribute {
    let uint8 = IntegerType::new(context, 8);
    IntegerAttribute::new(uint8.into(), value.into())
}
/// Allocates memory for a 32-byte value, stores the value in the memory
/// and returns a pointer to the value
pub(crate) fn allocate_and_store_value<'a>(
    op_ctx: &'a OperationCtx<'a>,
    block: &'a Block<'a>,
    value: Value<'a, 'a>,
    location: Location<'a>,
) -> Result<Value<'a, 'a>, CodegenError> {
    let context = op_ctx.mlir_context;
    let ptr_type = pointer(context, 0);
    let uint32 = IntegerType::new(context, 32);
    let uint256 = IntegerType::new(context, 256);

    let number_of_elements = block
        .append_operation(arith::constant(
            context,
            IntegerAttribute::new(uint32.into(), 1).into(),
            location,
        ))
        .result(0)?
        .into();

    let value_ptr = block
        .append_operation(llvm::alloca(
            context,
            number_of_elements,
            ptr_type,
            location,
            AllocaOptions::new().elem_type(TypeAttribute::new(uint256.into()).into()),
        ))
        .result(0)?
        .into();

    block.append_operation(llvm::store(
        context,
        value,
        value_ptr,
        location,
        LoadStoreOptions::default()
            .align(IntegerAttribute::new(IntegerType::new(context, 64).into(), 1).into()),
    ));

    Ok(value_ptr)
}

/// Returns the basefee
pub(crate) fn get_basefee<'a>(
    op_ctx: &'a OperationCtx<'a>,
    block: &'a Block<'a>,
) -> Result<Value<'a, 'a>, CodegenError> {
    let context = op_ctx.mlir_context;
    let location = Location::unknown(context);
    let ptr_type = pointer(context, 0);
    let pointer_size = constant_value_from_i64(context, block, 1_i64)?;
    let uint256 = IntegerType::new(context, 256);

    let basefee_ptr = block
        .append_operation(llvm::alloca(
            context,
            pointer_size,
            ptr_type,
            location,
            AllocaOptions::new().elem_type(Some(TypeAttribute::new(uint256.into()))),
        ))
        .result(0)?
        .into();

    op_ctx.store_in_basefee_ptr_syscall(basefee_ptr, block, location);

    // get the value from the pointer
    let basefee = block
        .append_operation(llvm::load(
            context,
            basefee_ptr,
            IntegerType::new(context, 256).into(),
            location,
            LoadStoreOptions::default(),
        ))
        .result(0)?
        .into();

    Ok(basefee)
}

/// Calculates the blob gas price from the header's excess blob gas field.
///
/// See also [the EIP-4844 helpers](https://eips.ethereum.org/EIPS/eip-4844#helpers)
/// (`get_blob_gasprice`).
pub fn calc_blob_gasprice(excess_blob_gas: u64) -> u128 {
    fake_exponential(
        gas_cost::MIN_BLOB_GASPRICE,
        excess_blob_gas,
        gas_cost::BLOB_GASPRICE_UPDATE_FRACTION,
    )
}

/// Approximates `factor * e ** (numerator / denominator)` using Taylor expansion.
///
/// This is used to calculate the blob price.
///
/// See also [the EIP-4844 helpers](https://eips.ethereum.org/EIPS/eip-4844#helpers)
/// (`fake_exponential`).
///
/// # Panics
///
/// This function panics if `denominator` is zero.
pub fn fake_exponential(factor: u64, numerator: u64, denominator: u64) -> u128 {
    assert_ne!(denominator, 0, "attempt to divide by zero");
    let factor = factor as u128;
    let numerator = numerator as u128;
    let denominator = denominator as u128;

    let mut i = 1;
    let mut output = 0;
    let mut numerator_accum = factor * denominator;
    while numerator_accum > 0 {
        output += numerator_accum;

        // Denominator is asserted as not zero at the start of the function.
        numerator_accum = (numerator_accum * numerator) / (denominator * i);
        i += 1;
    }
    output / denominator
}

pub mod llvm_mlir {
    use melior::{
        dialect::llvm::{self, attributes::Linkage},
        ir::{
            attribute::{FlatSymbolRefAttribute, StringAttribute, TypeAttribute},
            operation::OperationBuilder,
            Identifier, Location, Region,
        },
        Context as MeliorContext,
    };

    pub fn global<'c>(
        context: &'c MeliorContext,
        name: &str,
        global_type: melior::ir::Type<'c>,
        linkage: Linkage,
        location: Location<'c>,
    ) -> melior::ir::Operation<'c> {
        // TODO: use ODS
        OperationBuilder::new("llvm.mlir.global", location)
            .add_regions([Region::new()])
            .add_attributes(&[
                (
                    Identifier::new(context, "sym_name"),
                    StringAttribute::new(context, name).into(),
                ),
                (
                    Identifier::new(context, "global_type"),
                    TypeAttribute::new(global_type).into(),
                ),
                (
                    Identifier::new(context, "linkage"),
                    llvm::attributes::linkage(context, linkage),
                ),
            ])
            .build()
            .expect("valid operation")
    }

    pub fn addressof<'c>(
        context: &'c MeliorContext,
        name: &str,
        result_type: melior::ir::Type<'c>,
        location: Location<'c>,
    ) -> melior::ir::Operation<'c> {
        // TODO: use ODS
        OperationBuilder::new("llvm.mlir.addressof", location)
            .add_attributes(&[(
                Identifier::new(context, "global_name"),
                FlatSymbolRefAttribute::new(context, name).into(),
            )])
            .add_results(&[result_type])
            .build()
            .expect("valid operation")
    }
}

pub fn encode_rlp_u64(number: u64) -> Bytes {
    let mut buf: Vec<u8> = vec![];
    match number {
        // 0, also known as null or the empty string is 0x80
        0 => buf.put_u8(0x80),
        // for a single byte whose value is in the [0x00, 0x7f] range, that byte is its own RLP encoding.
        n @ 1..=0x7f => buf.put_u8(n as u8),
        // Otherwise, if a string is 0-55 bytes long, the RLP encoding consists of a
        // single byte with value RLP_NULL (0x80) plus the length of the string followed by the string.
        n => {
            let mut bytes: Vec<u8> = vec![];
            bytes.extend_from_slice(&n.to_be_bytes());
            let start = bytes.iter().position(|&x| x != 0).unwrap();
            let len = bytes.len() - start;
            buf.put_u8(0x80 + len as u8);
            buf.put_slice(&bytes[start..]);
        }
    }
    buf.into()
}

pub fn compute_contract_address(address: H160, nonce: u64) -> Address {
    // Compute the destination address as keccak256(rlp([sender_address,sender_nonce]))[12:]
    // TODO: replace manual encoding once rlp is added
    let encoded_nonce = encode_rlp_u64(nonce);
    let mut buf = Vec::<u8>::new();
    buf.push(0xd5);
    buf.extend_from_slice(&encoded_nonce.len().to_be_bytes());
    buf.push(0x94);
    buf.extend_from_slice(address.as_bytes());
    buf.extend_from_slice(&encoded_nonce);
    let mut hasher = Keccak256::new();
    hasher.update(&buf);
    Address::from_slice(&hasher.finalize()[12..])
}

pub fn compute_contract_address2(address: H160, salt: U256, initialization_code: &[u8]) -> Address {
    // Compute the destination address as keccak256(0xff + sender_address + salt + keccak256(initialisation_code))[12:]
    let mut hasher = Keccak256::new();
    hasher.update(initialization_code);
    let initialization_code_hash = hasher.finalize();

    let mut hasher = Keccak256::new();
    let mut salt_bytes = [0; 32];
    salt.to_big_endian(&mut salt_bytes);
    hasher.update([0xff]);
    hasher.update(address.as_bytes());
    hasher.update(salt_bytes);
    hasher.update(initialization_code_hash);
    Address::from_slice(&hasher.finalize()[12..])
}<|MERGE_RESOLUTION|>--- conflicted
+++ resolved
@@ -23,13 +23,8 @@
         MEMORY_PTR_GLOBAL, MEMORY_SIZE_GLOBAL, STACK_BASEPTR_GLOBAL, STACK_PTR_GLOBAL,
     },
     errors::CodegenError,
-<<<<<<< HEAD
-    primitives::{Address, H160},
+    primitives::{Address, H160, U256},
     syscall::{symbols::CONTEXT_IS_STATIC, ExitStatusCode},
-=======
-    primitives::{Address, H160, U256},
-    syscall::ExitStatusCode,
->>>>>>> 4e00c6ec
 };
 
 // NOTE: the value is of type i64
