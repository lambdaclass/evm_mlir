--- conflicted
+++ resolved
@@ -9,11 +9,7 @@
         attribute::{DenseI32ArrayAttribute, IntegerAttribute},
         operation::OperationResult,
         r#type::IntegerType,
-<<<<<<< HEAD
-        Block, Location, Value, ValueLike,
-=======
-        Block, Location, Region, Value,
->>>>>>> b59056e9
+        Block, Location, Region, Value, ValueLike,
     },
     Context as MeliorContext,
 };
