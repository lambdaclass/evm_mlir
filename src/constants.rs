pub const MAX_STACK_SIZE: usize = 1024;
pub const GAS_COUNTER_GLOBAL: &str = "evm_mlir__gas_counter";
pub const STACK_BASEPTR_GLOBAL: &str = "evm_mlir__stack_baseptr";
pub const STACK_PTR_GLOBAL: &str = "evm_mlir__stack_ptr";
pub const MEMORY_PTR_GLOBAL: &str = "evm_mlir__memory_ptr";
pub const MEMORY_SIZE_GLOBAL: &str = "evm_mlir__memory_size";
pub const MAIN_ENTRYPOINT: &str = "main";

/// Contains the gas costs of the EVM instructions
pub mod gas_cost {
    pub const MSTORE: i64 = 3;
    pub const MSTORE8: i64 = 3;
    pub const MLOAD: i64 = 3;
    pub const ADD: i64 = 3;
    pub const AND: i64 = 3;
    pub const EXP: i64 = 10;
    pub const LT: i64 = 3;
    pub const SGT: i64 = 3;
    pub const GT: i64 = 3;
    pub const EQ: i64 = 3;
    pub const ISZERO: i64 = 3;
    pub const OR: i64 = 3;
    pub const MUL: i64 = 5;
    pub const SUB: i64 = 3;
    pub const DIV: i64 = 5;
    pub const SDIV: i64 = 5;
    pub const MOD: i64 = 5;
    pub const SMOD: i64 = 5;
    pub const ADDMOD: i64 = 8;
    pub const MULMOD: i64 = 8;
    pub const SIGNEXTEND: i64 = 5;
    pub const SHL: i64 = 3;
    pub const SLT: i64 = 3;
    pub const XOR: i64 = 3;
    pub const SAR: i64 = 3;
    pub const CODESIZE: i64 = 2;
    pub const POP: i64 = 2;
    pub const PC: i64 = 2;
    pub const MSIZE: i64 = 2;
    pub const GAS: i64 = 2;
    pub const JUMPDEST: i64 = 1;
    pub const MCOPY: i64 = 3;
    pub const PUSH0: i64 = 2;
    pub const PUSHN: i64 = 3;
    pub const JUMP: i64 = 8;
    pub const DUPN: i64 = 3;
    pub const SWAPN: i64 = 3;
    pub const BYTE: i64 = 3;
<<<<<<< HEAD
    pub const CALLDATALOAD: i64 = 3;
=======
    pub const CALLDATASIZE: i64 = 2;
>>>>>>> b59056e9
    pub const JUMPI: i64 = 10;

    pub fn memory_expansion_cost(last_size: u32, new_size: u32) -> i64 {
        let new_memory_size_word = (new_size + 31) / 32;
        let new_memory_cost =
            (new_memory_size_word * new_memory_size_word) / 512 + (3 * new_memory_size_word);
        let last_memory_size_word = (last_size + 31) / 32;
        let last_memory_cost =
            (last_memory_size_word * last_memory_size_word) / 512 + (3 * last_memory_size_word);
        (new_memory_cost - last_memory_cost).into()
    }
}<|MERGE_RESOLUTION|>--- conflicted
+++ resolved
@@ -46,11 +46,8 @@
     pub const DUPN: i64 = 3;
     pub const SWAPN: i64 = 3;
     pub const BYTE: i64 = 3;
-<<<<<<< HEAD
     pub const CALLDATALOAD: i64 = 3;
-=======
     pub const CALLDATASIZE: i64 = 2;
->>>>>>> b59056e9
     pub const JUMPI: i64 = 10;
 
     pub fn memory_expansion_cost(last_size: u32, new_size: u32) -> i64 {
