--- conflicted
+++ resolved
@@ -73,12 +73,9 @@
     pub const KECCAK256: i64 = 30;
     pub const CODECOPY: i64 = 3;
     pub const LOG: i64 = 375;
-<<<<<<< HEAD
     pub const CALL: i64 = 0;
-=======
     pub const EXTCODESIZE_WARM: i64 = 100;
     pub const EXTCODECOPY_WARM: i64 = 100;
->>>>>>> 1b91de40
     pub const ADDRESS: i64 = 2;
     pub const GASLIMIT: i64 = 2;
 
