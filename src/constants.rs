--- conflicted
+++ resolved
@@ -35,13 +35,16 @@
     pub const BYTE: i64 = 3;
     pub const SHL: i64 = 3;
     pub const SAR: i64 = 3;
+    pub const ORIGIN: i64 = 2;
     pub const CALLER: i64 = 2;
     pub const CALLVALUE: i64 = 2;
     pub const CALLDATALOAD: i64 = 3;
     pub const CALLDATASIZE: i64 = 2;
+    pub const CALLDATACOPY: i64 = 3;
     pub const CODESIZE: i64 = 2;
+    pub const GASPRICE: i64 = 2;
+    pub const NUMBER: i64 = 2;
     pub const CHAINID: i64 = 2;
-    pub const NUMBER: i64 = 2;
     pub const POP: i64 = 2;
     pub const MLOAD: i64 = 3;
     pub const MSTORE: i64 = 3;
@@ -57,18 +60,7 @@
     pub const PUSHN: i64 = 3;
     pub const DUPN: i64 = 3;
     pub const SWAPN: i64 = 3;
-<<<<<<< HEAD
-=======
-    pub const BYTE: i64 = 3;
-    pub const CALLDATACOPY: i64 = 3;
-    pub const CALLDATALOAD: i64 = 3;
-    pub const CALLDATASIZE: i64 = 2;
-    pub const CALLVALUE: i64 = 2;
-    pub const JUMPI: i64 = 10;
->>>>>>> 9d6de0e1
     pub const LOG: i64 = 375;
-    pub const ORIGIN: i64 = 2;
-    pub const GASPRICE: i64 = 2;
 
     pub fn memory_expansion_cost(last_size: u32, new_size: u32) -> i64 {
         let new_memory_size_word = (new_size + 31) / 32;
