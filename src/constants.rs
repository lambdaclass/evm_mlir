use thiserror::Error;

pub const MAX_STACK_SIZE: usize = 1024;
pub const GAS_COUNTER_GLOBAL: &str = "evm_mlir__gas_counter";
pub const STACK_BASEPTR_GLOBAL: &str = "evm_mlir__stack_baseptr";
pub const CODE_PTR_GLOBAL: &str = "evm_mlir__code_ptr";
pub const STACK_PTR_GLOBAL: &str = "evm_mlir__stack_ptr";
pub const MEMORY_PTR_GLOBAL: &str = "evm_mlir__memory_ptr";
pub const MEMORY_SIZE_GLOBAL: &str = "evm_mlir__memory_size";
pub const CALLDATA_PTR_GLOBAL: &str = "evm_mlir__calldata_ptr";
pub const CALLDATA_SIZE_GLOBAL: &str = "evm_mlir__calldata_size";
pub const MAIN_ENTRYPOINT: &str = "main";

// An empty bytecode has the following Keccak256 hash
pub const EMPTY_CODE_HASH_STR: &str =
    "0xc5d2460186f7233c927e7db2dcc703c0e500b653ca82273b7bfad8045d85a470";

pub const VERSIONED_HASH_VERSION_KZG: u8 = 0x01;
pub const MAX_BLOB_NUMBER_PER_BLOCK: u8 = 0x01;

//TODO: Add missing opcodes gas consumption costs
//  -> This implies refactoring codegen/operations.rs
/// Contains the gas costs of the EVM instructions
pub mod gas_cost {
    pub const ADD: i64 = 3;
    pub const MUL: i64 = 5;
    pub const SUB: i64 = 3;
    pub const DIV: i64 = 5;
    pub const SDIV: i64 = 5;
    pub const MOD: i64 = 5;
    pub const SMOD: i64 = 5;
    pub const ADDMOD: i64 = 8;
    pub const MULMOD: i64 = 8;
    pub const EXP: i64 = 10;
    pub const SIGNEXTEND: i64 = 5;
    pub const LT: i64 = 3;
    pub const GT: i64 = 3;
    pub const SLT: i64 = 3;
    pub const SGT: i64 = 3;
    pub const EQ: i64 = 3;
    pub const ISZERO: i64 = 3;
    pub const AND: i64 = 3;
    pub const OR: i64 = 3;
    pub const XOR: i64 = 3;
    pub const NOT: i64 = 3;
    pub const BYTE: i64 = 3;
    pub const SHL: i64 = 3;
    pub const SAR: i64 = 3;
    pub const BALANCE: i64 = 100;
    pub const ORIGIN: i64 = 2;
    pub const CALLER: i64 = 2;
    pub const CALLVALUE: i64 = 2;
    pub const CALLDATALOAD: i64 = 3;
    pub const CALLDATASIZE: i64 = 2;
    pub const CALLDATACOPY: i64 = 3;
    pub const CODESIZE: i64 = 2;
    pub const COINBASE: i64 = 2;
    pub const GASPRICE: i64 = 2;
    pub const SELFBALANCE: i64 = 5;
    pub const NUMBER: i64 = 2;
    pub const PREVRANDAO: i64 = 2;
    pub const BLOBBASEFEE: i64 = 2;
    pub const CHAINID: i64 = 2;
    pub const BASEFEE: i64 = 2;
    pub const BLOBHASH: i64 = 3;
    pub const POP: i64 = 2;
    pub const MLOAD: i64 = 3;
    pub const MSTORE: i64 = 3;
    pub const MSTORE8: i64 = 3;
    pub const SLOAD: i64 = 100; // assuming the key is warm for now
    pub const JUMP: i64 = 8;
    pub const JUMPI: i64 = 10;
    pub const PC: i64 = 2;
    pub const MSIZE: i64 = 2;
    pub const GAS: i64 = 2;
    pub const JUMPDEST: i64 = 1;
    pub const MCOPY: i64 = 3;
    pub const PUSH0: i64 = 2;
    pub const PUSHN: i64 = 3;
    pub const DUPN: i64 = 3;
    pub const SWAPN: i64 = 3;
    pub const TIMESTAMP: i64 = 2;
    pub const KECCAK256: i64 = 30;
    pub const CODECOPY: i64 = 3;
    pub const LOG: i64 = 375;
    pub const BLOCKHASH: i64 = 20;
    pub const CALL: i64 = 0;
    pub const EXTCODESIZE_WARM: i64 = 100;
    pub const EXTCODECOPY_WARM: i64 = 100;
    pub const RETURNDATASIZE: i64 = 2;
    pub const RETURNDATACOPY: i64 = 3;
    pub const ADDRESS: i64 = 2;
    pub const GASLIMIT: i64 = 2;
    pub const SSTORE_MIN_REMAINING_GAS: i64 = 2_300;
    pub const CREATE: i64 = 32_000;
    pub const TLOAD: i64 = 100;
    pub const TSTORE: i64 = 100;
    pub const SELFDESTRUCT: i64 = 5_000;
    pub const SELFDESTRUCT_DYNAMIC_GAS: i64 = 25_000;

    pub const MIN_BLOB_GASPRICE: u64 = 1;
    pub const BLOB_GASPRICE_UPDATE_FRACTION: u64 = 3338477;

    pub const BYTE_DEPOSIT_COST: i64 = 200;
    pub const INIT_WORD_COST: i64 = 2;
    pub const HASH_WORD_COST: i64 = 6;

    // Transaction costs
    pub const TX_BASE_COST: u64 = 21000;
    pub const TX_DATA_COST_PER_NON_ZERO: u64 = 16;
    pub const TX_DATA_COST_PER_ZERO: u64 = 4;
    pub const TX_CREATE_COST: u64 = 32000;
    pub const TX_ACCESS_LIST_ADDRESS_COST: u64 = 2400;
    pub const TX_ACCESS_LIST_STORAGE_KEY_COST: u64 = 1900;
    pub const MAX_CODE_SIZE: usize = 0x6000;

    pub fn init_code_cost(init_code_length: usize) -> u64 {
        INIT_WORD_COST as u64 * (init_code_length as u64 + 31) / 32
    }

    pub fn memory_expansion_cost(last_size: u32, new_size: u32) -> i64 {
        let new_memory_size_word = (new_size + 31) / 32;
        let new_memory_cost =
            (new_memory_size_word * new_memory_size_word) / 512 + (3 * new_memory_size_word);
        let last_memory_size_word = (last_size + 31) / 32;
        let last_memory_cost =
            (last_memory_size_word * last_memory_size_word) / 512 + (3 * last_memory_size_word);
        (new_memory_cost - last_memory_cost).into()
    }

    pub fn memory_copy_cost(size: u32) -> i64 {
        let memory_word_size = (size + 31) / 32;

        (memory_word_size * 3).into()
    }
    pub fn log_dynamic_gas_cost(size: u32, topic_count: u32) -> i64 {
        (super::gas_cost::LOG * topic_count as i64) + (8 * size as i64)
    }

    fn exponent_byte_size(exponent: u64) -> i64 {
        (((64 - exponent.leading_zeros()) + 7) / 8).into()
    }

    pub fn exp_dynamic_cost(exponent: u64) -> i64 {
        10 + 50 * exponent_byte_size(exponent)
    }
}

pub mod call_opcode {
    // Return codes
    pub const SUCCESS_RETURN_CODE: u8 = 1;
    pub const REVERT_RETURN_CODE: u8 = 0;

    // Gas related constants
    pub const WARM_MEMORY_ACCESS_COST: u64 = 100;
    pub const NOT_ZERO_VALUE_COST: u64 = 9000;
    pub const EMPTY_CALLEE_COST: u64 = 25000;
    pub const STIPEND_GAS_ADDITION: u64 = 2300;
    pub const GAS_CAP_DIVISION_FACTOR: u64 = 64;
}

pub mod precompiles {
    pub const ECRECOVER_COST: u64 = 3000;
    pub const ECRECOVER_ADDRESS: u64 = 0x01;
<<<<<<< HEAD
    pub const SHA2_256_COST: u64 = 60;
    pub const SHA2_256_ADDRESS: u64 = 0x02;
    pub const RIPEMD_160_COST: u64 = 600;
    pub const RIPEMD_160_ADDRESS: u64 = 0x03;
    pub const IDENTITY_COST: u64 = 15;
    pub const IDENTITY_ADDRESS: u64 = 0x04;
    pub const MODEXP_ADDRESS: u64 = 0x05;
=======
    pub const BLAKE2F_ADDRESS: u64 = 0x09;
    pub const IDENTITY_COST: u64 = 15;
    pub const IDENTITY_ADDRESS: u64 = 0x04;
>>>>>>> f87d10b6

    pub fn identity_dynamic_cost(len: u64) -> u64 {
        (len + 31) / 32 * 3
    }

<<<<<<< HEAD
    pub fn sha2_256_dynamic_cost(len: u64) -> u64 {
        (len + 31) / 32 * 12
    }

    pub fn ripemd_160_dynamic_cost(len: u64) -> u64 {
        (len + 31) / 32 * 120
=======
    pub fn blake2_gas_cost(rounds: u32) -> u64 {
        rounds as u64
>>>>>>> f87d10b6
    }
}

#[derive(PartialEq, Debug)]
pub enum CallType {
    Call,
    StaticCall,
    DelegateCall,
    CallCode,
}

#[derive(Error, Debug)]
#[error("Couldn't parse CallType from u8")]
pub struct CallTypeParseError;

impl TryFrom<u8> for CallType {
    type Error = CallTypeParseError;
    fn try_from(call_type: u8) -> Result<CallType, Self::Error> {
        match call_type {
            x if x == CallType::Call as u8 => Ok(CallType::Call),
            x if x == CallType::StaticCall as u8 => Ok(CallType::StaticCall),
            x if x == CallType::DelegateCall as u8 => Ok(CallType::DelegateCall),
            x if x == CallType::CallCode as u8 => Ok(CallType::CallCode),
            _ => Err(CallTypeParseError),
        }
    }
}

#[cfg(test)]
mod tests {
    use super::*;

    #[test]
    fn test_exp_dynamic_gas_cost() {
        assert_eq!(gas_cost::exp_dynamic_cost(255), 60);
        assert_eq!(gas_cost::exp_dynamic_cost(256), 110);
        assert_eq!(gas_cost::exp_dynamic_cost(65536), 160);
        assert_eq!(gas_cost::exp_dynamic_cost(16777216), 210);
        assert_eq!(gas_cost::exp_dynamic_cost(4294967296), 260);
    }
}<|MERGE_RESOLUTION|>--- conflicted
+++ resolved
@@ -162,7 +162,6 @@
 pub mod precompiles {
     pub const ECRECOVER_COST: u64 = 3000;
     pub const ECRECOVER_ADDRESS: u64 = 0x01;
-<<<<<<< HEAD
     pub const SHA2_256_COST: u64 = 60;
     pub const SHA2_256_ADDRESS: u64 = 0x02;
     pub const RIPEMD_160_COST: u64 = 600;
@@ -170,27 +169,22 @@
     pub const IDENTITY_COST: u64 = 15;
     pub const IDENTITY_ADDRESS: u64 = 0x04;
     pub const MODEXP_ADDRESS: u64 = 0x05;
-=======
     pub const BLAKE2F_ADDRESS: u64 = 0x09;
-    pub const IDENTITY_COST: u64 = 15;
-    pub const IDENTITY_ADDRESS: u64 = 0x04;
->>>>>>> f87d10b6
 
     pub fn identity_dynamic_cost(len: u64) -> u64 {
         (len + 31) / 32 * 3
     }
 
-<<<<<<< HEAD
     pub fn sha2_256_dynamic_cost(len: u64) -> u64 {
         (len + 31) / 32 * 12
     }
 
     pub fn ripemd_160_dynamic_cost(len: u64) -> u64 {
         (len + 31) / 32 * 120
-=======
+    }
+
     pub fn blake2_gas_cost(rounds: u32) -> u64 {
         rounds as u64
->>>>>>> f87d10b6
     }
 }
 
