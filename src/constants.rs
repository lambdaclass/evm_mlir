pub const MAX_STACK_SIZE: usize = 1024;
pub const GAS_COUNTER_GLOBAL: &str = "evm_mlir__gas_counter";
pub const STACK_BASEPTR_GLOBAL: &str = "evm_mlir__stack_baseptr";
pub const CODE_PTR_GLOBAL: &str = "evm_mlir__code_ptr";
pub const STACK_PTR_GLOBAL: &str = "evm_mlir__stack_ptr";
pub const MEMORY_PTR_GLOBAL: &str = "evm_mlir__memory_ptr";
pub const MEMORY_SIZE_GLOBAL: &str = "evm_mlir__memory_size";
pub const CALLDATA_PTR_GLOBAL: &str = "evm_mlir__calldata_ptr";
pub const CALLDATA_SIZE_GLOBAL: &str = "evm_mlir__calldata_size";
pub const MAIN_ENTRYPOINT: &str = "main";

// An empty bytecode has the following Keccak256 hash
pub const EMPTY_CODE_HASH_STR: &str =
    "0xc5d2460186f7233c927e7db2dcc703c0e500b653ca82273b7bfad8045d85a470";

//TODO: Add missing opcodes gas consumption costs
//  -> This implies refactoring codegen/operations.rs
/// Contains the gas costs of the EVM instructions
pub mod gas_cost {
    pub const ADD: i64 = 3;
    pub const MUL: i64 = 5;
    pub const SUB: i64 = 3;
    pub const DIV: i64 = 5;
    pub const SDIV: i64 = 5;
    pub const MOD: i64 = 5;
    pub const SMOD: i64 = 5;
    pub const ADDMOD: i64 = 8;
    pub const MULMOD: i64 = 8;
    pub const EXP: i64 = 10;
    pub const SIGNEXTEND: i64 = 5;
    pub const LT: i64 = 3;
    pub const GT: i64 = 3;
    pub const SLT: i64 = 3;
    pub const SGT: i64 = 3;
    pub const EQ: i64 = 3;
    pub const ISZERO: i64 = 3;
    pub const AND: i64 = 3;
    pub const OR: i64 = 3;
    pub const XOR: i64 = 3;
    pub const NOT: i64 = 3;
    pub const BYTE: i64 = 3;
    pub const SHL: i64 = 3;
    pub const SAR: i64 = 3;
    pub const BALANCE: i64 = 100;
    pub const ORIGIN: i64 = 2;
    pub const CALLER: i64 = 2;
    pub const CALLVALUE: i64 = 2;
    pub const CALLDATALOAD: i64 = 3;
    pub const CALLDATASIZE: i64 = 2;
    pub const CALLDATACOPY: i64 = 3;
    pub const CODESIZE: i64 = 2;
    pub const COINBASE: i64 = 2;
    pub const GASPRICE: i64 = 2;
    pub const SELFBALANCE: i64 = 5;
    pub const NUMBER: i64 = 2;
    pub const PREVRANDAO: i64 = 2;
    pub const BLOBBASEFEE: i64 = 2;
    pub const CHAINID: i64 = 2;
    pub const BASEFEE: i64 = 2;
    pub const BLOBHASH: i64 = 3;
    pub const POP: i64 = 2;
    pub const MLOAD: i64 = 3;
    pub const MSTORE: i64 = 3;
    pub const MSTORE8: i64 = 3;
    pub const SLOAD: i64 = 100; // assuming the key is warm for now
    pub const JUMP: i64 = 8;
    pub const JUMPI: i64 = 10;
    pub const PC: i64 = 2;
    pub const MSIZE: i64 = 2;
    pub const GAS: i64 = 2;
    pub const JUMPDEST: i64 = 1;
    pub const MCOPY: i64 = 3;
    pub const PUSH0: i64 = 2;
    pub const PUSHN: i64 = 3;
    pub const DUPN: i64 = 3;
    pub const SWAPN: i64 = 3;
    pub const TIMESTAMP: i64 = 2;
    pub const KECCAK256: i64 = 30;
    pub const CODECOPY: i64 = 3;
    pub const LOG: i64 = 375;
    pub const BLOCKHASH: i64 = 20;
<<<<<<< HEAD
=======
    pub const CALL: i64 = 0;
>>>>>>> 66063f7b
    pub const EXTCODESIZE_WARM: i64 = 100;
    pub const EXTCODECOPY_WARM: i64 = 100;
    pub const ADDRESS: i64 = 2;
    pub const GASLIMIT: i64 = 2;
    pub const SSTORE_MIN_REMAINING_GAS: i64 = 2_300;

    pub const MIN_BLOB_GASPRICE: u64 = 1;
    pub const BLOB_GASPRICE_UPDATE_FRACTION: u64 = 3338477;

    pub fn memory_expansion_cost(last_size: u32, new_size: u32) -> i64 {
        let new_memory_size_word = (new_size + 31) / 32;
        let new_memory_cost =
            (new_memory_size_word * new_memory_size_word) / 512 + (3 * new_memory_size_word);
        let last_memory_size_word = (last_size + 31) / 32;
        let last_memory_cost =
            (last_memory_size_word * last_memory_size_word) / 512 + (3 * last_memory_size_word);
        (new_memory_cost - last_memory_cost).into()
    }

    pub fn memory_copy_cost(size: u32) -> i64 {
        let memory_word_size = (size + 31) / 32;

        (memory_word_size * 3).into()
    }
    pub fn log_dynamic_gas_cost(size: u32, topic_count: u32) -> i64 {
        (super::gas_cost::LOG * topic_count as i64) + (8 * size as i64)
    }

    fn exponent_byte_size(exponent: u64) -> i64 {
        (((64 - exponent.leading_zeros()) + 7) / 8).into()
    }

    pub fn exp_dynamic_cost(exponent: u64) -> i64 {
        10 + 50 * exponent_byte_size(exponent)
    }
}

pub mod call_opcode {
    // Return codes
    pub const SUCCESS_RETURN_CODE: u8 = 1;
    pub const REVERT_RETURN_CODE: u8 = 0;

    // Gas related constants
    pub const WARM_MEMORY_ACCESS_COST: u64 = 100;
    pub const NOT_ZERO_VALUE_COST: u64 = 9000;
    pub const EMPTY_CALLEE_COST: u64 = 25000;
    pub const STIPEND_GAS_ADDITION: u64 = 2300;
    pub const GAS_CAP_DIVISION_FACTOR: u64 = 64;
}

#[cfg(test)]
mod tests {
    use super::*;

    #[test]
    fn test_exp_dynamic_gas_cost() {
        assert_eq!(gas_cost::exp_dynamic_cost(255), 60);
        assert_eq!(gas_cost::exp_dynamic_cost(256), 110);
        assert_eq!(gas_cost::exp_dynamic_cost(65536), 160);
        assert_eq!(gas_cost::exp_dynamic_cost(16777216), 210);
        assert_eq!(gas_cost::exp_dynamic_cost(4294967296), 260);
    }
}<|MERGE_RESOLUTION|>--- conflicted
+++ resolved
@@ -79,10 +79,7 @@
     pub const CODECOPY: i64 = 3;
     pub const LOG: i64 = 375;
     pub const BLOCKHASH: i64 = 20;
-<<<<<<< HEAD
-=======
     pub const CALL: i64 = 0;
->>>>>>> 66063f7b
     pub const EXTCODESIZE_WARM: i64 = 100;
     pub const EXTCODECOPY_WARM: i64 = 100;
     pub const ADDRESS: i64 = 2;
