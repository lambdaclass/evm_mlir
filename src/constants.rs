--- conflicted
+++ resolved
@@ -78,11 +78,8 @@
     pub const KECCAK256: i64 = 30;
     pub const CODECOPY: i64 = 3;
     pub const LOG: i64 = 375;
-<<<<<<< HEAD
     pub const BLOCKHASH: i64 = 20;
-=======
     pub const CALL: i64 = 0;
->>>>>>> b6038020
     pub const EXTCODESIZE_WARM: i64 = 100;
     pub const EXTCODECOPY_WARM: i64 = 100;
     pub const ADDRESS: i64 = 2;
