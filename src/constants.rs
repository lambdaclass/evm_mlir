use thiserror::Error;

pub const MAX_STACK_SIZE: usize = 1024;
pub const GAS_COUNTER_GLOBAL: &str = "evm_mlir__gas_counter";
pub const STACK_BASEPTR_GLOBAL: &str = "evm_mlir__stack_baseptr";
pub const CODE_PTR_GLOBAL: &str = "evm_mlir__code_ptr";
pub const STACK_PTR_GLOBAL: &str = "evm_mlir__stack_ptr";
pub const MEMORY_PTR_GLOBAL: &str = "evm_mlir__memory_ptr";
pub const MEMORY_SIZE_GLOBAL: &str = "evm_mlir__memory_size";
pub const CALLDATA_PTR_GLOBAL: &str = "evm_mlir__calldata_ptr";
pub const CALLDATA_SIZE_GLOBAL: &str = "evm_mlir__calldata_size";
pub const MAIN_ENTRYPOINT: &str = "main";

// An empty bytecode has the following Keccak256 hash
pub const EMPTY_CODE_HASH_STR: &str =
    "0xc5d2460186f7233c927e7db2dcc703c0e500b653ca82273b7bfad8045d85a470";

pub const VERSIONED_HASH_VERSION_KZG: u8 = 0x01;
pub const MAX_BLOB_NUMBER_PER_BLOCK: u8 = 0x01;

//TODO: Add missing opcodes gas consumption costs
//  -> This implies refactoring codegen/operations.rs
/// Contains the gas costs of the EVM instructions
pub mod gas_cost {
    pub const ADD: i64 = 3;
    pub const MUL: i64 = 5;
    pub const SUB: i64 = 3;
    pub const DIV: i64 = 5;
    pub const SDIV: i64 = 5;
    pub const MOD: i64 = 5;
    pub const SMOD: i64 = 5;
    pub const ADDMOD: i64 = 8;
    pub const MULMOD: i64 = 8;
    pub const EXP: i64 = 10;
    pub const SIGNEXTEND: i64 = 5;
    pub const LT: i64 = 3;
    pub const GT: i64 = 3;
    pub const SLT: i64 = 3;
    pub const SGT: i64 = 3;
    pub const EQ: i64 = 3;
    pub const ISZERO: i64 = 3;
    pub const AND: i64 = 3;
    pub const OR: i64 = 3;
    pub const XOR: i64 = 3;
    pub const NOT: i64 = 3;
    pub const BYTE: i64 = 3;
    pub const SHL: i64 = 3;
    pub const SAR: i64 = 3;
    pub const BALANCE_WARM: i64 = 100;
    pub const BALANCE_COLD: i64 = 2600;
    pub const ORIGIN: i64 = 2;
    pub const CALLER: i64 = 2;
    pub const CALLVALUE: i64 = 2;
    pub const CALLDATALOAD: i64 = 3;
    pub const CALLDATASIZE: i64 = 2;
    pub const CALLDATACOPY: i64 = 3;
    pub const CODESIZE: i64 = 2;
    pub const COINBASE: i64 = 2;
    pub const GASPRICE: i64 = 2;
    pub const SELFBALANCE: i64 = 5;
    pub const NUMBER: i64 = 2;
    pub const PREVRANDAO: i64 = 2;
    pub const BLOBBASEFEE: i64 = 2;
    pub const CHAINID: i64 = 2;
    pub const BASEFEE: i64 = 2;
    pub const BLOBHASH: i64 = 3;
    pub const POP: i64 = 2;
    pub const MLOAD: i64 = 3;
    pub const MSTORE: i64 = 3;
    pub const MSTORE8: i64 = 3;
    pub const SLOAD_WARM: i64 = 100;
    pub const SLOAD_COLD: i64 = 2100;
    pub const JUMP: i64 = 8;
    pub const JUMPI: i64 = 10;
    pub const PC: i64 = 2;
    pub const MSIZE: i64 = 2;
    pub const GAS: i64 = 2;
    pub const JUMPDEST: i64 = 1;
    pub const MCOPY: i64 = 3;
    pub const PUSH0: i64 = 2;
    pub const PUSHN: i64 = 3;
    pub const DUPN: i64 = 3;
    pub const SWAPN: i64 = 3;
    pub const TIMESTAMP: i64 = 2;
    pub const KECCAK256: i64 = 30;
    pub const CODECOPY: i64 = 3;
    pub const LOG: i64 = 375;
    pub const BLOCKHASH: i64 = 20;
    pub const CALL_WARM: i64 = 100;
    pub const CALL_COLD: i64 = 2600;
    pub const EXTCODEHASH_WARM: i64 = 100;
    pub const EXTCODEHASH_COLD: i64 = 2600;
    pub const EXTCODESIZE_WARM: i64 = 100;
    pub const EXTCODESIZE_COLD: i64 = 2600;
    pub const EXTCODECOPY_WARM: i64 = 100;
    pub const EXTCODECOPY_COLD: i64 = 2600;
    pub const RETURNDATASIZE: i64 = 2;
    pub const RETURNDATACOPY: i64 = 3;
    pub const ADDRESS: i64 = 2;
    pub const GASLIMIT: i64 = 2;
    pub const SSTORE_MIN_REMAINING_GAS: i64 = 2_300;
    pub const CREATE: i64 = 32_000;
    pub const TLOAD: i64 = 100;
    pub const TSTORE: i64 = 100;
    pub const SELFDESTRUCT: i64 = 5_000;
    pub const SELFDESTRUCT_DYNAMIC_GAS: i64 = 25_000;

    pub const MIN_BLOB_GASPRICE: u64 = 1;
    pub const BLOB_GASPRICE_UPDATE_FRACTION: u64 = 3338477;

    pub const BYTE_DEPOSIT_COST: i64 = 200;
    pub const INIT_WORD_COST: i64 = 2;
    pub const HASH_WORD_COST: i64 = 6;

    // Transaction costs
    pub const TX_BASE_COST: u64 = 21000;
    pub const TX_DATA_COST_PER_NON_ZERO: u64 = 16;
    pub const TX_DATA_COST_PER_ZERO: u64 = 4;
    pub const TX_CREATE_COST: u64 = 32000;
    pub const TX_ACCESS_LIST_ADDRESS_COST: u64 = 2400;
    pub const TX_ACCESS_LIST_STORAGE_KEY_COST: u64 = 1900;
    pub const MAX_CODE_SIZE: usize = 0x6000;

    pub fn init_code_cost(init_code_length: usize) -> u64 {
        INIT_WORD_COST as u64 * (init_code_length as u64 + 31) / 32
    }

    pub fn memory_expansion_cost(last_size: u32, new_size: u32) -> i64 {
        let new_memory_size_word = (new_size + 31) / 32;
        let new_memory_cost =
            (new_memory_size_word * new_memory_size_word) / 512 + (3 * new_memory_size_word);
        let last_memory_size_word = (last_size + 31) / 32;
        let last_memory_cost =
            (last_memory_size_word * last_memory_size_word) / 512 + (3 * last_memory_size_word);
        (new_memory_cost - last_memory_cost).into()
    }

    pub fn memory_copy_cost(size: u32) -> i64 {
        let memory_word_size = (size + 31) / 32;

        (memory_word_size * 3).into()
    }
    pub fn log_dynamic_gas_cost(size: u32, topic_count: u32) -> i64 {
        (super::gas_cost::LOG * topic_count as i64) + (8 * size as i64)
    }

    fn exponent_byte_size(exponent: u64) -> i64 {
        (((64 - exponent.leading_zeros()) + 7) / 8).into()
    }

    pub fn exp_dynamic_cost(exponent: u64) -> i64 {
        10 + 50 * exponent_byte_size(exponent)
    }
}

pub mod call_opcode {
    // Gas related constants
    pub const WARM_MEMORY_ACCESS_COST: u64 = 100;
    pub const NOT_ZERO_VALUE_COST: u64 = 9000;
    pub const EMPTY_CALLEE_COST: u64 = 25000;
    pub const STIPEND_GAS_ADDITION: u64 = 2300;
    pub const GAS_CAP_DIVISION_FACTOR: u64 = 64;
}

pub mod return_codes {
    pub const REVERT_RETURN_CODE: u8 = 0;
    pub const SUCCESS_RETURN_CODE: u8 = 1;
    pub const HALT_RETURN_CODE: u8 = 2;
}

pub mod precompiles {
    pub fn identity_dynamic_cost(len: u64) -> u64 {
        (len + 31) / 32 * 3
    }

    pub fn sha2_256_dynamic_cost(len: u64) -> u64 {
        (len + 31) / 32 * 12
    }

    pub fn ripemd_160_dynamic_cost(len: u64) -> u64 {
        (len + 31) / 32 * 120
    }

    pub fn ecpairing_dynamic_cost(len: u64) -> u64 {
        ECPAIRING_PAIRING_COST * (len / 192)
    }

    pub fn blake2_gas_cost(rounds: u32) -> u64 {
        rounds as u64
    }

<<<<<<< HEAD
    pub const fn ecpairing_g2_point1_start(pos: usize) -> usize {
        pos + ECP_FIELD_SIZE
    }

    pub const fn ecpairing_g2_point1_end(pos: usize) -> usize {
        pos + double_field_size()
    }

    pub const fn double_field_size() -> usize {
        ECP_FIELD_SIZE * 2
    }

    // ecRecover,
    // ECDSA public key recovery function.
    // info in https://eips.ethereum.org/EIPS/eip-2, https://eips.ethereum.org/EIPS/eip-1271 and https://www.evm.codes/precompiled.
    // - [0; 32] hash => Keccack-256 hash of the transaction
    // - v ∈ {27, 28} => Recovery identifier, expected to be either 27 or 28
    // - [64; 128] sig, containing r and s.
    // - padding len is 12, as the return value is a publicAddress => the recovered 20-byte address right aligned to 32 bytes
=======
    // ecRecover
    /// (0; 32) => Keccack-256 hash of the transaction.
>>>>>>> b0b48f11
    pub const ECR_HASH_END: usize = 32;
    /// The position of V in the signature.
    pub const ECR_V_POS: usize = 63;
    /// v ∈ {27, 28} => Recovery identifier, expected to be either 27 or 28.
    pub const ECR_V_BASE: i32 = 27;
    /// (64; 128) => signature, containing r and s.
    pub const ECR_SIG_END: usize = 128;
    pub const ECR_PARAMS_OFFSET: usize = 128;
    /// The padding len is 12, as the return value is a publicAddress => the recovered 20-byte address right aligned to 32 bytes.
    pub const ECR_PADDING_LEN: usize = 12;
    pub const ECRECOVER_COST: u64 = 3000;
    pub const ECRECOVER_ADDRESS: u64 = 0x01;

    // sha256
    pub const SHA2_256_STATIC_COST: u64 = 60;
    pub const SHA2_256_ADDRESS: u64 = 0x02;

    // ripemd160
    pub const RIPEMD_OUTPUT_LEN: usize = 32;
    /// Used to aligned to 32 bytes a 20-byte hash.
    pub const RIPEMD_PADDING_LEN: usize = 12;
    pub const RIPEMD_160_COST: u64 = 600;
    pub const RIPEMD_160_ADDRESS: u64 = 0x03;

    // identity
    pub const IDENTITY_COST: u64 = 15;
    pub const IDENTITY_ADDRESS: u64 = 0x04;

    // modexp
    /// (0; 32) contains byte size of B.
    pub const BSIZE_END: usize = 32;
    /// (32; 64) contains byte size of E.
    pub const ESIZE_END: usize = 64;
    /// (64; 96) contains byte size of M.
    pub const MSIZE_END: usize = 96;
    /// Used to get values of B, E and M.
    pub const MXP_PARAMS_OFFSET: usize = 96;
    pub const MODEXP_ADDRESS: u64 = 0x05;

    // ecadd
    pub const ECADD_PARAMS_OFFSET: usize = 128;
    /// (0; 32) contains x1.
    pub const ECADD_X1_END: usize = 32;
    /// (32; 64) contains y1.
    pub const ECADD_Y1_END: usize = 64;
    /// (64; 96) contains x2.
    pub const ECADD_X2_END: usize = 96;
    /// (96; 128) contains y2.
    pub const ECADD_Y2_END: usize = 128;
    pub const ECADD_ADDRESS: u64 = 0x06;
    pub const ECADD_COST: u64 = 150;

    // ecmul
    pub const ECMUL_PARAMS_OFFSET: usize = 96;
    /// (0; 32) contains x1.
    pub const ECMUL_X1_END: usize = 32;
    /// (32; 64) contains y1.
    pub const ECMUL_Y1_END: usize = 64;
    /// (64; 96) contains s => Scalar to use for the multiplication.
    pub const ECMUL_S_END: usize = 96;
    pub const ECMUL_ADDRESS: u64 = 0x07;
    pub const ECMUL_COST: u64 = 6000;

    // ecpairing
    /// Ecpairing loops over the calldata in chunks of 192 bytes.
    pub const ECP_INPUT_SIZE: usize = 192;
    /// Each field is of size 32 bytes.
    pub const ECP_FIELD_SIZE: usize = 32;
    /// The position of point G1.
    pub const G1_POINT_POS: usize = 64;
    /// The position of point G2.
    pub const G2_POINT_POS: usize = 128;
    pub const ECPAIRING_ADDRESS: u64 = 0x08;
    pub const ECPAIRING_STATIC_COST: u64 = 45000;
    pub const ECPAIRING_PAIRING_COST: u64 = 34000;

    // blake2f
    /// (0; 4) contains the rounds.
    pub const BF2_ROUND_END: usize = 4;
    /// (212; 213) postion of the block flag.
    pub const BF2_BLOCK_FLAG: usize = 212;
    /// Each element of the vectors is of size 8 bytes.
    pub const BF2_VEC_ELEM_SIZE: usize = 8;
    /// (4; 68) contains the State vector, which contins 8 elements of size BF2_VEC_ELEM_SIZE.
    pub const BF2_STATEVEC_INIT: usize = 4;
    /// (68; 196) contains the Message block vector, which contains 16 BF2_VEC_ELEM_SIZE.
    pub const BF2_MSGVEC_INIT: usize = 68;
    /// (196; 212) contains the Offset counters vector, which contains 2 BF2_VEC_ELEM_SIZE.
    pub const BF2_OFFSET_COUNT_INIT: usize = 196;
    pub const BLAKE2F_ADDRESS: u64 = 0x09;
}

#[derive(PartialEq, Debug)]
pub enum CallType {
    Call,
    StaticCall,
    DelegateCall,
    CallCode,
}

#[derive(Error, Debug)]
#[error("Couldn't parse CallType from u8")]
pub struct CallTypeParseError;

impl TryFrom<u8> for CallType {
    type Error = CallTypeParseError;
    fn try_from(call_type: u8) -> Result<CallType, Self::Error> {
        match call_type {
            x if x == CallType::Call as u8 => Ok(CallType::Call),
            x if x == CallType::StaticCall as u8 => Ok(CallType::StaticCall),
            x if x == CallType::DelegateCall as u8 => Ok(CallType::DelegateCall),
            x if x == CallType::CallCode as u8 => Ok(CallType::CallCode),
            _ => Err(CallTypeParseError),
        }
    }
}

#[cfg(test)]
mod tests {
    use super::*;

    #[test]
    fn test_exp_dynamic_gas_cost() {
        assert_eq!(gas_cost::exp_dynamic_cost(255), 60);
        assert_eq!(gas_cost::exp_dynamic_cost(256), 110);
        assert_eq!(gas_cost::exp_dynamic_cost(65536), 160);
        assert_eq!(gas_cost::exp_dynamic_cost(16777216), 210);
        assert_eq!(gas_cost::exp_dynamic_cost(4294967296), 260);
    }
}<|MERGE_RESOLUTION|>--- conflicted
+++ resolved
@@ -189,7 +189,6 @@
         rounds as u64
     }
 
-<<<<<<< HEAD
     pub const fn ecpairing_g2_point1_start(pos: usize) -> usize {
         pos + ECP_FIELD_SIZE
     }
@@ -202,17 +201,8 @@
         ECP_FIELD_SIZE * 2
     }
 
-    // ecRecover,
-    // ECDSA public key recovery function.
-    // info in https://eips.ethereum.org/EIPS/eip-2, https://eips.ethereum.org/EIPS/eip-1271 and https://www.evm.codes/precompiled.
-    // - [0; 32] hash => Keccack-256 hash of the transaction
-    // - v ∈ {27, 28} => Recovery identifier, expected to be either 27 or 28
-    // - [64; 128] sig, containing r and s.
-    // - padding len is 12, as the return value is a publicAddress => the recovered 20-byte address right aligned to 32 bytes
-=======
     // ecRecover
     /// (0; 32) => Keccack-256 hash of the transaction.
->>>>>>> b0b48f11
     pub const ECR_HASH_END: usize = 32;
     /// The position of V in the signature.
     pub const ECR_V_POS: usize = 63;
