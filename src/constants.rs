pub const MAX_STACK_SIZE: usize = 1024;
pub const GAS_COUNTER_GLOBAL: &str = "emv_mlir__gas_counter";
pub const STACK_BASEPTR_GLOBAL: &str = "emv_mlir__stack_baseptr";
pub const STACK_PTR_GLOBAL: &str = "emv_mlir__stack_ptr";
pub const MEMORY_PTR_GLOBAL: &str = "emv_mlir__memory_ptr";
pub const MEMORY_SIZE_GLOBAL: &str = "emv_mlir__memory_size";
pub const MAIN_ENTRYPOINT: &str = "main";

pub const REVERT_EXIT_CODE: u8 = 255;

/// Contains the gas costs of the EVM instructions
pub mod gas_cost {
    pub const ADD: i64 = 3;
<<<<<<< HEAD
=======
    pub const AND: i64 = 3;
    pub const EXP: i64 = 10;
    pub const LT: i64 = 3;
    pub const SGT: i64 = 3;
    pub const GT: i64 = 3;
    pub const EQ: i64 = 3;
    pub const ISZERO: i64 = 3;
    pub const OR: i64 = 3;
>>>>>>> 100ea378
    pub const MUL: i64 = 5;
    pub const SUB: i64 = 3;
    pub const DIV: i64 = 5;
    pub const SDIV: i64 = 5;
    pub const MOD: i64 = 5;
    pub const SMOD: i64 = 5;
    pub const ADDMOD: i64 = 8;
    pub const MULMOD: i64 = 8;
    pub const SIGNEXTEND: i64 = 5;
<<<<<<< HEAD
    pub const XOR: i64 = 3;
    pub const SHL: i64 = 3;
=======
    pub const SLT: i64 = 3;
    pub const XOR: i64 = 3;
>>>>>>> 100ea378
    pub const SAR: i64 = 3;
    pub const POP: i64 = 2;
    pub const PC: i64 = 2;
    pub const GAS: i64 = 2;
    pub const JUMPDEST: i64 = 1;
    pub const PUSH0: i64 = 2;
    pub const PUSHN: i64 = 3;
<<<<<<< HEAD
=======
    pub const BYTE: i64 = 3;
>>>>>>> 100ea378
}<|MERGE_RESOLUTION|>--- conflicted
+++ resolved
@@ -11,8 +11,6 @@
 /// Contains the gas costs of the EVM instructions
 pub mod gas_cost {
     pub const ADD: i64 = 3;
-<<<<<<< HEAD
-=======
     pub const AND: i64 = 3;
     pub const EXP: i64 = 10;
     pub const LT: i64 = 3;
@@ -21,7 +19,6 @@
     pub const EQ: i64 = 3;
     pub const ISZERO: i64 = 3;
     pub const OR: i64 = 3;
->>>>>>> 100ea378
     pub const MUL: i64 = 5;
     pub const SUB: i64 = 3;
     pub const DIV: i64 = 5;
@@ -31,13 +28,9 @@
     pub const ADDMOD: i64 = 8;
     pub const MULMOD: i64 = 8;
     pub const SIGNEXTEND: i64 = 5;
-<<<<<<< HEAD
-    pub const XOR: i64 = 3;
     pub const SHL: i64 = 3;
-=======
     pub const SLT: i64 = 3;
     pub const XOR: i64 = 3;
->>>>>>> 100ea378
     pub const SAR: i64 = 3;
     pub const POP: i64 = 2;
     pub const PC: i64 = 2;
@@ -45,8 +38,5 @@
     pub const JUMPDEST: i64 = 1;
     pub const PUSH0: i64 = 2;
     pub const PUSHN: i64 = 3;
-<<<<<<< HEAD
-=======
     pub const BYTE: i64 = 3;
->>>>>>> 100ea378
 }