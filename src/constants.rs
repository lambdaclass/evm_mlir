--- conflicted
+++ resolved
@@ -52,6 +52,7 @@
     pub const BLOBBASEFEE: i64 = 2;
     pub const CHAINID: i64 = 2;
     pub const BASEFEE: i64 = 2;
+    pub const BLOBHASH: i64 = 3;
     pub const POP: i64 = 2;
     pub const MLOAD: i64 = 3;
     pub const MSTORE: i64 = 3;
@@ -72,15 +73,9 @@
     pub const KECCAK256: i64 = 30;
     pub const CODECOPY: i64 = 3;
     pub const LOG: i64 = 375;
-<<<<<<< HEAD
-    pub const BLOBHASH: i64 = 3;
-    pub const ORIGIN: i64 = 2;
-    pub const GASPRICE: i64 = 2;
-=======
     pub const EXTCODECOPY_WARM: i64 = 100;
     pub const ADDRESS: i64 = 2;
     pub const GASLIMIT: i64 = 2;
->>>>>>> 0dcd07b5
 
     pub fn memory_expansion_cost(last_size: u32, new_size: u32) -> i64 {
         let new_memory_size_word = (new_size + 31) / 32;
