--- conflicted
+++ resolved
@@ -72,14 +72,9 @@
     pub const KECCAK256: i64 = 30;
     pub const CODECOPY: i64 = 3;
     pub const LOG: i64 = 375;
-<<<<<<< HEAD
-    pub const ORIGIN: i64 = 2;
-    pub const GASPRICE: i64 = 2;
     pub const EXTCODECOPY_WARM: i64 = 100;
-=======
     pub const ADDRESS: i64 = 2;
     pub const GASLIMIT: i64 = 2;
->>>>>>> 72491e1f
 
     pub fn memory_expansion_cost(last_size: u32, new_size: u32) -> i64 {
         let new_memory_size_word = (new_size + 31) / 32;
