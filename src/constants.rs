--- conflicted
+++ resolved
@@ -38,11 +38,8 @@
     pub const JUMPDEST: i64 = 1;
     pub const PUSH0: i64 = 2;
     pub const PUSHN: i64 = 3;
-<<<<<<< HEAD
     pub const JUMP: i64 = 8;
-=======
     pub const DUPN: i64 = 3;
     pub const SWAPN: i64 = 3;
     pub const BYTE: i64 = 3;
->>>>>>> 356f7701
 }