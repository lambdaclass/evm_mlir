--- conflicted
+++ resolved
@@ -36,12 +36,9 @@
     pub const XOR: i64 = 3;
     pub const SAR: i64 = 3;
     pub const CODESIZE: i64 = 2;
-<<<<<<< HEAD
     pub const COINBASE: i64 = 2;
-=======
     pub const CHAINID: i64 = 2;
     pub const NUMBER: i64 = 2;
->>>>>>> 3569463d
     pub const POP: i64 = 2;
     pub const PC: i64 = 2;
     pub const MSIZE: i64 = 2;
