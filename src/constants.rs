pub const MAX_STACK_SIZE: usize = 1024;
pub const GAS_COUNTER_GLOBAL: &str = "evm_mlir__gas_counter";
pub const STACK_BASEPTR_GLOBAL: &str = "evm_mlir__stack_baseptr";
pub const CODE_PTR_GLOBAL: &str = "evm_mlir__code_ptr";
pub const STACK_PTR_GLOBAL: &str = "evm_mlir__stack_ptr";
pub const MEMORY_PTR_GLOBAL: &str = "evm_mlir__memory_ptr";
pub const MEMORY_SIZE_GLOBAL: &str = "evm_mlir__memory_size";
pub const CALLDATA_PTR_GLOBAL: &str = "evm_mlir__calldata_ptr";
pub const CALLDATA_SIZE_GLOBAL: &str = "evm_mlir__calldata_size";
pub const MAIN_ENTRYPOINT: &str = "main";

//TODO: Add missing opcodes gas consumption costs
//  -> This implies refactoring codegen/operations.rs
/// Contains the gas costs of the EVM instructions
pub mod gas_cost {
    pub const ADD: i64 = 3;
    pub const MUL: i64 = 5;
    pub const SUB: i64 = 3;
    pub const DIV: i64 = 5;
    pub const SDIV: i64 = 5;
    pub const MOD: i64 = 5;
    pub const SMOD: i64 = 5;
    pub const ADDMOD: i64 = 8;
    pub const MULMOD: i64 = 8;
    pub const EXP: i64 = 10;
    pub const SIGNEXTEND: i64 = 5;
    pub const LT: i64 = 3;
    pub const GT: i64 = 3;
    pub const SLT: i64 = 3;
    pub const SGT: i64 = 3;
    pub const EQ: i64 = 3;
    pub const ISZERO: i64 = 3;
    pub const AND: i64 = 3;
    pub const OR: i64 = 3;
    pub const XOR: i64 = 3;
    pub const BYTE: i64 = 3;
    pub const SHL: i64 = 3;
    pub const SAR: i64 = 3;
    pub const ORIGIN: i64 = 2;
    pub const CALLER: i64 = 2;
    pub const CALLVALUE: i64 = 2;
    pub const CALLDATALOAD: i64 = 3;
    pub const CALLDATASIZE: i64 = 2;
    pub const CALLDATACOPY: i64 = 3;
    pub const CODESIZE: i64 = 2;
    pub const COINBASE: i64 = 2;
    pub const GASPRICE: i64 = 2;
    pub const NUMBER: i64 = 2;
    pub const CHAINID: i64 = 2;
    pub const BASEFEE: i64 = 2;
    pub const POP: i64 = 2;
    pub const MLOAD: i64 = 3;
    pub const MSTORE: i64 = 3;
    pub const MSTORE8: i64 = 3;
    pub const SLOAD: i64 = 100; // assuming the key is warm for now
    pub const JUMP: i64 = 8;
    pub const JUMPI: i64 = 10;
    pub const PC: i64 = 2;
    pub const MSIZE: i64 = 2;
    pub const GAS: i64 = 2;
    pub const JUMPDEST: i64 = 1;
    pub const MCOPY: i64 = 3;
    pub const PUSH0: i64 = 2;
    pub const PUSHN: i64 = 3;
    pub const DUPN: i64 = 3;
    pub const SWAPN: i64 = 3;
<<<<<<< HEAD
    pub const BYTE: i64 = 3;
    pub const CALLDATACOPY: i64 = 3;
    pub const CALLDATALOAD: i64 = 3;
    pub const CALLDATASIZE: i64 = 2;
    pub const CALLVALUE: i64 = 2;
    pub const JUMPI: i64 = 10;
    pub const CODECOPY: i64 = 3;
=======
>>>>>>> ce805a16
    pub const LOG: i64 = 375;
    pub const ADDRESS: i64 = 2;

    pub fn memory_expansion_cost(last_size: u32, new_size: u32) -> i64 {
        let new_memory_size_word = (new_size + 31) / 32;
        let new_memory_cost =
            (new_memory_size_word * new_memory_size_word) / 512 + (3 * new_memory_size_word);
        let last_memory_size_word = (last_size + 31) / 32;
        let last_memory_cost =
            (last_memory_size_word * last_memory_size_word) / 512 + (3 * last_memory_size_word);
        (new_memory_cost - last_memory_cost).into()
    }

    pub fn memory_copy_cost(size: u32) -> i64 {
        let memory_word_size = (size + 31) / 32;

        (memory_word_size * 3).into()
    }
    pub fn log_dynamic_gas_cost(size: u32, topic_count: u32) -> i64 {
        (super::gas_cost::LOG * topic_count as i64) + (8 * size as i64)
    }

    fn exponent_byte_size(exponent: u64) -> i64 {
        (((64 - exponent.leading_zeros()) + 7) / 8).into()
    }

    pub fn exp_dynamic_cost(exponent: u64) -> i64 {
        10 + 50 * exponent_byte_size(exponent)
    }
}

#[cfg(test)]
mod tests {

    use super::*;

    #[test]
    fn test_exp_dynamic_gas_cost() {
        assert_eq!(gas_cost::exp_dynamic_cost(255), 60);
        assert_eq!(gas_cost::exp_dynamic_cost(256), 110);
        assert_eq!(gas_cost::exp_dynamic_cost(65536), 160);
        assert_eq!(gas_cost::exp_dynamic_cost(16777216), 210);
        assert_eq!(gas_cost::exp_dynamic_cost(4294967296), 260);
    }
}<|MERGE_RESOLUTION|>--- conflicted
+++ resolved
@@ -64,16 +64,7 @@
     pub const PUSHN: i64 = 3;
     pub const DUPN: i64 = 3;
     pub const SWAPN: i64 = 3;
-<<<<<<< HEAD
-    pub const BYTE: i64 = 3;
-    pub const CALLDATACOPY: i64 = 3;
-    pub const CALLDATALOAD: i64 = 3;
-    pub const CALLDATASIZE: i64 = 2;
-    pub const CALLVALUE: i64 = 2;
-    pub const JUMPI: i64 = 10;
     pub const CODECOPY: i64 = 3;
-=======
->>>>>>> ce805a16
     pub const LOG: i64 = 375;
     pub const ADDRESS: i64 = 2;
 
