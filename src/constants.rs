pub const MAX_STACK_SIZE: usize = 1024;
pub const GAS_COUNTER_GLOBAL: &str = "evm_mlir__gas_counter";
pub const STACK_BASEPTR_GLOBAL: &str = "evm_mlir__stack_baseptr";
pub const CODE_PTR_GLOBAL: &str = "evm_mlir__code_ptr";
pub const STACK_PTR_GLOBAL: &str = "evm_mlir__stack_ptr";
pub const MEMORY_PTR_GLOBAL: &str = "evm_mlir__memory_ptr";
pub const MEMORY_SIZE_GLOBAL: &str = "evm_mlir__memory_size";
pub const CALLDATA_PTR_GLOBAL: &str = "evm_mlir__calldata_ptr";
pub const CALLDATA_SIZE_GLOBAL: &str = "evm_mlir__calldata_size";
pub const MAIN_ENTRYPOINT: &str = "main";

//TODO: Add missing opcodes gas consumption costs
//  -> This implies refactoring codegen/operations.rs
/// Contains the gas costs of the EVM instructions
pub mod gas_cost {
    pub const ADD: i64 = 3;
    pub const MUL: i64 = 5;
    pub const SUB: i64 = 3;
    pub const DIV: i64 = 5;
    pub const SDIV: i64 = 5;
    pub const MOD: i64 = 5;
    pub const SMOD: i64 = 5;
    pub const ADDMOD: i64 = 8;
    pub const MULMOD: i64 = 8;
    pub const EXP: i64 = 10;
    pub const SIGNEXTEND: i64 = 5;
    pub const LT: i64 = 3;
    pub const GT: i64 = 3;
    pub const SLT: i64 = 3;
    pub const SGT: i64 = 3;
    pub const EQ: i64 = 3;
    pub const ISZERO: i64 = 3;
    pub const AND: i64 = 3;
    pub const OR: i64 = 3;
    pub const XOR: i64 = 3;
    pub const NOT: i64 = 3;
    pub const BYTE: i64 = 3;
    pub const SHL: i64 = 3;
    pub const SAR: i64 = 3;
    pub const BALANCE: i64 = 100;
    pub const ORIGIN: i64 = 2;
    pub const CALLER: i64 = 2;
    pub const CALLVALUE: i64 = 2;
    pub const CALLDATALOAD: i64 = 3;
    pub const CALLDATASIZE: i64 = 2;
    pub const CALLDATACOPY: i64 = 3;
    pub const CODESIZE: i64 = 2;
    pub const COINBASE: i64 = 2;
    pub const GASPRICE: i64 = 2;
    pub const NUMBER: i64 = 2;
    pub const CHAINID: i64 = 2;
    pub const BASEFEE: i64 = 2;
    pub const POP: i64 = 2;
    pub const MLOAD: i64 = 3;
    pub const MSTORE: i64 = 3;
    pub const MSTORE8: i64 = 3;
    pub const SLOAD: i64 = 100; // assuming the key is warm for now
    pub const JUMP: i64 = 8;
    pub const JUMPI: i64 = 10;
    pub const PC: i64 = 2;
    pub const MSIZE: i64 = 2;
    pub const GAS: i64 = 2;
    pub const JUMPDEST: i64 = 1;
    pub const MCOPY: i64 = 3;
    pub const PUSH0: i64 = 2;
    pub const PUSHN: i64 = 3;
    pub const DUPN: i64 = 3;
    pub const SWAPN: i64 = 3;
<<<<<<< HEAD
    pub const TIMESTAMP: i64 = 2;
=======
    pub const KECCAK256: i64 = 30;
    pub const CODECOPY: i64 = 3;
>>>>>>> 4ab0c004
    pub const LOG: i64 = 375;
    pub const ADDRESS: i64 = 2;

    pub fn memory_expansion_cost(last_size: u32, new_size: u32) -> i64 {
        let new_memory_size_word = (new_size + 31) / 32;
        let new_memory_cost =
            (new_memory_size_word * new_memory_size_word) / 512 + (3 * new_memory_size_word);
        let last_memory_size_word = (last_size + 31) / 32;
        let last_memory_cost =
            (last_memory_size_word * last_memory_size_word) / 512 + (3 * last_memory_size_word);
        (new_memory_cost - last_memory_cost).into()
    }

    pub fn memory_copy_cost(size: u32) -> i64 {
        let memory_word_size = (size + 31) / 32;

        (memory_word_size * 3).into()
    }
    pub fn log_dynamic_gas_cost(size: u32, topic_count: u32) -> i64 {
        (super::gas_cost::LOG * topic_count as i64) + (8 * size as i64)
    }

    fn exponent_byte_size(exponent: u64) -> i64 {
        (((64 - exponent.leading_zeros()) + 7) / 8).into()
    }

    pub fn exp_dynamic_cost(exponent: u64) -> i64 {
        10 + 50 * exponent_byte_size(exponent)
    }
}

#[cfg(test)]
mod tests {

    use super::*;

    #[test]
    fn test_exp_dynamic_gas_cost() {
        assert_eq!(gas_cost::exp_dynamic_cost(255), 60);
        assert_eq!(gas_cost::exp_dynamic_cost(256), 110);
        assert_eq!(gas_cost::exp_dynamic_cost(65536), 160);
        assert_eq!(gas_cost::exp_dynamic_cost(16777216), 210);
        assert_eq!(gas_cost::exp_dynamic_cost(4294967296), 260);
    }
}<|MERGE_RESOLUTION|>--- conflicted
+++ resolved
@@ -66,12 +66,9 @@
     pub const PUSHN: i64 = 3;
     pub const DUPN: i64 = 3;
     pub const SWAPN: i64 = 3;
-<<<<<<< HEAD
     pub const TIMESTAMP: i64 = 2;
-=======
     pub const KECCAK256: i64 = 30;
     pub const CODECOPY: i64 = 3;
->>>>>>> 4ab0c004
     pub const LOG: i64 = 375;
     pub const ADDRESS: i64 = 2;
 
