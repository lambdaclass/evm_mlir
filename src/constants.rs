pub const MAX_STACK_SIZE: usize = 1024;
pub const GAS_COUNTER_GLOBAL: &str = "evm_mlir__gas_counter";
pub const STACK_BASEPTR_GLOBAL: &str = "evm_mlir__stack_baseptr";
pub const STACK_PTR_GLOBAL: &str = "evm_mlir__stack_ptr";
pub const MEMORY_PTR_GLOBAL: &str = "evm_mlir__memory_ptr";
pub const MEMORY_SIZE_GLOBAL: &str = "evm_mlir__memory_size";
pub const CALLDATA_PTR_GLOBAL: &str = "evm_mlir__calldata_ptr";
pub const CALLDATA_SIZE_GLOBAL: &str = "evm_mlir__calldata_size";
pub const MAIN_ENTRYPOINT: &str = "main";

//TODO: Add missing opcodes gas consumption costs
//  -> This implies refactoring codegen/operations.rs
/// Contains the gas costs of the EVM instructions
pub mod gas_cost {
    pub const ADD: i64 = 3;
    pub const MUL: i64 = 5;
    pub const SUB: i64 = 3;
    pub const DIV: i64 = 5;
    pub const SDIV: i64 = 5;
    pub const MOD: i64 = 5;
    pub const SMOD: i64 = 5;
    pub const ADDMOD: i64 = 8;
    pub const MULMOD: i64 = 8;
    pub const EXP: i64 = 10;
    pub const SIGNEXTEND: i64 = 5;
    pub const LT: i64 = 3;
    pub const GT: i64 = 3;
    pub const SLT: i64 = 3;
    pub const SGT: i64 = 3;
    pub const EQ: i64 = 3;
    pub const ISZERO: i64 = 3;
    pub const AND: i64 = 3;
    pub const OR: i64 = 3;
    pub const XOR: i64 = 3;
    pub const BYTE: i64 = 3;
    pub const SHL: i64 = 3;
    pub const SAR: i64 = 3;
    pub const ORIGIN: i64 = 2;
    pub const CALLER: i64 = 2;
    pub const CALLVALUE: i64 = 2;
    pub const CALLDATALOAD: i64 = 3;
    pub const CALLDATASIZE: i64 = 2;
    pub const CALLDATACOPY: i64 = 3;
    pub const CODESIZE: i64 = 2;
    pub const GASPRICE: i64 = 2;
    pub const NUMBER: i64 = 2;
    pub const CHAINID: i64 = 2;
    pub const POP: i64 = 2;
    pub const MLOAD: i64 = 3;
    pub const MSTORE: i64 = 3;
    pub const MSTORE8: i64 = 3;
    pub const JUMP: i64 = 8;
    pub const JUMPI: i64 = 10;
    pub const PC: i64 = 2;
    pub const MSIZE: i64 = 2;
    pub const GAS: i64 = 2;
    pub const JUMPDEST: i64 = 1;
    pub const MCOPY: i64 = 3;
    pub const PUSH0: i64 = 2;
    pub const PUSHN: i64 = 3;
    pub const DUPN: i64 = 3;
    pub const SWAPN: i64 = 3;
    pub const LOG: i64 = 375;
<<<<<<< HEAD
    pub const BASEFEE: i64 = 2;
    pub const ORIGIN: i64 = 2;
    pub const GASPRICE: i64 = 2;
=======
>>>>>>> 87d17819

    pub fn memory_expansion_cost(last_size: u32, new_size: u32) -> i64 {
        let new_memory_size_word = (new_size + 31) / 32;
        let new_memory_cost =
            (new_memory_size_word * new_memory_size_word) / 512 + (3 * new_memory_size_word);
        let last_memory_size_word = (last_size + 31) / 32;
        let last_memory_cost =
            (last_memory_size_word * last_memory_size_word) / 512 + (3 * last_memory_size_word);
        (new_memory_cost - last_memory_cost).into()
    }

    pub fn memory_copy_cost(size: u32) -> i64 {
        let memory_word_size = (size + 31) / 32;

        (memory_word_size * 3).into()
    }
    pub fn log_dynamic_gas_cost(size: u32, topic_count: u32) -> i64 {
        (super::gas_cost::LOG * topic_count as i64) + (8 * size as i64)
    }

    fn exponent_byte_size(exponent: u64) -> i64 {
        (((64 - exponent.leading_zeros()) + 7) / 8).into()
    }

    pub fn exp_dynamic_cost(exponent: u64) -> i64 {
        10 + 50 * exponent_byte_size(exponent)
    }
}

#[cfg(test)]
mod tests {

    use super::*;

    #[test]
    fn test_exp_dynamic_gas_cost() {
        assert_eq!(gas_cost::exp_dynamic_cost(255), 60);
        assert_eq!(gas_cost::exp_dynamic_cost(256), 110);
        assert_eq!(gas_cost::exp_dynamic_cost(65536), 160);
        assert_eq!(gas_cost::exp_dynamic_cost(16777216), 210);
        assert_eq!(gas_cost::exp_dynamic_cost(4294967296), 260);
    }
}<|MERGE_RESOLUTION|>--- conflicted
+++ resolved
@@ -45,6 +45,7 @@
     pub const GASPRICE: i64 = 2;
     pub const NUMBER: i64 = 2;
     pub const CHAINID: i64 = 2;
+    pub const BASEFEE: i64 = 2;
     pub const POP: i64 = 2;
     pub const MLOAD: i64 = 3;
     pub const MSTORE: i64 = 3;
@@ -61,12 +62,6 @@
     pub const DUPN: i64 = 3;
     pub const SWAPN: i64 = 3;
     pub const LOG: i64 = 375;
-<<<<<<< HEAD
-    pub const BASEFEE: i64 = 2;
-    pub const ORIGIN: i64 = 2;
-    pub const GASPRICE: i64 = 2;
-=======
->>>>>>> 87d17819
 
     pub fn memory_expansion_cost(last_size: u32, new_size: u32) -> i64 {
         let new_memory_size_word = (new_size + 31) / 32;
