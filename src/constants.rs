pub const MAX_STACK_SIZE: usize = 1024;
pub const GAS_COUNTER_GLOBAL: &str = "evm_mlir__gas_counter";
pub const STACK_BASEPTR_GLOBAL: &str = "evm_mlir__stack_baseptr";
pub const STACK_PTR_GLOBAL: &str = "evm_mlir__stack_ptr";
pub const MEMORY_PTR_GLOBAL: &str = "evm_mlir__memory_ptr";
pub const MEMORY_SIZE_GLOBAL: &str = "evm_mlir__memory_size";
pub const CALLDATA_PTR_GLOBAL: &str = "evm_mlir__calldata_ptr";
pub const CALLDATA_SIZE_GLOBAL: &str = "evm_mlir__calldata_size";
pub const MAIN_ENTRYPOINT: &str = "main";

//TODO: Add missing opcodes gas consumption costs
//  -> This implies refactoring codegen/operations.rs
/// Contains the gas costs of the EVM instructions
pub mod gas_cost {
    pub const ADD: i64 = 3;
    pub const MUL: i64 = 5;
    pub const SUB: i64 = 3;
    pub const DIV: i64 = 5;
    pub const SDIV: i64 = 5;
    pub const MOD: i64 = 5;
    pub const SMOD: i64 = 5;
    pub const ADDMOD: i64 = 8;
    pub const MULMOD: i64 = 8;
    pub const EXP: i64 = 10;
    pub const SIGNEXTEND: i64 = 5;
    pub const LT: i64 = 3;
    pub const GT: i64 = 3;
    pub const SLT: i64 = 3;
    pub const SGT: i64 = 3;
    pub const EQ: i64 = 3;
    pub const ISZERO: i64 = 3;
    pub const AND: i64 = 3;
    pub const OR: i64 = 3;
    pub const XOR: i64 = 3;
    pub const BYTE: i64 = 3;
    pub const SHL: i64 = 3;
    pub const SAR: i64 = 3;
    pub const ORIGIN: i64 = 2;
    pub const CALLER: i64 = 2;
    pub const CALLVALUE: i64 = 2;
    pub const CALLDATALOAD: i64 = 3;
    pub const CALLDATASIZE: i64 = 2;
    pub const CALLDATACOPY: i64 = 3;
    pub const CODESIZE: i64 = 2;
    pub const GASPRICE: i64 = 2;
    pub const NUMBER: i64 = 2;
    pub const CHAINID: i64 = 2;
    pub const BASEFEE: i64 = 2;
    pub const POP: i64 = 2;
    pub const MLOAD: i64 = 3;
    pub const MSTORE: i64 = 3;
    pub const MSTORE8: i64 = 3;
    pub const SLOAD: i64 = 100; // assuming the key is warm for now
    pub const JUMP: i64 = 8;
    pub const JUMPI: i64 = 10;
    pub const PC: i64 = 2;
    pub const MSIZE: i64 = 2;
    pub const GAS: i64 = 2;
    pub const JUMPDEST: i64 = 1;
    pub const MCOPY: i64 = 3;
    pub const PUSH0: i64 = 2;
    pub const PUSHN: i64 = 3;
    pub const DUPN: i64 = 3;
    pub const SWAPN: i64 = 3;
<<<<<<< HEAD
    pub const BYTE: i64 = 3;
    pub const CALLDATALOAD: i64 = 3;
    pub const CALLDATASIZE: i64 = 2;
    pub const CALLVALUE: i64 = 2;
    pub const JUMPI: i64 = 10;
    pub const KECCAK256: i64 = 30;
=======
>>>>>>> 7891aa4a
    pub const LOG: i64 = 375;

    pub fn memory_expansion_cost(last_size: u32, new_size: u32) -> i64 {
        let new_memory_size_word = (new_size + 31) / 32;
        let new_memory_cost =
            (new_memory_size_word * new_memory_size_word) / 512 + (3 * new_memory_size_word);
        let last_memory_size_word = (last_size + 31) / 32;
        let last_memory_cost =
            (last_memory_size_word * last_memory_size_word) / 512 + (3 * last_memory_size_word);
        (new_memory_cost - last_memory_cost).into()
    }

    pub fn memory_copy_cost(size: u32) -> i64 {
        let memory_word_size = (size + 31) / 32;

        (memory_word_size * 3).into()
    }
    pub fn log_dynamic_gas_cost(size: u32, topic_count: u32) -> i64 {
        (super::gas_cost::LOG * topic_count as i64) + (8 * size as i64)
    }

    fn exponent_byte_size(exponent: u64) -> i64 {
        (((64 - exponent.leading_zeros()) + 7) / 8).into()
    }

    pub fn exp_dynamic_cost(exponent: u64) -> i64 {
        10 + 50 * exponent_byte_size(exponent)
    }
}

#[cfg(test)]
mod tests {

    use super::*;

    #[test]
    fn test_exp_dynamic_gas_cost() {
        assert_eq!(gas_cost::exp_dynamic_cost(255), 60);
        assert_eq!(gas_cost::exp_dynamic_cost(256), 110);
        assert_eq!(gas_cost::exp_dynamic_cost(65536), 160);
        assert_eq!(gas_cost::exp_dynamic_cost(16777216), 210);
        assert_eq!(gas_cost::exp_dynamic_cost(4294967296), 260);
    }
}<|MERGE_RESOLUTION|>--- conflicted
+++ resolved
@@ -62,15 +62,7 @@
     pub const PUSHN: i64 = 3;
     pub const DUPN: i64 = 3;
     pub const SWAPN: i64 = 3;
-<<<<<<< HEAD
-    pub const BYTE: i64 = 3;
-    pub const CALLDATALOAD: i64 = 3;
-    pub const CALLDATASIZE: i64 = 2;
-    pub const CALLVALUE: i64 = 2;
-    pub const JUMPI: i64 = 10;
     pub const KECCAK256: i64 = 30;
-=======
->>>>>>> 7891aa4a
     pub const LOG: i64 = 375;
 
     pub fn memory_expansion_cost(last_size: u32, new_size: u32) -> i64 {
