--- conflicted
+++ resolved
@@ -169,27 +169,6 @@
 }
 
 pub mod precompiles {
-<<<<<<< HEAD
-    pub const ECRECOVER_COST: u64 = 3000;
-    pub const ECRECOVER_ADDRESS: u64 = 0x01;
-    pub const SHA2_256_STATIC_COST: u64 = 60;
-    pub const SHA2_256_ADDRESS: u64 = 0x02;
-    pub const RIPEMD_160_COST: u64 = 600;
-    pub const RIPEMD_160_ADDRESS: u64 = 0x03;
-    pub const IDENTITY_STATIC_COST: u64 = 15;
-    pub const IDENTITY_ADDRESS: u64 = 0x04;
-    pub const MODEXP_ADDRESS: u64 = 0x05;
-    pub const ECADD_ADDRESS: u64 = 0x06;
-    pub const ECADD_COST: u64 = 150;
-    pub const ECMUL_ADDRESS: u64 = 0x07;
-    pub const ECMUL_COST: u64 = 6000;
-    pub const ECPAIRING_ADDRESS: u64 = 0x08;
-    pub const ECPAIRING_STATIC_COST: u64 = 45000;
-    pub const ECPAIRING_PAIRING_COST: u64 = 34000;
-    pub const BLAKE2F_ADDRESS: u64 = 0x09;
-
-=======
->>>>>>> 36046736
     pub fn identity_dynamic_cost(len: u64) -> u64 {
         (len + 31) / 32 * 3
     }
@@ -237,7 +216,7 @@
     pub const RIPEMD_160_ADDRESS: u64 = 0x03;
 
     // identity
-    pub const IDENTITY_COST: u64 = 15;
+    pub const IDENTITY_STATIC_COST: u64 = 15;
     pub const IDENTITY_ADDRESS: u64 = 0x04;
 
     // modexp
