--- conflicted
+++ resolved
@@ -45,7 +45,7 @@
     pub const DUPN: i64 = 3;
     pub const SWAPN: i64 = 3;
     pub const BYTE: i64 = 3;
-<<<<<<< HEAD
+    pub const JUMPI: i64 = 10;
 
     pub fn memory_expansion_cost(last_size: u32, new_size: u32) -> i64 {
         let new_memory_size_word = (new_size + 31) / 32;
@@ -56,7 +56,4 @@
             (last_memory_size_word * last_memory_size_word) / 512 + (3 * last_memory_size_word);
         (new_memory_cost - last_memory_cost).into()
     }
-=======
-    pub const JUMPI: i64 = 10;
->>>>>>> f987e350
 }