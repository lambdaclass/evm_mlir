pub const MAX_STACK_SIZE: usize = 1024;
pub const GAS_COUNTER_GLOBAL: &str = "evm_mlir__gas_counter";
pub const STACK_BASEPTR_GLOBAL: &str = "evm_mlir__stack_baseptr";
pub const STACK_PTR_GLOBAL: &str = "evm_mlir__stack_ptr";
pub const MEMORY_PTR_GLOBAL: &str = "evm_mlir__memory_ptr";
pub const MEMORY_SIZE_GLOBAL: &str = "evm_mlir__memory_size";
pub const CALLDATA_PTR_GLOBAL: &str = "evm_mlir__calldata_ptr";
pub const CALLDATA_SIZE_GLOBAL: &str = "evm_mlir__calldata_size";
pub const MAIN_ENTRYPOINT: &str = "main";

//TODO: Add missing opcodes gas consumption costs
//  -> This implies refactoring codegen/operations.rs
/// Contains the gas costs of the EVM instructions
pub mod gas_cost {
    pub const ADD: i64 = 3;
    pub const MUL: i64 = 5;
    pub const SUB: i64 = 3;
    pub const DIV: i64 = 5;
    pub const SDIV: i64 = 5;
    pub const MOD: i64 = 5;
    pub const SMOD: i64 = 5;
    pub const ADDMOD: i64 = 8;
    pub const MULMOD: i64 = 8;
    pub const EXP: i64 = 10;
    pub const SIGNEXTEND: i64 = 5;
    pub const LT: i64 = 3;
    pub const GT: i64 = 3;
    pub const SLT: i64 = 3;
    pub const SGT: i64 = 3;
    pub const EQ: i64 = 3;
    pub const ISZERO: i64 = 3;
    pub const AND: i64 = 3;
    pub const OR: i64 = 3;
    pub const XOR: i64 = 3;
    pub const BYTE: i64 = 3;
    pub const SHL: i64 = 3;
    pub const SAR: i64 = 3;
    pub const ORIGIN: i64 = 2;
    pub const CALLER: i64 = 2;
    pub const CALLVALUE: i64 = 2;
    pub const CALLDATALOAD: i64 = 3;
    pub const CALLDATASIZE: i64 = 2;
    pub const CALLDATACOPY: i64 = 3;
    pub const CODESIZE: i64 = 2;
    pub const COINBASE: i64 = 2;
    pub const GASPRICE: i64 = 2;
    pub const NUMBER: i64 = 2;
    pub const CHAINID: i64 = 2;
    pub const BASEFEE: i64 = 2;
    pub const POP: i64 = 2;
    pub const MLOAD: i64 = 3;
    pub const MSTORE: i64 = 3;
    pub const MSTORE8: i64 = 3;
    pub const SLOAD: i64 = 100; // assuming the key is warm for now
    pub const JUMP: i64 = 8;
    pub const JUMPI: i64 = 10;
    pub const PC: i64 = 2;
    pub const MSIZE: i64 = 2;
    pub const GAS: i64 = 2;
    pub const JUMPDEST: i64 = 1;
    pub const MCOPY: i64 = 3;
    pub const PUSH0: i64 = 2;
    pub const PUSHN: i64 = 3;
    pub const DUPN: i64 = 3;
    pub const SWAPN: i64 = 3;
    pub const LOG: i64 = 375;
<<<<<<< HEAD
    pub const ADDRESS: i64 = 2;
    pub const ORIGIN: i64 = 2;
    pub const GASPRICE: i64 = 2;
=======
>>>>>>> 55f42cb0

    pub fn memory_expansion_cost(last_size: u32, new_size: u32) -> i64 {
        let new_memory_size_word = (new_size + 31) / 32;
        let new_memory_cost =
            (new_memory_size_word * new_memory_size_word) / 512 + (3 * new_memory_size_word);
        let last_memory_size_word = (last_size + 31) / 32;
        let last_memory_cost =
            (last_memory_size_word * last_memory_size_word) / 512 + (3 * last_memory_size_word);
        (new_memory_cost - last_memory_cost).into()
    }

    pub fn memory_copy_cost(size: u32) -> i64 {
        let memory_word_size = (size + 31) / 32;

        (memory_word_size * 3).into()
    }
    pub fn log_dynamic_gas_cost(size: u32, topic_count: u32) -> i64 {
        (super::gas_cost::LOG * topic_count as i64) + (8 * size as i64)
    }

    fn exponent_byte_size(exponent: u64) -> i64 {
        (((64 - exponent.leading_zeros()) + 7) / 8).into()
    }

    pub fn exp_dynamic_cost(exponent: u64) -> i64 {
        10 + 50 * exponent_byte_size(exponent)
    }
}

#[cfg(test)]
mod tests {

    use super::*;

    #[test]
    fn test_exp_dynamic_gas_cost() {
        assert_eq!(gas_cost::exp_dynamic_cost(255), 60);
        assert_eq!(gas_cost::exp_dynamic_cost(256), 110);
        assert_eq!(gas_cost::exp_dynamic_cost(65536), 160);
        assert_eq!(gas_cost::exp_dynamic_cost(16777216), 210);
        assert_eq!(gas_cost::exp_dynamic_cost(4294967296), 260);
    }
}<|MERGE_RESOLUTION|>--- conflicted
+++ resolved
@@ -64,12 +64,7 @@
     pub const DUPN: i64 = 3;
     pub const SWAPN: i64 = 3;
     pub const LOG: i64 = 375;
-<<<<<<< HEAD
     pub const ADDRESS: i64 = 2;
-    pub const ORIGIN: i64 = 2;
-    pub const GASPRICE: i64 = 2;
-=======
->>>>>>> 55f42cb0
 
     pub fn memory_expansion_cost(last_size: u32, new_size: u32) -> i64 {
         let new_memory_size_word = (new_size + 31) / 32;
