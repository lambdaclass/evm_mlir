pub const MAX_STACK_SIZE: usize = 1024;
pub const GAS_COUNTER_GLOBAL: &str = "evm_mlir__gas_counter";
pub const STACK_BASEPTR_GLOBAL: &str = "evm_mlir__stack_baseptr";
pub const STACK_PTR_GLOBAL: &str = "evm_mlir__stack_ptr";
pub const MEMORY_PTR_GLOBAL: &str = "evm_mlir__memory_ptr";
pub const MEMORY_SIZE_GLOBAL: &str = "evm_mlir__memory_size";
pub const CALLDATA_PTR_GLOBAL: &str = "evm_mlir__calldata_ptr";
pub const CALLDATA_SIZE_GLOBAL: &str = "evm_mlir__calldata_size";
pub const MAIN_ENTRYPOINT: &str = "main";

//TODO: Add missing opcodes gas consumption costs
//  -> This implies refactoring codegen/operations.rs
/// Contains the gas costs of the EVM instructions
pub mod gas_cost {
<<<<<<< HEAD
    pub const MSTORE: i64 = 3;
    pub const MSTORE8: i64 = 3;
    pub const MLOAD: i64 = 3;
    pub const SLOAD: i64 = 100;
=======
>>>>>>> 31b03b8f
    pub const ADD: i64 = 3;
    pub const MUL: i64 = 5;
    pub const SUB: i64 = 3;
    pub const DIV: i64 = 5;
    pub const SDIV: i64 = 5;
    pub const MOD: i64 = 5;
    pub const SMOD: i64 = 5;
    pub const ADDMOD: i64 = 8;
    pub const MULMOD: i64 = 8;
    pub const EXP: i64 = 10;
    pub const SIGNEXTEND: i64 = 5;
    pub const LT: i64 = 3;
    pub const GT: i64 = 3;
    pub const SLT: i64 = 3;
    pub const SGT: i64 = 3;
    pub const EQ: i64 = 3;
    pub const ISZERO: i64 = 3;
    pub const AND: i64 = 3;
    pub const OR: i64 = 3;
    pub const XOR: i64 = 3;
    pub const BYTE: i64 = 3;
    pub const SHL: i64 = 3;
    pub const SAR: i64 = 3;
    pub const ORIGIN: i64 = 2;
    pub const CALLER: i64 = 2;
    pub const CALLVALUE: i64 = 2;
    pub const CALLDATALOAD: i64 = 3;
    pub const CALLDATASIZE: i64 = 2;
    pub const CALLDATACOPY: i64 = 3;
    pub const CODESIZE: i64 = 2;
    pub const GASPRICE: i64 = 2;
    pub const NUMBER: i64 = 2;
    pub const CHAINID: i64 = 2;
    pub const POP: i64 = 2;
    pub const MLOAD: i64 = 3;
    pub const MSTORE: i64 = 3;
    pub const MSTORE8: i64 = 3;
    pub const SLOAD: i64 = 100; // assuming the key is warm for now
    pub const JUMP: i64 = 8;
    pub const JUMPI: i64 = 10;
    pub const PC: i64 = 2;
    pub const MSIZE: i64 = 2;
    pub const GAS: i64 = 2;
    pub const JUMPDEST: i64 = 1;
    pub const MCOPY: i64 = 3;
    pub const PUSH0: i64 = 2;
    pub const PUSHN: i64 = 3;
    pub const DUPN: i64 = 3;
    pub const SWAPN: i64 = 3;
    pub const LOG: i64 = 375;

    pub fn memory_expansion_cost(last_size: u32, new_size: u32) -> i64 {
        let new_memory_size_word = (new_size + 31) / 32;
        let new_memory_cost =
            (new_memory_size_word * new_memory_size_word) / 512 + (3 * new_memory_size_word);
        let last_memory_size_word = (last_size + 31) / 32;
        let last_memory_cost =
            (last_memory_size_word * last_memory_size_word) / 512 + (3 * last_memory_size_word);
        (new_memory_cost - last_memory_cost).into()
    }

    pub fn memory_copy_cost(size: u32) -> i64 {
        let memory_word_size = (size + 31) / 32;

        (memory_word_size * 3).into()
    }
    pub fn log_dynamic_gas_cost(size: u32, topic_count: u32) -> i64 {
        (super::gas_cost::LOG * topic_count as i64) + (8 * size as i64)
    }

    fn exponent_byte_size(exponent: u64) -> i64 {
        (((64 - exponent.leading_zeros()) + 7) / 8).into()
    }

    pub fn exp_dynamic_cost(exponent: u64) -> i64 {
        10 + 50 * exponent_byte_size(exponent)
    }
}

#[cfg(test)]
mod tests {

    use super::*;

    #[test]
    fn test_exp_dynamic_gas_cost() {
        assert_eq!(gas_cost::exp_dynamic_cost(255), 60);
        assert_eq!(gas_cost::exp_dynamic_cost(256), 110);
        assert_eq!(gas_cost::exp_dynamic_cost(65536), 160);
        assert_eq!(gas_cost::exp_dynamic_cost(16777216), 210);
        assert_eq!(gas_cost::exp_dynamic_cost(4294967296), 260);
    }
}<|MERGE_RESOLUTION|>--- conflicted
+++ resolved
@@ -12,13 +12,6 @@
 //  -> This implies refactoring codegen/operations.rs
 /// Contains the gas costs of the EVM instructions
 pub mod gas_cost {
-<<<<<<< HEAD
-    pub const MSTORE: i64 = 3;
-    pub const MSTORE8: i64 = 3;
-    pub const MLOAD: i64 = 3;
-    pub const SLOAD: i64 = 100;
-=======
->>>>>>> 31b03b8f
     pub const ADD: i64 = 3;
     pub const MUL: i64 = 5;
     pub const SUB: i64 = 3;
