--- conflicted
+++ resolved
@@ -5,10 +5,7 @@
         IDENTITY_COST, RIPEMD_160_COST, SHA2_256_COST,
     },
     primitives::U256,
-<<<<<<< HEAD
     result::PrecompileError,
-=======
->>>>>>> 9807f7b7
 };
 use bytes::Bytes;
 use lambdaworks_math::{
@@ -146,7 +143,6 @@
     Bytes::copy_from_slice(output)
 }
 
-<<<<<<< HEAD
 pub fn ecadd(
     calldata: &Bytes,
     gas_limit: u64,
@@ -159,12 +155,6 @@
     if gas_limit < ECADD_COST {
         *consumed_gas += gas_limit;
         return Err(PrecompileError::NotEnoughGas);
-=======
-pub fn ecadd(calldata: &Bytes, gas_limit: u64, consumed_gas: &mut u64) -> Bytes {
-    if calldata.len() < 128 || gas_limit < ECADD_COST {
-        *consumed_gas += gas_limit;
-        return Bytes::new();
->>>>>>> 9807f7b7
     }
     *consumed_gas += ECADD_COST;
 
@@ -180,7 +170,6 @@
     let p2_is_infinity = x2.eq(&zero_el) && y2.eq(&zero_el);
 
     match (p1_is_infinity, p2_is_infinity) {
-<<<<<<< HEAD
         (true, true) => return Ok(Bytes::from([0u8; 64].to_vec())),
         (true, false) => {
             if let Ok(p2) = BN254Curve::create_point_from_affine(x2, y2) {
@@ -188,20 +177,10 @@
                 return Ok(Bytes::from(res));
             }
             return Err(PrecompileError::InvalidEcPoint);
-=======
-        (true, true) => return Bytes::from([0u8; 64].to_vec()),
-        (true, false) => {
-            if let Ok(p2) = BN254Curve::create_point_from_affine(x2, y2) {
-                let res = [p2.x().to_bytes_be(), p2.y().to_bytes_be()].concat();
-                return Bytes::from(res);
-            }
-            return Bytes::new();
->>>>>>> 9807f7b7
         }
         (false, true) => {
             if let Ok(p1) = BN254Curve::create_point_from_affine(x1, y1) {
                 let res = [p1.x().to_bytes_be(), p1.y().to_bytes_be()].concat();
-<<<<<<< HEAD
                 return Ok(Bytes::from(res));
             }
             return Err(PrecompileError::InvalidEcPoint);
@@ -209,32 +188,15 @@
         _ => {}
     }
 
-    if let Ok(p1) = BN254Curve::create_point_from_affine(x1, y1) {
-        if let Ok(p2) = BN254Curve::create_point_from_affine(x2, y2) {
-            let sum = p1.operate_with(&p2).to_affine();
-            let res = [sum.x().to_bytes_be(), sum.y().to_bytes_be()].concat();
-            return Ok(Bytes::from(res));
-        }
-    }
-    Err(PrecompileError::InvalidEcPoint)
-=======
-                return Bytes::from(res);
-            }
-            return Bytes::new();
-        }
-        _ => {}
-    }
-
     let (Ok(p1), Ok(p2)) = (
         BN254Curve::create_point_from_affine(x1, y1),
         BN254Curve::create_point_from_affine(x2, y2),
     ) else {
-        return Bytes::new();
+        return Err(PrecompileError::InvalidEcPoint);
     };
     let sum = p1.operate_with(&p2).to_affine();
     let res = [sum.x().to_bytes_be(), sum.y().to_bytes_be()].concat();
-    Bytes::from(res)
->>>>>>> 9807f7b7
+    Ok(Bytes::from(res))
 }
 
 pub fn ecmul(calldata: &Bytes, gas_limit: u64, consumed_gas: &mut u64) -> Bytes {
@@ -303,14 +265,8 @@
         let g2_x = BN254TwistCurveFieldElement::from_bytes_be(&g2_x_bytes);
         let g2_y = BN254TwistCurveFieldElement::from_bytes_be(&g2_y_bytes);
 
-<<<<<<< HEAD
-        let (g2_x, g2_y) = match (g2_x, g2_y) {
-            (Ok(x), Ok(y)) => (x, y),
-            _ => return Bytes::from([0u8; 32].to_vec()),
-=======
         let (Ok(g2_x), Ok(g2_y)) = (g2_x, g2_y) else {
             return Bytes::from([0u8; 32].to_vec());
->>>>>>> 9807f7b7
         };
 
         // if any point is (0,0) the pairing is ok
@@ -322,20 +278,6 @@
             continue;
         }
 
-<<<<<<< HEAD
-        let p1 = match BN254Curve::create_point_from_affine(g1_x, g1_y) {
-            Ok(point) => point,
-            Err(_) => return Bytes::from([0u8; 32].to_vec()),
-        };
-        let p2 = match BN254TwistCurve::create_point_from_affine(g2_x, g2_y) {
-            Ok(point) => point,
-            Err(_) => return Bytes::from([0u8; 32].to_vec()),
-        };
-
-        let pairing_result = match BN254AtePairing::compute_batch(&[(&p1, &p2)]) {
-            Ok(result) => result,
-            Err(_) => return Bytes::from([0u8; 32].to_vec()),
-=======
         let (Ok(p1), Ok(p2)) = (
             BN254Curve::create_point_from_affine(g1_x, g1_y),
             BN254TwistCurve::create_point_from_affine(g2_x, g2_y),
@@ -345,7 +287,6 @@
 
         let Ok(pairing_result) = BN254AtePairing::compute_batch(&[(&p1, &p2)]) else {
             return Bytes::from([0u8; 32].to_vec());
->>>>>>> 9807f7b7
         };
         mul *= pairing_result;
     }
@@ -592,11 +533,7 @@
         let expected_result = Bytes::from([expected_x, expected_y].concat());
         let result = ecadd(&calldata, gas_limit, &mut consumed_gas);
 
-<<<<<<< HEAD
         assert_eq!(result.unwrap(), expected_result);
-=======
-        assert_eq!(result, expected_result);
->>>>>>> 9807f7b7
         assert_eq!(consumed_gas, expected_gas);
     }
 
@@ -625,11 +562,7 @@
         let expected_result = Bytes::from([expected_x, expected_y].concat());
         let result = ecadd(&calldata, gas_limit, &mut consumed_gas);
 
-<<<<<<< HEAD
         assert_eq!(result.unwrap(), expected_result);
-=======
-        assert_eq!(result, expected_result);
->>>>>>> 9807f7b7
         assert_eq!(consumed_gas, expected_gas);
     }
 
@@ -658,11 +591,7 @@
         let expected_result = Bytes::from([expected_x, expected_y].concat());
         let result = ecadd(&calldata, gas_limit, &mut consumed_gas);
 
-<<<<<<< HEAD
         assert_eq!(result.unwrap(), expected_result);
-=======
-        assert_eq!(result, expected_result);
->>>>>>> 9807f7b7
         assert_eq!(consumed_gas, expected_gas);
     }
 
@@ -684,11 +613,7 @@
 
         let result = ecadd(&calldata, gas_limit, &mut consumed_gas);
 
-<<<<<<< HEAD
         assert_eq!(result.unwrap(), Bytes::from([0u8; 64].to_vec()));
-=======
-        assert_eq!(result, Bytes::from([0u8; 64].to_vec()));
->>>>>>> 9807f7b7
         assert_eq!(consumed_gas, expected_gas);
     }
 
@@ -710,11 +635,7 @@
 
         let result = ecadd(&calldata, gas_limit, &mut consumed_gas);
 
-<<<<<<< HEAD
         assert!(result.is_err());
-=======
-        assert!(result.is_empty());
->>>>>>> 9807f7b7
         assert_eq!(consumed_gas, expected_gas);
     }
 
@@ -736,11 +657,7 @@
 
         let result = ecadd(&calldata, gas_limit, &mut consumed_gas);
 
-<<<<<<< HEAD
         assert!(result.is_err());
-=======
-        assert!(result.is_empty());
->>>>>>> 9807f7b7
         assert_eq!(consumed_gas, expected_gas);
     }
 
@@ -762,11 +679,7 @@
 
         let result = ecadd(&calldata, gas_limit, &mut consumed_gas);
 
-<<<<<<< HEAD
         assert!(result.is_err());
-=======
-        assert!(result.is_empty());
->>>>>>> 9807f7b7
         assert_eq!(consumed_gas, gas_limit);
     }
 
@@ -787,11 +700,7 @@
 
         let result = ecadd(&calldata, gas_limit, &mut consumed_gas);
 
-<<<<<<< HEAD
         assert!(result.is_err());
-=======
-        assert!(result.is_empty());
->>>>>>> 9807f7b7
         assert_eq!(consumed_gas, gas_limit);
     }
 
