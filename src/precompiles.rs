use std::array::TryFromSliceError;

use bytes::Bytes;
use secp256k1::{ecdsa, Message, Secp256k1};
use sha3::{Digest, Keccak256};

<<<<<<< HEAD
use crate::constants::precompiles::{blake2_gas_cost, ECRECOVER_COST};
=======
use crate::constants::precompiles::{identity_dynamic_cost, ECRECOVER_COST, IDENTITY_COST};
>>>>>>> 71d842c4

pub fn ecrecover(
    calldata: &Bytes,
    gas_limit: u64,
    consumed_gas: &mut u64,
) -> Result<Bytes, secp256k1::Error> {
    if gas_limit < ECRECOVER_COST {
        return Ok(Bytes::new());
    }
    *consumed_gas += ECRECOVER_COST;
    let hash = &calldata[0..32];
    let v = calldata[63] as i32 - 27;
    let sig = &calldata[64..128];

    let msg = Message::from_digest_slice(hash)?;
    let id = ecdsa::RecoveryId::from_i32(v)?;
    let sig = ecdsa::RecoverableSignature::from_compact(sig, id)?;

    let secp = Secp256k1::new();
    let public_address = secp.recover_ecdsa(&msg, &sig)?;

    let mut hasher = Keccak256::new();
    hasher.update(&public_address.serialize_uncompressed()[1..]);
    let mut address_hash = hasher.finalize();
    address_hash[..12].fill(0);
    Ok(Bytes::copy_from_slice(&address_hash))
}

<<<<<<< HEAD
// Extracted from https://datatracker.ietf.org/doc/html/rfc7693#section-2.7
pub const SIGMA: [[usize; 16]; 10] = [
    [0, 1, 2, 3, 4, 5, 6, 7, 8, 9, 10, 11, 12, 13, 14, 15],
    [14, 10, 4, 8, 9, 15, 13, 6, 1, 12, 0, 2, 11, 7, 5, 3],
    [11, 8, 12, 0, 5, 2, 15, 13, 10, 14, 3, 6, 7, 1, 9, 4],
    [7, 9, 3, 1, 13, 12, 11, 14, 2, 6, 5, 10, 4, 0, 15, 8],
    [9, 0, 5, 7, 2, 4, 10, 15, 14, 1, 11, 12, 6, 8, 3, 13],
    [2, 12, 6, 10, 0, 11, 8, 3, 4, 13, 7, 5, 15, 14, 1, 9],
    [12, 5, 1, 15, 14, 13, 4, 10, 0, 7, 6, 3, 9, 2, 8, 11],
    [13, 11, 7, 14, 12, 1, 3, 9, 5, 0, 15, 4, 8, 6, 2, 10],
    [6, 15, 14, 9, 11, 3, 0, 8, 12, 2, 13, 7, 1, 4, 10, 5],
    [10, 2, 8, 4, 7, 6, 1, 5, 15, 11, 9, 14, 3, 12, 13, 0],
];

// Extracted from https://datatracker.ietf.org/doc/html/rfc7693#appendix-C.2
pub const IV: [u64; 8] = [
    0x6a09e667f3bcc908,
    0xbb67ae8584caa73b,
    0x3c6ef372fe94f82b,
    0xa54ff53a5f1d36f1,
    0x510e527fade682d1,
    0x9b05688c2b3e6c1f,
    0x1f83d9abfb41bd6b,
    0x5be0cd19137e2179,
];

// Extracted from https://datatracker.ietf.org/doc/html/rfc7693#section-2.1
const R1: u32 = 32;
const R2: u32 = 24;
const R3: u32 = 16;
const R4: u32 = 63;

// Based on https://datatracker.ietf.org/doc/html/rfc7693#section-3.1
fn g(v: &mut [u64; 16], a: usize, b: usize, c: usize, d: usize, x: u64, y: u64) {
    v[a] = v[a].wrapping_add(v[b]).wrapping_add(x); //mod 64 operations
    v[d] = (v[d] ^ v[a]).rotate_right(R1); // >>> operation
    v[c] = v[c].wrapping_add(v[d]);
    v[b] = (v[b] ^ v[c]).rotate_right(R2);
    v[a] = v[a].wrapping_add(v[b]).wrapping_add(y);
    v[d] = (v[d] ^ v[a]).rotate_right(R3);
    v[c] = v[c].wrapping_add(v[d]);
    v[b] = (v[b] ^ v[c]).rotate_right(R4);
}

// Based on https://datatracker.ietf.org/doc/html/rfc7693#section-3.2
fn blake2f_compress(rounds: usize, h: &mut [u64; 8], m: &[u64; 16], t: &[u64; 2], f: bool) {
    // Initialize local work vector v[0..15]
    let mut v: [u64; 16] = [0_u64; 16];
    v[0..8].copy_from_slice(h); // First half from state
    v[8..16].copy_from_slice(&IV); // Second half from IV

    v[12] ^= t[0]; // Low word of the offset
    v[13] ^= t[1]; // High word of the offset

    if f {
        v[14] = !v[14]; // Invert all bits
    }

    for i in 0..rounds {
        // Message word selection permutation for this round
        let s: &[usize; 16] = &SIGMA[i % 10];

        g(&mut v, 0, 4, 8, 12, m[s[0]], m[s[1]]);
        g(&mut v, 1, 5, 9, 13, m[s[2]], m[s[3]]);
        g(&mut v, 2, 6, 10, 14, m[s[4]], m[s[5]]);
        g(&mut v, 3, 7, 11, 15, m[s[6]], m[s[7]]);

        g(&mut v, 0, 5, 10, 15, m[s[8]], m[s[9]]);
        g(&mut v, 1, 6, 11, 12, m[s[10]], m[s[11]]);
        g(&mut v, 2, 7, 8, 13, m[s[12]], m[s[13]]);
        g(&mut v, 3, 4, 9, 14, m[s[14]], m[s[15]]);
    }

    // XOR the two halves
    for i in 0..8 {
        h[i] = h[i] ^ v[i] ^ v[i + 8];
    }
}

const CALLDATA_LEN: usize = 213;

use thiserror::Error;

#[derive(Error, Debug)]
#[error("Blake2Error")]
pub struct Blake2fError;

impl From<TryFromSliceError> for Blake2fError {
    fn from(_: TryFromSliceError) -> Self {
        Self {}
    }
}

pub fn blake2f(
    calldata: &Bytes,
    gas_limit: u64,
    consumed_gas: &mut u64,
) -> Result<Bytes, Blake2fError> {
    /*
    [0; 3] (4 bytes)	rounds	Number of rounds (big-endian unsigned integer)
    [4; 67] (64 bytes)	h	State vector (8 8-byte little-endian unsigned integer)
    [68; 195] (128 bytes)	m	Message block vector (16 8-byte little-endian unsigned integer)
    [196; 211] (16 bytes)	t	Offset counters (2 8-byte little-endian integer)
    [212; 212] (1 bytes)	f	Final block indicator flag (0 or 1)
    */

    if calldata.len() != CALLDATA_LEN {
        return Err(Blake2fError {});
    }

    let rounds = u32::from_be_bytes(calldata[0..4].try_into()?);

    let needed_gas = blake2_gas_cost(rounds);
    if needed_gas > gas_limit {
        return Err(Blake2fError {});
    }
    *consumed_gas = needed_gas;

    let mut h: [u64; 8] = [0_u64; 8];
    let mut m: [u64; 16] = [0_u64; 16];
    let mut t: [u64; 2] = [0_u64; 2];
    let f = u8::from_be_bytes(calldata[212..213].try_into()?);

    if f > 1 {
        return Err(Blake2fError {});
    }
    let f = f == 1;

    // NOTE: We may optimize this by unwraping both for loops

    for (i, h) in h.iter_mut().enumerate() {
        let start = 4 + i * 8;
        *h = u64::from_le_bytes(calldata[start..start + 8].try_into()?);
    }

    for (i, m) in m.iter_mut().enumerate() {
        let start = 68 + i * 8;
        *m = u64::from_le_bytes(calldata[start..start + 8].try_into()?);
    }

    t[0] = u64::from_le_bytes(calldata[196..204].try_into()?);
    t[1] = u64::from_le_bytes(calldata[204..212].try_into()?);

    blake2f_compress(rounds as _, &mut h, &m, &t, f);

    let out: Vec<u8> = h.iter().flat_map(|&num| num.to_le_bytes()).collect();

    Ok(Bytes::from(out))
}

#[cfg(test)]
mod tests {
    use super::*;

    #[test]
    fn test_blake2_evm_codes_happy_path() {
        let rounds = hex::decode("0000000c").unwrap();
        let h = hex::decode("48c9bdf267e6096a3ba7ca8485ae67bb2bf894fe72f36e3cf1361d5f3af54fa5d182e6ad7f520e511f6c3e2b8c68059b6bbd41fbabd9831f79217e1319cde05b").unwrap();
        let m = hex::decode("6162630000000000000000000000000000000000000000000000000000000000000000000000000000000000000000000000000000000000000000000000000000000000000000000000000000000000000000000000000000000000000000000000000000000000000000000000000000000000000000000000000000000000").unwrap();
        let t = hex::decode("03000000000000000000000000000000").unwrap();
        let f = hex::decode("01").unwrap();
        let calldata = [rounds, h, m, t, f].concat();
        let calldata = Bytes::from(calldata);
        let gas_limit = 1000;
        let mut consumed_gas: u64 = 0;

        let expected_result = hex::decode(
        "ba80a53f981c4d0d6a2797b69f12f6e94c212f14685ac4b74b12bb6fdbffa2d17d87c5392aab792dc252d5de4533cc9518d38aa8dbf1925ab92386edd4009923"
    ).unwrap();
        let expected_result = Bytes::from(expected_result);
        let expected_consumed_gas = 12; //Rounds

        let result = blake2f(&calldata, gas_limit as _, &mut consumed_gas);
        assert!(result.is_ok());
        let result = result.unwrap();
        assert_eq!(result.len(), expected_result.len());
        assert_eq!(result, expected_result);
        assert_eq!(consumed_gas, expected_consumed_gas);
    }

    #[test]
    fn test_blake2_eip_example_1() {
        let calldata = hex::decode("00000c48c9bdf267e6096a3ba7ca8485ae67bb2bf894fe72f36e3cf1361d5f3af54fa5d182e6ad7f520e511f6c3e2b8c68059b6bbd41fbabd9831f79217e1319cde05b61626300000000000000000000000000000000000000000000000000000000000000000000000000000000000000000000000000000000000000000000000000000000000000000000000000000000000000000000000000000000000000000000000000000000000000000000000000000000000000000000000000000000000300000000000000000000000000000001").unwrap();
        let calldata = Bytes::from(calldata);
        let gas_limit = 1000;
        let mut consumed_gas: u64 = 0;
        let result = blake2f(&calldata, gas_limit as _, &mut consumed_gas);
        assert!(result.is_err());
    }

    #[test]
    fn test_blake2_eip_example_2() {
        let calldata = hex::decode("000000000c48c9bdf267e6096a3ba7ca8485ae67bb2bf894fe72f36e3cf1361d5f3af54fa5d182e6ad7f520e511f6c3e2b8c68059b6bbd41fbabd9831f79217e1319cde05b61626300000000000000000000000000000000000000000000000000000000000000000000000000000000000000000000000000000000000000000000000000000000000000000000000000000000000000000000000000000000000000000000000000000000000000000000000000000000000000000000000000000000000300000000000000000000000000000001").unwrap();
        let calldata = Bytes::from(calldata);
        let gas_limit = 1000;
        let mut consumed_gas: u64 = 0;
        let result = blake2f(&calldata, gas_limit as _, &mut consumed_gas);
        assert!(result.is_err());
    }

    #[test]
    fn test_blake2_eip_example_3() {
        let calldata = hex::decode("0000000c48c9bdf267e6096a3ba7ca8485ae67bb2bf894fe72f36e3cf1361d5f3af54fa5d182e6ad7f520e511f6c3e2b8c68059b6bbd41fbabd9831f79217e1319cde05b61626300000000000000000000000000000000000000000000000000000000000000000000000000000000000000000000000000000000000000000000000000000000000000000000000000000000000000000000000000000000000000000000000000000000000000000000000000000000000000000000000000000000000300000000000000000000000000000002").unwrap();
        let calldata = Bytes::from(calldata);
        let gas_limit = 1000;
        let mut consumed_gas: u64 = 0;
        let result = blake2f(&calldata, gas_limit as _, &mut consumed_gas);
        assert!(result.is_err());
    }

    #[test]
    fn test_blake2_eip_example_4() {
        let calldata = hex::decode("0000000048c9bdf267e6096a3ba7ca8485ae67bb2bf894fe72f36e3cf1361d5f3af54fa5d182e6ad7f520e511f6c3e2b8c68059b6bbd41fbabd9831f79217e1319cde05b61626300000000000000000000000000000000000000000000000000000000000000000000000000000000000000000000000000000000000000000000000000000000000000000000000000000000000000000000000000000000000000000000000000000000000000000000000000000000000000000000000000000000000300000000000000000000000000000001").unwrap();
        let calldata = Bytes::from(calldata);
        let gas_limit = 1000;
        let mut consumed_gas: u64 = 0;

        let expected_result = hex::decode(
        "08c9bcf367e6096a3ba7ca8485ae67bb2bf894fe72f36e3cf1361d5f3af54fa5d282e6ad7f520e511f6c3e2b8c68059b9442be0454267ce079217e1319cde05b"
    ).unwrap();
        let expected_result = Bytes::from(expected_result);

        let result = blake2f(&calldata, gas_limit as _, &mut consumed_gas);
        assert!(result.is_ok());
        let result = result.unwrap();
        assert_eq!(result.len(), expected_result.len());
        assert_eq!(result, expected_result);
    }

    #[test]
    fn test_blake2_example_5() {
        let calldata = hex::decode("0000000c48c9bdf267e6096a3ba7ca8485ae67bb2bf894fe72f36e3cf1361d5f3af54fa5d182e6ad7f520e511f6c3e2b8c68059b6bbd41fbabd9831f79217e1319cde05b61626300000000000000000000000000000000000000000000000000000000000000000000000000000000000000000000000000000000000000000000000000000000000000000000000000000000000000000000000000000000000000000000000000000000000000000000000000000000000000000000000000000000000300000000000000000000000000000001").unwrap();
        let calldata = Bytes::from(calldata);
        let gas_limit = 1000;
        let mut consumed_gas: u64 = 0;

        let expected_result = hex::decode(
        "ba80a53f981c4d0d6a2797b69f12f6e94c212f14685ac4b74b12bb6fdbffa2d17d87c5392aab792dc252d5de4533cc9518d38aa8dbf1925ab92386edd4009923"
    ).unwrap();
        let expected_result = Bytes::from(expected_result);

        let result = blake2f(&calldata, gas_limit as _, &mut consumed_gas);
        assert!(result.is_ok());
        let result = result.unwrap();
        assert_eq!(result.len(), expected_result.len());
        assert_eq!(result, expected_result);
    }

    #[test]
    fn test_blake2_example_6() {
        let calldata = hex::decode("0000000c48c9bdf267e6096a3ba7ca8485ae67bb2bf894fe72f36e3cf1361d5f3af54fa5d182e6ad7f520e511f6c3e2b8c68059b6bbd41fbabd9831f79217e1319cde05b61626300000000000000000000000000000000000000000000000000000000000000000000000000000000000000000000000000000000000000000000000000000000000000000000000000000000000000000000000000000000000000000000000000000000000000000000000000000000000000000000000000000000000300000000000000000000000000000000").unwrap();
        let calldata = Bytes::from(calldata);
        let gas_limit = 1000;
        let mut consumed_gas: u64 = 0;

        let expected_result = hex::decode(
        "75ab69d3190a562c51aef8d88f1c2775876944407270c42c9844252c26d2875298743e7f6d5ea2f2d3e8d226039cd31b4e426ac4f2d3d666a610c2116fde4735"
    ).unwrap();
        let expected_result = Bytes::from(expected_result);

        let result = blake2f(&calldata, gas_limit as _, &mut consumed_gas);
        assert!(result.is_ok());
        let result = result.unwrap();
        assert_eq!(result.len(), expected_result.len());
        assert_eq!(result, expected_result);
    }

    #[test]
    fn test_blake2_example_7() {
        let calldata = hex::decode("0000000148c9bdf267e6096a3ba7ca8485ae67bb2bf894fe72f36e3cf1361d5f3af54fa5d182e6ad7f520e511f6c3e2b8c68059b6bbd41fbabd9831f79217e1319cde05b61626300000000000000000000000000000000000000000000000000000000000000000000000000000000000000000000000000000000000000000000000000000000000000000000000000000000000000000000000000000000000000000000000000000000000000000000000000000000000000000000000000000000000300000000000000000000000000000001").unwrap();
        let calldata = Bytes::from(calldata);
        let gas_limit = 1000;
        let mut consumed_gas: u64 = 0;

        let expected_result = hex::decode(
        "b63a380cb2897d521994a85234ee2c181b5f844d2c624c002677e9703449d2fba551b3a8333bcdf5f2f7e08993d53923de3d64fcc68c034e717b9293fed7a421"
    ).unwrap();
        let expected_result = Bytes::from(expected_result);
        let expected_consumed_gas = 1;

        let result = blake2f(&calldata, gas_limit as _, &mut consumed_gas);
        assert!(result.is_ok());
        let result = result.unwrap();
        assert_eq!(result.len(), expected_result.len());
        assert_eq!(result, expected_result);
        assert_eq!(consumed_gas, expected_consumed_gas);
    }
=======
pub fn identity(calldata: &Bytes, gas_limit: u64, consumed_gas: &mut u64) -> Bytes {
    let gas_cost = IDENTITY_COST + identity_dynamic_cost(calldata.len() as u64);
    if gas_limit < gas_cost {
        return Bytes::new();
    }
    *consumed_gas += gas_cost;
    calldata.clone()
>>>>>>> 71d842c4
}<|MERGE_RESOLUTION|>--- conflicted
+++ resolved
@@ -4,11 +4,9 @@
 use secp256k1::{ecdsa, Message, Secp256k1};
 use sha3::{Digest, Keccak256};
 
-<<<<<<< HEAD
-use crate::constants::precompiles::{blake2_gas_cost, ECRECOVER_COST};
-=======
-use crate::constants::precompiles::{identity_dynamic_cost, ECRECOVER_COST, IDENTITY_COST};
->>>>>>> 71d842c4
+use crate::constants::precompiles::{
+    blake2_gas_cost, identity_dynamic_cost, ECRECOVER_COST, IDENTITY_COST,
+};
 
 pub fn ecrecover(
     calldata: &Bytes,
@@ -37,7 +35,15 @@
     Ok(Bytes::copy_from_slice(&address_hash))
 }
 
-<<<<<<< HEAD
+pub fn identity(calldata: &Bytes, gas_limit: u64, consumed_gas: &mut u64) -> Bytes {
+    let gas_cost = IDENTITY_COST + identity_dynamic_cost(calldata.len() as u64);
+    if gas_limit < gas_cost {
+        return Bytes::new();
+    }
+    *consumed_gas += gas_cost;
+    calldata.clone()
+}
+
 // Extracted from https://datatracker.ietf.org/doc/html/rfc7693#section-2.7
 pub const SIGMA: [[usize; 16]; 10] = [
     [0, 1, 2, 3, 4, 5, 6, 7, 8, 9, 10, 11, 12, 13, 14, 15],
@@ -325,13 +331,4 @@
         assert_eq!(result, expected_result);
         assert_eq!(consumed_gas, expected_consumed_gas);
     }
-=======
-pub fn identity(calldata: &Bytes, gas_limit: u64, consumed_gas: &mut u64) -> Bytes {
-    let gas_cost = IDENTITY_COST + identity_dynamic_cost(calldata.len() as u64);
-    if gas_limit < gas_cost {
-        return Bytes::new();
-    }
-    *consumed_gas += gas_cost;
-    calldata.clone()
->>>>>>> 71d842c4
 }