use crate::{
    constants::{
        call_opcode::{REVERT_RETURN_CODE, SUCCESS_RETURN_CODE},
        precompiles::*,
    },
    primitives::U256,
    result::PrecompileError,
    utils::right_pad,
};
use bytes::Bytes;
use ethereum_types::Address;
use lambdaworks_math::{
    cyclic_group::IsGroup,
    elliptic_curve::{
        short_weierstrass::curves::bn_254::{
            curve::{BN254Curve, BN254FieldElement, BN254TwistCurveFieldElement},
            field_extension::Degree12ExtensionField,
            pairing::BN254AtePairing,
            twist::BN254TwistCurve,
        },
        traits::{IsEllipticCurve, IsPairing},
    },
    field::{element::FieldElement, extensions::quadratic::QuadraticExtensionFieldElement},
    traits::ByteConversion,
    unsigned_integer::element::U256 as LambdaWorksU256,
};
use num_bigint::BigUint;
use secp256k1::{ecdsa, Message, Secp256k1};
use sha3::{Digest, Keccak256};

pub fn ecrecover(
    calldata: &Bytes,
    gas_limit: u64,
    consumed_gas: &mut u64,
) -> Result<Bytes, PrecompileError> {
    if gas_limit < ECRECOVER_COST {
        return Err(PrecompileError::NotEnoughGas);
    }

    let calldata = right_pad(calldata, 128);
    let hash = &calldata[0..32];
    let v = calldata[63] as i32 - 27;
    let sig = &calldata[64..128];

    let msg = Message::from_digest_slice(hash).map_err(|_| PrecompileError::Secp256k1Error)?;
    let id = ecdsa::RecoveryId::from_i32(v).map_err(|_| PrecompileError::Secp256k1Error)?;
    let sig = ecdsa::RecoverableSignature::from_compact(sig, id)
        .map_err(|_| PrecompileError::Secp256k1Error)?;

    let secp = Secp256k1::new();
    let public_address = secp
        .recover_ecdsa(&msg, &sig)
        .map_err(|_| PrecompileError::Secp256k1Error)?;

    *consumed_gas += ECRECOVER_COST;
    let mut hasher = Keccak256::new();
    hasher.update(&public_address.serialize_uncompressed()[1..]);
    let mut address_hash = hasher.finalize();
    address_hash[..12].fill(0);
    Ok(Bytes::copy_from_slice(&address_hash))
}

pub fn sha2_256(
    calldata: &Bytes,
    gas_limit: u64,
    consumed_gas: &mut u64,
) -> Result<Bytes, PrecompileError> {
    let gas_cost = SHA2_256_STATIC_COST + sha2_256_dynamic_cost(calldata.len() as u64);
    if gas_limit < gas_cost {
        return Err(PrecompileError::NotEnoughGas);
    }
    *consumed_gas += gas_cost;
    let hash = sha2::Sha256::digest(calldata);
    Ok(Bytes::copy_from_slice(&hash))
}

pub fn ripemd_160(
    calldata: &Bytes,
    gas_limit: u64,
    consumed_gas: &mut u64,
) -> Result<Bytes, PrecompileError> {
    let gas_cost = RIPEMD_160_COST + ripemd_160_dynamic_cost(calldata.len() as u64);
    if gas_limit < gas_cost {
        return Err(PrecompileError::NotEnoughGas);
    }
    *consumed_gas += gas_cost;
    let mut hasher = ripemd::Ripemd160::new();
    hasher.update(calldata);
    let mut output = [0u8; 32];
    hasher.finalize_into((&mut output[12..]).into());
    Ok(Bytes::copy_from_slice(&output))
}

pub fn identity(
    calldata: &Bytes,
    gas_limit: u64,
    consumed_gas: &mut u64,
) -> Result<Bytes, PrecompileError> {
    let gas_cost = IDENTITY_COST + identity_dynamic_cost(calldata.len() as u64);
    if gas_limit < gas_cost {
        return Err(PrecompileError::NotEnoughGas);
    }
    *consumed_gas += gas_cost;
    Ok(calldata.clone())
}

pub fn modexp(
    calldata: &Bytes,
    gas_limit: u64,
    consumed_gas: &mut u64,
) -> Result<Bytes, PrecompileError> {
    let calldata = right_pad(calldata, 96);

    // Cast sizes as usize and check for overflow.
    // Bigger sizes are not accepted, as memory can't index bigger values.
    let b_size = usize::try_from(U256::from_big_endian(&calldata[0..32]))
        .map_err(|_| PrecompileError::InvalidCalldata)?;
    let e_size = usize::try_from(U256::from_big_endian(&calldata[32..64]))
        .map_err(|_| PrecompileError::InvalidCalldata)?;
    let m_size = usize::try_from(U256::from_big_endian(&calldata[64..96]))
        .map_err(|_| PrecompileError::InvalidCalldata)?;

    let params_len = 96 + b_size + e_size + m_size;
    let calldata = right_pad(&calldata, params_len);

    let b = BigUint::from_bytes_be(&calldata[96..96 + b_size]);
    let e = BigUint::from_bytes_be(&calldata[96 + b_size..96 + b_size + e_size]);
    let m = BigUint::from_bytes_be(&calldata[96 + b_size + e_size..params_len]);

    // Compute gas cost
    let max_length = b_size.max(m_size);
    let words = (max_length + 7) / 8;
    let multiplication_complexity = (words * words) as u64;
    let iteration_count = if e_size <= 32 && e != BigUint::ZERO {
        e.bits() - 1
    } else if e_size > 32 {
        8 * (e_size as u64 - 32) + e.bits().max(1) - 1
    } else {
        0
    };
    let calculate_iteration_count = iteration_count.max(1);
    let gas_cost = (multiplication_complexity * calculate_iteration_count / 3).max(200);
    if gas_limit < gas_cost {
        return Err(PrecompileError::NotEnoughGas);
    }
    *consumed_gas += gas_cost;

    let result = if m == BigUint::ZERO {
        BigUint::ZERO
    } else if e == BigUint::ZERO {
        BigUint::from(1_u8) % m
    } else {
        b.modpow(&e, &m)
    };

    let output = &result.to_bytes_be()[..m_size];
    Ok(Bytes::copy_from_slice(output))
}

pub fn ecadd(
    calldata: &Bytes,
    gas_limit: u64,
    consumed_gas: &mut u64,
) -> Result<Bytes, PrecompileError> {
    if gas_limit < ECADD_COST {
        return Err(PrecompileError::NotEnoughGas);
    }

    let calldata = right_pad(calldata, 128);
    // Slice lengths are checked, so unwrap is safe
    let x1 = BN254FieldElement::from_bytes_be(&calldata[..32]).unwrap();
    let y1 = BN254FieldElement::from_bytes_be(&calldata[32..64]).unwrap();
    let x2 = BN254FieldElement::from_bytes_be(&calldata[64..96]).unwrap();
    let y2 = BN254FieldElement::from_bytes_be(&calldata[96..128]).unwrap();

    // (0,0) represents infinity, in that case the other point (if valid) should be directly returned
    let zero_el = BN254FieldElement::from(0);
    let p1_is_infinity = x1.eq(&zero_el) && y1.eq(&zero_el);
    let p2_is_infinity = x2.eq(&zero_el) && y2.eq(&zero_el);

    match (p1_is_infinity, p2_is_infinity) {
        (true, true) => {
            *consumed_gas += ECADD_COST;
            return Ok(Bytes::from([0u8; 64].to_vec()));
        }
        (true, false) => {
            if let Ok(p2) = BN254Curve::create_point_from_affine(x2, y2) {
                *consumed_gas += ECADD_COST;
                let res = [p2.x().to_bytes_be(), p2.y().to_bytes_be()].concat();
                return Ok(Bytes::from(res));
            }
            return Err(PrecompileError::InvalidEcPoint);
        }
        (false, true) => {
            if let Ok(p1) = BN254Curve::create_point_from_affine(x1, y1) {
                *consumed_gas += ECADD_COST;
                let res = [p1.x().to_bytes_be(), p1.y().to_bytes_be()].concat();
                return Ok(Bytes::from(res));
            }
            return Err(PrecompileError::InvalidEcPoint);
        }
        _ => {}
    }

    let (Ok(p1), Ok(p2)) = (
        BN254Curve::create_point_from_affine(x1, y1),
        BN254Curve::create_point_from_affine(x2, y2),
    ) else {
        return Err(PrecompileError::InvalidEcPoint);
    };

    *consumed_gas += ECADD_COST;
    let sum = p1.operate_with(&p2).to_affine();
    let res = [sum.x().to_bytes_be(), sum.y().to_bytes_be()].concat();
    Ok(Bytes::from(res))
}

pub fn ecmul(
    calldata: &Bytes,
    gas_limit: u64,
    consumed_gas: &mut u64,
) -> Result<Bytes, PrecompileError> {
    if gas_limit < ECMUL_COST {
        return Err(PrecompileError::NotEnoughGas);
    }

    let calldata = right_pad(calldata, 96);
    // Slice lengths are checked, so unwrap is safe
    let x1 = BN254FieldElement::from_bytes_be(&calldata[..32]).unwrap();
    let y1 = BN254FieldElement::from_bytes_be(&calldata[32..64]).unwrap();
    let s = LambdaWorksU256::from_bytes_be(&calldata[64..96]).unwrap();

    // if the point is infinity it is directly returned
    let zero_el = BN254FieldElement::from(0);
    let p1_is_infinity = x1.eq(&zero_el) && y1.eq(&zero_el);
    if p1_is_infinity {
        *consumed_gas += ECMUL_COST;
        return Ok(Bytes::from([0u8; 64].to_vec()));
    }

    // scalar is 0 and the point is valid
    let zero_u256 = LambdaWorksU256::from(0_u16);
    if s.eq(&zero_u256) && BN254Curve::create_point_from_affine(x1.clone(), y1.clone()).is_ok() {
        *consumed_gas += ECMUL_COST;
        return Ok(Bytes::from([0u8; 64].to_vec()));
    }

    if let Ok(p1) = BN254Curve::create_point_from_affine(x1, y1) {
        *consumed_gas += ECMUL_COST;
        let mul = p1.operate_with_self(s).to_affine();
        let res = [mul.x().to_bytes_be(), mul.y().to_bytes_be()].concat();
        return Ok(Bytes::from(res));
    }

    Err(PrecompileError::InvalidEcPoint)
}

pub fn ecpairing(
    calldata: &Bytes,
    gas_limit: u64,
    consumed_gas: &mut u64,
) -> Result<Bytes, PrecompileError> {
    if calldata.len() % 192 != 0 {
        return Err(PrecompileError::InvalidCalldata);
    }
    let gas_cost = ECPAIRING_STATIC_COST + ecpairing_dynamic_cost(calldata.len() as u64);
    if gas_limit < gas_cost {
        return Err(PrecompileError::NotEnoughGas);
    }

    let rounds = calldata.len() / 192;
    let mut mul: FieldElement<Degree12ExtensionField> = QuadraticExtensionFieldElement::one();
    for idx in 0..rounds {
        let start = idx * 192;

        // Slice lengths are checked, so unwrap is safe
        let g1_x = BN254FieldElement::from_bytes_be(&calldata[start..start + 32]).unwrap();
        let g1_y = BN254FieldElement::from_bytes_be(&calldata[start + 32..start + 64]).unwrap();

        // G2 point: ((x_0, x_1), (y_0, y_1))
        // both x and y have a real and an imaginary part of 32 bytes each
        let g2_x_bytes = [
            &calldata[start + 96..start + 128],
            &calldata[start + 64..start + 96],
        ]
        .concat();
        let g2_y_bytes = [
            &calldata[start + 160..start + 192],
            &calldata[start + 128..start + 160],
        ]
        .concat();

        let g2_x = BN254TwistCurveFieldElement::from_bytes_be(&g2_x_bytes);
        let g2_y = BN254TwistCurveFieldElement::from_bytes_be(&g2_y_bytes);

        let (Ok(g2_x), Ok(g2_y)) = (g2_x, g2_y) else {
            return Err(PrecompileError::InvalidEcPoint);
        };

        // if any point is (0,0) the pairing is ok
        let zero_el = BN254FieldElement::from(0);
        let tw_zero_el = BN254TwistCurveFieldElement::from(0);
        let p1_is_infinity = g1_x.eq(&zero_el) && g1_y.eq(&zero_el);
        let p2_is_infinity = g2_x.eq(&tw_zero_el) && g2_y.eq(&tw_zero_el);
        if p1_is_infinity || p2_is_infinity {
            continue;
        }

        let (Ok(p1), Ok(p2)) = (
            BN254Curve::create_point_from_affine(g1_x, g1_y),
            BN254TwistCurve::create_point_from_affine(g2_x, g2_y),
        ) else {
            return Err(PrecompileError::InvalidEcPoint);
        };

        let Ok(pairing_result) = BN254AtePairing::compute_batch(&[(&p1, &p2)]) else {
            return Err(PrecompileError::InvalidEcPoint);
        };
        mul *= pairing_result;
    }

    *consumed_gas += gas_cost;
    let success = mul.eq(&QuadraticExtensionFieldElement::one());
    let mut output = vec![0_u8; 32];
    output[31] = success as u8;
    Ok(Bytes::from(output))
}

// Extracted from https://datatracker.ietf.org/doc/html/rfc7693#section-2.7
pub const SIGMA: [[usize; 16]; 10] = [
    [0, 1, 2, 3, 4, 5, 6, 7, 8, 9, 10, 11, 12, 13, 14, 15],
    [14, 10, 4, 8, 9, 15, 13, 6, 1, 12, 0, 2, 11, 7, 5, 3],
    [11, 8, 12, 0, 5, 2, 15, 13, 10, 14, 3, 6, 7, 1, 9, 4],
    [7, 9, 3, 1, 13, 12, 11, 14, 2, 6, 5, 10, 4, 0, 15, 8],
    [9, 0, 5, 7, 2, 4, 10, 15, 14, 1, 11, 12, 6, 8, 3, 13],
    [2, 12, 6, 10, 0, 11, 8, 3, 4, 13, 7, 5, 15, 14, 1, 9],
    [12, 5, 1, 15, 14, 13, 4, 10, 0, 7, 6, 3, 9, 2, 8, 11],
    [13, 11, 7, 14, 12, 1, 3, 9, 5, 0, 15, 4, 8, 6, 2, 10],
    [6, 15, 14, 9, 11, 3, 0, 8, 12, 2, 13, 7, 1, 4, 10, 5],
    [10, 2, 8, 4, 7, 6, 1, 5, 15, 11, 9, 14, 3, 12, 13, 0],
];

// Extracted from https://datatracker.ietf.org/doc/html/rfc7693#appendix-C.2
pub const IV: [u64; 8] = [
    0x6a09e667f3bcc908,
    0xbb67ae8584caa73b,
    0x3c6ef372fe94f82b,
    0xa54ff53a5f1d36f1,
    0x510e527fade682d1,
    0x9b05688c2b3e6c1f,
    0x1f83d9abfb41bd6b,
    0x5be0cd19137e2179,
];

// Extracted from https://datatracker.ietf.org/doc/html/rfc7693#section-2.1
const R1: u32 = 32;
const R2: u32 = 24;
const R3: u32 = 16;
const R4: u32 = 63;

// Based on https://datatracker.ietf.org/doc/html/rfc7693#section-3.1
fn g(v: &mut [u64; 16], a: usize, b: usize, c: usize, d: usize, x: u64, y: u64) {
    v[a] = v[a].wrapping_add(v[b]).wrapping_add(x); //mod 64 operations
    v[d] = (v[d] ^ v[a]).rotate_right(R1); // >>> operation
    v[c] = v[c].wrapping_add(v[d]);
    v[b] = (v[b] ^ v[c]).rotate_right(R2);
    v[a] = v[a].wrapping_add(v[b]).wrapping_add(y);
    v[d] = (v[d] ^ v[a]).rotate_right(R3);
    v[c] = v[c].wrapping_add(v[d]);
    v[b] = (v[b] ^ v[c]).rotate_right(R4);
}

// Based on https://datatracker.ietf.org/doc/html/rfc7693#section-3.2
fn blake2f_compress(rounds: usize, h: &mut [u64; 8], m: &[u64; 16], t: &[u64; 2], f: bool) {
    // Initialize local work vector v[0..15]
    let mut v: [u64; 16] = [0_u64; 16];
    v[0..8].copy_from_slice(h); // First half from state
    v[8..16].copy_from_slice(&IV); // Second half from IV

    v[12] ^= t[0]; // Low word of the offset
    v[13] ^= t[1]; // High word of the offset

    if f {
        v[14] = !v[14]; // Invert all bits
    }

    for i in 0..rounds {
        // Message word selection permutation for this round
        let s: &[usize; 16] = &SIGMA[i % 10];

        g(&mut v, 0, 4, 8, 12, m[s[0]], m[s[1]]);
        g(&mut v, 1, 5, 9, 13, m[s[2]], m[s[3]]);
        g(&mut v, 2, 6, 10, 14, m[s[4]], m[s[5]]);
        g(&mut v, 3, 7, 11, 15, m[s[6]], m[s[7]]);

        g(&mut v, 0, 5, 10, 15, m[s[8]], m[s[9]]);
        g(&mut v, 1, 6, 11, 12, m[s[10]], m[s[11]]);
        g(&mut v, 2, 7, 8, 13, m[s[12]], m[s[13]]);
        g(&mut v, 3, 4, 9, 14, m[s[14]], m[s[15]]);
    }

    // XOR the two halves
    for i in 0..8 {
        h[i] = h[i] ^ v[i] ^ v[i + 8];
    }
}

const CALLDATA_LEN: usize = 213;

pub fn blake2f(
    calldata: &Bytes,
    gas_limit: u64,
    consumed_gas: &mut u64,
) -> Result<Bytes, PrecompileError> {
    /*
    [0; 3] (4 bytes)	rounds	Number of rounds (big-endian unsigned integer)
    [4; 67] (64 bytes)	h	State vector (8 8-byte little-endian unsigned integer)
    [68; 195] (128 bytes)	m	Message block vector (16 8-byte little-endian unsigned integer)
    [196; 211] (16 bytes)	t	Offset counters (2 8-byte little-endian integer)
    [212; 212] (1 byte)	f	Final block indicator flag (0 or 1)
    */

    if calldata.len() != CALLDATA_LEN {
        return Err(PrecompileError::InvalidCalldata);
    }

    let rounds = u32::from_be_bytes(
        calldata[0..4]
            .try_into()
            .map_err(|_| PrecompileError::InvalidCalldata)?,
    );

    let needed_gas = blake2_gas_cost(rounds);
    if needed_gas > gas_limit {
        return Err(PrecompileError::NotEnoughGas);
    }
<<<<<<< HEAD
=======
    *consumed_gas += needed_gas;
>>>>>>> 076cc297

    let mut h: [u64; 8] = [0_u64; 8];
    let mut m: [u64; 16] = [0_u64; 16];
    let mut t: [u64; 2] = [0_u64; 2];
    let f = u8::from_be_bytes(
        calldata[212..213]
            .try_into()
            .map_err(|_| PrecompileError::InvalidCalldata)?,
    );

    if f > 1 {
        return Err(PrecompileError::InvalidCalldata);
    }
    let f = f == 1;

    // NOTE: We may optimize this by unwraping both for loops

    for (i, h) in h.iter_mut().enumerate() {
        let start = 4 + i * 8;
        *h = u64::from_le_bytes(
            calldata[start..start + 8]
                .try_into()
                .map_err(|_| PrecompileError::InvalidCalldata)?,
        );
    }

    for (i, m) in m.iter_mut().enumerate() {
        let start = 68 + i * 8;
        *m = u64::from_le_bytes(
            calldata[start..start + 8]
                .try_into()
                .map_err(|_| PrecompileError::InvalidCalldata)?,
        );
    }

    t[0] = u64::from_le_bytes(
        calldata[196..204]
            .try_into()
            .map_err(|_| PrecompileError::InvalidCalldata)?,
    );
    t[1] = u64::from_le_bytes(
        calldata[204..212]
            .try_into()
            .map_err(|_| PrecompileError::InvalidCalldata)?,
    );

    blake2f_compress(rounds as _, &mut h, &m, &t, f);
    *consumed_gas += needed_gas;

    let out: Vec<u8> = h.iter().flat_map(|&num| num.to_le_bytes()).collect();
    Ok(Bytes::from(out))
}

pub fn is_precompile(callee_address: Address) -> bool {
    let addr_as_u64 = callee_address.to_low_u64_be();
    // TODO: replace 10 with point evaluation address constant
    callee_address[0..12] == [0u8; 12] && (ECRECOVER_ADDRESS..=10).contains(&addr_as_u64)
}

pub fn execute_precompile(
    callee_address: Address,
    calldata: Bytes,
    gas_to_send: u64,
    consumed_gas: &mut u64,
) -> (u8, Bytes) {
    let result = match callee_address {
        x if x == Address::from_low_u64_be(ECRECOVER_ADDRESS) => {
            ecrecover(&calldata, gas_to_send, consumed_gas)
        }
        x if x == Address::from_low_u64_be(IDENTITY_ADDRESS) => {
            identity(&calldata, gas_to_send, consumed_gas)
        }
        x if x == Address::from_low_u64_be(SHA2_256_ADDRESS) => {
            sha2_256(&calldata, gas_to_send, consumed_gas)
        }
        x if x == Address::from_low_u64_be(RIPEMD_160_ADDRESS) => {
            ripemd_160(&calldata, gas_to_send, consumed_gas)
        }
        x if x == Address::from_low_u64_be(MODEXP_ADDRESS) => {
            modexp(&calldata, gas_to_send, consumed_gas)
        }
        x if x == Address::from_low_u64_be(ECADD_ADDRESS) => {
            ecadd(&calldata, gas_to_send, consumed_gas)
        }
        x if x == Address::from_low_u64_be(ECMUL_ADDRESS) => {
            ecmul(&calldata, gas_to_send, consumed_gas)
        }
        x if x == Address::from_low_u64_be(ECPAIRING_ADDRESS) => {
            ecpairing(&calldata, gas_to_send, consumed_gas)
        }
        x if x == Address::from_low_u64_be(BLAKE2F_ADDRESS) => {
            blake2f(&calldata, gas_to_send, consumed_gas)
        }
        _ => {
            unreachable!()
        }
    };
    match result {
        Ok(res) => (SUCCESS_RETURN_CODE, res),
        Err(_) => {
            *consumed_gas += gas_to_send;
            (REVERT_RETURN_CODE, Bytes::new())
        }
    }
}

#[cfg(test)]
mod tests {
    use super::*;

    #[test]
    fn modexp_gas_cost() {
        let callee_address = Address::from_low_u64_be(MODEXP_ADDRESS);
        let b_size = U256::from(1_u8);
        let e_size = U256::from(1_u8);
        let m_size = U256::from(1_u8);
        let b = 8_u8;
        let e = 9_u8;
        let m = 10_u8;
        let mut calldata = [0_u8; 99];
        b_size.to_big_endian(&mut calldata[..32]);
        e_size.to_big_endian(&mut calldata[32..64]);
        m_size.to_big_endian(&mut calldata[64..96]);
        calldata[96] = b;
        calldata[97] = e;
        calldata[98] = m;
        let calldata = Bytes::from(calldata.to_vec());
        let gas_limit = 100_000_000;
        let mut consumed_gas = 0;

        let (return_code, return_data) =
            execute_precompile(callee_address, calldata, gas_limit, &mut consumed_gas);

        assert_eq!(return_code, SUCCESS_RETURN_CODE);
        assert_eq!(return_data, Bytes::from(8_u8.to_be_bytes().to_vec()));
        assert_eq!(consumed_gas, 200);
    }

    #[test]
    fn modexp_gas_cost2() {
        let callee_address = Address::from_low_u64_be(MODEXP_ADDRESS);
        let b_size = U256::from(256_u16);
        let e_size = U256::from(1_u8);
        let m_size = U256::from(1_u8);
        let b = 8_u8;
        let e = 6_u8;
        let m = 10_u8;
        let mut calldata = [0_u8; 354];
        b_size.to_big_endian(&mut calldata[..32]);
        e_size.to_big_endian(&mut calldata[32..64]);
        m_size.to_big_endian(&mut calldata[64..96]);
        calldata[351] = b;
        calldata[352] = e;
        calldata[353] = m;
        let calldata = Bytes::from(calldata.to_vec());
        let gas_limit = 100_000_000;
        let mut consumed_gas = 0;

        let (return_code, return_data) =
            execute_precompile(callee_address, calldata, gas_limit, &mut consumed_gas);

        assert_eq!(return_code, SUCCESS_RETURN_CODE);
        assert_eq!(return_data, Bytes::from(4_u8.to_be_bytes().to_vec()));
        assert_eq!(consumed_gas, 682);
    }

    #[test]
    fn modexp_with_empty_calldata() {
        let callee_address = Address::from_low_u64_be(MODEXP_ADDRESS);
        let calldata = Bytes::new();
        let gas_limit = 100_000_000;
        let mut consumed_gas = 0;

        let (return_code, return_data) =
            execute_precompile(callee_address, calldata, gas_limit, &mut consumed_gas);

        assert_eq!(return_code, SUCCESS_RETURN_CODE);
        assert_eq!(return_data, Bytes::new());
        assert_eq!(consumed_gas, 200);
    }

    #[test]
    fn ecadd_happy_path() {
        let callee_address = Address::from_low_u64_be(ECADD_ADDRESS);
        let calldata = Bytes::from(
            hex::decode(
                "\
            0000000000000000000000000000000000000000000000000000000000000001\
            0000000000000000000000000000000000000000000000000000000000000002\
            0000000000000000000000000000000000000000000000000000000000000001\
            0000000000000000000000000000000000000000000000000000000000000002",
            )
            .unwrap(),
        );
        let gas_limit = 100_000_000;
        let mut consumed_gas = 0;

        let expected_x =
            hex::decode("030644e72e131a029b85045b68181585d97816a916871ca8d3c208c16d87cfd3")
                .unwrap();
        let expected_y =
            hex::decode("15ed738c0e0a7c92e7845f96b2ae9c0a68a6a449e3538fc7ff3ebf7a5a18a2c4")
                .unwrap();
        let expected_result = Bytes::from([expected_x, expected_y].concat());

        let (return_code, return_data) =
            execute_precompile(callee_address, calldata, gas_limit, &mut consumed_gas);

        assert_eq!(return_code, SUCCESS_RETURN_CODE);
        assert_eq!(return_data, expected_result);
        assert_eq!(consumed_gas, ECADD_COST);
    }

    #[test]
    fn ecadd_infinity_with_valid_point() {
        let callee_address = Address::from_low_u64_be(ECADD_ADDRESS);
        let calldata = Bytes::from(
            hex::decode(
                "\
            0000000000000000000000000000000000000000000000000000000000000000\
            0000000000000000000000000000000000000000000000000000000000000000\
            0000000000000000000000000000000000000000000000000000000000000001\
            0000000000000000000000000000000000000000000000000000000000000002",
            )
            .unwrap(),
        );
        let gas_limit = 100_000_000;
        let mut consumed_gas = 0;

        let expected_x =
            hex::decode("0000000000000000000000000000000000000000000000000000000000000001")
                .unwrap();
        let expected_y =
            hex::decode("0000000000000000000000000000000000000000000000000000000000000002")
                .unwrap();
        let expected_result = Bytes::from([expected_x, expected_y].concat());

        let (return_code, return_data) =
            execute_precompile(callee_address, calldata, gas_limit, &mut consumed_gas);

        assert_eq!(return_code, SUCCESS_RETURN_CODE);
        assert_eq!(return_data, expected_result);
        assert_eq!(consumed_gas, ECADD_COST);
    }

    #[test]
    fn ecadd_valid_point_with_infinity() {
        let callee_address = Address::from_low_u64_be(ECADD_ADDRESS);
        let calldata = Bytes::from(
            hex::decode(
                "\
            0000000000000000000000000000000000000000000000000000000000000001\
            0000000000000000000000000000000000000000000000000000000000000002\
            0000000000000000000000000000000000000000000000000000000000000000\
            0000000000000000000000000000000000000000000000000000000000000000",
            )
            .unwrap(),
        );
        let gas_limit = 100_000_000;
        let mut consumed_gas = 0;

        let expected_x =
            hex::decode("0000000000000000000000000000000000000000000000000000000000000001")
                .unwrap();
        let expected_y =
            hex::decode("0000000000000000000000000000000000000000000000000000000000000002")
                .unwrap();
        let expected_result = Bytes::from([expected_x, expected_y].concat());

        let (return_code, return_data) =
            execute_precompile(callee_address, calldata, gas_limit, &mut consumed_gas);

        assert_eq!(return_code, SUCCESS_RETURN_CODE);
        assert_eq!(return_data, expected_result);
        assert_eq!(consumed_gas, ECADD_COST);
    }

    #[test]
    fn ecadd_infinity_twice() {
        let callee_address = Address::from_low_u64_be(ECADD_ADDRESS);
        let calldata = Bytes::from(
            hex::decode(
                "\
            0000000000000000000000000000000000000000000000000000000000000000\
            0000000000000000000000000000000000000000000000000000000000000000\
            0000000000000000000000000000000000000000000000000000000000000000\
            0000000000000000000000000000000000000000000000000000000000000000",
            )
            .unwrap(),
        );
        let gas_limit = 100_000_000;
        let mut consumed_gas = 0;

        let (return_code, return_data) =
            execute_precompile(callee_address, calldata, gas_limit, &mut consumed_gas);

        assert_eq!(return_code, SUCCESS_RETURN_CODE);
        assert_eq!(return_data, Bytes::from([0u8; 64].to_vec()));
        assert_eq!(consumed_gas, ECADD_COST);
    }

    #[test]
    fn ecadd_with_empty_calldata() {
        let callee_address = Address::from_low_u64_be(ECADD_ADDRESS);
        let calldata = Bytes::new();
        let gas_limit = 100_000_000;
        let mut consumed_gas = 0;

        let (return_code, return_data) =
            execute_precompile(callee_address, calldata, gas_limit, &mut consumed_gas);

        assert_eq!(return_code, SUCCESS_RETURN_CODE);
        assert_eq!(return_data, Bytes::from([0u8; 64].to_vec()));
        assert_eq!(consumed_gas, ECADD_COST);
    }

    #[test]
    fn ecadd_with_invalid_first_point() {
        let callee_address = Address::from_low_u64_be(ECADD_ADDRESS);
        let calldata = Bytes::from(
            hex::decode(
                "\
            0000000000000000000000000000000000000000000000000000000000000001\
            0000000000000000000000000000000000000000000000000000000000000001\
            0000000000000000000000000000000000000000000000000000000000000001\
            0000000000000000000000000000000000000000000000000000000000000002",
            )
            .unwrap(),
        );
        let gas_limit = 100_000_000;
        let mut consumed_gas = 0;

        let result = ecadd(&calldata, gas_limit, &mut consumed_gas);
        // just to check error type, no gas consumption made
        assert_eq!(result.unwrap_err(), PrecompileError::InvalidEcPoint);

        let (return_code, return_data) =
            execute_precompile(callee_address, calldata, gas_limit, &mut consumed_gas);

        assert_eq!(return_code, REVERT_RETURN_CODE);
        assert_eq!(return_data, Bytes::new());
        assert_eq!(consumed_gas, gas_limit);
    }

    #[test]
    fn ecadd_with_invalid_second_point() {
        let callee_address = Address::from_low_u64_be(ECADD_ADDRESS);
        let calldata = Bytes::from(
            hex::decode(
                "\
            0000000000000000000000000000000000000000000000000000000000000001\
            0000000000000000000000000000000000000000000000000000000000000002\
            0000000000000000000000000000000000000000000000000000000000000001\
            0000000000000000000000000000000000000000000000000000000000000001",
            )
            .unwrap(),
        );
        let gas_limit = 100_000_000;
        let mut consumed_gas = 0;

        let result = ecadd(&calldata, gas_limit, &mut consumed_gas);
        // just to check error type, no gas consumption made
        assert_eq!(result.unwrap_err(), PrecompileError::InvalidEcPoint);

        let (return_code, return_data) =
            execute_precompile(callee_address, calldata, gas_limit, &mut consumed_gas);

        assert_eq!(return_code, REVERT_RETURN_CODE);
        assert_eq!(return_data, Bytes::new());
        assert_eq!(consumed_gas, gas_limit);
    }

    #[test]
    fn ecadd_with_not_enough_gas() {
        let callee_address = Address::from_low_u64_be(ECADD_ADDRESS);
        let calldata = Bytes::from(
            hex::decode(
                "\
            0000000000000000000000000000000000000000000000000000000000000001\
            0000000000000000000000000000000000000000000000000000000000000002\
            0000000000000000000000000000000000000000000000000000000000000001\
            0000000000000000000000000000000000000000000000000000000000000002",
            )
            .unwrap(),
        );
        let gas_limit = ECADD_COST - 1;
        let mut consumed_gas = 0;

        let result = ecadd(&calldata, gas_limit, &mut consumed_gas);
        // just to check error type, no gas consumption made
        assert_eq!(result.unwrap_err(), PrecompileError::NotEnoughGas);

        let (return_code, return_data) =
            execute_precompile(callee_address, calldata, gas_limit, &mut consumed_gas);

        assert_eq!(return_code, REVERT_RETURN_CODE);
        assert_eq!(return_data, Bytes::new());
        assert_eq!(consumed_gas, gas_limit);
    }

    #[test]
    fn ecmul_happy_path() {
        let callee_address = Address::from_low_u64_be(ECMUL_ADDRESS);
        let calldata = Bytes::from(
            hex::decode(
                "\
            0000000000000000000000000000000000000000000000000000000000000001\
            0000000000000000000000000000000000000000000000000000000000000002\
            0000000000000000000000000000000000000000000000000000000000000002",
            )
            .unwrap(),
        );
        let gas_limit = 100_000_000;
        let mut consumed_gas = 0;

        let expected_x =
            hex::decode("030644e72e131a029b85045b68181585d97816a916871ca8d3c208c16d87cfd3")
                .unwrap();
        let expected_y =
            hex::decode("15ed738c0e0a7c92e7845f96b2ae9c0a68a6a449e3538fc7ff3ebf7a5a18a2c4")
                .unwrap();
        let expected_result = Bytes::from([expected_x, expected_y].concat());

        let (return_code, return_data) =
            execute_precompile(callee_address, calldata, gas_limit, &mut consumed_gas);

        assert_eq!(return_code, SUCCESS_RETURN_CODE);
        assert_eq!(return_data, expected_result);
        assert_eq!(consumed_gas, ECMUL_COST);
    }

    #[test]
    fn ecmul_infinity() {
        let callee_address = Address::from_low_u64_be(ECMUL_ADDRESS);
        let calldata = Bytes::from(
            hex::decode(
                "\
            0000000000000000000000000000000000000000000000000000000000000000\
            0000000000000000000000000000000000000000000000000000000000000000\
            0000000000000000000000000000000000000000000000000000000000000002",
            )
            .unwrap(),
        );
        let gas_limit = 100_000_000;
        let mut consumed_gas = 0;

        let (return_code, return_data) =
            execute_precompile(callee_address, calldata, gas_limit, &mut consumed_gas);

        assert_eq!(return_code, SUCCESS_RETURN_CODE);
        assert_eq!(return_data, Bytes::from([0u8; 64].to_vec()));
        assert_eq!(consumed_gas, ECMUL_COST);
    }

    #[test]
    fn ecmul_by_zero() {
        let callee_address = Address::from_low_u64_be(ECMUL_ADDRESS);
        let calldata = Bytes::from(
            hex::decode(
                "\
            0000000000000000000000000000000000000000000000000000000000000001\
            0000000000000000000000000000000000000000000000000000000000000002\
            0000000000000000000000000000000000000000000000000000000000000000",
            )
            .unwrap(),
        );
        let gas_limit = 100_000_000;
        let mut consumed_gas = 0;

        let (return_code, return_data) =
            execute_precompile(callee_address, calldata, gas_limit, &mut consumed_gas);

        assert_eq!(return_code, SUCCESS_RETURN_CODE);
        assert_eq!(return_data, Bytes::from([0u8; 64].to_vec()));
        assert_eq!(consumed_gas, ECMUL_COST);
    }

    #[test]
    fn ecmul_with_empty_calldata() {
        let callee_address = Address::from_low_u64_be(ECMUL_ADDRESS);
        let calldata = Bytes::new();
        let gas_limit = 100_000_000;
        let mut consumed_gas = 0;

        let (return_code, return_data) =
            execute_precompile(callee_address, calldata, gas_limit, &mut consumed_gas);

        assert_eq!(return_code, SUCCESS_RETURN_CODE);
        assert_eq!(return_data, Bytes::from([0u8; 64].to_vec()));
        assert_eq!(consumed_gas, ECMUL_COST);
    }

    #[test]
    fn ecmul_invalid_point() {
        let callee_address = Address::from_low_u64_be(ECMUL_ADDRESS);
        let calldata = Bytes::from(
            hex::decode(
                "\
            0000000000000000000000000000000000000000000000000000000000000001\
            0000000000000000000000000000000000000000000000000000000000000001\
            0000000000000000000000000000000000000000000000000000000000000002",
            )
            .unwrap(),
        );
        let gas_limit = 100_000_000;
        let mut consumed_gas = 0;

        let result = ecmul(&calldata, gas_limit, &mut consumed_gas);
        // just to check error type, no gas consumption made
        assert_eq!(result.unwrap_err(), PrecompileError::InvalidEcPoint);

        let (return_code, return_data) =
            execute_precompile(callee_address, calldata, gas_limit, &mut consumed_gas);

        assert_eq!(return_code, REVERT_RETURN_CODE);
        assert_eq!(return_data, Bytes::new());
        assert_eq!(consumed_gas, gas_limit);
    }

    #[test]
    fn ecmul_invalid_point_by_zero() {
        let callee_address = Address::from_low_u64_be(ECMUL_ADDRESS);
        let calldata = Bytes::from(
            hex::decode(
                "\
            0000000000000000000000000000000000000000000000000000000000000001\
            0000000000000000000000000000000000000000000000000000000000000001\
            0000000000000000000000000000000000000000000000000000000000000000",
            )
            .unwrap(),
        );
        let gas_limit = 100_000_000;
        let mut consumed_gas = 0;

        let result = ecmul(&calldata, gas_limit, &mut consumed_gas);
        // just to check error type, no gas consumption made
        assert_eq!(result.unwrap_err(), PrecompileError::InvalidEcPoint);

        let (return_code, return_data) =
            execute_precompile(callee_address, calldata, gas_limit, &mut consumed_gas);

        assert_eq!(return_code, REVERT_RETURN_CODE);
        assert_eq!(return_data, Bytes::new());
        assert_eq!(consumed_gas, gas_limit);
    }

    #[test]
    fn ecmul_with_not_enough_gas() {
        let callee_address = Address::from_low_u64_be(ECMUL_ADDRESS);
        let calldata = Bytes::from(
            hex::decode(
                "\
            0000000000000000000000000000000000000000000000000000000000000001\
            0000000000000000000000000000000000000000000000000000000000000002\
            0000000000000000000000000000000000000000000000000000000000000002",
            )
            .unwrap(),
        );
        let gas_limit = ECMUL_COST - 1;
        let mut consumed_gas = 0;

        let result = ecmul(&calldata, gas_limit, &mut consumed_gas);
        // just to check error type, no gas consumption made
        assert_eq!(result.unwrap_err(), PrecompileError::NotEnoughGas);

        let (return_code, return_data) =
            execute_precompile(callee_address, calldata, gas_limit, &mut consumed_gas);

        assert_eq!(return_code, REVERT_RETURN_CODE);
        assert_eq!(return_data, Bytes::new());
        assert_eq!(consumed_gas, gas_limit);
    }

    #[test]
    fn ecpairing_happy_path() {
        let callee_address = Address::from_low_u64_be(ECPAIRING_ADDRESS);
        let calldata = Bytes::from(
            hex::decode(
                "\
            2cf44499d5d27bb186308b7af7af02ac5bc9eeb6a3d147c186b21fb1b76e18da\
            2c0f001f52110ccfe69108924926e45f0b0c868df0e7bde1fe16d3242dc715f6\
            1fb19bb476f6b9e44e2a32234da8212f61cd63919354bc06aef31e3cfaff3ebc\
            22606845ff186793914e03e21df544c34ffe2f2f3504de8a79d9159eca2d98d9\
            2bd368e28381e8eccb5fa81fc26cf3f048eea9abfdd85d7ed3ab3698d63e4f90\
            2fe02e47887507adf0ff1743cbac6ba291e66f59be6bd763950bb16041a0a85e\
            0000000000000000000000000000000000000000000000000000000000000001\
            30644e72e131a029b85045b68181585d97816a916871ca8d3c208c16d87cfd45\
            1971ff0471b09fa93caaf13cbf443c1aede09cc4328f5a62aad45f40ec133eb4\
            091058a3141822985733cbdddfed0fd8d6c104e9e9eff40bf5abfef9ab163bc7\
            2a23af9a5ce2ba2796c1f4e453a370eb0af8c212d9dc9acd8fc02c2e907baea2\
            23a8eb0b0996252cb548a4487da97b02422ebc0e834613f954de6c7e0afdc1fc",
            )
            .unwrap(),
        );
        let gas_limit = 100_000_000;
        let mut consumed_gas = 0;

        let expected_result = Bytes::from(
            hex::decode("0000000000000000000000000000000000000000000000000000000000000001")
                .unwrap(),
        );

        let (return_code, return_data) =
            execute_precompile(callee_address, calldata, gas_limit, &mut consumed_gas);

        assert_eq!(return_code, SUCCESS_RETURN_CODE);
        assert_eq!(return_data, expected_result);
        assert_eq!(consumed_gas, 113_000);
    }

    #[test]
    fn ecpairing_p1_is_infinity() {
        let callee_address = Address::from_low_u64_be(ECPAIRING_ADDRESS);
        let calldata = Bytes::from(
            hex::decode(
                "\
                0000000000000000000000000000000000000000000000000000000000000000\
                0000000000000000000000000000000000000000000000000000000000000000\
                1fb19bb476f6b9e44e2a32234da8212f61cd63919354bc06aef31e3cfaff3ebc\
                22606845ff186793914e03e21df544c34ffe2f2f3504de8a79d9159eca2d98d9\
                2bd368e28381e8eccb5fa81fc26cf3f048eea9abfdd85d7ed3ab3698d63e4f90\
                2fe02e47887507adf0ff1743cbac6ba291e66f59be6bd763950bb16041a0a85e",
            )
            .unwrap(),
        );
        let gas_limit = 100_000_000;
        let mut consumed_gas = 0;

        let expected_result = Bytes::from(
            hex::decode("0000000000000000000000000000000000000000000000000000000000000001")
                .unwrap(),
        );

        let (return_code, return_data) =
            execute_precompile(callee_address, calldata, gas_limit, &mut consumed_gas);

        assert_eq!(return_code, SUCCESS_RETURN_CODE);
        assert_eq!(return_data, expected_result);
        assert_eq!(consumed_gas, 79_000);
    }

    #[test]
    fn ecpairing_p2_is_infinity() {
        let callee_address = Address::from_low_u64_be(ECPAIRING_ADDRESS);
        let calldata = Bytes::from(
            hex::decode(
                "\
                2cf44499d5d27bb186308b7af7af02ac5bc9eeb6a3d147c186b21fb1b76e18da\
                2c0f001f52110ccfe69108924926e45f0b0c868df0e7bde1fe16d3242dc715f6\
                0000000000000000000000000000000000000000000000000000000000000000\
                0000000000000000000000000000000000000000000000000000000000000000\
                0000000000000000000000000000000000000000000000000000000000000000\
                0000000000000000000000000000000000000000000000000000000000000000",
            )
            .unwrap(),
        );
        let gas_limit = 100_000_000;
        let mut consumed_gas = 0;

        let expected_result = Bytes::from(
            hex::decode("0000000000000000000000000000000000000000000000000000000000000001")
                .unwrap(),
        );

        let (return_code, return_data) =
            execute_precompile(callee_address, calldata, gas_limit, &mut consumed_gas);

        assert_eq!(return_code, SUCCESS_RETURN_CODE);
        assert_eq!(return_data, expected_result);
        assert_eq!(consumed_gas, 79_000);
    }

    #[test]
    fn ecpairing_empty_calldata() {
        let callee_address = Address::from_low_u64_be(ECPAIRING_ADDRESS);
        let calldata = Bytes::new();
        let gas_limit = 100_000_000;
        let mut consumed_gas = 0;

        let expected_result = Bytes::from(
            hex::decode("0000000000000000000000000000000000000000000000000000000000000001")
                .unwrap(),
        );

        let (return_code, return_data) =
            execute_precompile(callee_address, calldata, gas_limit, &mut consumed_gas);

        assert_eq!(return_code, SUCCESS_RETURN_CODE);
        assert_eq!(return_data, expected_result);
        assert_eq!(consumed_gas, ECPAIRING_STATIC_COST);
    }

    #[test]
    fn ecpairing_invalid_point() {
        let callee_address = Address::from_low_u64_be(ECPAIRING_ADDRESS);
        // changed last byte from `fc` to `fd`
        let calldata = Bytes::from(
            hex::decode(
                "\
            2cf44499d5d27bb186308b7af7af02ac5bc9eeb6a3d147c186b21fb1b76e18da\
            2c0f001f52110ccfe69108924926e45f0b0c868df0e7bde1fe16d3242dc715f6\
            1fb19bb476f6b9e44e2a32234da8212f61cd63919354bc06aef31e3cfaff3ebc\
            22606845ff186793914e03e21df544c34ffe2f2f3504de8a79d9159eca2d98d9\
            2bd368e28381e8eccb5fa81fc26cf3f048eea9abfdd85d7ed3ab3698d63e4f90\
            2fe02e47887507adf0ff1743cbac6ba291e66f59be6bd763950bb16041a0a85e\
            0000000000000000000000000000000000000000000000000000000000000001\
            30644e72e131a029b85045b68181585d97816a916871ca8d3c208c16d87cfd45\
            1971ff0471b09fa93caaf13cbf443c1aede09cc4328f5a62aad45f40ec133eb4\
            091058a3141822985733cbdddfed0fd8d6c104e9e9eff40bf5abfef9ab163bc7\
            2a23af9a5ce2ba2796c1f4e453a370eb0af8c212d9dc9acd8fc02c2e907baea2\
            23a8eb0b0996252cb548a4487da97b02422ebc0e834613f954de6c7e0afdc1fd",
            )
            .unwrap(),
        );
        let gas_limit = 100_000_000;
        let mut consumed_gas = 0;

        let result = ecpairing(&calldata, gas_limit, &mut consumed_gas);
        // just to check error type, no gas consumption made
        assert_eq!(result.unwrap_err(), PrecompileError::InvalidEcPoint);

        let (return_code, return_data) =
            execute_precompile(callee_address, calldata, gas_limit, &mut consumed_gas);

        assert_eq!(return_code, REVERT_RETURN_CODE);
        assert_eq!(return_data, Bytes::new());
        assert_eq!(consumed_gas, gas_limit);
    }

    #[test]
    fn ecpairing_out_of_curve() {
        let callee_address = Address::from_low_u64_be(ECPAIRING_ADDRESS);
        let calldata = Bytes::from(
            hex::decode(
                "\
            1111111111111111111111111111111111111111111111111111111111111111\
            1111111111111111111111111111111111111111111111111111111111111111\
            1111111111111111111111111111111111111111111111111111111111111111\
            1111111111111111111111111111111111111111111111111111111111111111\
            1111111111111111111111111111111111111111111111111111111111111111\
            1111111111111111111111111111111111111111111111111111111111111111",
            )
            .unwrap(),
        );
        let gas_limit = 100_000_000;
        let mut consumed_gas = 0;

        let result = ecpairing(&calldata, gas_limit, &mut consumed_gas);
        // just to check error type, no gas consumption made
        assert_eq!(result.unwrap_err(), PrecompileError::InvalidEcPoint);

        let (return_code, return_data) =
            execute_precompile(callee_address, calldata, gas_limit, &mut consumed_gas);

        assert_eq!(return_code, REVERT_RETURN_CODE);
        assert_eq!(return_data, Bytes::new());
        assert_eq!(consumed_gas, gas_limit);
    }

    #[test]
    fn ecpairing_invalid_calldata() {
        let callee_address = Address::from_low_u64_be(ECPAIRING_ADDRESS);
        let calldata = Bytes::from(
            hex::decode(
                "\
                1111111111111111111111111111111111111111111111111111111111111111",
            )
            .unwrap(),
        );
        let gas_limit = 100_000_000;
        let mut consumed_gas = 0;

        let result = ecpairing(&calldata, gas_limit, &mut consumed_gas);
        // just to check error type, no gas consumption made
        assert_eq!(result.unwrap_err(), PrecompileError::InvalidCalldata);

        let (return_code, return_data) =
            execute_precompile(callee_address, calldata, gas_limit, &mut consumed_gas);

        assert_eq!(return_code, REVERT_RETURN_CODE);
        assert_eq!(return_data, Bytes::new());
        assert_eq!(consumed_gas, gas_limit);
    }

    #[test]
    fn ecpairing_with_not_enough_gas() {
        let callee_address = Address::from_low_u64_be(ECPAIRING_ADDRESS);
        let calldata = Bytes::from(
            hex::decode(
                "\
            2cf44499d5d27bb186308b7af7af02ac5bc9eeb6a3d147c186b21fb1b76e18da\
            2c0f001f52110ccfe69108924926e45f0b0c868df0e7bde1fe16d3242dc715f6\
            1fb19bb476f6b9e44e2a32234da8212f61cd63919354bc06aef31e3cfaff3ebc\
            22606845ff186793914e03e21df544c34ffe2f2f3504de8a79d9159eca2d98d9\
            2bd368e28381e8eccb5fa81fc26cf3f048eea9abfdd85d7ed3ab3698d63e4f90\
            2fe02e47887507adf0ff1743cbac6ba291e66f59be6bd763950bb16041a0a85e\
            0000000000000000000000000000000000000000000000000000000000000001\
            30644e72e131a029b85045b68181585d97816a916871ca8d3c208c16d87cfd45\
            1971ff0471b09fa93caaf13cbf443c1aede09cc4328f5a62aad45f40ec133eb4\
            091058a3141822985733cbdddfed0fd8d6c104e9e9eff40bf5abfef9ab163bc7\
            2a23af9a5ce2ba2796c1f4e453a370eb0af8c212d9dc9acd8fc02c2e907baea2\
            23a8eb0b0996252cb548a4487da97b02422ebc0e834613f954de6c7e0afdc1fc",
            )
            .unwrap(),
        );
        // needs 113_000
        let gas_limit = 100_000;
        let mut consumed_gas = 0;

        let result = ecpairing(&calldata, gas_limit, &mut consumed_gas);
        // just to check error type, no gas consumption made
        assert_eq!(result.unwrap_err(), PrecompileError::NotEnoughGas);

        let (return_code, return_data) =
            execute_precompile(callee_address, calldata, gas_limit, &mut consumed_gas);

        assert_eq!(return_code, REVERT_RETURN_CODE);
        assert_eq!(return_data, Bytes::new());
        assert_eq!(consumed_gas, gas_limit);
    }

    #[test]
    fn test_blake2_evm_codes_happy_path() {
        let callee_address = Address::from_low_u64_be(BLAKE2F_ADDRESS);
        let rounds = hex::decode("0000000c").unwrap();
        let h = hex::decode("48c9bdf267e6096a3ba7ca8485ae67bb2bf894fe72f36e3cf1361d5f3af54fa5d182e6ad7f520e511f6c3e2b8c68059b6bbd41fbabd9831f79217e1319cde05b").unwrap();
        let m = hex::decode("6162630000000000000000000000000000000000000000000000000000000000000000000000000000000000000000000000000000000000000000000000000000000000000000000000000000000000000000000000000000000000000000000000000000000000000000000000000000000000000000000000000000000000").unwrap();
        let t = hex::decode("03000000000000000000000000000000").unwrap();
        let f = hex::decode("01").unwrap();
        let calldata = [rounds, h, m, t, f].concat();
        let calldata = Bytes::from(calldata);
        let gas_limit = 1000;
        let mut consumed_gas: u64 = 0;

        let expected_result = Bytes::from(hex::decode(
        "ba80a53f981c4d0d6a2797b69f12f6e94c212f14685ac4b74b12bb6fdbffa2d17d87c5392aab792dc252d5de4533cc9518d38aa8dbf1925ab92386edd4009923"
        ).unwrap());

        let (return_code, return_data) =
            execute_precompile(callee_address, calldata, gas_limit, &mut consumed_gas);

        assert_eq!(return_code, SUCCESS_RETURN_CODE);
        assert_eq!(return_data, expected_result);
        assert_eq!(consumed_gas, 12);
    }

    #[test]
    fn test_blake2_eip_example_1() {
        let callee_address = Address::from_low_u64_be(BLAKE2F_ADDRESS);
        let calldata = Bytes::from(hex::decode("00000c48c9bdf267e6096a3ba7ca8485ae67bb2bf894fe72f36e3cf1361d5f3af54fa5d182e6ad7f520e511f6c3e2b8c68059b6bbd41fbabd9831f79217e1319cde05b61626300000000000000000000000000000000000000000000000000000000000000000000000000000000000000000000000000000000000000000000000000000000000000000000000000000000000000000000000000000000000000000000000000000000000000000000000000000000000000000000000000000000000300000000000000000000000000000001").unwrap());
        let gas_limit = 1000;
        let mut consumed_gas: u64 = 0;

        let result = blake2f(&calldata, gas_limit, &mut consumed_gas);
        // just to check error type, no gas consumption made
        assert_eq!(result.unwrap_err(), PrecompileError::InvalidCalldata);

        let (return_code, return_data) =
            execute_precompile(callee_address, calldata, gas_limit, &mut consumed_gas);

        assert_eq!(return_code, REVERT_RETURN_CODE);
        assert_eq!(return_data, Bytes::new());
        assert_eq!(consumed_gas, gas_limit);
    }

    #[test]
    fn test_blake2_eip_example_2() {
        let callee_address = Address::from_low_u64_be(BLAKE2F_ADDRESS);
        let calldata = Bytes::from(hex::decode("000000000c48c9bdf267e6096a3ba7ca8485ae67bb2bf894fe72f36e3cf1361d5f3af54fa5d182e6ad7f520e511f6c3e2b8c68059b6bbd41fbabd9831f79217e1319cde05b61626300000000000000000000000000000000000000000000000000000000000000000000000000000000000000000000000000000000000000000000000000000000000000000000000000000000000000000000000000000000000000000000000000000000000000000000000000000000000000000000000000000000000300000000000000000000000000000001").unwrap());
        let gas_limit = 1000;
        let mut consumed_gas: u64 = 0;

        let result = blake2f(&calldata, gas_limit, &mut consumed_gas);
        // just to check error type, no gas consumption made
        assert_eq!(result.unwrap_err(), PrecompileError::InvalidCalldata);

        let (return_code, return_data) =
            execute_precompile(callee_address, calldata, gas_limit, &mut consumed_gas);

        assert_eq!(return_code, REVERT_RETURN_CODE);
        assert_eq!(return_data, Bytes::new());
        assert_eq!(consumed_gas, gas_limit);
    }

    #[test]
    fn test_blake2_eip_example_3() {
        let callee_address = Address::from_low_u64_be(BLAKE2F_ADDRESS);
        let calldata = Bytes::from(hex::decode("0000000c48c9bdf267e6096a3ba7ca8485ae67bb2bf894fe72f36e3cf1361d5f3af54fa5d182e6ad7f520e511f6c3e2b8c68059b6bbd41fbabd9831f79217e1319cde05b61626300000000000000000000000000000000000000000000000000000000000000000000000000000000000000000000000000000000000000000000000000000000000000000000000000000000000000000000000000000000000000000000000000000000000000000000000000000000000000000000000000000000000300000000000000000000000000000002").unwrap());
        let gas_limit = 1000;
        let mut consumed_gas: u64 = 0;

        let result = blake2f(&calldata, gas_limit, &mut consumed_gas);
        // just to check error type, no gas consumption made
        assert_eq!(result.unwrap_err(), PrecompileError::InvalidCalldata);

        let (return_code, return_data) =
            execute_precompile(callee_address, calldata, gas_limit, &mut consumed_gas);

        assert_eq!(return_code, REVERT_RETURN_CODE);
        assert_eq!(return_data, Bytes::new());
        assert_eq!(consumed_gas, gas_limit);
    }

    #[test]
    fn test_blake2_eip_example_4() {
        let callee_address = Address::from_low_u64_be(BLAKE2F_ADDRESS);
        let calldata = Bytes::from(hex::decode("0000000048c9bdf267e6096a3ba7ca8485ae67bb2bf894fe72f36e3cf1361d5f3af54fa5d182e6ad7f520e511f6c3e2b8c68059b6bbd41fbabd9831f79217e1319cde05b61626300000000000000000000000000000000000000000000000000000000000000000000000000000000000000000000000000000000000000000000000000000000000000000000000000000000000000000000000000000000000000000000000000000000000000000000000000000000000000000000000000000000000300000000000000000000000000000001").unwrap());
        let gas_limit = 1000;
        let mut consumed_gas: u64 = 0;

        let expected_result = Bytes::from(hex::decode(
        "08c9bcf367e6096a3ba7ca8485ae67bb2bf894fe72f36e3cf1361d5f3af54fa5d282e6ad7f520e511f6c3e2b8c68059b9442be0454267ce079217e1319cde05b"
        ).unwrap());

        let (return_code, return_data) =
            execute_precompile(callee_address, calldata, gas_limit, &mut consumed_gas);

        assert_eq!(return_code, SUCCESS_RETURN_CODE);
        assert_eq!(return_data, expected_result);
        assert_eq!(consumed_gas, 0);
    }

    #[test]
    fn test_blake2_example_5() {
        let callee_address = Address::from_low_u64_be(BLAKE2F_ADDRESS);
        let calldata = Bytes::from(hex::decode("0000000c48c9bdf267e6096a3ba7ca8485ae67bb2bf894fe72f36e3cf1361d5f3af54fa5d182e6ad7f520e511f6c3e2b8c68059b6bbd41fbabd9831f79217e1319cde05b61626300000000000000000000000000000000000000000000000000000000000000000000000000000000000000000000000000000000000000000000000000000000000000000000000000000000000000000000000000000000000000000000000000000000000000000000000000000000000000000000000000000000000300000000000000000000000000000001").unwrap());
        let gas_limit = 1000;
        let mut consumed_gas: u64 = 0;

        let expected_result = Bytes::from(hex::decode(
        "ba80a53f981c4d0d6a2797b69f12f6e94c212f14685ac4b74b12bb6fdbffa2d17d87c5392aab792dc252d5de4533cc9518d38aa8dbf1925ab92386edd4009923"
        ).unwrap());

        let (return_code, return_data) =
            execute_precompile(callee_address, calldata, gas_limit, &mut consumed_gas);

        assert_eq!(return_code, SUCCESS_RETURN_CODE);
        assert_eq!(return_data, expected_result);
        assert_eq!(consumed_gas, 12);
    }

    #[test]
    fn test_blake2_example_6() {
        let callee_address = Address::from_low_u64_be(BLAKE2F_ADDRESS);
        let calldata = Bytes::from(hex::decode("0000000c48c9bdf267e6096a3ba7ca8485ae67bb2bf894fe72f36e3cf1361d5f3af54fa5d182e6ad7f520e511f6c3e2b8c68059b6bbd41fbabd9831f79217e1319cde05b61626300000000000000000000000000000000000000000000000000000000000000000000000000000000000000000000000000000000000000000000000000000000000000000000000000000000000000000000000000000000000000000000000000000000000000000000000000000000000000000000000000000000000300000000000000000000000000000000").unwrap());
        let gas_limit = 1000;
        let mut consumed_gas: u64 = 0;

        let expected_result = Bytes::from(hex::decode(
        "75ab69d3190a562c51aef8d88f1c2775876944407270c42c9844252c26d2875298743e7f6d5ea2f2d3e8d226039cd31b4e426ac4f2d3d666a610c2116fde4735"
        ).unwrap());

        let (return_code, return_data) =
            execute_precompile(callee_address, calldata, gas_limit, &mut consumed_gas);

        assert_eq!(return_code, SUCCESS_RETURN_CODE);
        assert_eq!(return_data, expected_result);
        assert_eq!(consumed_gas, 12);
    }

    #[test]
    fn test_blake2_example_7() {
        let callee_address = Address::from_low_u64_be(BLAKE2F_ADDRESS);
        let calldata = Bytes::from(hex::decode("0000000148c9bdf267e6096a3ba7ca8485ae67bb2bf894fe72f36e3cf1361d5f3af54fa5d182e6ad7f520e511f6c3e2b8c68059b6bbd41fbabd9831f79217e1319cde05b61626300000000000000000000000000000000000000000000000000000000000000000000000000000000000000000000000000000000000000000000000000000000000000000000000000000000000000000000000000000000000000000000000000000000000000000000000000000000000000000000000000000000000300000000000000000000000000000001").unwrap());
        let gas_limit = 1000;
        let mut consumed_gas: u64 = 0;

        let expected_result = Bytes::from(hex::decode(
        "b63a380cb2897d521994a85234ee2c181b5f844d2c624c002677e9703449d2fba551b3a8333bcdf5f2f7e08993d53923de3d64fcc68c034e717b9293fed7a421"
        ).unwrap());

        let (return_code, return_data) =
            execute_precompile(callee_address, calldata, gas_limit, &mut consumed_gas);

        assert_eq!(return_code, SUCCESS_RETURN_CODE);
        assert_eq!(return_data, expected_result);
        assert_eq!(consumed_gas, 1);
    }
}<|MERGE_RESOLUTION|>--- conflicted
+++ resolved
@@ -1,7 +1,7 @@
 use crate::{
     constants::{
-        call_opcode::{REVERT_RETURN_CODE, SUCCESS_RETURN_CODE},
         precompiles::*,
+        return_codes::{REVERT_RETURN_CODE, SUCCESS_RETURN_CODE},
     },
     primitives::U256,
     result::PrecompileError,
@@ -434,10 +434,6 @@
     if needed_gas > gas_limit {
         return Err(PrecompileError::NotEnoughGas);
     }
-<<<<<<< HEAD
-=======
-    *consumed_gas += needed_gas;
->>>>>>> 076cc297
 
     let mut h: [u64; 8] = [0_u64; 8];
     let mut m: [u64; 16] = [0_u64; 16];
