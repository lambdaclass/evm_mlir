--- conflicted
+++ resolved
@@ -133,21 +133,16 @@
     let m_size = usize::try_from(U256::from_big_endian(&calldata[ESIZE_END..MSIZE_END]))
         .map_err(|_| PrecompileError::InvalidCalldata)?;
 
-<<<<<<< HEAD
     // Handle special case when both the base and mod are zero.
     if b_size == 0 && m_size == 0 {
         *consumed_gas += 200;
         return Ok(Bytes::new());
     }
 
-    let params_len = 96 + b_size + e_size + m_size;
+    let params_len = MXP_PARAMS_OFFSET + b_size + e_size + m_size;
     if calldata.len() < params_len {
         return Err(PrecompileError::InvalidCalldata);
     }
-=======
-    let params_len = MXP_PARAMS_OFFSET + b_size + e_size + m_size;
-    let calldata = right_pad(&calldata, params_len);
->>>>>>> 36046736
 
     let b = BigUint::from_bytes_be(&calldata[MXP_PARAMS_OFFSET..MXP_PARAMS_OFFSET + b_size]);
     let e = BigUint::from_bytes_be(
