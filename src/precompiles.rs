use crate::{
    constants::{
        precompiles::*,
        return_codes::{REVERT_RETURN_CODE, SUCCESS_RETURN_CODE},
    },
    primitives::U256,
    result::PrecompileError,
    utils::right_pad,
};
use bytes::Bytes;
use ethereum_types::Address;
use lambdaworks_math::{
    cyclic_group::IsGroup,
    elliptic_curve::{
        short_weierstrass::curves::bn_254::{
            curve::{BN254Curve, BN254FieldElement, BN254TwistCurveFieldElement},
            field_extension::Degree12ExtensionField,
            pairing::BN254AtePairing,
            twist::BN254TwistCurve,
        },
        traits::{IsEllipticCurve, IsPairing},
    },
    field::{element::FieldElement, extensions::quadratic::QuadraticExtensionFieldElement},
    traits::ByteConversion,
    unsigned_integer::element::U256 as LambdaWorksU256,
};
use num_bigint::BigUint;
use secp256k1::{ecdsa, Message, Secp256k1};
use sha3::{Digest, Keccak256};

/// ECDSA public key recovery function.
/// More info in https://eips.ethereum.org/EIPS/eip-2, https://eips.ethereum.org/EIPS/eip-1271 and https://www.evm.codes/precompiled.
pub fn ecrecover(
    calldata: &Bytes,
    gas_limit: u64,
    consumed_gas: &mut u64,
) -> Result<Bytes, PrecompileError> {
    if gas_limit < ECRECOVER_COST {
        return Err(PrecompileError::NotEnoughGas);
    }

    let calldata = right_pad(calldata, ECR_PARAMS_OFFSET);
    let hash = &calldata[..ECR_HASH_END];
    let v = calldata[ECR_V_POS] as i32 - ECR_V_BASE;
    let sig = &calldata[(ECR_V_POS + 1)..ECR_SIG_END];

    let msg = Message::from_digest_slice(hash).map_err(|_| PrecompileError::Secp256k1Error)?;
    let id = ecdsa::RecoveryId::from_i32(v).map_err(|_| PrecompileError::Secp256k1Error)?;
    let sig = ecdsa::RecoverableSignature::from_compact(sig, id)
        .map_err(|_| PrecompileError::Secp256k1Error)?;

    let secp = Secp256k1::new();
    let public_address = secp
        .recover_ecdsa(&msg, &sig)
        .map_err(|_| PrecompileError::Secp256k1Error)?;

    *consumed_gas += ECRECOVER_COST;
    let mut hasher = Keccak256::new();
    hasher.update(&public_address.serialize_uncompressed()[1..]);
    let mut address_hash = hasher.finalize();
    address_hash[..ECR_PADDING_LEN].fill(0);
    Ok(Bytes::copy_from_slice(&address_hash))
}

/// Hashing function.
/// More info in https://github.com/ethereum/yellowpaper.
pub fn sha2_256(
    calldata: &Bytes,
    gas_limit: u64,
    consumed_gas: &mut u64,
) -> Result<Bytes, PrecompileError> {
    let gas_cost = SHA2_256_STATIC_COST + sha2_256_dynamic_cost(calldata.len() as u64);
    if gas_limit < gas_cost {
        return Err(PrecompileError::NotEnoughGas);
    }
    *consumed_gas += gas_cost;
    let hash = sha2::Sha256::digest(calldata);
    Ok(Bytes::copy_from_slice(&hash))
}

/// Hashing function.
/// More info in https://github.com/ethereum/yellowpaper.
///
/// # Returns
/// - a 20-byte hash right aligned to 32 bytes
pub fn ripemd_160(
    calldata: &Bytes,
    gas_limit: u64,
    consumed_gas: &mut u64,
) -> Result<Bytes, PrecompileError> {
    let gas_cost = RIPEMD_160_COST + ripemd_160_dynamic_cost(calldata.len() as u64);
    if gas_limit < gas_cost {
        return Err(PrecompileError::NotEnoughGas);
    }
    *consumed_gas += gas_cost;
    let mut hasher = ripemd::Ripemd160::new();
    hasher.update(calldata);
    let mut output = [0u8; RIPEMD_OUTPUT_LEN];
    hasher.finalize_into((&mut output[RIPEMD_PADDING_LEN..]).into());
    Ok(Bytes::copy_from_slice(&output))
}

/// The identity function is typically used to copy a chunk of memory. It copies its input to its output. It can be used to copy between memory portions.
/// More info in https://github.com/ethereum/yellowpaper.
pub fn identity(
    calldata: &Bytes,
    gas_limit: u64,
    consumed_gas: &mut u64,
) -> Result<Bytes, PrecompileError> {
    let gas_cost = IDENTITY_COST + identity_dynamic_cost(calldata.len() as u64);
    if gas_limit < gas_cost {
        return Err(PrecompileError::NotEnoughGas);
    }
    *consumed_gas += gas_cost;
    Ok(calldata.clone())
}

/// Arbitrary-precision exponentiation under modulo.
/// More info in https://eips.ethereum.org/EIPS/eip-198 and https://www.evm.codes/precompiled.
pub fn modexp(
    calldata: &Bytes,
    gas_limit: u64,
    consumed_gas: &mut u64,
) -> Result<Bytes, PrecompileError> {
    let calldata = right_pad(calldata, MXP_PARAMS_OFFSET);

    // Cast sizes as usize and check for overflow.
    // Bigger sizes are not accepted, as memory can't index bigger values.
    let b_size = usize::try_from(U256::from_big_endian(&calldata[..BSIZE_END]))
        .map_err(|_| PrecompileError::InvalidCalldata)?;
    let e_size = usize::try_from(U256::from_big_endian(&calldata[BSIZE_END..ESIZE_END]))
        .map_err(|_| PrecompileError::InvalidCalldata)?;
    let m_size = usize::try_from(U256::from_big_endian(&calldata[ESIZE_END..MSIZE_END]))
        .map_err(|_| PrecompileError::InvalidCalldata)?;

    let params_len = MXP_PARAMS_OFFSET + b_size + e_size + m_size;
    let calldata = right_pad(&calldata, params_len);

    let b = BigUint::from_bytes_be(&calldata[MXP_PARAMS_OFFSET..MXP_PARAMS_OFFSET + b_size]);
    let e = BigUint::from_bytes_be(
        &calldata[MXP_PARAMS_OFFSET + b_size..MXP_PARAMS_OFFSET + b_size + e_size],
    );
    let m = BigUint::from_bytes_be(&calldata[MXP_PARAMS_OFFSET + b_size + e_size..params_len]);

    // Compute gas cost
    let max_length = b_size.max(m_size);
    let words = (max_length + 7) / 8;
    let multiplication_complexity = (words * words) as u64;
    let iteration_count = if e_size <= 32 && e != BigUint::ZERO {
        e.bits() - 1
    } else if e_size > 32 {
        8 * (e_size as u64 - 32) + e.bits().max(1) - 1
    } else {
        0
    };
    let calculate_iteration_count = iteration_count.max(1);
    let gas_cost = (multiplication_complexity * calculate_iteration_count / 3).max(200);
    if gas_limit < gas_cost {
        return Err(PrecompileError::NotEnoughGas);
    }
    *consumed_gas += gas_cost;

    let result = if m == BigUint::ZERO {
        BigUint::ZERO
    } else if e == BigUint::ZERO {
        BigUint::from(1_u8) % m
    } else {
        b.modpow(&e, &m)
    };

    let output = &result.to_bytes_be()[..m_size];
    Ok(Bytes::copy_from_slice(output))
}

<<<<<<< HEAD
/// Point addition on the elliptic curve 'alt_bn128'.
=======
/// Point addition on the elliptic curve 'alt_bn128' (also referred as 'bn254').
>>>>>>> 81955fa8
/// More info in https://eips.ethereum.org/EIPS/eip-196 and https://www.evm.codes/precompiled.
pub fn ecadd(
    calldata: &Bytes,
    gas_limit: u64,
    consumed_gas: &mut u64,
) -> Result<Bytes, PrecompileError> {
    if gas_limit < ECADD_COST {
        return Err(PrecompileError::NotEnoughGas);
    }

    let calldata = right_pad(calldata, ECADD_PARAMS_OFFSET);
    // Slice lengths are checked, so unwrap is safe
    let x1 = BN254FieldElement::from_bytes_be(&calldata[..ECADD_X1_END]).unwrap();
    let y1 = BN254FieldElement::from_bytes_be(&calldata[ECADD_X1_END..ECADD_Y1_END]).unwrap();
    let x2 = BN254FieldElement::from_bytes_be(&calldata[ECADD_Y1_END..ECADD_X2_END]).unwrap();
    let y2 = BN254FieldElement::from_bytes_be(&calldata[ECADD_X2_END..ECADD_Y2_END]).unwrap();

    // (0,0) represents infinity, in that case the other point (if valid) should be directly returned
    let zero_el = BN254FieldElement::from(0);
    let p1_is_infinity = x1.eq(&zero_el) && y1.eq(&zero_el);
    let p2_is_infinity = x2.eq(&zero_el) && y2.eq(&zero_el);

    match (p1_is_infinity, p2_is_infinity) {
        (true, true) => {
            *consumed_gas += ECADD_COST;
            return Ok(Bytes::from([0u8; 64].to_vec()));
        }
        (true, false) => {
            if let Ok(p2) = BN254Curve::create_point_from_affine(x2, y2) {
                *consumed_gas += ECADD_COST;
                let res = [p2.x().to_bytes_be(), p2.y().to_bytes_be()].concat();
                return Ok(Bytes::from(res));
            }
            return Err(PrecompileError::InvalidEcPoint);
        }
        (false, true) => {
            if let Ok(p1) = BN254Curve::create_point_from_affine(x1, y1) {
                *consumed_gas += ECADD_COST;
                let res = [p1.x().to_bytes_be(), p1.y().to_bytes_be()].concat();
                return Ok(Bytes::from(res));
            }
            return Err(PrecompileError::InvalidEcPoint);
        }
        _ => {}
    }

    let (Ok(p1), Ok(p2)) = (
        BN254Curve::create_point_from_affine(x1, y1),
        BN254Curve::create_point_from_affine(x2, y2),
    ) else {
        return Err(PrecompileError::InvalidEcPoint);
    };

    *consumed_gas += ECADD_COST;
    let sum = p1.operate_with(&p2).to_affine();
    let res = [sum.x().to_bytes_be(), sum.y().to_bytes_be()].concat();
    Ok(Bytes::from(res))
}

<<<<<<< HEAD
/// Scalar multiplication on the elliptic curve 'alt_bn128'.
=======
/// Scalar multiplication on the elliptic curve 'alt_bn128' (also referred as 'bn254').
>>>>>>> 81955fa8
/// More info in https://eips.ethereum.org/EIPS/eip-196 and https://www.evm.codes/precompiled.
pub fn ecmul(
    calldata: &Bytes,
    gas_limit: u64,
    consumed_gas: &mut u64,
) -> Result<Bytes, PrecompileError> {
    if gas_limit < ECMUL_COST {
        return Err(PrecompileError::NotEnoughGas);
    }

    let calldata = right_pad(calldata, ECMUL_PARAMS_OFFSET);
    // Slice lengths are checked, so unwrap is safe
    let x1 = BN254FieldElement::from_bytes_be(&calldata[..ECMUL_X1_END]).unwrap();
    let y1 = BN254FieldElement::from_bytes_be(&calldata[ECMUL_X1_END..ECMUL_Y1_END]).unwrap();
    let s = LambdaWorksU256::from_bytes_be(&calldata[ECMUL_Y1_END..ECMUL_S_END]).unwrap();

    // if the point is infinity it is directly returned
    let zero_el = BN254FieldElement::from(0);
    let p1_is_infinity = x1.eq(&zero_el) && y1.eq(&zero_el);
    if p1_is_infinity {
        *consumed_gas += ECMUL_COST;
        return Ok(Bytes::from([0u8; 64].to_vec()));
    }

    // scalar is 0 and the point is valid
    let zero_u256 = LambdaWorksU256::from(0_u16);
    if s.eq(&zero_u256) && BN254Curve::create_point_from_affine(x1.clone(), y1.clone()).is_ok() {
        *consumed_gas += ECMUL_COST;
        return Ok(Bytes::from([0u8; 64].to_vec()));
    }

    if let Ok(p1) = BN254Curve::create_point_from_affine(x1, y1) {
        *consumed_gas += ECMUL_COST;
        let mul = p1.operate_with_self(s).to_affine();
        let res = [mul.x().to_bytes_be(), mul.y().to_bytes_be()].concat();
        return Ok(Bytes::from(res));
    }

    Err(PrecompileError::InvalidEcPoint)
}

<<<<<<< HEAD
/// Elliptic curve pairing operation required in order to perform zkSNARK verification within the block gas limit. Bilinear function on groups on the elliptic curve “alt_bn128”.
=======
/// Elliptic curve pairing operation required in order to perform zkSNARK verification within the block gas limit. Bilinear function on groups on the elliptic curve 'alt_bn128' (also referred as 'bn254').
>>>>>>> 81955fa8
/// More info in https://eips.ethereum.org/EIPS/eip-197 and https://www.evm.codes/precompiled.
/// - Loops over the calldata in chunks of 192 bytes. K times, where K = len / 192.
/// - Two groups G_1 and G_2, which sum up to 192 bytes.
/// - With each field size being 32 bytes.
pub fn ecpairing(
    calldata: &Bytes,
    gas_limit: u64,
    consumed_gas: &mut u64,
) -> Result<Bytes, PrecompileError> {
    if calldata.len() % ECP_INPUT_SIZE != 0 {
        return Err(PrecompileError::InvalidCalldata);
    }
    let gas_cost = ECPAIRING_STATIC_COST + ecpairing_dynamic_cost(calldata.len() as u64);
    if gas_limit < gas_cost {
        return Err(PrecompileError::NotEnoughGas);
    }

    let rounds = calldata.len() / ECP_INPUT_SIZE;
    let mut mul: FieldElement<Degree12ExtensionField> = QuadraticExtensionFieldElement::one();
    for idx in 0..rounds {
        let start = idx * ECP_INPUT_SIZE;

        // Slice lengths are checked, so unwrap is safe
        let g1_x =
            BN254FieldElement::from_bytes_be(&calldata[start..start + ECP_FIELD_SIZE]).unwrap();
        let g1_y = BN254FieldElement::from_bytes_be(
            &calldata[start + ECP_FIELD_SIZE..start + double_field_size()],
        )
        .unwrap();

        let g2_x_bytes = [
<<<<<<< HEAD
            &calldata[start + ecpairing_g2_point1_start(G1_POINT_POS)
                ..start + ecpairing_g2_point1_end(G1_POINT_POS)], // calldata[start + 96..start + 128]
            &calldata[start + G1_POINT_POS..start + ecpairing_g2_point1_start(G1_POINT_POS)], // calldata[start + 64..start + 96]
        ]
        .concat();
        let g2_y_bytes = [
            &calldata[start + ecpairing_g2_point1_start(G2_POINT_POS)
                ..start + ecpairing_g2_point1_end(G2_POINT_POS)], // calldata[start + 160..start + 192]
            &calldata[start + G2_POINT_POS..start + ecpairing_g2_point1_start(G2_POINT_POS)], // calldata[start + 128..start + 160]
=======
            &calldata[start + (G1_POINT_POS + ECP_FIELD_SIZE)
                ..start + (G1_POINT_POS + ECP_FIELD_SIZE * 2)], // calldata[start + 96..start + 128]
            &calldata[start + G1_POINT_POS..start + (G1_POINT_POS + ECP_FIELD_SIZE)], // calldata[start + 64..start + 96]
        ]
        .concat();
        let g2_y_bytes = [
            &calldata[start + (G2_POINT_POS + ECP_FIELD_SIZE)
                ..start + (G2_POINT_POS + ECP_FIELD_SIZE * 2)], // calldata[start + 160..start + 192]
            &calldata[start + G2_POINT_POS..start + (G2_POINT_POS + ECP_FIELD_SIZE)], // calldata[start + 128..start + 160]
>>>>>>> 81955fa8
        ]
        .concat();

        let g2_x = BN254TwistCurveFieldElement::from_bytes_be(&g2_x_bytes);
        let g2_y = BN254TwistCurveFieldElement::from_bytes_be(&g2_y_bytes);

        let (Ok(g2_x), Ok(g2_y)) = (g2_x, g2_y) else {
            return Err(PrecompileError::InvalidEcPoint);
        };

        // if any point is (0,0) the pairing is ok
        let zero_el = BN254FieldElement::from(0);
        let tw_zero_el = BN254TwistCurveFieldElement::from(0);
        let p1_is_infinity = g1_x.eq(&zero_el) && g1_y.eq(&zero_el);
        let p2_is_infinity = g2_x.eq(&tw_zero_el) && g2_y.eq(&tw_zero_el);
        if p1_is_infinity || p2_is_infinity {
            continue;
        }

        let (Ok(p1), Ok(p2)) = (
            BN254Curve::create_point_from_affine(g1_x, g1_y),
            BN254TwistCurve::create_point_from_affine(g2_x, g2_y),
        ) else {
            return Err(PrecompileError::InvalidEcPoint);
        };

        let Ok(pairing_result) = BN254AtePairing::compute_batch(&[(&p1, &p2)]) else {
            return Err(PrecompileError::InvalidEcPoint);
        };
        mul *= pairing_result;
    }

    *consumed_gas += gas_cost;
    let success = mul.eq(&QuadraticExtensionFieldElement::one());
    let mut output = vec![0_u8; 32];
    output[31] = success as u8;
    Ok(Bytes::from(output))
}

// Extracted from https://datatracker.ietf.org/doc/html/rfc7693#section-2.7
pub const SIGMA: [[usize; 16]; 10] = [
    [0, 1, 2, 3, 4, 5, 6, 7, 8, 9, 10, 11, 12, 13, 14, 15],
    [14, 10, 4, 8, 9, 15, 13, 6, 1, 12, 0, 2, 11, 7, 5, 3],
    [11, 8, 12, 0, 5, 2, 15, 13, 10, 14, 3, 6, 7, 1, 9, 4],
    [7, 9, 3, 1, 13, 12, 11, 14, 2, 6, 5, 10, 4, 0, 15, 8],
    [9, 0, 5, 7, 2, 4, 10, 15, 14, 1, 11, 12, 6, 8, 3, 13],
    [2, 12, 6, 10, 0, 11, 8, 3, 4, 13, 7, 5, 15, 14, 1, 9],
    [12, 5, 1, 15, 14, 13, 4, 10, 0, 7, 6, 3, 9, 2, 8, 11],
    [13, 11, 7, 14, 12, 1, 3, 9, 5, 0, 15, 4, 8, 6, 2, 10],
    [6, 15, 14, 9, 11, 3, 0, 8, 12, 2, 13, 7, 1, 4, 10, 5],
    [10, 2, 8, 4, 7, 6, 1, 5, 15, 11, 9, 14, 3, 12, 13, 0],
];

// Extracted from https://datatracker.ietf.org/doc/html/rfc7693#appendix-C.2
pub const IV: [u64; 8] = [
    0x6a09e667f3bcc908,
    0xbb67ae8584caa73b,
    0x3c6ef372fe94f82b,
    0xa54ff53a5f1d36f1,
    0x510e527fade682d1,
    0x9b05688c2b3e6c1f,
    0x1f83d9abfb41bd6b,
    0x5be0cd19137e2179,
];

// Extracted from https://datatracker.ietf.org/doc/html/rfc7693#section-2.1
const R1: u32 = 32;
const R2: u32 = 24;
const R3: u32 = 16;
const R4: u32 = 63;

// Based on https://datatracker.ietf.org/doc/html/rfc7693#section-3.1
fn g(v: &mut [u64; 16], a: usize, b: usize, c: usize, d: usize, x: u64, y: u64) {
    v[a] = v[a].wrapping_add(v[b]).wrapping_add(x); //mod 64 operations
    v[d] = (v[d] ^ v[a]).rotate_right(R1); // >>> operation
    v[c] = v[c].wrapping_add(v[d]);
    v[b] = (v[b] ^ v[c]).rotate_right(R2);
    v[a] = v[a].wrapping_add(v[b]).wrapping_add(y);
    v[d] = (v[d] ^ v[a]).rotate_right(R3);
    v[c] = v[c].wrapping_add(v[d]);
    v[b] = (v[b] ^ v[c]).rotate_right(R4);
}

// Based on https://datatracker.ietf.org/doc/html/rfc7693#section-3.2
fn blake2f_compress(rounds: usize, h: &mut [u64; 8], m: &[u64; 16], t: &[u64; 2], f: bool) {
    // Initialize local work vector v[0..15]
    let mut v: [u64; 16] = [0_u64; 16];
    v[0..8].copy_from_slice(h); // First half from state
    v[8..16].copy_from_slice(&IV); // Second half from IV

    v[12] ^= t[0]; // Low word of the offset
    v[13] ^= t[1]; // High word of the offset

    if f {
        v[14] = !v[14]; // Invert all bits
    }

    for i in 0..rounds {
        // Message word selection permutation for this round
        let s: &[usize; 16] = &SIGMA[i % 10];

        g(&mut v, 0, 4, 8, 12, m[s[0]], m[s[1]]);
        g(&mut v, 1, 5, 9, 13, m[s[2]], m[s[3]]);
        g(&mut v, 2, 6, 10, 14, m[s[4]], m[s[5]]);
        g(&mut v, 3, 7, 11, 15, m[s[6]], m[s[7]]);

        g(&mut v, 0, 5, 10, 15, m[s[8]], m[s[9]]);
        g(&mut v, 1, 6, 11, 12, m[s[10]], m[s[11]]);
        g(&mut v, 2, 7, 8, 13, m[s[12]], m[s[13]]);
        g(&mut v, 3, 4, 9, 14, m[s[14]], m[s[15]]);
    }

    // XOR the two halves
    for i in 0..8 {
        h[i] = h[i] ^ v[i] ^ v[i + 8];
    }
}

const CALLDATA_LEN: usize = 213;

/// Compression function F used in the BLAKE2 cryptographic hashing algorithm.
/// More info in https://eips.ethereum.org/EIPS/eip-152 and https://www.evm.codes/precompiled.
pub fn blake2f(
    calldata: &Bytes,
    gas_limit: u64,
    consumed_gas: &mut u64,
) -> Result<Bytes, PrecompileError> {
    /*
    [0; 3] (4 bytes)	rounds	Number of rounds (big-endian unsigned integer)
    [4; 67] (64 bytes)	h	State vector (8 8-byte little-endian unsigned integer)
    [68; 195] (128 bytes)	m	Message block vector (16 8-byte little-endian unsigned integer)
    [196; 211] (16 bytes)	t	Offset counters (2 8-byte little-endian integer)
    [212; 212] (1 byte)	f	Final block indicator flag (0 or 1)
    */

    if calldata.len() != CALLDATA_LEN {
        return Err(PrecompileError::InvalidCalldata);
    }

    let rounds = u32::from_be_bytes(
        calldata[..BF2_ROUND_END]
            .try_into()
            .map_err(|_| PrecompileError::InvalidCalldata)?,
    );

    let needed_gas = blake2_gas_cost(rounds);
    if needed_gas > gas_limit {
        return Err(PrecompileError::NotEnoughGas);
    }

    let mut h: [u64; 8] = [0_u64; 8];
    let mut m: [u64; 16] = [0_u64; 16];
    let mut t: [u64; 2] = [0_u64; 2];
    let f = u8::from_be_bytes(
        calldata[BF2_BLOCK_FLAG..(BF2_BLOCK_FLAG + 1)]
            .try_into()
            .map_err(|_| PrecompileError::InvalidCalldata)?,
    );

    if f > 1 {
        return Err(PrecompileError::InvalidCalldata);
    }
    let f = f == 1;

    // NOTE: We may optimize this by unwraping both for loops

    for (i, h) in h.iter_mut().enumerate() {
        let start = BF2_STATEVEC_INIT + i * BF2_VEC_ELEM_SIZE;
        *h = u64::from_le_bytes(
            calldata[start..start + BF2_VEC_ELEM_SIZE]
                .try_into()
                .map_err(|_| PrecompileError::InvalidCalldata)?,
        );
    }

    for (i, m) in m.iter_mut().enumerate() {
        let start = BF2_MSGVEC_INIT + i * BF2_VEC_ELEM_SIZE;
        *m = u64::from_le_bytes(
            calldata[start..start + BF2_VEC_ELEM_SIZE]
                .try_into()
                .map_err(|_| PrecompileError::InvalidCalldata)?,
        );
    }

    t[0] = u64::from_le_bytes(
        calldata[BF2_OFFSET_COUNT_INIT..BF2_OFFSET_COUNT_INIT + BF2_VEC_ELEM_SIZE]
            .try_into()
            .map_err(|_| PrecompileError::InvalidCalldata)?,
    );
    t[1] = u64::from_le_bytes(
        calldata[BF2_OFFSET_COUNT_INIT + BF2_VEC_ELEM_SIZE..BF2_BLOCK_FLAG]
            .try_into()
            .map_err(|_| PrecompileError::InvalidCalldata)?,
    );

    blake2f_compress(rounds as _, &mut h, &m, &t, f);
    *consumed_gas += needed_gas;

    let out: Vec<u8> = h.iter().flat_map(|&num| num.to_le_bytes()).collect();
    Ok(Bytes::from(out))
}

pub fn is_precompile(callee_address: Address) -> bool {
    let addr_as_u64 = callee_address.to_low_u64_be();
    // TODO: replace 10 with point evaluation address constant
    callee_address[0..12] == [0u8; 12] && (ECRECOVER_ADDRESS..=10).contains(&addr_as_u64)
}

pub fn execute_precompile(
    callee_address: Address,
    calldata: Bytes,
    gas_to_send: u64,
    consumed_gas: &mut u64,
) -> (u8, Bytes) {
    let result = match callee_address {
        x if x == Address::from_low_u64_be(ECRECOVER_ADDRESS) => {
            ecrecover(&calldata, gas_to_send, consumed_gas)
        }
        x if x == Address::from_low_u64_be(IDENTITY_ADDRESS) => {
            identity(&calldata, gas_to_send, consumed_gas)
        }
        x if x == Address::from_low_u64_be(SHA2_256_ADDRESS) => {
            sha2_256(&calldata, gas_to_send, consumed_gas)
        }
        x if x == Address::from_low_u64_be(RIPEMD_160_ADDRESS) => {
            ripemd_160(&calldata, gas_to_send, consumed_gas)
        }
        x if x == Address::from_low_u64_be(MODEXP_ADDRESS) => {
            modexp(&calldata, gas_to_send, consumed_gas)
        }
        x if x == Address::from_low_u64_be(ECADD_ADDRESS) => {
            ecadd(&calldata, gas_to_send, consumed_gas)
        }
        x if x == Address::from_low_u64_be(ECMUL_ADDRESS) => {
            ecmul(&calldata, gas_to_send, consumed_gas)
        }
        x if x == Address::from_low_u64_be(ECPAIRING_ADDRESS) => {
            ecpairing(&calldata, gas_to_send, consumed_gas)
        }
        x if x == Address::from_low_u64_be(BLAKE2F_ADDRESS) => {
            blake2f(&calldata, gas_to_send, consumed_gas)
        }
        _ => {
            unreachable!()
        }
    };
    match result {
        Ok(res) => (SUCCESS_RETURN_CODE, res),
        Err(_) => {
            *consumed_gas += gas_to_send;
            (REVERT_RETURN_CODE, Bytes::new())
        }
    }
}

#[cfg(test)]
mod tests {
    use super::*;

    #[test]
    fn modexp_gas_cost() {
        let callee_address = Address::from_low_u64_be(MODEXP_ADDRESS);
        let b_size = U256::from(1_u8);
        let e_size = U256::from(1_u8);
        let m_size = U256::from(1_u8);
        let b = 8_u8;
        let e = 9_u8;
        let m = 10_u8;
        let mut calldata = [0_u8; 99];
        b_size.to_big_endian(&mut calldata[..32]);
        e_size.to_big_endian(&mut calldata[32..64]);
        m_size.to_big_endian(&mut calldata[64..96]);
        calldata[96] = b;
        calldata[97] = e;
        calldata[98] = m;
        let calldata = Bytes::from(calldata.to_vec());
        let gas_limit = 100_000_000;
        let mut consumed_gas = 0;

        let (return_code, return_data) =
            execute_precompile(callee_address, calldata, gas_limit, &mut consumed_gas);

        assert_eq!(return_code, SUCCESS_RETURN_CODE);
        assert_eq!(return_data, Bytes::from(8_u8.to_be_bytes().to_vec()));
        assert_eq!(consumed_gas, 200);
    }

    #[test]
    fn modexp_gas_cost2() {
        let callee_address = Address::from_low_u64_be(MODEXP_ADDRESS);
        let b_size = U256::from(256_u16);
        let e_size = U256::from(1_u8);
        let m_size = U256::from(1_u8);
        let b = 8_u8;
        let e = 6_u8;
        let m = 10_u8;
        let mut calldata = [0_u8; 354];
        b_size.to_big_endian(&mut calldata[..32]);
        e_size.to_big_endian(&mut calldata[32..64]);
        m_size.to_big_endian(&mut calldata[64..96]);
        calldata[351] = b;
        calldata[352] = e;
        calldata[353] = m;
        let calldata = Bytes::from(calldata.to_vec());
        let gas_limit = 100_000_000;
        let mut consumed_gas = 0;

        let (return_code, return_data) =
            execute_precompile(callee_address, calldata, gas_limit, &mut consumed_gas);

        assert_eq!(return_code, SUCCESS_RETURN_CODE);
        assert_eq!(return_data, Bytes::from(4_u8.to_be_bytes().to_vec()));
        assert_eq!(consumed_gas, 682);
    }

    #[test]
    fn modexp_with_empty_calldata() {
        let callee_address = Address::from_low_u64_be(MODEXP_ADDRESS);
        let calldata = Bytes::new();
        let gas_limit = 100_000_000;
        let mut consumed_gas = 0;

        let (return_code, return_data) =
            execute_precompile(callee_address, calldata, gas_limit, &mut consumed_gas);

        assert_eq!(return_code, SUCCESS_RETURN_CODE);
        assert_eq!(return_data, Bytes::new());
        assert_eq!(consumed_gas, 200);
    }

    #[test]
    fn ecadd_happy_path() {
        let callee_address = Address::from_low_u64_be(ECADD_ADDRESS);
        let calldata = Bytes::from(
            hex::decode(
                "\
            0000000000000000000000000000000000000000000000000000000000000001\
            0000000000000000000000000000000000000000000000000000000000000002\
            0000000000000000000000000000000000000000000000000000000000000001\
            0000000000000000000000000000000000000000000000000000000000000002",
            )
            .unwrap(),
        );
        let gas_limit = 100_000_000;
        let mut consumed_gas = 0;

        let expected_x =
            hex::decode("030644e72e131a029b85045b68181585d97816a916871ca8d3c208c16d87cfd3")
                .unwrap();
        let expected_y =
            hex::decode("15ed738c0e0a7c92e7845f96b2ae9c0a68a6a449e3538fc7ff3ebf7a5a18a2c4")
                .unwrap();
        let expected_result = Bytes::from([expected_x, expected_y].concat());

        let (return_code, return_data) =
            execute_precompile(callee_address, calldata, gas_limit, &mut consumed_gas);

        assert_eq!(return_code, SUCCESS_RETURN_CODE);
        assert_eq!(return_data, expected_result);
        assert_eq!(consumed_gas, ECADD_COST);
    }

    #[test]
    fn ecadd_infinity_with_valid_point() {
        let callee_address = Address::from_low_u64_be(ECADD_ADDRESS);
        let calldata = Bytes::from(
            hex::decode(
                "\
            0000000000000000000000000000000000000000000000000000000000000000\
            0000000000000000000000000000000000000000000000000000000000000000\
            0000000000000000000000000000000000000000000000000000000000000001\
            0000000000000000000000000000000000000000000000000000000000000002",
            )
            .unwrap(),
        );
        let gas_limit = 100_000_000;
        let mut consumed_gas = 0;

        let expected_x =
            hex::decode("0000000000000000000000000000000000000000000000000000000000000001")
                .unwrap();
        let expected_y =
            hex::decode("0000000000000000000000000000000000000000000000000000000000000002")
                .unwrap();
        let expected_result = Bytes::from([expected_x, expected_y].concat());

        let (return_code, return_data) =
            execute_precompile(callee_address, calldata, gas_limit, &mut consumed_gas);

        assert_eq!(return_code, SUCCESS_RETURN_CODE);
        assert_eq!(return_data, expected_result);
        assert_eq!(consumed_gas, ECADD_COST);
    }

    #[test]
    fn ecadd_valid_point_with_infinity() {
        let callee_address = Address::from_low_u64_be(ECADD_ADDRESS);
        let calldata = Bytes::from(
            hex::decode(
                "\
            0000000000000000000000000000000000000000000000000000000000000001\
            0000000000000000000000000000000000000000000000000000000000000002\
            0000000000000000000000000000000000000000000000000000000000000000\
            0000000000000000000000000000000000000000000000000000000000000000",
            )
            .unwrap(),
        );
        let gas_limit = 100_000_000;
        let mut consumed_gas = 0;

        let expected_x =
            hex::decode("0000000000000000000000000000000000000000000000000000000000000001")
                .unwrap();
        let expected_y =
            hex::decode("0000000000000000000000000000000000000000000000000000000000000002")
                .unwrap();
        let expected_result = Bytes::from([expected_x, expected_y].concat());

        let (return_code, return_data) =
            execute_precompile(callee_address, calldata, gas_limit, &mut consumed_gas);

        assert_eq!(return_code, SUCCESS_RETURN_CODE);
        assert_eq!(return_data, expected_result);
        assert_eq!(consumed_gas, ECADD_COST);
    }

    #[test]
    fn ecadd_infinity_twice() {
        let callee_address = Address::from_low_u64_be(ECADD_ADDRESS);
        let calldata = Bytes::from(
            hex::decode(
                "\
            0000000000000000000000000000000000000000000000000000000000000000\
            0000000000000000000000000000000000000000000000000000000000000000\
            0000000000000000000000000000000000000000000000000000000000000000\
            0000000000000000000000000000000000000000000000000000000000000000",
            )
            .unwrap(),
        );
        let gas_limit = 100_000_000;
        let mut consumed_gas = 0;

        let (return_code, return_data) =
            execute_precompile(callee_address, calldata, gas_limit, &mut consumed_gas);

        assert_eq!(return_code, SUCCESS_RETURN_CODE);
        assert_eq!(return_data, Bytes::from([0u8; 64].to_vec()));
        assert_eq!(consumed_gas, ECADD_COST);
    }

    #[test]
    fn ecadd_with_empty_calldata() {
        let callee_address = Address::from_low_u64_be(ECADD_ADDRESS);
        let calldata = Bytes::new();
        let gas_limit = 100_000_000;
        let mut consumed_gas = 0;

        let (return_code, return_data) =
            execute_precompile(callee_address, calldata, gas_limit, &mut consumed_gas);

        assert_eq!(return_code, SUCCESS_RETURN_CODE);
        assert_eq!(return_data, Bytes::from([0u8; 64].to_vec()));
        assert_eq!(consumed_gas, ECADD_COST);
    }

    #[test]
    fn ecadd_with_invalid_first_point() {
        let callee_address = Address::from_low_u64_be(ECADD_ADDRESS);
        let calldata = Bytes::from(
            hex::decode(
                "\
            0000000000000000000000000000000000000000000000000000000000000001\
            0000000000000000000000000000000000000000000000000000000000000001\
            0000000000000000000000000000000000000000000000000000000000000001\
            0000000000000000000000000000000000000000000000000000000000000002",
            )
            .unwrap(),
        );
        let gas_limit = 100_000_000;
        let mut consumed_gas = 0;

        let result = ecadd(&calldata, gas_limit, &mut consumed_gas);
        // just to check error type, no gas consumption made
        assert_eq!(result.unwrap_err(), PrecompileError::InvalidEcPoint);

        let (return_code, return_data) =
            execute_precompile(callee_address, calldata, gas_limit, &mut consumed_gas);

        assert_eq!(return_code, REVERT_RETURN_CODE);
        assert_eq!(return_data, Bytes::new());
        assert_eq!(consumed_gas, gas_limit);
    }

    #[test]
    fn ecadd_with_invalid_second_point() {
        let callee_address = Address::from_low_u64_be(ECADD_ADDRESS);
        let calldata = Bytes::from(
            hex::decode(
                "\
            0000000000000000000000000000000000000000000000000000000000000001\
            0000000000000000000000000000000000000000000000000000000000000002\
            0000000000000000000000000000000000000000000000000000000000000001\
            0000000000000000000000000000000000000000000000000000000000000001",
            )
            .unwrap(),
        );
        let gas_limit = 100_000_000;
        let mut consumed_gas = 0;

        let result = ecadd(&calldata, gas_limit, &mut consumed_gas);
        // just to check error type, no gas consumption made
        assert_eq!(result.unwrap_err(), PrecompileError::InvalidEcPoint);

        let (return_code, return_data) =
            execute_precompile(callee_address, calldata, gas_limit, &mut consumed_gas);

        assert_eq!(return_code, REVERT_RETURN_CODE);
        assert_eq!(return_data, Bytes::new());
        assert_eq!(consumed_gas, gas_limit);
    }

    #[test]
    fn ecadd_with_not_enough_gas() {
        let callee_address = Address::from_low_u64_be(ECADD_ADDRESS);
        let calldata = Bytes::from(
            hex::decode(
                "\
            0000000000000000000000000000000000000000000000000000000000000001\
            0000000000000000000000000000000000000000000000000000000000000002\
            0000000000000000000000000000000000000000000000000000000000000001\
            0000000000000000000000000000000000000000000000000000000000000002",
            )
            .unwrap(),
        );
        let gas_limit = ECADD_COST - 1;
        let mut consumed_gas = 0;

        let result = ecadd(&calldata, gas_limit, &mut consumed_gas);
        // just to check error type, no gas consumption made
        assert_eq!(result.unwrap_err(), PrecompileError::NotEnoughGas);

        let (return_code, return_data) =
            execute_precompile(callee_address, calldata, gas_limit, &mut consumed_gas);

        assert_eq!(return_code, REVERT_RETURN_CODE);
        assert_eq!(return_data, Bytes::new());
        assert_eq!(consumed_gas, gas_limit);
    }

    #[test]
    fn ecmul_happy_path() {
        let callee_address = Address::from_low_u64_be(ECMUL_ADDRESS);
        let calldata = Bytes::from(
            hex::decode(
                "\
            0000000000000000000000000000000000000000000000000000000000000001\
            0000000000000000000000000000000000000000000000000000000000000002\
            0000000000000000000000000000000000000000000000000000000000000002",
            )
            .unwrap(),
        );
        let gas_limit = 100_000_000;
        let mut consumed_gas = 0;

        let expected_x =
            hex::decode("030644e72e131a029b85045b68181585d97816a916871ca8d3c208c16d87cfd3")
                .unwrap();
        let expected_y =
            hex::decode("15ed738c0e0a7c92e7845f96b2ae9c0a68a6a449e3538fc7ff3ebf7a5a18a2c4")
                .unwrap();
        let expected_result = Bytes::from([expected_x, expected_y].concat());

        let (return_code, return_data) =
            execute_precompile(callee_address, calldata, gas_limit, &mut consumed_gas);

        assert_eq!(return_code, SUCCESS_RETURN_CODE);
        assert_eq!(return_data, expected_result);
        assert_eq!(consumed_gas, ECMUL_COST);
    }

    #[test]
    fn ecmul_infinity() {
        let callee_address = Address::from_low_u64_be(ECMUL_ADDRESS);
        let calldata = Bytes::from(
            hex::decode(
                "\
            0000000000000000000000000000000000000000000000000000000000000000\
            0000000000000000000000000000000000000000000000000000000000000000\
            0000000000000000000000000000000000000000000000000000000000000002",
            )
            .unwrap(),
        );
        let gas_limit = 100_000_000;
        let mut consumed_gas = 0;

        let (return_code, return_data) =
            execute_precompile(callee_address, calldata, gas_limit, &mut consumed_gas);

        assert_eq!(return_code, SUCCESS_RETURN_CODE);
        assert_eq!(return_data, Bytes::from([0u8; 64].to_vec()));
        assert_eq!(consumed_gas, ECMUL_COST);
    }

    #[test]
    fn ecmul_by_zero() {
        let callee_address = Address::from_low_u64_be(ECMUL_ADDRESS);
        let calldata = Bytes::from(
            hex::decode(
                "\
            0000000000000000000000000000000000000000000000000000000000000001\
            0000000000000000000000000000000000000000000000000000000000000002\
            0000000000000000000000000000000000000000000000000000000000000000",
            )
            .unwrap(),
        );
        let gas_limit = 100_000_000;
        let mut consumed_gas = 0;

        let (return_code, return_data) =
            execute_precompile(callee_address, calldata, gas_limit, &mut consumed_gas);

        assert_eq!(return_code, SUCCESS_RETURN_CODE);
        assert_eq!(return_data, Bytes::from([0u8; 64].to_vec()));
        assert_eq!(consumed_gas, ECMUL_COST);
    }

    #[test]
    fn ecmul_with_empty_calldata() {
        let callee_address = Address::from_low_u64_be(ECMUL_ADDRESS);
        let calldata = Bytes::new();
        let gas_limit = 100_000_000;
        let mut consumed_gas = 0;

        let (return_code, return_data) =
            execute_precompile(callee_address, calldata, gas_limit, &mut consumed_gas);

        assert_eq!(return_code, SUCCESS_RETURN_CODE);
        assert_eq!(return_data, Bytes::from([0u8; 64].to_vec()));
        assert_eq!(consumed_gas, ECMUL_COST);
    }

    #[test]
    fn ecmul_invalid_point() {
        let callee_address = Address::from_low_u64_be(ECMUL_ADDRESS);
        let calldata = Bytes::from(
            hex::decode(
                "\
            0000000000000000000000000000000000000000000000000000000000000001\
            0000000000000000000000000000000000000000000000000000000000000001\
            0000000000000000000000000000000000000000000000000000000000000002",
            )
            .unwrap(),
        );
        let gas_limit = 100_000_000;
        let mut consumed_gas = 0;

        let result = ecmul(&calldata, gas_limit, &mut consumed_gas);
        // just to check error type, no gas consumption made
        assert_eq!(result.unwrap_err(), PrecompileError::InvalidEcPoint);

        let (return_code, return_data) =
            execute_precompile(callee_address, calldata, gas_limit, &mut consumed_gas);

        assert_eq!(return_code, REVERT_RETURN_CODE);
        assert_eq!(return_data, Bytes::new());
        assert_eq!(consumed_gas, gas_limit);
    }

    #[test]
    fn ecmul_invalid_point_by_zero() {
        let callee_address = Address::from_low_u64_be(ECMUL_ADDRESS);
        let calldata = Bytes::from(
            hex::decode(
                "\
            0000000000000000000000000000000000000000000000000000000000000001\
            0000000000000000000000000000000000000000000000000000000000000001\
            0000000000000000000000000000000000000000000000000000000000000000",
            )
            .unwrap(),
        );
        let gas_limit = 100_000_000;
        let mut consumed_gas = 0;

        let result = ecmul(&calldata, gas_limit, &mut consumed_gas);
        // just to check error type, no gas consumption made
        assert_eq!(result.unwrap_err(), PrecompileError::InvalidEcPoint);

        let (return_code, return_data) =
            execute_precompile(callee_address, calldata, gas_limit, &mut consumed_gas);

        assert_eq!(return_code, REVERT_RETURN_CODE);
        assert_eq!(return_data, Bytes::new());
        assert_eq!(consumed_gas, gas_limit);
    }

    #[test]
    fn ecmul_with_not_enough_gas() {
        let callee_address = Address::from_low_u64_be(ECMUL_ADDRESS);
        let calldata = Bytes::from(
            hex::decode(
                "\
            0000000000000000000000000000000000000000000000000000000000000001\
            0000000000000000000000000000000000000000000000000000000000000002\
            0000000000000000000000000000000000000000000000000000000000000002",
            )
            .unwrap(),
        );
        let gas_limit = ECMUL_COST - 1;
        let mut consumed_gas = 0;

        let result = ecmul(&calldata, gas_limit, &mut consumed_gas);
        // just to check error type, no gas consumption made
        assert_eq!(result.unwrap_err(), PrecompileError::NotEnoughGas);

        let (return_code, return_data) =
            execute_precompile(callee_address, calldata, gas_limit, &mut consumed_gas);

        assert_eq!(return_code, REVERT_RETURN_CODE);
        assert_eq!(return_data, Bytes::new());
        assert_eq!(consumed_gas, gas_limit);
    }

    #[test]
    fn ecpairing_happy_path() {
        let callee_address = Address::from_low_u64_be(ECPAIRING_ADDRESS);
        let calldata = Bytes::from(
            hex::decode(
                "\
            2cf44499d5d27bb186308b7af7af02ac5bc9eeb6a3d147c186b21fb1b76e18da\
            2c0f001f52110ccfe69108924926e45f0b0c868df0e7bde1fe16d3242dc715f6\
            1fb19bb476f6b9e44e2a32234da8212f61cd63919354bc06aef31e3cfaff3ebc\
            22606845ff186793914e03e21df544c34ffe2f2f3504de8a79d9159eca2d98d9\
            2bd368e28381e8eccb5fa81fc26cf3f048eea9abfdd85d7ed3ab3698d63e4f90\
            2fe02e47887507adf0ff1743cbac6ba291e66f59be6bd763950bb16041a0a85e\
            0000000000000000000000000000000000000000000000000000000000000001\
            30644e72e131a029b85045b68181585d97816a916871ca8d3c208c16d87cfd45\
            1971ff0471b09fa93caaf13cbf443c1aede09cc4328f5a62aad45f40ec133eb4\
            091058a3141822985733cbdddfed0fd8d6c104e9e9eff40bf5abfef9ab163bc7\
            2a23af9a5ce2ba2796c1f4e453a370eb0af8c212d9dc9acd8fc02c2e907baea2\
            23a8eb0b0996252cb548a4487da97b02422ebc0e834613f954de6c7e0afdc1fc",
            )
            .unwrap(),
        );
        let gas_limit = 100_000_000;
        let mut consumed_gas = 0;

        let expected_result = Bytes::from(
            hex::decode("0000000000000000000000000000000000000000000000000000000000000001")
                .unwrap(),
        );

        let (return_code, return_data) =
            execute_precompile(callee_address, calldata, gas_limit, &mut consumed_gas);

        assert_eq!(return_code, SUCCESS_RETURN_CODE);
        assert_eq!(return_data, expected_result);
        assert_eq!(consumed_gas, 113_000);
    }

    #[test]
    fn ecpairing_p1_is_infinity() {
        let callee_address = Address::from_low_u64_be(ECPAIRING_ADDRESS);
        let calldata = Bytes::from(
            hex::decode(
                "\
                0000000000000000000000000000000000000000000000000000000000000000\
                0000000000000000000000000000000000000000000000000000000000000000\
                1fb19bb476f6b9e44e2a32234da8212f61cd63919354bc06aef31e3cfaff3ebc\
                22606845ff186793914e03e21df544c34ffe2f2f3504de8a79d9159eca2d98d9\
                2bd368e28381e8eccb5fa81fc26cf3f048eea9abfdd85d7ed3ab3698d63e4f90\
                2fe02e47887507adf0ff1743cbac6ba291e66f59be6bd763950bb16041a0a85e",
            )
            .unwrap(),
        );
        let gas_limit = 100_000_000;
        let mut consumed_gas = 0;

        let expected_result = Bytes::from(
            hex::decode("0000000000000000000000000000000000000000000000000000000000000001")
                .unwrap(),
        );

        let (return_code, return_data) =
            execute_precompile(callee_address, calldata, gas_limit, &mut consumed_gas);

        assert_eq!(return_code, SUCCESS_RETURN_CODE);
        assert_eq!(return_data, expected_result);
        assert_eq!(consumed_gas, 79_000);
    }

    #[test]
    fn ecpairing_p2_is_infinity() {
        let callee_address = Address::from_low_u64_be(ECPAIRING_ADDRESS);
        let calldata = Bytes::from(
            hex::decode(
                "\
                2cf44499d5d27bb186308b7af7af02ac5bc9eeb6a3d147c186b21fb1b76e18da\
                2c0f001f52110ccfe69108924926e45f0b0c868df0e7bde1fe16d3242dc715f6\
                0000000000000000000000000000000000000000000000000000000000000000\
                0000000000000000000000000000000000000000000000000000000000000000\
                0000000000000000000000000000000000000000000000000000000000000000\
                0000000000000000000000000000000000000000000000000000000000000000",
            )
            .unwrap(),
        );
        let gas_limit = 100_000_000;
        let mut consumed_gas = 0;

        let expected_result = Bytes::from(
            hex::decode("0000000000000000000000000000000000000000000000000000000000000001")
                .unwrap(),
        );

        let (return_code, return_data) =
            execute_precompile(callee_address, calldata, gas_limit, &mut consumed_gas);

        assert_eq!(return_code, SUCCESS_RETURN_CODE);
        assert_eq!(return_data, expected_result);
        assert_eq!(consumed_gas, 79_000);
    }

    #[test]
    fn ecpairing_empty_calldata() {
        let callee_address = Address::from_low_u64_be(ECPAIRING_ADDRESS);
        let calldata = Bytes::new();
        let gas_limit = 100_000_000;
        let mut consumed_gas = 0;

        let expected_result = Bytes::from(
            hex::decode("0000000000000000000000000000000000000000000000000000000000000001")
                .unwrap(),
        );

        let (return_code, return_data) =
            execute_precompile(callee_address, calldata, gas_limit, &mut consumed_gas);

        assert_eq!(return_code, SUCCESS_RETURN_CODE);
        assert_eq!(return_data, expected_result);
        assert_eq!(consumed_gas, ECPAIRING_STATIC_COST);
    }

    #[test]
    fn ecpairing_invalid_point() {
        let callee_address = Address::from_low_u64_be(ECPAIRING_ADDRESS);
        // changed last byte from `fc` to `fd`
        let calldata = Bytes::from(
            hex::decode(
                "\
            2cf44499d5d27bb186308b7af7af02ac5bc9eeb6a3d147c186b21fb1b76e18da\
            2c0f001f52110ccfe69108924926e45f0b0c868df0e7bde1fe16d3242dc715f6\
            1fb19bb476f6b9e44e2a32234da8212f61cd63919354bc06aef31e3cfaff3ebc\
            22606845ff186793914e03e21df544c34ffe2f2f3504de8a79d9159eca2d98d9\
            2bd368e28381e8eccb5fa81fc26cf3f048eea9abfdd85d7ed3ab3698d63e4f90\
            2fe02e47887507adf0ff1743cbac6ba291e66f59be6bd763950bb16041a0a85e\
            0000000000000000000000000000000000000000000000000000000000000001\
            30644e72e131a029b85045b68181585d97816a916871ca8d3c208c16d87cfd45\
            1971ff0471b09fa93caaf13cbf443c1aede09cc4328f5a62aad45f40ec133eb4\
            091058a3141822985733cbdddfed0fd8d6c104e9e9eff40bf5abfef9ab163bc7\
            2a23af9a5ce2ba2796c1f4e453a370eb0af8c212d9dc9acd8fc02c2e907baea2\
            23a8eb0b0996252cb548a4487da97b02422ebc0e834613f954de6c7e0afdc1fd",
            )
            .unwrap(),
        );
        let gas_limit = 100_000_000;
        let mut consumed_gas = 0;

        let result = ecpairing(&calldata, gas_limit, &mut consumed_gas);
        // just to check error type, no gas consumption made
        assert_eq!(result.unwrap_err(), PrecompileError::InvalidEcPoint);

        let (return_code, return_data) =
            execute_precompile(callee_address, calldata, gas_limit, &mut consumed_gas);

        assert_eq!(return_code, REVERT_RETURN_CODE);
        assert_eq!(return_data, Bytes::new());
        assert_eq!(consumed_gas, gas_limit);
    }

    #[test]
    fn ecpairing_out_of_curve() {
        let callee_address = Address::from_low_u64_be(ECPAIRING_ADDRESS);
        let calldata = Bytes::from(
            hex::decode(
                "\
            1111111111111111111111111111111111111111111111111111111111111111\
            1111111111111111111111111111111111111111111111111111111111111111\
            1111111111111111111111111111111111111111111111111111111111111111\
            1111111111111111111111111111111111111111111111111111111111111111\
            1111111111111111111111111111111111111111111111111111111111111111\
            1111111111111111111111111111111111111111111111111111111111111111",
            )
            .unwrap(),
        );
        let gas_limit = 100_000_000;
        let mut consumed_gas = 0;

        let result = ecpairing(&calldata, gas_limit, &mut consumed_gas);
        // just to check error type, no gas consumption made
        assert_eq!(result.unwrap_err(), PrecompileError::InvalidEcPoint);

        let (return_code, return_data) =
            execute_precompile(callee_address, calldata, gas_limit, &mut consumed_gas);

        assert_eq!(return_code, REVERT_RETURN_CODE);
        assert_eq!(return_data, Bytes::new());
        assert_eq!(consumed_gas, gas_limit);
    }

    #[test]
    fn ecpairing_invalid_calldata() {
        let callee_address = Address::from_low_u64_be(ECPAIRING_ADDRESS);
        let calldata = Bytes::from(
            hex::decode(
                "\
                1111111111111111111111111111111111111111111111111111111111111111",
            )
            .unwrap(),
        );
        let gas_limit = 100_000_000;
        let mut consumed_gas = 0;

        let result = ecpairing(&calldata, gas_limit, &mut consumed_gas);
        // just to check error type, no gas consumption made
        assert_eq!(result.unwrap_err(), PrecompileError::InvalidCalldata);

        let (return_code, return_data) =
            execute_precompile(callee_address, calldata, gas_limit, &mut consumed_gas);

        assert_eq!(return_code, REVERT_RETURN_CODE);
        assert_eq!(return_data, Bytes::new());
        assert_eq!(consumed_gas, gas_limit);
    }

    #[test]
    fn ecpairing_with_not_enough_gas() {
        let callee_address = Address::from_low_u64_be(ECPAIRING_ADDRESS);
        let calldata = Bytes::from(
            hex::decode(
                "\
            2cf44499d5d27bb186308b7af7af02ac5bc9eeb6a3d147c186b21fb1b76e18da\
            2c0f001f52110ccfe69108924926e45f0b0c868df0e7bde1fe16d3242dc715f6\
            1fb19bb476f6b9e44e2a32234da8212f61cd63919354bc06aef31e3cfaff3ebc\
            22606845ff186793914e03e21df544c34ffe2f2f3504de8a79d9159eca2d98d9\
            2bd368e28381e8eccb5fa81fc26cf3f048eea9abfdd85d7ed3ab3698d63e4f90\
            2fe02e47887507adf0ff1743cbac6ba291e66f59be6bd763950bb16041a0a85e\
            0000000000000000000000000000000000000000000000000000000000000001\
            30644e72e131a029b85045b68181585d97816a916871ca8d3c208c16d87cfd45\
            1971ff0471b09fa93caaf13cbf443c1aede09cc4328f5a62aad45f40ec133eb4\
            091058a3141822985733cbdddfed0fd8d6c104e9e9eff40bf5abfef9ab163bc7\
            2a23af9a5ce2ba2796c1f4e453a370eb0af8c212d9dc9acd8fc02c2e907baea2\
            23a8eb0b0996252cb548a4487da97b02422ebc0e834613f954de6c7e0afdc1fc",
            )
            .unwrap(),
        );
        // needs 113_000
        let gas_limit = 100_000;
        let mut consumed_gas = 0;

        let result = ecpairing(&calldata, gas_limit, &mut consumed_gas);
        // just to check error type, no gas consumption made
        assert_eq!(result.unwrap_err(), PrecompileError::NotEnoughGas);

        let (return_code, return_data) =
            execute_precompile(callee_address, calldata, gas_limit, &mut consumed_gas);

        assert_eq!(return_code, REVERT_RETURN_CODE);
        assert_eq!(return_data, Bytes::new());
        assert_eq!(consumed_gas, gas_limit);
    }

    #[test]
    fn test_blake2_evm_codes_happy_path() {
        let callee_address = Address::from_low_u64_be(BLAKE2F_ADDRESS);
        let rounds = hex::decode("0000000c").unwrap();
        let h = hex::decode("48c9bdf267e6096a3ba7ca8485ae67bb2bf894fe72f36e3cf1361d5f3af54fa5d182e6ad7f520e511f6c3e2b8c68059b6bbd41fbabd9831f79217e1319cde05b").unwrap();
        let m = hex::decode("6162630000000000000000000000000000000000000000000000000000000000000000000000000000000000000000000000000000000000000000000000000000000000000000000000000000000000000000000000000000000000000000000000000000000000000000000000000000000000000000000000000000000000").unwrap();
        let t = hex::decode("03000000000000000000000000000000").unwrap();
        let f = hex::decode("01").unwrap();
        let calldata = [rounds, h, m, t, f].concat();
        let calldata = Bytes::from(calldata);
        let gas_limit = 1000;
        let mut consumed_gas: u64 = 0;

        let expected_result = Bytes::from(hex::decode(
        "ba80a53f981c4d0d6a2797b69f12f6e94c212f14685ac4b74b12bb6fdbffa2d17d87c5392aab792dc252d5de4533cc9518d38aa8dbf1925ab92386edd4009923"
        ).unwrap());

        let (return_code, return_data) =
            execute_precompile(callee_address, calldata, gas_limit, &mut consumed_gas);

        assert_eq!(return_code, SUCCESS_RETURN_CODE);
        assert_eq!(return_data, expected_result);
        assert_eq!(consumed_gas, 12);
    }

    #[test]
    fn test_blake2_eip_example_1() {
        let callee_address = Address::from_low_u64_be(BLAKE2F_ADDRESS);
        let calldata = Bytes::from(hex::decode("00000c48c9bdf267e6096a3ba7ca8485ae67bb2bf894fe72f36e3cf1361d5f3af54fa5d182e6ad7f520e511f6c3e2b8c68059b6bbd41fbabd9831f79217e1319cde05b61626300000000000000000000000000000000000000000000000000000000000000000000000000000000000000000000000000000000000000000000000000000000000000000000000000000000000000000000000000000000000000000000000000000000000000000000000000000000000000000000000000000000000300000000000000000000000000000001").unwrap());
        let gas_limit = 1000;
        let mut consumed_gas: u64 = 0;

        let result = blake2f(&calldata, gas_limit, &mut consumed_gas);
        // just to check error type, no gas consumption made
        assert_eq!(result.unwrap_err(), PrecompileError::InvalidCalldata);

        let (return_code, return_data) =
            execute_precompile(callee_address, calldata, gas_limit, &mut consumed_gas);

        assert_eq!(return_code, REVERT_RETURN_CODE);
        assert_eq!(return_data, Bytes::new());
        assert_eq!(consumed_gas, gas_limit);
    }

    #[test]
    fn test_blake2_eip_example_2() {
        let callee_address = Address::from_low_u64_be(BLAKE2F_ADDRESS);
        let calldata = Bytes::from(hex::decode("000000000c48c9bdf267e6096a3ba7ca8485ae67bb2bf894fe72f36e3cf1361d5f3af54fa5d182e6ad7f520e511f6c3e2b8c68059b6bbd41fbabd9831f79217e1319cde05b61626300000000000000000000000000000000000000000000000000000000000000000000000000000000000000000000000000000000000000000000000000000000000000000000000000000000000000000000000000000000000000000000000000000000000000000000000000000000000000000000000000000000000300000000000000000000000000000001").unwrap());
        let gas_limit = 1000;
        let mut consumed_gas: u64 = 0;

        let result = blake2f(&calldata, gas_limit, &mut consumed_gas);
        // just to check error type, no gas consumption made
        assert_eq!(result.unwrap_err(), PrecompileError::InvalidCalldata);

        let (return_code, return_data) =
            execute_precompile(callee_address, calldata, gas_limit, &mut consumed_gas);

        assert_eq!(return_code, REVERT_RETURN_CODE);
        assert_eq!(return_data, Bytes::new());
        assert_eq!(consumed_gas, gas_limit);
    }

    #[test]
    fn test_blake2_eip_example_3() {
        let callee_address = Address::from_low_u64_be(BLAKE2F_ADDRESS);
        let calldata = Bytes::from(hex::decode("0000000c48c9bdf267e6096a3ba7ca8485ae67bb2bf894fe72f36e3cf1361d5f3af54fa5d182e6ad7f520e511f6c3e2b8c68059b6bbd41fbabd9831f79217e1319cde05b61626300000000000000000000000000000000000000000000000000000000000000000000000000000000000000000000000000000000000000000000000000000000000000000000000000000000000000000000000000000000000000000000000000000000000000000000000000000000000000000000000000000000000300000000000000000000000000000002").unwrap());
        let gas_limit = 1000;
        let mut consumed_gas: u64 = 0;

        let result = blake2f(&calldata, gas_limit, &mut consumed_gas);
        // just to check error type, no gas consumption made
        assert_eq!(result.unwrap_err(), PrecompileError::InvalidCalldata);

        let (return_code, return_data) =
            execute_precompile(callee_address, calldata, gas_limit, &mut consumed_gas);

        assert_eq!(return_code, REVERT_RETURN_CODE);
        assert_eq!(return_data, Bytes::new());
        assert_eq!(consumed_gas, gas_limit);
    }

    #[test]
    fn test_blake2_eip_example_4() {
        let callee_address = Address::from_low_u64_be(BLAKE2F_ADDRESS);
        let calldata = Bytes::from(hex::decode("0000000048c9bdf267e6096a3ba7ca8485ae67bb2bf894fe72f36e3cf1361d5f3af54fa5d182e6ad7f520e511f6c3e2b8c68059b6bbd41fbabd9831f79217e1319cde05b61626300000000000000000000000000000000000000000000000000000000000000000000000000000000000000000000000000000000000000000000000000000000000000000000000000000000000000000000000000000000000000000000000000000000000000000000000000000000000000000000000000000000000300000000000000000000000000000001").unwrap());
        let gas_limit = 1000;
        let mut consumed_gas: u64 = 0;

        let expected_result = Bytes::from(hex::decode(
        "08c9bcf367e6096a3ba7ca8485ae67bb2bf894fe72f36e3cf1361d5f3af54fa5d282e6ad7f520e511f6c3e2b8c68059b9442be0454267ce079217e1319cde05b"
        ).unwrap());

        let (return_code, return_data) =
            execute_precompile(callee_address, calldata, gas_limit, &mut consumed_gas);

        assert_eq!(return_code, SUCCESS_RETURN_CODE);
        assert_eq!(return_data, expected_result);
        assert_eq!(consumed_gas, 0);
    }

    #[test]
    fn test_blake2_example_5() {
        let callee_address = Address::from_low_u64_be(BLAKE2F_ADDRESS);
        let calldata = Bytes::from(hex::decode("0000000c48c9bdf267e6096a3ba7ca8485ae67bb2bf894fe72f36e3cf1361d5f3af54fa5d182e6ad7f520e511f6c3e2b8c68059b6bbd41fbabd9831f79217e1319cde05b61626300000000000000000000000000000000000000000000000000000000000000000000000000000000000000000000000000000000000000000000000000000000000000000000000000000000000000000000000000000000000000000000000000000000000000000000000000000000000000000000000000000000000300000000000000000000000000000001").unwrap());
        let gas_limit = 1000;
        let mut consumed_gas: u64 = 0;

        let expected_result = Bytes::from(hex::decode(
        "ba80a53f981c4d0d6a2797b69f12f6e94c212f14685ac4b74b12bb6fdbffa2d17d87c5392aab792dc252d5de4533cc9518d38aa8dbf1925ab92386edd4009923"
        ).unwrap());

        let (return_code, return_data) =
            execute_precompile(callee_address, calldata, gas_limit, &mut consumed_gas);

        assert_eq!(return_code, SUCCESS_RETURN_CODE);
        assert_eq!(return_data, expected_result);
        assert_eq!(consumed_gas, 12);
    }

    #[test]
    fn test_blake2_example_6() {
        let callee_address = Address::from_low_u64_be(BLAKE2F_ADDRESS);
        let calldata = Bytes::from(hex::decode("0000000c48c9bdf267e6096a3ba7ca8485ae67bb2bf894fe72f36e3cf1361d5f3af54fa5d182e6ad7f520e511f6c3e2b8c68059b6bbd41fbabd9831f79217e1319cde05b61626300000000000000000000000000000000000000000000000000000000000000000000000000000000000000000000000000000000000000000000000000000000000000000000000000000000000000000000000000000000000000000000000000000000000000000000000000000000000000000000000000000000000300000000000000000000000000000000").unwrap());
        let gas_limit = 1000;
        let mut consumed_gas: u64 = 0;

        let expected_result = Bytes::from(hex::decode(
        "75ab69d3190a562c51aef8d88f1c2775876944407270c42c9844252c26d2875298743e7f6d5ea2f2d3e8d226039cd31b4e426ac4f2d3d666a610c2116fde4735"
        ).unwrap());

        let (return_code, return_data) =
            execute_precompile(callee_address, calldata, gas_limit, &mut consumed_gas);

        assert_eq!(return_code, SUCCESS_RETURN_CODE);
        assert_eq!(return_data, expected_result);
        assert_eq!(consumed_gas, 12);
    }

    #[test]
    fn test_blake2_example_7() {
        let callee_address = Address::from_low_u64_be(BLAKE2F_ADDRESS);
        let calldata = Bytes::from(hex::decode("0000000148c9bdf267e6096a3ba7ca8485ae67bb2bf894fe72f36e3cf1361d5f3af54fa5d182e6ad7f520e511f6c3e2b8c68059b6bbd41fbabd9831f79217e1319cde05b61626300000000000000000000000000000000000000000000000000000000000000000000000000000000000000000000000000000000000000000000000000000000000000000000000000000000000000000000000000000000000000000000000000000000000000000000000000000000000000000000000000000000000300000000000000000000000000000001").unwrap());
        let gas_limit = 1000;
        let mut consumed_gas: u64 = 0;

        let expected_result = Bytes::from(hex::decode(
        "b63a380cb2897d521994a85234ee2c181b5f844d2c624c002677e9703449d2fba551b3a8333bcdf5f2f7e08993d53923de3d64fcc68c034e717b9293fed7a421"
        ).unwrap());

        let (return_code, return_data) =
            execute_precompile(callee_address, calldata, gas_limit, &mut consumed_gas);

        assert_eq!(return_code, SUCCESS_RETURN_CODE);
        assert_eq!(return_data, expected_result);
        assert_eq!(consumed_gas, 1);
    }
}<|MERGE_RESOLUTION|>--- conflicted
+++ resolved
@@ -30,6 +30,8 @@
 
 /// ECDSA public key recovery function.
 /// More info in https://eips.ethereum.org/EIPS/eip-2, https://eips.ethereum.org/EIPS/eip-1271 and https://www.evm.codes/precompiled.
+/// ECDSA public key recovery function.
+/// More info in https://eips.ethereum.org/EIPS/eip-2, https://eips.ethereum.org/EIPS/eip-1271 and https://www.evm.codes/precompiled.
 pub fn ecrecover(
     calldata: &Bytes,
     gas_limit: u64,
@@ -62,6 +64,8 @@
     Ok(Bytes::copy_from_slice(&address_hash))
 }
 
+/// Hashing function.
+/// More info in https://github.com/ethereum/yellowpaper.
 /// Hashing function.
 /// More info in https://github.com/ethereum/yellowpaper.
 pub fn sha2_256(
@@ -78,6 +82,11 @@
     Ok(Bytes::copy_from_slice(&hash))
 }
 
+/// Hashing function.
+/// More info in https://github.com/ethereum/yellowpaper.
+///
+/// # Returns
+/// - a 20-byte hash right aligned to 32 bytes
 /// Hashing function.
 /// More info in https://github.com/ethereum/yellowpaper.
 ///
@@ -102,6 +111,8 @@
 
 /// The identity function is typically used to copy a chunk of memory. It copies its input to its output. It can be used to copy between memory portions.
 /// More info in https://github.com/ethereum/yellowpaper.
+/// The identity function is typically used to copy a chunk of memory. It copies its input to its output. It can be used to copy between memory portions.
+/// More info in https://github.com/ethereum/yellowpaper.
 pub fn identity(
     calldata: &Bytes,
     gas_limit: u64,
@@ -115,6 +126,8 @@
     Ok(calldata.clone())
 }
 
+/// Arbitrary-precision exponentiation under modulo.
+/// More info in https://eips.ethereum.org/EIPS/eip-198 and https://www.evm.codes/precompiled.
 /// Arbitrary-precision exponentiation under modulo.
 /// More info in https://eips.ethereum.org/EIPS/eip-198 and https://www.evm.codes/precompiled.
 pub fn modexp(
@@ -172,11 +185,7 @@
     Ok(Bytes::copy_from_slice(output))
 }
 
-<<<<<<< HEAD
-/// Point addition on the elliptic curve 'alt_bn128'.
-=======
 /// Point addition on the elliptic curve 'alt_bn128' (also referred as 'bn254').
->>>>>>> 81955fa8
 /// More info in https://eips.ethereum.org/EIPS/eip-196 and https://www.evm.codes/precompiled.
 pub fn ecadd(
     calldata: &Bytes,
@@ -236,11 +245,7 @@
     Ok(Bytes::from(res))
 }
 
-<<<<<<< HEAD
-/// Scalar multiplication on the elliptic curve 'alt_bn128'.
-=======
 /// Scalar multiplication on the elliptic curve 'alt_bn128' (also referred as 'bn254').
->>>>>>> 81955fa8
 /// More info in https://eips.ethereum.org/EIPS/eip-196 and https://www.evm.codes/precompiled.
 pub fn ecmul(
     calldata: &Bytes,
@@ -282,11 +287,7 @@
     Err(PrecompileError::InvalidEcPoint)
 }
 
-<<<<<<< HEAD
 /// Elliptic curve pairing operation required in order to perform zkSNARK verification within the block gas limit. Bilinear function on groups on the elliptic curve “alt_bn128”.
-=======
-/// Elliptic curve pairing operation required in order to perform zkSNARK verification within the block gas limit. Bilinear function on groups on the elliptic curve 'alt_bn128' (also referred as 'bn254').
->>>>>>> 81955fa8
 /// More info in https://eips.ethereum.org/EIPS/eip-197 and https://www.evm.codes/precompiled.
 /// - Loops over the calldata in chunks of 192 bytes. K times, where K = len / 192.
 /// - Two groups G_1 and G_2, which sum up to 192 bytes.
@@ -318,7 +319,6 @@
         .unwrap();
 
         let g2_x_bytes = [
-<<<<<<< HEAD
             &calldata[start + ecpairing_g2_point1_start(G1_POINT_POS)
                 ..start + ecpairing_g2_point1_end(G1_POINT_POS)], // calldata[start + 96..start + 128]
             &calldata[start + G1_POINT_POS..start + ecpairing_g2_point1_start(G1_POINT_POS)], // calldata[start + 64..start + 96]
@@ -328,17 +328,6 @@
             &calldata[start + ecpairing_g2_point1_start(G2_POINT_POS)
                 ..start + ecpairing_g2_point1_end(G2_POINT_POS)], // calldata[start + 160..start + 192]
             &calldata[start + G2_POINT_POS..start + ecpairing_g2_point1_start(G2_POINT_POS)], // calldata[start + 128..start + 160]
-=======
-            &calldata[start + (G1_POINT_POS + ECP_FIELD_SIZE)
-                ..start + (G1_POINT_POS + ECP_FIELD_SIZE * 2)], // calldata[start + 96..start + 128]
-            &calldata[start + G1_POINT_POS..start + (G1_POINT_POS + ECP_FIELD_SIZE)], // calldata[start + 64..start + 96]
-        ]
-        .concat();
-        let g2_y_bytes = [
-            &calldata[start + (G2_POINT_POS + ECP_FIELD_SIZE)
-                ..start + (G2_POINT_POS + ECP_FIELD_SIZE * 2)], // calldata[start + 160..start + 192]
-            &calldata[start + G2_POINT_POS..start + (G2_POINT_POS + ECP_FIELD_SIZE)], // calldata[start + 128..start + 160]
->>>>>>> 81955fa8
         ]
         .concat();
 
@@ -459,6 +448,8 @@
 
 const CALLDATA_LEN: usize = 213;
 
+/// Compression function F used in the BLAKE2 cryptographic hashing algorithm.
+/// More info in https://eips.ethereum.org/EIPS/eip-152 and https://www.evm.codes/precompiled.
 /// Compression function F used in the BLAKE2 cryptographic hashing algorithm.
 /// More info in https://eips.ethereum.org/EIPS/eip-152 and https://www.evm.codes/precompiled.
 pub fn blake2f(
