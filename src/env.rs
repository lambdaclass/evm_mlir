<<<<<<< HEAD
use crate::{
    primitives::{Address, Bytes, U256},
    utils::calc_blob_gasprice,
};
=======
use crate::primitives::{Address, Bytes, B256, U256};
>>>>>>> 00a1205d

//This Env struct contains configuration information about the EVM, the block containing the transaction, and the transaction itself.
//Structs inspired by the REVM primitives
//-> https://github.com/bluealloy/revm/blob/main/crates/primitives/src/env.rs
#[derive(Clone, Debug, Default)]
pub struct Env {
    /// Configuration of the EVM itself.
    pub cfg: CfgEnv,
    /// Configuration of the block the transaction is in.
    pub block: BlockEnv,
    /// Configuration of the transaction that is being executed.
    pub tx: TxEnv,
}

#[derive(Clone, Debug, Default)]
#[non_exhaustive]
pub struct CfgEnv {
    // Chain ID of the EVM, it will be compared to the transaction's Chain ID.
    // Chain ID is introduced EIP-155
    pub chain_id: u64,
    // Bytecode that is created with CREATE/CREATE2 is by default analysed and jumptable is created.
    // This is very beneficial for testing and speeds up execution of that bytecode if called multiple times.
    //
    // Default: Analyse
    //pub perf_analyse_created_bytecodes: AnalysisKind,
    // If some it will effects EIP-170: Contract code size limit. Useful to increase this because of tests.
    // By default it is 0x6000 (~25kb).
    //pub limit_contract_code_size: Option<usize>,
}

#[derive(Clone, Debug, Default)]
pub struct BlockEnv {
    /// The number of ancestor blocks of this block (block height).
    pub number: U256,
    /// Coinbase or miner or address that created and signed the block.
    ///
    /// This is the receiver address of all the gas spent in the block.
    pub coinbase: Address,
    /// The timestamp of the block in seconds since the UNIX epoch.
    pub timestamp: U256,
    // The gas limit of the block.
    //pub gas_limit: U256,
    //
    // The base fee per gas, added in the London upgrade with [EIP-1559].
    //
    // [EIP-1559]: https://eips.ethereum.org/EIPS/eip-1559
    pub basefee: U256,
    // The difficulty of the block.
    //
    // Unused after the Paris (AKA the merge) upgrade, and replaced by `prevrandao`.
    //pub difficulty: U256,
    // The output of the randomness beacon provided by the beacon chain.
    //
    // Replaces `difficulty` after the Paris (AKA the merge) upgrade with [EIP-4399].
    //
    // NOTE: `prevrandao` can be found in a block in place of `mix_hash`.
    //
    // [EIP-4399]: https://eips.ethereum.org/EIPS/eip-4399
    pub prevrandao: Option<B256>,
    // Excess blob gas and blob gasprice.
    // See also [`crate::calc_excess_blob_gas`]
    // and [`calc_blob_gasprice`].
    //
    // Incorporated as part of the Cancun upgrade via [EIP-4844].
    //
    // [EIP-4844]: https://eips.ethereum.org/EIPS/eip-4844
    pub excess_blob_gas: Option<u64>,
    pub blob_gasprice: Option<u128>,
}

impl BlockEnv {
    pub fn set_blob_base_fee(&mut self, excess_blob_gas: u64) {
        self.excess_blob_gas = Some(excess_blob_gas);
        self.blob_gasprice = Some(calc_blob_gasprice(excess_blob_gas));
    }
}

/// The transaction environment.
#[derive(Clone, Debug)]
pub struct TxEnv {
    /// Caller aka Author aka transaction signer.
    pub caller: Address,
    /// The gas limit of the transaction.
    pub gas_limit: u64,
    /// The gas price of the transaction.
    pub gas_price: U256,
    /// The destination of the transaction.
    pub transact_to: TransactTo,
    /// The value sent to `transact_to`.
    pub value: U256,
    // The data of the transaction.
    pub data: Bytes,
    // The nonce of the transaction.
    //
    // Caution: If set to `None`, then nonce validation against the account's nonce is skipped: [InvalidTransaction::NonceTooHigh] and [InvalidTransaction::NonceTooLow]
    // pub nonce: Option<u64>,

    // The chain ID of the transaction. If set to `None`, no checks are performed.
    //
    // Incorporated as part of the Spurious Dragon upgrade via [EIP-155].
    //
    // [EIP-155]: https://eips.ethereum.org/EIPS/eip-155
    // pub chain_id: Option<u64>,

    // A list of addresses and storage keys that the transaction plans to access.
    //
    // Added in [EIP-2930].
    //
    // [EIP-2930]: https://eips.ethereum.org/EIPS/eip-2930
    // pub access_list: Vec<(Address, Vec<U256>)>,

    // The priority fee per gas.
    //
    // Incorporated as part of the London upgrade via [EIP-1559].
    //
    // [EIP-1559]: https://eips.ethereum.org/EIPS/eip-1559
    // pub gas_priority_fee: Option<U256>,

    // The list of blob versioned hashes. Per EIP there should be at least
    // one blob present if [`Self::max_fee_per_blob_gas`] is `Some`.
    //
    // Incorporated as part of the Cancun upgrade via [EIP-4844].
    //
    // [EIP-4844]: https://eips.ethereum.org/EIPS/eip-4844
    pub blob_hashes: Vec<B256>,
    // The max fee per blob gas.
    //
    // Incorporated as part of the Cancun upgrade via [EIP-4844].
    //
    // [EIP-4844]: https://eips.ethereum.org/EIPS/eip-4844
    // pub max_fee_per_blob_gas: Option<U256>,
}

impl Default for TxEnv {
    fn default() -> Self {
        Self {
            caller: Address::zero(),
            // TODO: we are using signed comparison for the gas counter
            gas_limit: i64::MAX as _,
            gas_price: U256::zero(),
            // gas_priority_fee: None,
            transact_to: TransactTo::Call(Address::zero()),
            value: U256::zero(),
            data: Bytes::new(),
            // chain_id: None,
            // nonce: None,
            // access_list: Vec::new(),
            blob_hashes: Vec::new(),
            // max_fee_per_blob_gas: None,
        }
    }
}

/// Transaction destination.
#[derive(Clone, Debug)]
pub enum TransactTo {
    /// Simple call to an address.
    Call(Address),
    /// Contract creation.
    Create,
}

impl TxEnv {
    pub fn get_address(&self) -> Address {
        match self.transact_to {
            TransactTo::Call(addr) => addr,
            // TODO: check if its ok to return zero in this case
            TransactTo::Create => Address::zero(),
        }
    }
}<|MERGE_RESOLUTION|>--- conflicted
+++ resolved
@@ -1,11 +1,7 @@
-<<<<<<< HEAD
 use crate::{
-    primitives::{Address, Bytes, U256},
+    primitives::{Address, Bytes, B256, U256},
     utils::calc_blob_gasprice,
 };
-=======
-use crate::primitives::{Address, Bytes, B256, U256};
->>>>>>> 00a1205d
 
 //This Env struct contains configuration information about the EVM, the block containing the transaction, and the transaction itself.
 //Structs inspired by the REVM primitives
