--- conflicted
+++ resolved
@@ -27,20 +27,11 @@
 }
 
 impl Env {
-<<<<<<< HEAD
-    pub fn consume_intrinsic_cost(&mut self) -> Result<(), InvalidTransaction> {
-        let cost = self.calculate_intrinsic_cost();
-
-        if self.tx.gas_limit >= cost {
-            self.tx.gas_limit -= cost;
-            Ok(())
-=======
     pub fn consume_intrinsic_cost(&mut self) -> Result<u64, InvalidTransaction> {
         let intrinsic_cost = self.calculate_intrinsic_cost();
         if self.tx.gas_limit >= intrinsic_cost {
             self.tx.gas_limit -= intrinsic_cost;
             Ok(intrinsic_cost)
->>>>>>> 4eb436e4
         } else {
             Err(InvalidTransaction::CallGasCostMoreThanGasLimit)
         }
