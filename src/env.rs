--- conflicted
+++ resolved
@@ -1,10 +1,5 @@
-<<<<<<< HEAD
-use crate::primitives::{Address, Bytes, U256};
-type B256 = U256;
-=======
 use crate::primitives::{Address, Bytes, B256, U256};
 
->>>>>>> 1b91de40
 //This Env struct contains configuration information about the EVM, the block containing the transaction, and the transaction itself.
 //Structs inspired by the REVM primitives
 //-> https://github.com/bluealloy/revm/blob/main/crates/primitives/src/env.rs
