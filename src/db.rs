#![allow(unused)]
use ethereum_types::{Address, U256};
use std::{collections::HashMap, fmt::Error};

#[derive(Clone, Debug, Default, PartialEq)]
pub struct Bytecode(pub Vec<u8>);

impl Bytecode {
    pub fn as_slice(&self) -> &[u8] {
        &self.0
    }
}

#[derive(Clone, Debug, Default, PartialEq)]
pub struct AccountInfo {
    nonce: u64,
    balance: U256,
    storage: HashMap<U256, U256>,
    pub bytecode: Bytecode,
}

type B256 = U256;

#[derive(Clone, Debug, Default)]
pub struct Db {
    accounts: HashMap<Address, AccountInfo>,
<<<<<<< HEAD
    pub contracts: HashMap<B256, Bytecode>,
}

impl Db {
    pub fn with_bytecode(address: Address, bytecode: Bytecode) -> Self {
        let mut db = Db::default();
        let account_info = AccountInfo {
            bytecode: bytecode,
            ..Default::default()
        };
        db.accounts.insert(address, account_info);
        db
=======
    contracts: HashMap<B256, Bytecode>,
    block_hashes: HashMap<U256, B256>,
}

impl Db {
    pub fn new() -> Self {
        Self::default()
    }

    pub fn write_storage(&mut self, address: Address, key: U256, value: U256) {
        let account_info = self.accounts.entry(address).or_default();
        account_info.storage.insert(key, value);
    }

    pub fn read_storage(&self, address: Address, key: U256) -> U256 {
        self.accounts
            .get(&address)
            .and_then(|account_info| account_info.storage.get(&key))
            .cloned()
            .unwrap_or_default()
>>>>>>> 9925278e
    }
}

pub trait Database {
    /// The database error type.
    type Error;

    /// Get basic account information.
    fn basic(&mut self, address: Address) -> Result<Option<AccountInfo>, Self::Error>;

    /// Get account code by its hash.
    fn code_by_hash(&mut self, code_hash: B256) -> Result<Bytecode, Self::Error>;

    /// Get storage value of address at index.
    fn storage(&mut self, address: Address, index: U256) -> Result<U256, Self::Error>;

    /// Get block hash by block number.
    fn block_hash(&mut self, number: U256) -> Result<B256, Self::Error>;
}

#[derive(Debug, Clone)]
pub struct DatabaseError;

impl Database for Db {
    type Error = DatabaseError;

    fn basic(&mut self, address: Address) -> Result<Option<AccountInfo>, Self::Error> {
        Ok(self.accounts.get(&address).cloned())
    }

    fn code_by_hash(&mut self, code_hash: B256) -> Result<Bytecode, Self::Error> {
        self.contracts.get(&code_hash).cloned().ok_or(DatabaseError)
    }

    fn storage(&mut self, address: Address, index: U256) -> Result<U256, Self::Error> {
        //iterate the hashmap self.accounts and return the storage value of the address at index
        for (iter_address, account_info) in self.accounts.iter() {
            if *iter_address == address {
                match account_info.storage.get(&index) {
                    Some(value) => return Ok(*value),
                    None => return Ok(U256::default()),
                }
            }
        }
        Ok(U256::default())
    }

    fn block_hash(&mut self, number: U256) -> Result<B256, Self::Error> {
        match self.block_hashes.entry(number) {
            std::collections::hash_map::Entry::Occupied(entry) => Ok(*entry.get()),
            std::collections::hash_map::Entry::Vacant(entry) => Ok(B256::default()),
        }
    }
}

#[cfg(test)]
mod tests {
    use melior::ir::block;

    use super::*;

    #[test]
    fn db_returns_basic_account_info() {
        let mut accounts = HashMap::new();
        let block_hashes = HashMap::new();
        let address = Address::default();
        let expected_account_info = AccountInfo::default();
        accounts.insert(address, expected_account_info.clone());
        let mut db = Db {
            accounts,
            contracts: HashMap::new(),
            block_hashes,
        };

        let account_info = db.basic(address).unwrap().unwrap();

        assert_eq!(account_info, expected_account_info);
    }

    #[test]
    fn db_returns_code_by_hash() {
        let mut contracts = HashMap::new();
        let block_hashes = HashMap::new();
        let hash = B256::default();
        let expected_bytecode = Bytecode::default();
        contracts.insert(hash, expected_bytecode.clone());
        let mut db = Db {
            accounts: HashMap::new(),
            contracts,
            block_hashes,
        };

        let bytecode = db.code_by_hash(hash).unwrap();

        assert_eq!(bytecode, expected_bytecode);
    }

    #[test]
    fn db_returns_storage() {
        let mut accounts = HashMap::new();
        let block_hashes = HashMap::new();
        let address = Address::default();
        let index = U256::from(1);
        let expected_storage = U256::from(2);
        let mut account_info = AccountInfo::default();
        account_info.storage.insert(index, expected_storage);
        accounts.insert(address, account_info);
        let mut db = Db {
            accounts,
            contracts: HashMap::new(),
            block_hashes,
        };

        let storage = db.storage(address, index).unwrap();

        assert_eq!(storage, expected_storage);
    }

    #[test]
    fn db_returns_block_hash() {
        let accounts = HashMap::new();
        let mut block_hashes = HashMap::new();
        let number = U256::from(1);
        let expected_hash = B256::from(2);
        block_hashes.insert(number, expected_hash);
        let mut db = Db {
            accounts,
            contracts: HashMap::new(),
            block_hashes,
        };

        let hash = db.block_hash(number).unwrap();

        assert_eq!(hash, expected_hash);
    }
}<|MERGE_RESOLUTION|>--- conflicted
+++ resolved
@@ -24,27 +24,19 @@
 #[derive(Clone, Debug, Default)]
 pub struct Db {
     accounts: HashMap<Address, AccountInfo>,
-<<<<<<< HEAD
     pub contracts: HashMap<B256, Bytecode>,
+    block_hashes: HashMap<U256, B256>,
 }
 
 impl Db {
     pub fn with_bytecode(address: Address, bytecode: Bytecode) -> Self {
         let mut db = Db::default();
         let account_info = AccountInfo {
-            bytecode: bytecode,
+            bytecode,
             ..Default::default()
         };
         db.accounts.insert(address, account_info);
         db
-=======
-    contracts: HashMap<B256, Bytecode>,
-    block_hashes: HashMap<U256, B256>,
-}
-
-impl Db {
-    pub fn new() -> Self {
-        Self::default()
     }
 
     pub fn write_storage(&mut self, address: Address, key: U256, value: U256) {
@@ -58,7 +50,6 @@
             .and_then(|account_info| account_info.storage.get(&key))
             .cloned()
             .unwrap_or_default()
->>>>>>> 9925278e
     }
 }
 
