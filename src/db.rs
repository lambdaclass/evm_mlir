--- conflicted
+++ resolved
@@ -42,33 +42,6 @@
         balance: U256,
         storage: HashMap<U256, U256>,
     ) {
-<<<<<<< HEAD
-        match self.accounts.get_mut(&address) {
-            Some(a) => {
-                a.nonce = nonce;
-                a.balance = balance;
-                a.storage = storage;
-            }
-            None => {
-                self.accounts.insert(
-                    address,
-                    DbAccount {
-                        nonce,
-                        balance,
-                        storage,
-                        bytecode_hash: B256::from_str(EMPTY_CODE_HASH_STR).unwrap(),
-                    },
-                );
-            }
-        }
-    }
-
-    pub fn with_contract(mut self, address: Address, bytecode: Bytecode) -> Self {
-        self.insert_contract(address, bytecode, U256::zero());
-        self
-    }
-
-=======
         // We should make `DbAccount::default` have an empty code hash
         let a = self.accounts.entry(address).or_default();
         a.nonce = nonce;
@@ -81,7 +54,6 @@
         self
     }
 
->>>>>>> 0c3a95f5
     pub fn insert_contract(&mut self, address: Address, bytecode: Bytecode, balance: U256) {
         let mut hasher = Keccak256::new();
         hasher.update(&bytecode);
