#![allow(unused)]
use ethereum_types::{Address, U256};
use std::{collections::HashMap, fmt::Error};

#[derive(Clone, Debug, Default, PartialEq)]
pub struct Bytecode(pub Vec<u8>);

impl Bytecode {
    pub fn as_slice(&self) -> &[u8] {
        &self.0
    }
}

#[derive(Clone, Debug, Default, PartialEq)]
pub struct AccountInfo {
    nonce: u64,
    balance: U256,
    storage: HashMap<U256, U256>,
<<<<<<< HEAD
    pub bytecode: Bytecode,
=======
    bytecode: B256,
>>>>>>> efdf4a1e
}

type B256 = U256;

#[derive(Clone, Debug, Default)]
pub struct Db {
    accounts: HashMap<Address, AccountInfo>,
    pub contracts: HashMap<B256, Bytecode>,
    block_hashes: HashMap<U256, B256>,
}

impl Db {
    pub fn with_bytecode(address: Address, bytecode: Bytecode) -> Self {
        let mut db = Db::default();
        let account_info = AccountInfo {
            bytecode,
            ..Default::default()
        };
        db.accounts.insert(address, account_info);
        db
    }

    pub fn write_storage(&mut self, address: Address, key: U256, value: U256) {
        let account_info = self.accounts.entry(address).or_default();
        account_info.storage.insert(key, value);
    }

    pub fn read_storage(&self, address: Address, key: U256) -> U256 {
        self.accounts
            .get(&address)
            .and_then(|account_info| account_info.storage.get(&key))
            .cloned()
            .unwrap_or_default()
    }
}

pub trait Database {
    /// The database error type.
    type Error;

    /// Get basic account information.
    fn basic(&mut self, address: Address) -> Result<Option<AccountInfo>, Self::Error>;

    /// Get account code by its hash.
    fn code_by_hash(&mut self, code_hash: B256) -> Result<Bytecode, Self::Error>;

    /// Get storage value of address at index.
    fn storage(&mut self, address: Address, index: U256) -> Result<U256, Self::Error>;

    /// Get block hash by block number.
    fn block_hash(&mut self, number: U256) -> Result<B256, Self::Error>;
}

#[derive(Debug, Clone)]
pub struct DatabaseError;

impl Database for Db {
    type Error = DatabaseError;

    fn basic(&mut self, address: Address) -> Result<Option<AccountInfo>, Self::Error> {
        Ok(self.accounts.get(&address).cloned())
    }

    fn code_by_hash(&mut self, code_hash: B256) -> Result<Bytecode, Self::Error> {
        self.contracts.get(&code_hash).cloned().ok_or(DatabaseError)
    }

    fn storage(&mut self, address: Address, index: U256) -> Result<U256, Self::Error> {
        //iterate the hashmap self.accounts and return the storage value of the address at index
        for (iter_address, account_info) in self.accounts.iter() {
            if *iter_address == address {
                match account_info.storage.get(&index) {
                    Some(value) => return Ok(*value),
                    None => return Ok(U256::default()),
                }
            }
        }
        Ok(U256::default())
    }

    fn block_hash(&mut self, number: U256) -> Result<B256, Self::Error> {
        match self.block_hashes.entry(number) {
            std::collections::hash_map::Entry::Occupied(entry) => Ok(*entry.get()),
            std::collections::hash_map::Entry::Vacant(entry) => Ok(B256::default()),
        }
    }
}

#[cfg(test)]
mod tests {
    use melior::ir::block;

    use super::*;

    #[test]
    fn db_returns_basic_account_info() {
        let mut accounts = HashMap::new();
        let block_hashes = HashMap::new();
        let address = Address::default();
        let expected_account_info = AccountInfo::default();
        accounts.insert(address, expected_account_info.clone());
        let mut db = Db {
            accounts,
            contracts: HashMap::new(),
            block_hashes,
        };

        let account_info = db.basic(address).unwrap().unwrap();

        assert_eq!(account_info, expected_account_info);
    }

    #[test]
    fn db_returns_code_by_hash() {
        let mut contracts = HashMap::new();
        let block_hashes = HashMap::new();
        let hash = B256::default();
        let expected_bytecode = Bytecode::default();
        contracts.insert(hash, expected_bytecode.clone());
        let mut db = Db {
            accounts: HashMap::new(),
            contracts,
            block_hashes,
        };

        let bytecode = db.code_by_hash(hash).unwrap();

        assert_eq!(bytecode, expected_bytecode);
    }

    #[test]
    fn db_returns_storage() {
        let mut accounts = HashMap::new();
        let block_hashes = HashMap::new();
        let address = Address::default();
        let index = U256::from(1);
        let expected_storage = U256::from(2);
        let mut account_info = AccountInfo::default();
        account_info.storage.insert(index, expected_storage);
        accounts.insert(address, account_info);
        let mut db = Db {
            accounts,
            contracts: HashMap::new(),
            block_hashes,
        };

        let storage = db.storage(address, index).unwrap();

        assert_eq!(storage, expected_storage);
    }

    #[test]
    fn db_returns_block_hash() {
        let accounts = HashMap::new();
        let mut block_hashes = HashMap::new();
        let number = U256::from(1);
        let expected_hash = B256::from(2);
        block_hashes.insert(number, expected_hash);
        let mut db = Db {
            accounts,
            contracts: HashMap::new(),
            block_hashes,
        };

        let hash = db.block_hash(number).unwrap();

        assert_eq!(hash, expected_hash);
    }
}<|MERGE_RESOLUTION|>--- conflicted
+++ resolved
@@ -16,11 +16,7 @@
     nonce: u64,
     balance: U256,
     storage: HashMap<U256, U256>,
-<<<<<<< HEAD
-    pub bytecode: Bytecode,
-=======
     bytecode: B256,
->>>>>>> efdf4a1e
 }
 
 type B256 = U256;
