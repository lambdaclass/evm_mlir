--- conflicted
+++ resolved
@@ -29,14 +29,10 @@
         Self::default()
     }
 
-<<<<<<< HEAD
     pub fn insert_block_hash(&mut self, number: U256, hash: B256) {
         self.block_hashes.insert(number, hash);
     }
 
-    pub fn with_bytecode(self, address: Address, bytecode: Bytecode) -> Self {
-        let mut db = Db::default();
-=======
     pub fn update_account(&mut self, address: Address, nonce: u64, balance: U256) {
         if let Some(a) = self.accounts.get_mut(&address) {
             a.nonce = nonce;
@@ -45,7 +41,6 @@
     }
 
     pub fn with_bytecode(mut self, address: Address, bytecode: Bytecode) -> Self {
->>>>>>> 00a1205d
         let mut hasher = Keccak256::new();
         hasher.update(&bytecode);
         let hash = B256::from_slice(&hasher.finalize());
@@ -169,18 +164,7 @@
     }
 
     fn block_hash(&mut self, number: U256) -> Result<B256, Self::Error> {
-<<<<<<< HEAD
-        // Returns Error if no block with that number
-        println!("number received from block_hash: {:?}", number);
-        println!("block_hashes from block_hash: {:?}", self.block_hashes);
-        println!(
-            "returning from block_hash: {:?}",
-            self.block_hashes.get(&number).cloned().ok_or(DatabaseError)
-        );
-        self.block_hashes.get(&number).cloned().ok_or(DatabaseError)
-=======
         Ok(self.block_hashes.get(&number).cloned().unwrap_or_default())
->>>>>>> 00a1205d
     }
 }
 
