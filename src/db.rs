--- conflicted
+++ resolved
@@ -1,24 +1,12 @@
 #![allow(unused)]
 use crate::{
     primitives::{Address, Bytes, B256, U256},
-<<<<<<< HEAD
-    state::{Account, EvmState, EvmStorageSlot},
-};
-use core::fmt;
-use sha3::{Digest, Keccak256};
-use std::{
-    collections::{HashMap, HashSet},
-    fmt::Error,
-};
-
-=======
     state::{Account, EvmStorageSlot},
 };
 use core::fmt;
 use sha3::{Digest, Keccak256};
 use std::{collections::HashMap, fmt::Error, ops::Add};
 use thiserror::Error;
->>>>>>> 72491e1f
 pub type Bytecode = Bytes;
 
 #[derive(Clone, Debug, Default, PartialEq)]
@@ -87,11 +75,7 @@
         self.contracts.get(&hash).cloned().ok_or(DatabaseError)
     }
 
-<<<<<<< HEAD
-    pub fn into_state(self) -> EvmState {
-=======
     pub fn into_state(self) -> HashMap<Address, Account> {
->>>>>>> 72491e1f
         self.accounts
             .iter()
             .map(|(address, db_account)| {
@@ -153,19 +137,9 @@
     fn block_hash(&mut self, number: U256) -> Result<B256, Self::Error>;
 }
 
-<<<<<<< HEAD
-#[derive(Debug, Clone, Hash, PartialEq, Eq)]
-=======
 #[derive(Error, Debug, Clone, Hash, PartialEq, Eq)]
 #[error("error on database access")]
->>>>>>> 72491e1f
 pub struct DatabaseError;
-
-impl fmt::Display for DatabaseError {
-    fn fmt(&self, f: &mut fmt::Formatter<'_>) -> fmt::Result {
-        write!(f, "error on database access")
-    }
-}
 
 impl Database for Db {
     type Error = DatabaseError;
