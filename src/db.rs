--- conflicted
+++ resolved
@@ -1,24 +1,9 @@
 #![allow(unused)]
-<<<<<<< HEAD
-use ethereum_types::{Address, U256};
-use sha3::{Digest, Keccak256};
-use std::{collections::HashMap, fmt::Error};
-
-#[derive(Clone, Debug, Default, PartialEq)]
-pub struct Bytecode(pub Vec<u8>);
-
-impl Bytecode {
-    pub fn as_slice(&self) -> &[u8] {
-        &self.0
-    }
-}
-=======
 use crate::primitives::{Address, Bytes, B256, U256};
 use sha3::{Digest, Keccak256};
 use std::{collections::HashMap, fmt::Error};
 
 pub type Bytecode = Bytes;
->>>>>>> 9d6de0e1
 
 #[derive(Clone, Debug, Default, PartialEq)]
 pub struct DbAccount {
@@ -28,11 +13,6 @@
     pub bytecode_hash: B256,
 }
 
-<<<<<<< HEAD
-pub type B256 = U256;
-
-=======
->>>>>>> 9d6de0e1
 #[derive(Clone, Debug, Default)]
 pub struct Db {
     accounts: HashMap<Address, DbAccount>,
@@ -41,44 +21,8 @@
 }
 
 impl Db {
-    pub fn with_bytecode(address: Address, bytecode: Bytecode) -> Self {
-        let mut db = Db::default();
-        let mut hasher = Keccak256::new();
-        hasher.update(bytecode.as_slice());
-        let hash = B256::from_big_endian(&hasher.finalize());
-        let account = DbAccount {
-            bytecode_hash: hash,
-            ..Default::default()
-        };
-        db.accounts.insert(address, account);
-        db.contracts.insert(hash, bytecode);
-        db
-    }
-
-    pub fn with_bytecode_and_block_hash(address: Address, bytecode: Bytecode,number: U256,hash:B256) -> Self {
-        let mut db = Db::default();
-        let mut hasher = Keccak256::new();
-        hasher.update(bytecode.as_slice());
-        let hash = B256::from_big_endian(&hasher.finalize());
-        let account = DbAccount {
-            bytecode_hash: hash,
-            ..Default::default()
-        };
-        db.accounts.insert(address, account);
-        db.contracts.insert(hash, bytecode);
-        db.block_hashes.insert(number, hash);
-        db
-    }
-
-    pub fn insert_block_hash(&mut self, number: U256, hash: B256) {
-        self.block_hashes.insert(number, hash);
-        println!("block_hashes: {:?}", self.block_hashes);
-    }
-
-    pub fn block_hash_from_number(&self, number: U256) -> Option<B256> {
-        println!("number: {:?}", number);
-        println!("returning: {:?}", self.block_hashes.get(&number).cloned());
-        self.block_hashes.get(&number).cloned()
+    pub fn new() -> Self {
+        Self::default()
     }
 
     pub fn with_bytecode(self, address: Address, bytecode: Bytecode) -> Self {
@@ -117,10 +61,6 @@
             .bytecode_hash;
         self.contracts.get(&hash).cloned().ok_or(DatabaseError)
     }
-<<<<<<< HEAD
-
-=======
->>>>>>> 9d6de0e1
 }
 
 #[derive(Default, Clone, PartialEq, Debug)]
