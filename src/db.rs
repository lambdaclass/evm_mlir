--- conflicted
+++ resolved
@@ -23,13 +23,8 @@
 
 #[derive(Clone, Debug, Default)]
 pub struct Db {
-<<<<<<< HEAD
-    accounts: HashMap<Address, AccountInfo>,
-    pub contracts: HashMap<B256, Bytecode>,
-=======
     accounts: HashMap<Address, DbAccount>,
     contracts: HashMap<B256, Bytecode>,
->>>>>>> b95771d8
     block_hashes: HashMap<U256, B256>,
 }
 
