use llvm_sys::{
    core::LLVMDisposeMessage,
    target::{
        LLVM_InitializeAllAsmPrinters, LLVM_InitializeAllTargetInfos, LLVM_InitializeAllTargetMCs,
        LLVM_InitializeAllTargets,
    },
    target_machine::{
        LLVMCodeGenOptLevel, LLVMCodeModel, LLVMCreateTargetMachine, LLVMGetDefaultTargetTriple,
        LLVMGetHostCPUFeatures, LLVMGetHostCPUName, LLVMGetTargetFromTriple, LLVMRelocMode,
        LLVMTargetRef,
    },
};
use melior::{
    dialect::{
        arith, cf, func,
        llvm::{self, r#type::pointer, AllocaOptions, LoadStoreOptions},
        DialectRegistry,
    },
    ir::{
        attribute::{IntegerAttribute, StringAttribute, TypeAttribute},
        operation::OperationBuilder,
        r#type::{FunctionType, IntegerType},
        Attribute, Block, Identifier, Location, Module as MeliorModule, Region, Value,
    },
    utility::{register_all_dialects, register_all_llvm_translations, register_all_passes},
    Context as MeliorContext,
};
use std::{
    ffi::CStr,
    mem::MaybeUninit,
    path::Path,
    ptr::{addr_of_mut, null_mut},
    sync::OnceLock,
};

use crate::{
    codegen::{context::OperationCtx, operations::generate_code_for_op, run_pass_manager},
    constants::{
<<<<<<< HEAD
        GAS_COUNTER_GLOBAL, MAIN_ENTRYPOINT, MAX_STACK_SIZE, MEMORY_PTR_GLOBAL, MEMORY_SIZE_GLOBAL,
        STACK_BASEPTR_GLOBAL, STACK_PTR_GLOBAL,
=======
        GAS_COUNTER_GLOBAL, INITIAL_GAS, MAX_STACK_SIZE, STACK_BASEPTR_GLOBAL, STACK_PTR_GLOBAL,
>>>>>>> 3d648369
    },
    errors::CodegenError,
    module::MLIRModule,
    program::{Operation, Program},
    syscall,
    utils::{generate_revert_block, llvm_mlir, stack_pop},
};

#[derive(Debug, Eq, PartialEq)]
pub struct Context {
    pub melior_context: MeliorContext,
}

unsafe impl Send for Context {}
unsafe impl Sync for Context {}

impl Default for Context {
    fn default() -> Self {
        Self::new()
    }
}

impl Context {
    pub fn new() -> Self {
        let melior_context = initialize_mlir();
        Self { melior_context }
    }

    pub fn compile(
        &self,
        program: &Program,
        output_file: impl AsRef<Path>,
    ) -> Result<MLIRModule, CodegenError> {
        static INITIALIZED: OnceLock<()> = OnceLock::new();
        INITIALIZED.get_or_init(|| unsafe {
            LLVM_InitializeAllTargets();
            LLVM_InitializeAllTargetInfos();
            LLVM_InitializeAllTargetMCs();
            LLVM_InitializeAllAsmPrinters();
        });

        let target_triple = get_target_triple();

        let context = &self.melior_context;

        // Build a module with a single function
        let module_region = Region::new();
        let module_block = Block::new(&[]);

        module_region.append_block(module_block);

        let data_layout_ret = &get_data_layout_rep()?;

        // build main module
        let op = OperationBuilder::new("builtin.module", Location::unknown(context))
            .add_attributes(&[
                (
                    Identifier::new(context, "llvm.target_triple"),
                    StringAttribute::new(context, &target_triple).into(),
                ),
                (
                    Identifier::new(context, "llvm.data_layout"),
                    StringAttribute::new(context, data_layout_ret).into(),
                ),
            ])
            .add_regions([module_region])
            .build()?;
        assert!(op.verify(), "module operation is not valid");

        let mut melior_module = MeliorModule::from_operation(op).expect("module failed to create");

        compile_program(context, &melior_module, program)?;

        assert!(melior_module.as_operation().verify());

        let filename = output_file.as_ref().with_extension("mlir");
        std::fs::write(filename, melior_module.as_operation().to_string())?;

        // TODO: Add proper error handling.
        run_pass_manager(context, &mut melior_module)?;

        // The func to llvm pass has a bug where it sets the data layout string to ""
        // This works around it by setting it again.
        {
            let mut op = melior_module.as_operation_mut();
            op.set_attribute(
                "llvm.data_layout",
                StringAttribute::new(context, data_layout_ret).into(),
            );
        }

        // Output MLIR
        let filename = output_file.as_ref().with_extension("after-pass.mlir");
        std::fs::write(filename, melior_module.as_operation().to_string())?;

        Ok(MLIRModule::new(melior_module))
    }
}

/// Initialize an MLIR context.
pub fn initialize_mlir() -> MeliorContext {
    let context = MeliorContext::new();
    context.append_dialect_registry(&{
        let registry = DialectRegistry::new();
        register_all_dialects(&registry);
        registry
    });
    context.load_all_available_dialects();
    register_all_passes();
    register_all_llvm_translations(&context);
    context
}

pub fn get_target_triple() -> String {
    let target_triple = unsafe {
        let value = LLVMGetDefaultTargetTriple();
        CStr::from_ptr(value).to_string_lossy().into_owned()
    };
    target_triple
}

pub fn get_data_layout_rep() -> Result<String, CodegenError> {
    unsafe {
        let mut null = null_mut();
        let error_buffer = addr_of_mut!(null);

        let target_triple = LLVMGetDefaultTargetTriple();
        let target_cpu = LLVMGetHostCPUName();
        let target_cpu_features = LLVMGetHostCPUFeatures();

        let mut target: MaybeUninit<LLVMTargetRef> = MaybeUninit::uninit();

        if LLVMGetTargetFromTriple(target_triple, target.as_mut_ptr(), error_buffer) != 0 {
            let error = CStr::from_ptr(*error_buffer);
            let err = error.to_string_lossy().to_string();
            dbg!(err.clone());
            LLVMDisposeMessage(*error_buffer);
            return Err(CodegenError::LLVMCompileError(err))?;
        }
        if !(*error_buffer).is_null() {
            LLVMDisposeMessage(*error_buffer);
        }

        let target = target.assume_init();

        let machine = LLVMCreateTargetMachine(
            target,
            target_triple.cast(),
            target_cpu.cast(),
            target_cpu_features.cast(),
            LLVMCodeGenOptLevel::LLVMCodeGenLevelNone,
            LLVMRelocMode::LLVMRelocDefault,
            LLVMCodeModel::LLVMCodeModelDefault,
        );

        let data_layout = llvm_sys::target_machine::LLVMCreateTargetDataLayout(machine);
        let data_layout_str =
            CStr::from_ptr(llvm_sys::target::LLVMCopyStringRepOfTargetData(data_layout));
        Ok(data_layout_str.to_string_lossy().into_owned())
    }
}

fn compile_program(
    context: &MeliorContext,
    module: &MeliorModule,
    program: &Program,
) -> Result<(), CodegenError> {
    let location = Location::unknown(context);
    let ptr_type = pointer(context, 0);
    let uint8 = IntegerType::new(context, 8).into();

    // Build the main function
    let main_func = func::func(
        context,
        StringAttribute::new(context, MAIN_ENTRYPOINT),
        TypeAttribute::new(FunctionType::new(context, &[ptr_type], &[uint8]).into()),
        Region::new(),
        &[
            (
                Identifier::new(context, "sym_visibility"),
                StringAttribute::new(context, "public").into(),
            ),
            (
                Identifier::new(context, "llvm.emit_c_interface"),
                Attribute::unit(context),
            ),
        ],
        location,
    );

    let main_region = main_func.region(0).unwrap();

    // Setup the stack, memory, etc.
    // PERF: avoid generating unneeded setup blocks
    let setup_block = main_region.append_block(Block::new(&[]));
    let syscall_ctx = setup_block.add_argument(ptr_type, location);

    // Append setup code to be run at the start
    generate_stack_setup_code(context, module, &setup_block)?;
    generate_memory_setup_code(context, module, &setup_block)?;
    generate_gas_counter_setup_code(context, module, &setup_block)?;

    syscall::mlir::declare_syscalls(context, module);

    // Generate helper blocks
    let revert_block = main_region.append_block(generate_revert_block(context)?);
    let jumptable_block = main_region.append_block(create_jumptable_landing_block(context));

    let mut op_ctx = OperationCtx {
        mlir_context: context,
        program,
        syscall_ctx,
        revert_block,
        jumptable_block,
        jumpdest_blocks: Default::default(),
    };

    let mut last_block = setup_block;

    // Generate code for the program
    for op in &op_ctx.program.operations {
        let (block_start, block_end) = generate_code_for_op(&mut op_ctx, &main_region, op.clone())?;

        last_block.append_operation(cf::br(&block_start, &[], location));
        last_block = block_end;
    }

    populate_jumptable(&op_ctx)?;

    let return_block = main_region.append_block(Block::new(&[]));
    last_block.append_operation(cf::br(&return_block, &[], location));

    // Setup return operation
    // This returns the last element of the stack
    // TODO: this should return nothing
    let stack_top = stack_pop(context, &return_block)?;
    // Truncate the value to 8 bits.
    // NOTE: this is due to amd64 using two registers (128 bits) for return values.
    let exit_code = return_block
        .append_operation(arith::trunci(stack_top, uint8, location))
        .result(0)?
        .into();
    return_block.append_operation(func::r#return(&[exit_code], location));

    module.body().append_operation(main_func);
    Ok(())
}

fn generate_gas_counter_setup_code<'c>(
    context: &'c MeliorContext,
    module: &'c MeliorModule,
    block: &'c Block<'c>,
) -> Result<(), CodegenError> {
    let location = Location::unknown(context);
    let ptr_type = pointer(context, 0);

    let body = module.body();
    let res = body.append_operation(llvm_mlir::global(
        context,
        GAS_COUNTER_GLOBAL,
        ptr_type,
        location,
    ));

    assert!(res.verify());

    let uint256 = IntegerType::new(context, 256);

    let gas_size = block
        .append_operation(arith::constant(
            context,
            IntegerAttribute::new(uint256.into(), INITIAL_GAS).into(),
            location,
        ))
        .result(0)?
        .into();

    let gas_addr = block
        .append_operation(llvm_mlir::addressof(
            context,
            GAS_COUNTER_GLOBAL,
            ptr_type,
            location,
        ))
        .result(0)?;

    let res = block.append_operation(llvm::store(
        context,
        gas_size,
        gas_addr.into(),
        location,
        LoadStoreOptions::default(),
    ));

    assert!(res.verify());

    Ok(())
}

fn generate_stack_setup_code<'c>(
    context: &'c MeliorContext,
    module: &'c MeliorModule,
    block: &'c Block<'c>,
) -> Result<(), CodegenError> {
    let location = Location::unknown(context);
    let ptr_type = pointer(context, 0);

    // Declare the stack pointer and base pointer globals
    let body = module.body();
    let res = body.append_operation(llvm_mlir::global(
        context,
        STACK_BASEPTR_GLOBAL,
        ptr_type,
        location,
    ));
    assert!(res.verify());
    let res = body.append_operation(llvm_mlir::global(
        context,
        STACK_PTR_GLOBAL,
        ptr_type,
        location,
    ));
    assert!(res.verify());

    let uint256 = IntegerType::new(context, 256);

    // Allocate stack memory
    let stack_size = block
        .append_operation(arith::constant(
            context,
            IntegerAttribute::new(uint256.into(), MAX_STACK_SIZE as i64).into(),
            location,
        ))
        .result(0)?
        .into();

    let stack_baseptr = block
        .append_operation(llvm::alloca(
            context,
            stack_size,
            ptr_type,
            location,
            AllocaOptions::new().elem_type(Some(TypeAttribute::new(uint256.into()))),
        ))
        .result(0)?;

    // Populate the globals with the allocated stack memory
    let stack_baseptr_ptr = block
        .append_operation(llvm_mlir::addressof(
            context,
            STACK_BASEPTR_GLOBAL,
            ptr_type,
            location,
        ))
        .result(0)?;

    let res = block.append_operation(llvm::store(
        context,
        stack_baseptr.into(),
        stack_baseptr_ptr.into(),
        location,
        LoadStoreOptions::default(),
    ));
    assert!(res.verify());

    let stackptr_ptr = block
        .append_operation(llvm_mlir::addressof(
            context,
            STACK_PTR_GLOBAL,
            ptr_type,
            location,
        ))
        .result(0)?;

    let res = block.append_operation(llvm::store(
        context,
        stack_baseptr.into(),
        stackptr_ptr.into(),
        location,
        LoadStoreOptions::default(),
    ));
    assert!(res.verify());

    Ok(())
}

fn generate_memory_setup_code<'c>(
    context: &'c MeliorContext,
    module: &'c MeliorModule,
    block: &'c Block<'c>,
) -> Result<(), CodegenError> {
    let location = Location::unknown(context);
    let ptr_type = pointer(context, 0);
    let uint32 = IntegerType::new(context, 32).into();

    // Declare the stack pointer and base pointer globals
    let body = module.body();
    let res = body.append_operation(llvm_mlir::global(
        context,
        MEMORY_PTR_GLOBAL,
        ptr_type,
        location,
    ));
    assert!(res.verify());
    let res = body.append_operation(llvm_mlir::global(
        context,
        MEMORY_SIZE_GLOBAL,
        uint32,
        location,
    ));
    assert!(res.verify());

    let zero = block
        .append_operation(arith::constant(
            context,
            IntegerAttribute::new(uint32, 0).into(),
            location,
        ))
        .result(0)?
        .into();

    let memory_size_ptr = block
        .append_operation(llvm_mlir::addressof(
            context,
            MEMORY_SIZE_GLOBAL,
            ptr_type,
            location,
        ))
        .result(0)?;

    let res = block.append_operation(llvm::store(
        context,
        zero,
        memory_size_ptr.into(),
        location,
        LoadStoreOptions::default(),
    ));
    assert!(res.verify());

    Ok(())
}

/// Create the jumptable landing block. This is the main entrypoint
/// for JUMP and JUMPI operations.
fn create_jumptable_landing_block(context: &MeliorContext) -> Block {
    let location = Location::unknown(context);
    let uint256 = IntegerType::new(context, 256);
    Block::new(&[(uint256.into(), location)])
}

/// Populate the jumptable block with a dynamic dispatch according to the
/// received PC.
fn populate_jumptable(op_ctx: &OperationCtx) -> Result<(), CodegenError> {
    let context = op_ctx.mlir_context;
    let program = op_ctx.program;
    let start_block = op_ctx.jumptable_block;

    let location = Location::unknown(context);
    let uint256 = IntegerType::new(context, 256);

    // The block receives a single argument: the value to switch on
    let jumpdest_pcs: Vec<i64> = program
        .operations
        .iter()
        .filter_map(|op| match op {
            Operation::Jumpdest { pc } => Some(*pc as i64),
            _ => None,
        })
        .collect();

    let arg = start_block.argument(0).unwrap();

    let case_destinations: Vec<_> = op_ctx
        .jumpdest_blocks
        .values()
        .map(|b| {
            let x: (&Block, &[Value]) = (b, &[]);
            x
        })
        .collect();

    let op = start_block.append_operation(
        cf::switch(
            context,
            &jumpdest_pcs,
            arg.into(),
            uint256.into(),
            (&op_ctx.revert_block, &[]),
            &case_destinations,
            location,
        )
        // TODO
        .unwrap(),
    );

    assert!(op.verify());

    Ok(())
}<|MERGE_RESOLUTION|>--- conflicted
+++ resolved
@@ -36,12 +36,8 @@
 use crate::{
     codegen::{context::OperationCtx, operations::generate_code_for_op, run_pass_manager},
     constants::{
-<<<<<<< HEAD
-        GAS_COUNTER_GLOBAL, MAIN_ENTRYPOINT, MAX_STACK_SIZE, MEMORY_PTR_GLOBAL, MEMORY_SIZE_GLOBAL,
-        STACK_BASEPTR_GLOBAL, STACK_PTR_GLOBAL,
-=======
-        GAS_COUNTER_GLOBAL, INITIAL_GAS, MAX_STACK_SIZE, STACK_BASEPTR_GLOBAL, STACK_PTR_GLOBAL,
->>>>>>> 3d648369
+        GAS_COUNTER_GLOBAL, INITIAL_GAS, MAIN_ENTRYPOINT, MAX_STACK_SIZE, MEMORY_PTR_GLOBAL,
+        MEMORY_SIZE_GLOBAL, STACK_BASEPTR_GLOBAL, STACK_PTR_GLOBAL,
     },
     errors::CodegenError,
     module::MLIRModule,
