--- conflicted
+++ resolved
@@ -49,24 +49,17 @@
 impl Evm<Db> {
     fn validate_transaction(&mut self) -> Result<u64, EVMError> {
         let initial_gas_consumed = self.env.consume_intrinsic_cost()?;
-        self.env.validate_transaction()?;
+        let balance = self.db.get_balance(self.env.tx.caller).unwrap_or_default();
+        self.env.validate_transaction(balance)?;
 
         Ok(initial_gas_consumed)
     }
 
-<<<<<<< HEAD
-        let balance = self.db.get_balance(self.env.tx.caller).unwrap_or_default();
-        self.env.validate_transaction(balance)?;
-        self.env.consume_intrinsic_cost()?;
-
-        // validate transaction
-=======
     fn create_syscall_context(&mut self, initial_gas: u64) -> SyscallContext {
         let call_frame = CallFrame::new(self.env.tx.caller);
         let journal = Journal::new(&mut self.db);
         SyscallContext::new(self.env.clone(), journal, call_frame, initial_gas)
     }
->>>>>>> 4eb436e4
 
     fn run_program(
         &mut self,
@@ -78,15 +71,9 @@
             .compile(&program, Default::default())
             .expect("failed to compile program");
 
-<<<<<<< HEAD
+        let call_frame = CallFrame::new(self.env.tx.caller);
         let journal = Journal::new(&mut self.db);
-
-        let call_frame = CallFrame::new(self.env.tx.caller);
         let mut context = SyscallContext::new(self.env.clone(), journal, call_frame);
-=======
-        let gas_limit = self.env.tx.gas_limit;
-        let mut context = self.create_syscall_context(gas_limit + initial_gas_consumed);
->>>>>>> 4eb436e4
         let executor = Executor::new(&module, &context, OptLevel::Aggressive);
 
         // TODO: improve this once we stabilize the API a bit
