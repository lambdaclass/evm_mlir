--- conflicted
+++ resolved
@@ -56,7 +56,7 @@
 
     fn create_syscall_context(&mut self, initial_gas: u64) -> SyscallContext {
         let call_frame = CallFrame::new(self.env.tx.caller);
-        let journal = Journal::new(&mut self.db);
+        let journal = Journal::new(&mut self.db).with_prefetch(&self.env.tx.access_list);
         SyscallContext::new(self.env.clone(), journal, call_frame, initial_gas)
     }
 
@@ -70,14 +70,8 @@
             .compile(&program, Default::default())
             .expect("failed to compile program");
 
-<<<<<<< HEAD
-        let call_frame = CallFrame::new(self.env.tx.caller);
-        let journal = Journal::new(&mut self.db).with_prefetch(&self.env.tx.access_list);
-        let mut context = SyscallContext::new(self.env.clone(), journal, call_frame);
-=======
         let gas_limit = self.env.tx.gas_limit;
         let mut context = self.create_syscall_context(gas_limit + initial_gas_consumed);
->>>>>>> d6b42132
         let executor = Executor::new(&module, &context, OptLevel::Aggressive);
 
         // TODO: improve this once we stabilize the API a bit
