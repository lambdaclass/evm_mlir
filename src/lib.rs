--- conflicted
+++ resolved
@@ -56,17 +56,9 @@
             TransactTo::Call(code_address) => code_address,
             TransactTo::Create => unimplemented!(), // TODO: implement creation
         };
-<<<<<<< HEAD
-        let bytecode = self
-            .db
-            .code_by_address(code_address)
-            .expect("failed to load bytecode");
 
+        let bytecode = self.db.code_by_address(code_address);
         let program = Program::from_bytecode(&bytecode);
-=======
-        let bytecode = self.db.code_by_address(code_address);
-        let program = Program::from_bytecode(&bytecode).unwrap(); // TODO: map invalid/unknown opcodes to INVALID operation
->>>>>>> 13e6ff9d
 
         let module = context
             .compile(&program, &output_file)
