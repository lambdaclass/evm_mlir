--- conflicted
+++ resolved
@@ -47,12 +47,8 @@
             .expect("failed to compile program");
 
         let executor = Executor::new(&module);
-<<<<<<< HEAD
-=======
         let mut context = SyscallContext::new(self.env.clone(), &mut self.db);
->>>>>>> 2dd30972
 
-        let mut context = SyscallContext::with_env(self.env.clone());
         // TODO: improve this once we stabilize the API a bit
         context.program = self.program.to_bytecode();
         executor.execute(&mut context, self.env.tx.gas_limit);
