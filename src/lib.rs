use std::path::PathBuf;

use builder::EvmBuilder;
use db::{Database, Db};
use env::TransactTo;
use executor::{Executor, OptLevel};
use program::Program;
<<<<<<< HEAD
use result::EVMResult;
=======
use result::{EVMError, ResultAndState};
>>>>>>> 72491e1f
use syscall::SyscallContext;

use crate::context::Context;

pub mod builder;
pub mod codegen;
pub mod constants;
pub mod context;
pub mod db;
pub mod env;
pub mod errors;
pub mod executor;
pub mod module;
pub mod primitives;
pub mod program;
pub mod syscall;
pub mod utils;
pub use env::Env;
pub mod result;
pub mod state;

#[derive(Debug)]
pub struct Evm<DB: Database> {
    pub env: Env,
    pub db: DB,
}

impl<DB: Database + Default> Evm<DB> {
    /// Returns evm builder with empty database.
    pub fn builder() -> EvmBuilder<DB> {
        EvmBuilder::default()
    }

    /// Creates a new EVM instance with the given environment and database.
    pub fn new(env: Env, db: DB) -> Self {
        Self { env, db }
    }
}

impl Evm<Db> {
    /// Executes [the configured transaction](Env::tx).
<<<<<<< HEAD
    pub fn transact(&mut self) -> EVMResult {
=======
    pub fn transact(&mut self) -> Result<ResultAndState, EVMError> {
>>>>>>> 72491e1f
        let output_file = PathBuf::from("output");

        let context = Context::new();

        let code_address = match self.env.tx.transact_to {
            TransactTo::Call(code_address) => code_address,
            TransactTo::Create => unimplemented!(), // TODO: implement creation
        };
        let bytecode = self
            .db
            .code_by_address(code_address)
            .expect("failed to load bytecode");

        let program = Program::from_bytecode(&bytecode).unwrap(); // TODO: map invalid/unknown opcodes to INVALID operation

        let module = context
            .compile(&program, &output_file)
            .expect("failed to compile program");

        let executor = Executor::new(&module, OptLevel::Aggressive);
        let mut context = SyscallContext::new(self.env.clone(), &mut self.db);

        // TODO: improve this once we stabilize the API a bit
        context.inner_context.program = program.to_bytecode();
        executor.execute(&mut context, self.env.tx.gas_limit);

        context.get_result()
    }
}<|MERGE_RESOLUTION|>--- conflicted
+++ resolved
@@ -5,11 +5,7 @@
 use env::TransactTo;
 use executor::{Executor, OptLevel};
 use program::Program;
-<<<<<<< HEAD
-use result::EVMResult;
-=======
 use result::{EVMError, ResultAndState};
->>>>>>> 72491e1f
 use syscall::SyscallContext;
 
 use crate::context::Context;
@@ -51,11 +47,7 @@
 
 impl Evm<Db> {
     /// Executes [the configured transaction](Env::tx).
-<<<<<<< HEAD
-    pub fn transact(&mut self) -> EVMResult {
-=======
     pub fn transact(&mut self) -> Result<ResultAndState, EVMError> {
->>>>>>> 72491e1f
         let output_file = PathBuf::from("output");
 
         let context = Context::new();
