use std::path::PathBuf;

use builder::EvmBuilder;
use db::{Database, Db};
use env::TransactTo;
use executor::{Executor, OptLevel};
use program::Program;
use result::{EVMError, ResultAndState};
use syscall::SyscallContext;

use crate::context::Context;

pub mod builder;
pub mod codegen;
pub mod constants;
pub mod context;
pub mod db;
pub mod env;
pub mod errors;
pub mod executor;
pub mod module;
pub mod primitives;
pub mod program;
pub mod syscall;
pub mod utils;
pub use env::Env;
pub mod result;
pub mod state;

#[derive(Debug)]
pub struct Evm<DB: Database> {
    pub env: Env,
    pub db: DB,
}

impl<DB: Database + Default> Evm<DB> {
    /// Returns evm builder with empty database.
    pub fn builder() -> EvmBuilder<DB> {
        EvmBuilder::default()
    }

    /// Creates a new EVM instance with the given environment and database.
    pub fn new(env: Env, db: DB) -> Self {
        Self { env, db }
    }
}

impl Evm<Db> {
    /// Executes [the configured transaction](Env::tx).
    pub fn transact(&mut self) -> Result<ResultAndState, EVMError> {
        let output_file = PathBuf::from("output");

        let context = Context::new();

        let code_address = match self.env.tx.transact_to {
            TransactTo::Call(code_address) => code_address,
            TransactTo::Create => unimplemented!(), // TODO: implement creation
        };
<<<<<<< HEAD

        let bytecode = self
            .db
            .code_by_address(code_address)
            .expect("failed to load bytecode");
=======
        let bytecode = self.db.code_by_address(code_address);
>>>>>>> c3c913d8
        let program = Program::from_bytecode(&bytecode).unwrap(); // TODO: map invalid/unknown opcodes to INVALID operation

        let module = context
            .compile(&program, &output_file)
            .expect("failed to compile program");

        let executor = Executor::new(&module, OptLevel::Aggressive);
        let mut context = SyscallContext::new(self.env.clone(), &mut self.db);

        // TODO: improve this once we stabilize the API a bit
        context.inner_context.program = program.to_bytecode();
        executor.execute(&mut context, self.env.tx.gas_limit);

        context.get_result()
    }
}<|MERGE_RESOLUTION|>--- conflicted
+++ resolved
@@ -56,15 +56,7 @@
             TransactTo::Call(code_address) => code_address,
             TransactTo::Create => unimplemented!(), // TODO: implement creation
         };
-<<<<<<< HEAD
-
-        let bytecode = self
-            .db
-            .code_by_address(code_address)
-            .expect("failed to load bytecode");
-=======
         let bytecode = self.db.code_by_address(code_address);
->>>>>>> c3c913d8
         let program = Program::from_bytecode(&bytecode).unwrap(); // TODO: map invalid/unknown opcodes to INVALID operation
 
         let module = context
