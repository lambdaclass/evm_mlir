use builder::EvmBuilder;
use db::{Database, Db};
use executor::{Executor, OptLevel};
use journal::Journal;
use program::Program;
use result::{EVMError, ExecutionResult, ResultAndState};
use syscall::{CallFrame, SyscallContext};

use crate::context::Context;

pub mod builder;
pub mod codegen;
pub mod constants;
pub mod context;
pub mod db;
pub mod env;
pub mod errors;
pub mod executor;
pub mod module;
pub mod primitives;
pub mod program;
pub mod syscall;
pub mod utils;
pub use env::Env;
<<<<<<< HEAD
pub mod journal;
=======
pub mod precompiles;
>>>>>>> b89903af
pub mod result;
pub mod state;

#[derive(Debug)]
pub struct Evm<DB: Database> {
    pub env: Env,
    pub db: DB,
}

impl<DB: Database + Default> Evm<DB> {
    /// Returns evm builder with empty database.
    pub fn builder() -> EvmBuilder<DB> {
        EvmBuilder::default()
    }

    /// Creates a new EVM instance with the given environment and database.
    pub fn new(env: Env, db: DB) -> Self {
        Self { env, db }
    }
}

impl Evm<Db> {
    /// Executes [the configured transaction](Env::tx).
    pub fn transact(&mut self) -> Result<ResultAndState, EVMError> {
        let context = Context::new();
        let code_address = self.env.tx.get_address();

        //TODO: Improve error handling
        let bytecode = self
            .db
            .code_by_address(code_address)
            .expect("Failed to get code from address");
        let program = Program::from_bytecode(&bytecode);

        self.env.consume_intrinsic_cost()?;
        self.env.validate_transaction()?;
        // validate transaction

        let module = context
            .compile(&program, Default::default())
            .expect("failed to compile program");

        let call_frame = CallFrame::new(self.env.tx.caller);
        let journal = Journal::new(&mut self.db);
        let mut context = SyscallContext::new(self.env.clone(), journal, call_frame);
        let executor = Executor::new(&module, &context, OptLevel::Aggressive);

        // TODO: improve this once we stabilize the API a bit
        context.inner_context.program = program.to_bytecode();
        executor.execute(&mut context, self.env.tx.gas_limit);

        context.get_result()
    }

    pub fn transact_and_commit(&mut self) -> Result<ExecutionResult, EVMError> {
        let ResultAndState { state, result } = self.transact()?;
        self.db.commit(state);
        Ok(result)
    }
}<|MERGE_RESOLUTION|>--- conflicted
+++ resolved
@@ -22,11 +22,8 @@
 pub mod syscall;
 pub mod utils;
 pub use env::Env;
-<<<<<<< HEAD
 pub mod journal;
-=======
 pub mod precompiles;
->>>>>>> b89903af
 pub mod result;
 pub mod state;
 
