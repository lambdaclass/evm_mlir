--- conflicted
+++ resolved
@@ -35,13 +35,8 @@
     // KECCAK256 = 0x20,
     // unused 0x21-0x2F
     // ADDRESS = 0x30,
-<<<<<<< HEAD
     BALANCE = 0x31,
-    // ORIGIN = 0x32,
-=======
-    // BALANCE = 0x31,
     ORIGIN = 0x32,
->>>>>>> 3569463d
     // CALLER = 0x33,
     CALLVALUE = 0x34,
     CALLDATALOAD = 0x35,
