use num_bigint::BigUint;
use std::fmt;
use thiserror::Error;

#[derive(Debug)]
pub enum Opcode {
    STOP = 0x00,
    ADD = 0x01,
    MUL = 0x02,
    SUB = 0x03,
    DIV = 0x04,
    SDIV = 0x05,
    MOD = 0x06,
    SMOD = 0x07,
    ADDMOD = 0x08,
    MULMOD = 0x09,
    EXP = 0x0A,
    SIGNEXTEND = 0x0B,
    // unused 0x0C-0x0F
    LT = 0x10,
    GT = 0x11,
    SLT = 0x12,
    SGT = 0x13,
    EQ = 0x14,
    ISZERO = 0x15,
    AND = 0x16,
    OR = 0x17,
    XOR = 0x18,
    NOT = 0x19,
    BYTE = 0x1A,
    SHL = 0x1B,
    SHR = 0x1C,
    SAR = 0x1D,
    // unused 0x1E-0x1F
    KECCAK256 = 0x20,
    // unused 0x21-0x2F
    ADDRESS = 0x30,
    BALANCE = 0x31,
    ORIGIN = 0x32,
    CALLER = 0x33,
    CALLVALUE = 0x34,
    CALLDATALOAD = 0x35,
    CALLDATASIZE = 0x36,
    CALLDATACOPY = 0x37,
    CODESIZE = 0x38,
    CODECOPY = 0x39,
    GASPRICE = 0x3A,
    // EXTCODESIZE = 0x3B,
    EXTCODECOPY = 0x3C,
    // RETURNDATASIZE = 0x3D,
    // RETURNDATACOPY = 0x3E,
    // EXTCODEHASH = 0x3F,
    // BLOCKHASH = 0x40,
    COINBASE = 0x41,
    TIMESTAMP = 0x42,
    NUMBER = 0x43,
    // DIFFICULTY = 0x44,
    GASLIMIT = 0x45,
    CHAINID = 0x46,
    SELFBALANCE = 0x47,
    BASEFEE = 0x48,
    // BLOBHASH = 0x49,
    BLOBBASEFEE = 0x4A,
    // unused 0x4B-0x4F
    POP = 0x50,
    MLOAD = 0x51,
    MSTORE = 0x52,
    MSTORE8 = 0x53,
    SSTORE = 0x55,
    SLOAD = 0x54,
    JUMP = 0x56,
    JUMPI = 0x57,
    PC = 0x58,
    MSIZE = 0x59,
    GAS = 0x5A,
    JUMPDEST = 0x5B,
    // TLOAD = 0x5C,
    // TSTORE = 0x5D,
    MCOPY = 0x5E,
    PUSH0 = 0x5F,
    PUSH1 = 0x60,
    PUSH2 = 0x61,
    PUSH3 = 0x62,
    PUSH4 = 0x63,
    PUSH5 = 0x64,
    PUSH6 = 0x65,
    PUSH7 = 0x66,
    PUSH8 = 0x67,
    PUSH9 = 0x68,
    PUSH10 = 0x69,
    PUSH11 = 0x6A,
    PUSH12 = 0x6B,
    PUSH13 = 0x6C,
    PUSH14 = 0x6D,
    PUSH15 = 0x6E,
    PUSH16 = 0x6F,
    PUSH17 = 0x70,
    PUSH18 = 0x71,
    PUSH19 = 0x72,
    PUSH20 = 0x73,
    PUSH21 = 0x74,
    PUSH22 = 0x75,
    PUSH23 = 0x76,
    PUSH24 = 0x77,
    PUSH25 = 0x78,
    PUSH26 = 0x79,
    PUSH27 = 0x7A,
    PUSH28 = 0x7B,
    PUSH29 = 0x7C,
    PUSH30 = 0x7D,
    PUSH31 = 0x7E,
    PUSH32 = 0x7F,
    DUP1 = 0x80,
    DUP2 = 0x81,
    DUP3 = 0x82,
    DUP4 = 0x83,
    DUP5 = 0x84,
    DUP6 = 0x85,
    DUP7 = 0x86,
    DUP8 = 0x87,
    DUP9 = 0x88,
    DUP10 = 0x89,
    DUP11 = 0x8A,
    DUP12 = 0x8B,
    DUP13 = 0x8C,
    DUP14 = 0x8D,
    DUP15 = 0x8E,
    DUP16 = 0x8F,
    SWAP1 = 0x90,
    SWAP2 = 0x91,
    SWAP3 = 0x92,
    SWAP4 = 0x93,
    SWAP5 = 0x94,
    SWAP6 = 0x95,
    SWAP7 = 0x96,
    SWAP8 = 0x97,
    SWAP9 = 0x98,
    SWAP10 = 0x99,
    SWAP11 = 0x9A,
    SWAP12 = 0x9B,
    SWAP13 = 0x9C,
    SWAP14 = 0x9D,
    SWAP15 = 0x9E,
    SWAP16 = 0x9F,
    LOG0 = 0xA0,
    LOG1 = 0xA1,
    LOG2 = 0xA2,
    LOG3 = 0xA3,
    LOG4 = 0xA4,
    // unused 0xA5-0xEF
    // CREATE = 0xF0,
    // CALL = 0xF1,
    // CALLCODE = 0xF2,
    RETURN = 0xF3,
    // DELEGATECALL = 0xF4,
    // CREATE2 = 0xF5,
    // unused 0xF6-0xF9
    // STATICCALL = 0xFA,
    // unused 0xFB-0xFC
    REVERT = 0xFD,
    // INVALID = 0xFE,
    // SELFDESTRUCT = 0xFF,
}

#[derive(Error, Debug)]
#[error("The opcode `{:02X}` is not valid", self.0)]
pub struct OpcodeParseError(u8);

#[derive(Error, Debug)]
pub struct ParseError(Vec<OpcodeParseError>);

impl fmt::Display for ParseError {
    fn fmt(&self, f: &mut fmt::Formatter<'_>) -> fmt::Result {
        let opcodes: Vec<_> = self.0.iter().map(|x| format!("{:02X}", x.0)).collect();
        writeln!(f, "The following opcodes could not be parsed: ")?;
        writeln!(f, "{:#?}", opcodes)?;
        Ok(())
    }
}

impl TryFrom<u8> for Opcode {
    type Error = OpcodeParseError;
    fn try_from(opcode: u8) -> Result<Opcode, Self::Error> {
        let op = match opcode {
            x if x == Opcode::STOP as u8 => Opcode::STOP,
            x if x == Opcode::ADD as u8 => Opcode::ADD,
            x if x == Opcode::MUL as u8 => Opcode::MUL,
            x if x == Opcode::SUB as u8 => Opcode::SUB,
            x if x == Opcode::DIV as u8 => Opcode::DIV,
            x if x == Opcode::SDIV as u8 => Opcode::SDIV,
            x if x == Opcode::MOD as u8 => Opcode::MOD,
            x if x == Opcode::SMOD as u8 => Opcode::SMOD,
            x if x == Opcode::ADDMOD as u8 => Opcode::ADDMOD,
            x if x == Opcode::MULMOD as u8 => Opcode::MULMOD,
            x if x == Opcode::EXP as u8 => Opcode::EXP,
            x if x == Opcode::SIGNEXTEND as u8 => Opcode::SIGNEXTEND,
            x if x == Opcode::LT as u8 => Opcode::LT,
            x if x == Opcode::GT as u8 => Opcode::GT,
            x if x == Opcode::SLT as u8 => Opcode::SLT,
            x if x == Opcode::SGT as u8 => Opcode::SGT,
            x if x == Opcode::EQ as u8 => Opcode::EQ,
            x if x == Opcode::ISZERO as u8 => Opcode::ISZERO,
            x if x == Opcode::AND as u8 => Opcode::AND,
            x if x == Opcode::OR as u8 => Opcode::OR,
            x if x == Opcode::XOR as u8 => Opcode::XOR,
            x if x == Opcode::NOT as u8 => Opcode::NOT,
            x if x == Opcode::BYTE as u8 => Opcode::BYTE,
            x if x == Opcode::SHL as u8 => Opcode::SHL,
            x if x == Opcode::SHR as u8 => Opcode::SHR,
            x if x == Opcode::SAR as u8 => Opcode::SAR,
            x if x == Opcode::ADDRESS as u8 => Opcode::ADDRESS,
            x if x == Opcode::BALANCE as u8 => Opcode::BALANCE,
            x if x == Opcode::ORIGIN as u8 => Opcode::ORIGIN,
            x if x == Opcode::CALLER as u8 => Opcode::CALLER,
            x if x == Opcode::CALLVALUE as u8 => Opcode::CALLVALUE,
            x if x == Opcode::CALLDATALOAD as u8 => Opcode::CALLDATALOAD,
            x if x == Opcode::CALLDATASIZE as u8 => Opcode::CALLDATASIZE,
            x if x == Opcode::CALLDATACOPY as u8 => Opcode::CALLDATACOPY,
            x if x == Opcode::CODESIZE as u8 => Opcode::CODESIZE,
            x if x == Opcode::GASLIMIT as u8 => Opcode::GASLIMIT,
            x if x == Opcode::COINBASE as u8 => Opcode::COINBASE,
            x if x == Opcode::TIMESTAMP as u8 => Opcode::TIMESTAMP,
            x if x == Opcode::GASPRICE as u8 => Opcode::GASPRICE,
            x if x == Opcode::NUMBER as u8 => Opcode::NUMBER,
            x if x == Opcode::CHAINID as u8 => Opcode::CHAINID,
            x if x == Opcode::SELFBALANCE as u8 => Opcode::SELFBALANCE,
            x if x == Opcode::BASEFEE as u8 => Opcode::BASEFEE,
            x if x == Opcode::BLOBBASEFEE as u8 => Opcode::BLOBBASEFEE,
            x if x == Opcode::POP as u8 => Opcode::POP,
            x if x == Opcode::MLOAD as u8 => Opcode::MLOAD,
            x if x == Opcode::SLOAD as u8 => Opcode::SLOAD,
            x if x == Opcode::SSTORE as u8 => Opcode::SSTORE,
            x if x == Opcode::MSTORE as u8 => Opcode::MSTORE,
            x if x == Opcode::MSTORE8 as u8 => Opcode::MSTORE8,
            x if x == Opcode::JUMP as u8 => Opcode::JUMP,
            x if x == Opcode::JUMPI as u8 => Opcode::JUMPI,
            x if x == Opcode::PC as u8 => Opcode::PC,
            x if x == Opcode::MSIZE as u8 => Opcode::MSIZE,
            x if x == Opcode::GAS as u8 => Opcode::GAS,
            x if x == Opcode::JUMPDEST as u8 => Opcode::JUMPDEST,
            x if x == Opcode::MCOPY as u8 => Opcode::MCOPY,
            x if x == Opcode::PUSH0 as u8 => Opcode::PUSH0,
            x if x == Opcode::PUSH1 as u8 => Opcode::PUSH1,
            x if x == Opcode::PUSH2 as u8 => Opcode::PUSH2,
            x if x == Opcode::PUSH3 as u8 => Opcode::PUSH3,
            x if x == Opcode::PUSH4 as u8 => Opcode::PUSH4,
            x if x == Opcode::PUSH5 as u8 => Opcode::PUSH5,
            x if x == Opcode::PUSH6 as u8 => Opcode::PUSH6,
            x if x == Opcode::PUSH7 as u8 => Opcode::PUSH7,
            x if x == Opcode::PUSH8 as u8 => Opcode::PUSH8,
            x if x == Opcode::PUSH9 as u8 => Opcode::PUSH9,
            x if x == Opcode::PUSH10 as u8 => Opcode::PUSH10,
            x if x == Opcode::PUSH11 as u8 => Opcode::PUSH11,
            x if x == Opcode::PUSH12 as u8 => Opcode::PUSH12,
            x if x == Opcode::PUSH13 as u8 => Opcode::PUSH13,
            x if x == Opcode::PUSH14 as u8 => Opcode::PUSH14,
            x if x == Opcode::PUSH15 as u8 => Opcode::PUSH15,
            x if x == Opcode::PUSH16 as u8 => Opcode::PUSH16,
            x if x == Opcode::PUSH17 as u8 => Opcode::PUSH17,
            x if x == Opcode::PUSH18 as u8 => Opcode::PUSH18,
            x if x == Opcode::PUSH19 as u8 => Opcode::PUSH19,
            x if x == Opcode::PUSH20 as u8 => Opcode::PUSH20,
            x if x == Opcode::PUSH21 as u8 => Opcode::PUSH21,
            x if x == Opcode::PUSH22 as u8 => Opcode::PUSH22,
            x if x == Opcode::PUSH23 as u8 => Opcode::PUSH23,
            x if x == Opcode::PUSH24 as u8 => Opcode::PUSH24,
            x if x == Opcode::PUSH25 as u8 => Opcode::PUSH25,
            x if x == Opcode::PUSH26 as u8 => Opcode::PUSH26,
            x if x == Opcode::PUSH27 as u8 => Opcode::PUSH27,
            x if x == Opcode::PUSH28 as u8 => Opcode::PUSH28,
            x if x == Opcode::PUSH29 as u8 => Opcode::PUSH29,
            x if x == Opcode::PUSH30 as u8 => Opcode::PUSH30,
            x if x == Opcode::PUSH31 as u8 => Opcode::PUSH31,
            x if x == Opcode::PUSH32 as u8 => Opcode::PUSH32,
            x if x == Opcode::DUP1 as u8 => Opcode::DUP1,
            x if x == Opcode::DUP2 as u8 => Opcode::DUP2,
            x if x == Opcode::DUP3 as u8 => Opcode::DUP3,
            x if x == Opcode::DUP4 as u8 => Opcode::DUP4,
            x if x == Opcode::DUP5 as u8 => Opcode::DUP5,
            x if x == Opcode::DUP6 as u8 => Opcode::DUP6,
            x if x == Opcode::DUP7 as u8 => Opcode::DUP7,
            x if x == Opcode::DUP8 as u8 => Opcode::DUP8,
            x if x == Opcode::DUP9 as u8 => Opcode::DUP9,
            x if x == Opcode::DUP10 as u8 => Opcode::DUP10,
            x if x == Opcode::DUP11 as u8 => Opcode::DUP11,
            x if x == Opcode::DUP12 as u8 => Opcode::DUP12,
            x if x == Opcode::DUP13 as u8 => Opcode::DUP13,
            x if x == Opcode::DUP14 as u8 => Opcode::DUP14,
            x if x == Opcode::DUP15 as u8 => Opcode::DUP15,
            x if x == Opcode::DUP16 as u8 => Opcode::DUP16,
            x if x == Opcode::SWAP1 as u8 => Opcode::SWAP1,
            x if x == Opcode::SWAP2 as u8 => Opcode::SWAP2,
            x if x == Opcode::SWAP3 as u8 => Opcode::SWAP3,
            x if x == Opcode::SWAP4 as u8 => Opcode::SWAP4,
            x if x == Opcode::SWAP5 as u8 => Opcode::SWAP5,
            x if x == Opcode::SWAP6 as u8 => Opcode::SWAP6,
            x if x == Opcode::SWAP7 as u8 => Opcode::SWAP7,
            x if x == Opcode::SWAP8 as u8 => Opcode::SWAP8,
            x if x == Opcode::SWAP9 as u8 => Opcode::SWAP9,
            x if x == Opcode::SWAP10 as u8 => Opcode::SWAP10,
            x if x == Opcode::SWAP11 as u8 => Opcode::SWAP11,
            x if x == Opcode::SWAP12 as u8 => Opcode::SWAP12,
            x if x == Opcode::SWAP13 as u8 => Opcode::SWAP13,
            x if x == Opcode::SWAP14 as u8 => Opcode::SWAP14,
            x if x == Opcode::SWAP15 as u8 => Opcode::SWAP15,
            x if x == Opcode::SWAP16 as u8 => Opcode::SWAP16,
            x if x == Opcode::LOG0 as u8 => Opcode::LOG0,
            x if x == Opcode::LOG1 as u8 => Opcode::LOG1,
            x if x == Opcode::LOG2 as u8 => Opcode::LOG2,
            x if x == Opcode::LOG3 as u8 => Opcode::LOG3,
            x if x == Opcode::LOG4 as u8 => Opcode::LOG4,
            x if x == Opcode::RETURN as u8 => Opcode::RETURN,
            x if x == Opcode::CODECOPY as u8 => Opcode::CODECOPY,
            x if x == Opcode::REVERT as u8 => Opcode::REVERT,
<<<<<<< HEAD
            x if x == Opcode::ORIGIN as u8 => Opcode::ORIGIN,
            x if x == Opcode::CALLDATACOPY as u8 => Opcode::CALLDATACOPY,
            x if x == Opcode::EXTCODECOPY as u8 => Opcode::EXTCODECOPY,
=======
>>>>>>> 72491e1f
            x => return Err(OpcodeParseError(x)),
        };

        Ok(op)
    }
}

#[derive(Debug, Clone)]
pub enum Operation {
    Stop,
    Add,
    Mul,
    Sub,
    Sgt,
    Div,
    Sdiv,
    Mod,
    SMod,
    Addmod,
    Mulmod,
    Exp,
    SignExtend,
    Lt,
    Gt,
    Slt,
    Eq,
    IsZero,
    And,
    Or,
    Xor,
    Byte,
    Shr,
    Shl,
    Sar,
    Address,
    Balance,
    Origin,
    Caller,
    Callvalue,
    CalldataLoad,
    CallDataSize,
    Codesize,
    Coinbase,
    Timestamp,
    Gasprice,
    Number,
    Gaslimit,
    Chainid,
    SelfBalance,
    Basefee,
    BlobBaseFee,
    Pop,
    Mload,
    Sload,
    Sstore,
    Jump,
    Jumpi,
    PC { pc: usize },
    Msize,
    Gas,
    Jumpdest { pc: usize },
    Mcopy,
    Push0,
    Push((u8, BigUint)),
    Dup(u8),
    Swap(u8),
    Return,
    Revert,
    Mstore,
    Mstore8,
    Keccak256,
    Not,
    CallDataCopy,
    Log(u8),
<<<<<<< HEAD
    Origin,
    ExtcodeCopy,
=======
    Codecopy,
>>>>>>> 72491e1f
}

impl Operation {
    pub fn to_bytecode(&self) -> Vec<u8> {
        match self {
            Operation::Stop => vec![Opcode::STOP as u8],
            Operation::Add => vec![Opcode::ADD as u8],
            Operation::Mul => vec![Opcode::MUL as u8],
            Operation::Sub => vec![Opcode::SUB as u8],
            Operation::Div => vec![Opcode::DIV as u8],
            Operation::Sdiv => vec![Opcode::SDIV as u8],
            Operation::Mod => vec![Opcode::MOD as u8],
            Operation::SMod => vec![Opcode::SMOD as u8],
            Operation::Addmod => vec![Opcode::ADDMOD as u8],
            Operation::Mulmod => vec![Opcode::MULMOD as u8],
            Operation::Exp => vec![Opcode::EXP as u8],
            Operation::SignExtend => vec![Opcode::SIGNEXTEND as u8],
            Operation::Lt => vec![Opcode::LT as u8],
            Operation::Gt => vec![Opcode::GT as u8],
            Operation::Slt => vec![Opcode::SLT as u8],
            Operation::Eq => vec![Opcode::EQ as u8],
            Operation::IsZero => vec![Opcode::ISZERO as u8],
            Operation::And => vec![Opcode::AND as u8],
            Operation::Or => vec![Opcode::OR as u8],
            Operation::Xor => vec![Opcode::XOR as u8],
            Operation::Byte => vec![Opcode::BYTE as u8],
            Operation::Shr => vec![Opcode::SHR as u8],
            Operation::Shl => vec![Opcode::SHL as u8],
            Operation::Sar => vec![Opcode::SAR as u8],
            Operation::Address => vec![Opcode::ADDRESS as u8],
            Operation::Balance => vec![Opcode::BALANCE as u8],
            Operation::Origin => vec![Opcode::ORIGIN as u8],
            Operation::Caller => vec![Opcode::CALLER as u8],
            Operation::Callvalue => vec![Opcode::CALLVALUE as u8],
            Operation::CalldataLoad => vec![Opcode::CALLDATALOAD as u8],
            Operation::CallDataSize => vec![Opcode::CALLDATASIZE as u8],
            Operation::CallDataCopy => vec![Opcode::CALLDATACOPY as u8],
            Operation::Codesize => vec![Opcode::CODESIZE as u8],
            Operation::Coinbase => vec![Opcode::COINBASE as u8],
            Operation::Timestamp => vec![Opcode::TIMESTAMP as u8],
            Operation::Gasprice => vec![Opcode::GASPRICE as u8],
            Operation::Number => vec![Opcode::NUMBER as u8],
            Operation::Gaslimit => vec![Opcode::GASLIMIT as u8],
            Operation::Chainid => vec![Opcode::CHAINID as u8],
            Operation::SelfBalance => vec![Opcode::SELFBALANCE as u8],
            Operation::Basefee => vec![Opcode::BASEFEE as u8],
            Operation::BlobBaseFee => vec![Opcode::BLOBBASEFEE as u8],
            Operation::Pop => vec![Opcode::POP as u8],
            Operation::Mload => vec![Opcode::MLOAD as u8],
            Operation::Sload => vec![Opcode::SLOAD as u8],
            Operation::Sstore => vec![Opcode::SSTORE as u8],
            Operation::Mstore => vec![Opcode::MSTORE as u8],
            Operation::Mstore8 => vec![Opcode::MSTORE8 as u8],
            Operation::Jump => vec![Opcode::JUMP as u8],
            Operation::Jumpi => vec![Opcode::JUMPI as u8],
            Operation::PC { pc: _ } => vec![Opcode::PC as u8],
            Operation::Msize => vec![Opcode::MSIZE as u8],
            Operation::Gas => vec![Opcode::GAS as u8],
            Operation::Jumpdest { pc: _ } => vec![Opcode::JUMPDEST as u8],
            Operation::Mcopy => vec![Opcode::MCOPY as u8],
            Operation::Push0 => vec![Opcode::PUSH0 as u8],
            Operation::Push((n, x)) => {
                let len = 1 + *n as usize;
                let mut opcode_bytes = vec![0; len];
                opcode_bytes[0] = Opcode::PUSH0 as u8 + n;
                let bytes = x.to_bytes_be();
                opcode_bytes[len - bytes.len()..].copy_from_slice(&bytes);
                opcode_bytes
            }
            Operation::Sgt => vec![Opcode::SGT as u8],
            Operation::Not => vec![Opcode::NOT as u8],
            Operation::Dup(n) => vec![Opcode::DUP1 as u8 + n - 1],
            Operation::Swap(n) => vec![Opcode::SWAP1 as u8 + n - 1],
            Operation::Log(n) => vec![Opcode::LOG0 as u8 + n],
            Operation::Return => vec![Opcode::RETURN as u8],
            Operation::Revert => vec![Opcode::REVERT as u8],
<<<<<<< HEAD
            Operation::Mstore => vec![Opcode::MSTORE as u8],
            Operation::Mstore8 => vec![Opcode::MSTORE8 as u8],
            Operation::CallDataCopy => vec![Opcode::CALLDATACOPY as u8],
            Operation::Log(n) => vec![Opcode::LOG0 as u8 + n],
            Operation::Origin => vec![Opcode::ORIGIN as u8],
            Operation::ExtcodeCopy => vec![Opcode::EXTCODECOPY as u8],
=======
            Operation::Keccak256 => vec![Opcode::KECCAK256 as u8],
            Operation::Codecopy => vec![Opcode::CODECOPY as u8],
>>>>>>> 72491e1f
        }
    }
}

#[derive(Debug, Clone)]
pub struct Program {
    pub(crate) operations: Vec<Operation>,
    pub(crate) code_size: u32,
}

impl Program {
    pub fn from_bytecode(bytecode: &[u8]) -> Result<Self, ParseError> {
        let mut operations = vec![];
        let mut pc = 0;
        let mut failed_opcodes = vec![];

        while pc < bytecode.len() {
            let Some(opcode) = bytecode.get(pc).copied() else {
                break;
            };

            let opcode = Opcode::try_from(opcode);

            if let Err(e) = opcode {
                failed_opcodes.push(e);
                pc += 1;
                continue;
            }

            let op = match opcode.unwrap() {
                Opcode::STOP => Operation::Stop,
                Opcode::ADD => Operation::Add,
                Opcode::MUL => Operation::Mul,
                Opcode::SUB => Operation::Sub,
                Opcode::DIV => Operation::Div,
                Opcode::SDIV => Operation::Sdiv,
                Opcode::MOD => Operation::Mod,
                Opcode::SMOD => Operation::SMod,
                Opcode::ADDMOD => Operation::Addmod,
                Opcode::MULMOD => Operation::Mulmod,
                Opcode::EXP => Operation::Exp,
                Opcode::SIGNEXTEND => Operation::SignExtend,
                Opcode::LT => Operation::Lt,
                Opcode::GT => Operation::Gt,
                Opcode::SLT => Operation::Slt,
                Opcode::SGT => Operation::Sgt,
                Opcode::EQ => Operation::Eq,
                Opcode::ISZERO => Operation::IsZero,
                Opcode::AND => Operation::And,
                Opcode::OR => Operation::Or,
                Opcode::XOR => Operation::Xor,
                Opcode::BYTE => Operation::Byte,
                Opcode::SHR => Operation::Shr,
                Opcode::SHL => Operation::Shl,
                Opcode::SAR => Operation::Sar,
                Opcode::ADDRESS => Operation::Address,
                Opcode::BALANCE => Operation::Balance,
                Opcode::ORIGIN => Operation::Origin,
                Opcode::CALLER => Operation::Caller,
                Opcode::CALLVALUE => Operation::Callvalue,
                Opcode::CALLDATALOAD => Operation::CalldataLoad,
                Opcode::CALLDATASIZE => Operation::CallDataSize,
                Opcode::CALLDATACOPY => Operation::CallDataCopy,
                Opcode::CODESIZE => Operation::Codesize,
                Opcode::COINBASE => Operation::Coinbase,
                Opcode::TIMESTAMP => Operation::Timestamp,
                Opcode::GASPRICE => Operation::Gasprice,
                Opcode::NUMBER => Operation::Number,
                Opcode::GASLIMIT => Operation::Gaslimit,
                Opcode::CHAINID => Operation::Chainid,
                Opcode::BLOBBASEFEE => Operation::BlobBaseFee,
                Opcode::SELFBALANCE => Operation::SelfBalance,
                Opcode::BASEFEE => Operation::Basefee,
                Opcode::POP => Operation::Pop,
                Opcode::MSTORE => Operation::Mstore,
                Opcode::MSTORE8 => Operation::Mstore8,
                Opcode::MLOAD => Operation::Mload,
                Opcode::SLOAD => Operation::Sload,
                Opcode::SSTORE => Operation::Sstore,
                Opcode::JUMP => Operation::Jump,
                Opcode::JUMPI => Operation::Jumpi,
                Opcode::PC => Operation::PC { pc },
                Opcode::MSIZE => Operation::Msize,
                Opcode::GAS => Operation::Gas,
                Opcode::JUMPDEST => Operation::Jumpdest { pc },
                Opcode::MCOPY => Operation::Mcopy,
                Opcode::PUSH0 => Operation::Push0,
                Opcode::PUSH1 => {
                    // TODO: return error if not enough bytes (same for PUSHN)
                    pc += 1;
                    let x = bytecode[pc..(pc + 1)].try_into().unwrap();
                    Operation::Push((1, (BigUint::from_bytes_be(x))))
                }
                Opcode::PUSH2 => {
                    pc += 1;
                    let x = bytecode[pc..(pc + 2)].try_into().unwrap();
                    pc += 1;
                    Operation::Push((2, (BigUint::from_bytes_be(x))))
                }
                Opcode::PUSH3 => {
                    pc += 1;
                    let x = bytecode[pc..(pc + 3)].try_into().unwrap();
                    pc += 2;
                    Operation::Push((3, (BigUint::from_bytes_be(x))))
                }
                Opcode::PUSH4 => {
                    pc += 1;
                    let x = bytecode[pc..(pc + 4)].try_into().unwrap();
                    pc += 3;
                    Operation::Push((4, (BigUint::from_bytes_be(x))))
                }
                Opcode::PUSH5 => {
                    pc += 1;
                    let x = bytecode[pc..(pc + 5)].try_into().unwrap();
                    pc += 4;
                    Operation::Push((5, (BigUint::from_bytes_be(x))))
                }
                Opcode::PUSH6 => {
                    pc += 1;
                    let x = bytecode[pc..(pc + 6)].try_into().unwrap();
                    pc += 5;
                    Operation::Push((6, (BigUint::from_bytes_be(x))))
                }
                Opcode::PUSH7 => {
                    pc += 1;
                    let x = bytecode[pc..(pc + 7)].try_into().unwrap();
                    pc += 6;
                    Operation::Push((7, (BigUint::from_bytes_be(x))))
                }
                Opcode::PUSH8 => {
                    pc += 1;
                    let x = bytecode[pc..(pc + 8)].try_into().unwrap();
                    pc += 7;
                    Operation::Push((8, (BigUint::from_bytes_be(x))))
                }
                Opcode::PUSH9 => {
                    pc += 1;
                    let x = bytecode[pc..(pc + 9)].try_into().unwrap();
                    pc += 8;
                    Operation::Push((9, (BigUint::from_bytes_be(x))))
                }
                Opcode::PUSH10 => {
                    pc += 1;
                    let x = bytecode[pc..(pc + 10)].try_into().unwrap();
                    pc += 9;
                    Operation::Push((10, (BigUint::from_bytes_be(x))))
                }
                Opcode::PUSH11 => {
                    pc += 1;
                    let x = bytecode[pc..(pc + 11)].try_into().unwrap();
                    pc += 10;
                    Operation::Push((11, (BigUint::from_bytes_be(x))))
                }
                Opcode::PUSH12 => {
                    pc += 1;
                    let x = bytecode[pc..(pc + 12)].try_into().unwrap();
                    pc += 11;
                    Operation::Push((12, (BigUint::from_bytes_be(x))))
                }
                Opcode::PUSH13 => {
                    pc += 1;
                    let x = bytecode[pc..(pc + 13)].try_into().unwrap();
                    pc += 12;
                    Operation::Push((13, (BigUint::from_bytes_be(x))))
                }
                Opcode::PUSH14 => {
                    pc += 1;
                    let x = bytecode[pc..(pc + 14)].try_into().unwrap();
                    pc += 13;
                    Operation::Push((14, (BigUint::from_bytes_be(x))))
                }
                Opcode::PUSH15 => {
                    pc += 1;
                    let x = bytecode[pc..(pc + 15)].try_into().unwrap();
                    pc += 14;
                    Operation::Push((15, (BigUint::from_bytes_be(x))))
                }
                Opcode::PUSH16 => {
                    pc += 1;
                    let x = bytecode[pc..(pc + 16)].try_into().unwrap();
                    pc += 15;
                    Operation::Push((16, (BigUint::from_bytes_be(x))))
                }
                Opcode::PUSH17 => {
                    pc += 1;
                    let x = bytecode[pc..(pc + 17)].try_into().unwrap();
                    pc += 16;
                    Operation::Push((17, (BigUint::from_bytes_be(x))))
                }
                Opcode::PUSH18 => {
                    pc += 1;
                    let x = bytecode[pc..(pc + 18)].try_into().unwrap();
                    pc += 17;
                    Operation::Push((18, (BigUint::from_bytes_be(x))))
                }
                Opcode::PUSH19 => {
                    pc += 1;
                    let x = bytecode[pc..(pc + 19)].try_into().unwrap();
                    pc += 18;
                    Operation::Push((19, (BigUint::from_bytes_be(x))))
                }
                Opcode::PUSH20 => {
                    pc += 1;
                    let x = bytecode[pc..(pc + 20)].try_into().unwrap();
                    pc += 19;
                    Operation::Push((20, (BigUint::from_bytes_be(x))))
                }
                Opcode::PUSH21 => {
                    pc += 1;
                    let x = bytecode[pc..(pc + 21)].try_into().unwrap();
                    pc += 20;
                    Operation::Push((21, (BigUint::from_bytes_be(x))))
                }
                Opcode::PUSH22 => {
                    pc += 1;
                    let x = bytecode[pc..(pc + 32)].try_into().unwrap();
                    pc += 21;
                    Operation::Push((22, (BigUint::from_bytes_be(x))))
                }
                Opcode::PUSH23 => {
                    pc += 1;
                    let x = bytecode[pc..(pc + 32)].try_into().unwrap();
                    pc += 22;
                    Operation::Push((23, (BigUint::from_bytes_be(x))))
                }
                Opcode::PUSH24 => {
                    pc += 1;
                    let x = bytecode[pc..(pc + 32)].try_into().unwrap();
                    pc += 23;
                    Operation::Push((24, (BigUint::from_bytes_be(x))))
                }
                Opcode::PUSH25 => {
                    pc += 1;
                    let x = bytecode[pc..(pc + 32)].try_into().unwrap();
                    pc += 24;
                    Operation::Push((25, (BigUint::from_bytes_be(x))))
                }
                Opcode::PUSH26 => {
                    pc += 1;
                    let x = bytecode[pc..(pc + 26)].try_into().unwrap();
                    pc += 25;
                    Operation::Push((26, (BigUint::from_bytes_be(x))))
                }
                Opcode::PUSH27 => {
                    pc += 1;
                    let x = bytecode[pc..(pc + 27)].try_into().unwrap();
                    pc += 26;
                    Operation::Push((27, (BigUint::from_bytes_be(x))))
                }
                Opcode::PUSH28 => {
                    pc += 1;
                    let x = bytecode[pc..(pc + 28)].try_into().unwrap();
                    pc += 27;
                    Operation::Push((28, (BigUint::from_bytes_be(x))))
                }
                Opcode::PUSH29 => {
                    pc += 1;
                    let x = bytecode[pc..(pc + 29)].try_into().unwrap();
                    pc += 28;
                    Operation::Push((29, (BigUint::from_bytes_be(x))))
                }
                Opcode::PUSH30 => {
                    pc += 1;
                    let x = bytecode[pc..(pc + 30)].try_into().unwrap();
                    pc += 29;
                    Operation::Push((30, (BigUint::from_bytes_be(x))))
                }
                Opcode::PUSH31 => {
                    pc += 1;
                    let x = bytecode[pc..(pc + 31)].try_into().unwrap();
                    pc += 30;
                    Operation::Push((31, (BigUint::from_bytes_be(x))))
                }
                Opcode::PUSH32 => {
                    pc += 1;
                    let x = bytecode[pc..(pc + 32)].try_into().unwrap();
                    pc += 31;
                    Operation::Push((32, (BigUint::from_bytes_be(x))))
                }
                Opcode::NOT => Operation::Not,
                Opcode::DUP1 => Operation::Dup(1),
                Opcode::DUP2 => Operation::Dup(2),
                Opcode::DUP3 => Operation::Dup(3),
                Opcode::DUP4 => Operation::Dup(4),
                Opcode::DUP5 => Operation::Dup(5),
                Opcode::DUP6 => Operation::Dup(6),
                Opcode::DUP7 => Operation::Dup(7),
                Opcode::DUP8 => Operation::Dup(8),
                Opcode::DUP9 => Operation::Dup(9),
                Opcode::DUP10 => Operation::Dup(10),
                Opcode::DUP11 => Operation::Dup(11),
                Opcode::DUP12 => Operation::Dup(12),
                Opcode::DUP13 => Operation::Dup(13),
                Opcode::DUP14 => Operation::Dup(14),
                Opcode::DUP15 => Operation::Dup(15),
                Opcode::DUP16 => Operation::Dup(16),
                Opcode::SWAP1 => Operation::Swap(1),
                Opcode::SWAP2 => Operation::Swap(2),
                Opcode::SWAP3 => Operation::Swap(3),
                Opcode::SWAP4 => Operation::Swap(4),
                Opcode::SWAP5 => Operation::Swap(5),
                Opcode::SWAP6 => Operation::Swap(6),
                Opcode::SWAP7 => Operation::Swap(7),
                Opcode::SWAP8 => Operation::Swap(8),
                Opcode::SWAP9 => Operation::Swap(9),
                Opcode::SWAP10 => Operation::Swap(10),
                Opcode::SWAP11 => Operation::Swap(11),
                Opcode::SWAP12 => Operation::Swap(12),
                Opcode::SWAP13 => Operation::Swap(13),
                Opcode::SWAP14 => Operation::Swap(14),
                Opcode::SWAP15 => Operation::Swap(15),
                Opcode::SWAP16 => Operation::Swap(16),
                Opcode::KECCAK256 => Operation::Keccak256,
                Opcode::LOG0 => Operation::Log(0),
                Opcode::LOG1 => Operation::Log(1),
                Opcode::LOG2 => Operation::Log(2),
                Opcode::LOG3 => Operation::Log(3),
                Opcode::LOG4 => Operation::Log(4),
<<<<<<< HEAD
                Opcode::ORIGIN => Operation::Origin,
                Opcode::EXTCODECOPY => Operation::ExtcodeCopy,
=======
                Opcode::CODECOPY => Operation::Codecopy,
                Opcode::RETURN => Operation::Return,
                Opcode::REVERT => Operation::Revert,
>>>>>>> 72491e1f
            };
            operations.push(op);
            pc += 1;
        }

        let code_size = Self::get_codesize(&operations);

        if failed_opcodes.is_empty() {
            Ok(Program {
                operations,
                code_size,
            })
        } else {
            Err(ParseError(failed_opcodes))
        }
    }

    fn get_codesize(operations: &[Operation]) -> u32 {
        operations
            .iter()
            .map(|op| match op {
                // the size in bytes to push + 1 from the PUSHN opcode
                Operation::Push((size, _)) => (size + 1) as u32,
                _ => 1,
            })
            .sum()
    }

    pub fn to_bytecode(self) -> Vec<u8> {
        self.operations
            .iter()
            .flat_map(Operation::to_bytecode)
            .collect::<Vec<u8>>()
    }
}

impl From<Vec<Operation>> for Program {
    fn from(operations: Vec<Operation>) -> Self {
        let code_size = Self::get_codesize(&operations);

        Program {
            operations,
            code_size,
        }
    }
}<|MERGE_RESOLUTION|>--- conflicted
+++ resolved
@@ -221,6 +221,7 @@
             x if x == Opcode::COINBASE as u8 => Opcode::COINBASE,
             x if x == Opcode::TIMESTAMP as u8 => Opcode::TIMESTAMP,
             x if x == Opcode::GASPRICE as u8 => Opcode::GASPRICE,
+            x if x == Opcode::EXTCODECOPY as u8 => Opcode::EXTCODECOPY,
             x if x == Opcode::NUMBER as u8 => Opcode::NUMBER,
             x if x == Opcode::CHAINID as u8 => Opcode::CHAINID,
             x if x == Opcode::SELFBALANCE as u8 => Opcode::SELFBALANCE,
@@ -312,12 +313,6 @@
             x if x == Opcode::RETURN as u8 => Opcode::RETURN,
             x if x == Opcode::CODECOPY as u8 => Opcode::CODECOPY,
             x if x == Opcode::REVERT as u8 => Opcode::REVERT,
-<<<<<<< HEAD
-            x if x == Opcode::ORIGIN as u8 => Opcode::ORIGIN,
-            x if x == Opcode::CALLDATACOPY as u8 => Opcode::CALLDATACOPY,
-            x if x == Opcode::EXTCODECOPY as u8 => Opcode::EXTCODECOPY,
-=======
->>>>>>> 72491e1f
             x => return Err(OpcodeParseError(x)),
         };
 
@@ -363,6 +358,7 @@
     Coinbase,
     Timestamp,
     Gasprice,
+    ExtcodeCopy,
     Number,
     Gaslimit,
     Chainid,
@@ -392,12 +388,7 @@
     Not,
     CallDataCopy,
     Log(u8),
-<<<<<<< HEAD
-    Origin,
-    ExtcodeCopy,
-=======
     Codecopy,
->>>>>>> 72491e1f
 }
 
 impl Operation {
@@ -439,6 +430,7 @@
             Operation::Coinbase => vec![Opcode::COINBASE as u8],
             Operation::Timestamp => vec![Opcode::TIMESTAMP as u8],
             Operation::Gasprice => vec![Opcode::GASPRICE as u8],
+            Operation::ExtcodeCopy => vec![Opcode::EXTCODECOPY as u8],
             Operation::Number => vec![Opcode::NUMBER as u8],
             Operation::Gaslimit => vec![Opcode::GASLIMIT as u8],
             Operation::Chainid => vec![Opcode::CHAINID as u8],
@@ -474,17 +466,8 @@
             Operation::Log(n) => vec![Opcode::LOG0 as u8 + n],
             Operation::Return => vec![Opcode::RETURN as u8],
             Operation::Revert => vec![Opcode::REVERT as u8],
-<<<<<<< HEAD
-            Operation::Mstore => vec![Opcode::MSTORE as u8],
-            Operation::Mstore8 => vec![Opcode::MSTORE8 as u8],
-            Operation::CallDataCopy => vec![Opcode::CALLDATACOPY as u8],
-            Operation::Log(n) => vec![Opcode::LOG0 as u8 + n],
-            Operation::Origin => vec![Opcode::ORIGIN as u8],
-            Operation::ExtcodeCopy => vec![Opcode::EXTCODECOPY as u8],
-=======
             Operation::Keccak256 => vec![Opcode::KECCAK256 as u8],
             Operation::Codecopy => vec![Opcode::CODECOPY as u8],
->>>>>>> 72491e1f
         }
     }
 }
@@ -552,6 +535,7 @@
                 Opcode::COINBASE => Operation::Coinbase,
                 Opcode::TIMESTAMP => Operation::Timestamp,
                 Opcode::GASPRICE => Operation::Gasprice,
+                Opcode::EXTCODECOPY => Operation::ExtcodeCopy,
                 Opcode::NUMBER => Operation::Number,
                 Opcode::GASLIMIT => Operation::Gaslimit,
                 Opcode::CHAINID => Operation::Chainid,
@@ -803,14 +787,9 @@
                 Opcode::LOG2 => Operation::Log(2),
                 Opcode::LOG3 => Operation::Log(3),
                 Opcode::LOG4 => Operation::Log(4),
-<<<<<<< HEAD
-                Opcode::ORIGIN => Operation::Origin,
-                Opcode::EXTCODECOPY => Operation::ExtcodeCopy,
-=======
                 Opcode::CODECOPY => Operation::Codecopy,
                 Opcode::RETURN => Operation::Return,
                 Opcode::REVERT => Operation::Revert,
->>>>>>> 72491e1f
             };
             operations.push(op);
             pc += 1;
