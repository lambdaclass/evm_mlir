--- conflicted
+++ resolved
@@ -222,11 +222,8 @@
     Sgt,
     Xor,
     Pop,
-<<<<<<< HEAD
     PC { pc: usize },
-=======
     Lt,
->>>>>>> b58e1574
     Div,
     Mod,
     Jumpdest { pc: usize },
