--- conflicted
+++ resolved
@@ -292,13 +292,10 @@
             x if x == Opcode::LOG3 as u8 => Opcode::LOG3,
             x if x == Opcode::LOG4 as u8 => Opcode::LOG4,
             x if x == Opcode::RETURN as u8 => Opcode::RETURN,
-<<<<<<< HEAD
             x if x == Opcode::MSTORE as u8 => Opcode::MSTORE,
             x if x == Opcode::MSTORE8 as u8 => Opcode::MSTORE8,
             x if x == Opcode::CODECOPY as u8 => Opcode::CODECOPY,
-=======
             x if x == Opcode::REVERT as u8 => Opcode::REVERT,
->>>>>>> 2dd30972
             x => return Err(OpcodeParseError(x)),
         };
 
