use num_bigint::BigUint;
use std::fmt;
use thiserror::Error;

#[derive(Debug)]
pub enum Opcode {
    STOP = 0x00,
    ADD = 0x01,
    MUL = 0x02,
    SUB = 0x03,
    DIV = 0x04,
    SDIV = 0x05,
    MOD = 0x06,
    SMOD = 0x07,
    ADDMOD = 0x08,
    MULMOD = 0x09,
    EXP = 0x0A,
    SIGNEXTEND = 0x0B,
    // unused 0x0C-0x0F
    LT = 0x10,
    GT = 0x11,
    SLT = 0x12,
    SGT = 0x13,
    EQ = 0x14,
    ISZERO = 0x15,
    AND = 0x16,
    OR = 0x17,
    XOR = 0x18,
    // NOT = 0x19,
    BYTE = 0x1A,
    SHL = 0x1B,
    SHR = 0x1C,
    SAR = 0x1D,
    // unused 0x1E-0x1F
    // KECCAK256 = 0x20,
    // unused 0x21-0x2F
    // ADDRESS = 0x30,
    // BALANCE = 0x31,
    // ORIGIN = 0x32,
    // CALLER = 0x33,
    CALLVALUE = 0x34,
    CALLDATALOAD = 0x35,
    CALLDATASIZE = 0x36,
    // CALLDATACOPY = 0x37,
    CODESIZE = 0x38,
    // CODECOPY = 0x39,
    // GASPRICE = 0x3A,
    // EXTCODESIZE = 0x3B,
    // EXTCODECOPY = 0x3C,
    // RETURNDATASIZE = 0x3D,
    // RETURNDATACOPY = 0x3E,
    // EXTCODEHASH = 0x3F,
    // BLOCKHASH = 0x40,
    // COINBASE = 0x41,
    // TIMESTAMP = 0x42,
    // NUMBER = 0x43,
    // DIFFICULTY = 0x44,
    // GASLIMIT = 0x45,
    // CHAINID = 0x46,
    // SELFBALANCE = 0x47,
    // BASEFEE = 0x48,
    // BLOBHASH = 0x49,
    // BLOBBASEFEE = 0x4A,
    // unused 0x4B-0x4F
    POP = 0x50,
    MLOAD = 0x51,
    MSTORE = 0x52,
    MSTORE8 = 0x53,
    SLOAD = 0x54,
    // SSTORE = 0x55,
    JUMP = 0x56,
    JUMPI = 0x57,
    PC = 0x58,
    MSIZE = 0x59,
    GAS = 0x5A,
    JUMPDEST = 0x5B,
    // TLOAD = 0x5C,
    // TSTORE = 0x5D,
    MCOPY = 0x5E,
    PUSH0 = 0x5F,
    PUSH1 = 0x60,
    PUSH2 = 0x61,
    PUSH3 = 0x62,
    PUSH4 = 0x63,
    PUSH5 = 0x64,
    PUSH6 = 0x65,
    PUSH7 = 0x66,
    PUSH8 = 0x67,
    PUSH9 = 0x68,
    PUSH10 = 0x69,
    PUSH11 = 0x6A,
    PUSH12 = 0x6B,
    PUSH13 = 0x6C,
    PUSH14 = 0x6D,
    PUSH15 = 0x6E,
    PUSH16 = 0x6F,
    PUSH17 = 0x70,
    PUSH18 = 0x71,
    PUSH19 = 0x72,
    PUSH20 = 0x73,
    PUSH21 = 0x74,
    PUSH22 = 0x75,
    PUSH23 = 0x76,
    PUSH24 = 0x77,
    PUSH25 = 0x78,
    PUSH26 = 0x79,
    PUSH27 = 0x7A,
    PUSH28 = 0x7B,
    PUSH29 = 0x7C,
    PUSH30 = 0x7D,
    PUSH31 = 0x7E,
    PUSH32 = 0x7F,
    DUP1 = 0x80,
    DUP2 = 0x81,
    DUP3 = 0x82,
    DUP4 = 0x83,
    DUP5 = 0x84,
    DUP6 = 0x85,
    DUP7 = 0x86,
    DUP8 = 0x87,
    DUP9 = 0x88,
    DUP10 = 0x89,
    DUP11 = 0x8A,
    DUP12 = 0x8B,
    DUP13 = 0x8C,
    DUP14 = 0x8D,
    DUP15 = 0x8E,
    DUP16 = 0x8F,
    SWAP1 = 0x90,
    SWAP2 = 0x91,
    SWAP3 = 0x92,
    SWAP4 = 0x93,
    SWAP5 = 0x94,
    SWAP6 = 0x95,
    SWAP7 = 0x96,
    SWAP8 = 0x97,
    SWAP9 = 0x98,
    SWAP10 = 0x99,
    SWAP11 = 0x9A,
    SWAP12 = 0x9B,
    SWAP13 = 0x9C,
    SWAP14 = 0x9D,
    SWAP15 = 0x9E,
    SWAP16 = 0x9F,
    LOG0 = 0xA0,
    LOG1 = 0xA1,
    LOG2 = 0xA2,
    LOG3 = 0xA3,
    LOG4 = 0xA4,
    // unused 0xA5-0xEF
    // CREATE = 0xF0,
    // CALL = 0xF1,
    // CALLCODE = 0xF2,
    RETURN = 0xF3,
    // DELEGATECALL = 0xF4,
    // CREATE2 = 0xF5,
    // unused 0xF6-0xF9
    // STATICCALL = 0xFA,
    // unused 0xFB-0xFC
    REVERT = 0xFD,
    // INVALID = 0xFE,
    // SELFDESTRUCT = 0xFF,
}

#[derive(Error, Debug)]
#[error("The opcode `{:02X}` is not valid", self.0)]
pub struct OpcodeParseError(u8);

#[derive(Error, Debug)]
pub struct ParseError(Vec<OpcodeParseError>);

impl fmt::Display for ParseError {
    fn fmt(&self, f: &mut fmt::Formatter<'_>) -> fmt::Result {
        let opcodes: Vec<_> = self.0.iter().map(|x| format!("{:02X}", x.0)).collect();
        writeln!(f, "The following opcodes could not be parsed: ")?;
        writeln!(f, "{:#?}", opcodes)?;
        Ok(())
    }
}

impl TryFrom<u8> for Opcode {
    type Error = OpcodeParseError;
    fn try_from(opcode: u8) -> Result<Opcode, Self::Error> {
        let op = match opcode {
            x if x == Opcode::STOP as u8 => Opcode::STOP,
            x if x == Opcode::ADD as u8 => Opcode::ADD,
            x if x == Opcode::MUL as u8 => Opcode::MUL,
            x if x == Opcode::SUB as u8 => Opcode::SUB,
            x if x == Opcode::DIV as u8 => Opcode::DIV,
            x if x == Opcode::SDIV as u8 => Opcode::SDIV,
            x if x == Opcode::MOD as u8 => Opcode::MOD,
            x if x == Opcode::SMOD as u8 => Opcode::SMOD,
            x if x == Opcode::ADDMOD as u8 => Opcode::ADDMOD,
            x if x == Opcode::MULMOD as u8 => Opcode::MULMOD,
            x if x == Opcode::EXP as u8 => Opcode::EXP,
            x if x == Opcode::SIGNEXTEND as u8 => Opcode::SIGNEXTEND,
            x if x == Opcode::LT as u8 => Opcode::LT,
            x if x == Opcode::GT as u8 => Opcode::GT,
            x if x == Opcode::SLT as u8 => Opcode::SLT,
            x if x == Opcode::SGT as u8 => Opcode::SGT,
            x if x == Opcode::EQ as u8 => Opcode::EQ,
            x if x == Opcode::ISZERO as u8 => Opcode::ISZERO,
            x if x == Opcode::AND as u8 => Opcode::AND,
            x if x == Opcode::OR as u8 => Opcode::OR,
            x if x == Opcode::XOR as u8 => Opcode::XOR,
            x if x == Opcode::BYTE as u8 => Opcode::BYTE,
            x if x == Opcode::SHL as u8 => Opcode::SHL,
            x if x == Opcode::SHR as u8 => Opcode::SHR,
            x if x == Opcode::SAR as u8 => Opcode::SAR,
            x if x == Opcode::CALLVALUE as u8 => Opcode::CALLVALUE,
            x if x == Opcode::CALLDATALOAD as u8 => Opcode::CALLDATALOAD,
            x if x == Opcode::CALLDATASIZE as u8 => Opcode::CALLDATASIZE,
            x if x == Opcode::CODESIZE as u8 => Opcode::CODESIZE,
            x if x == Opcode::POP as u8 => Opcode::POP,
            x if x == Opcode::MLOAD as u8 => Opcode::MLOAD,
<<<<<<< HEAD
            x if x == Opcode::SLOAD as u8 => Opcode::SLOAD,
=======
            x if x == Opcode::MSTORE as u8 => Opcode::MSTORE,
            x if x == Opcode::MSTORE8 as u8 => Opcode::MSTORE8,
>>>>>>> 2300c5ba
            x if x == Opcode::JUMP as u8 => Opcode::JUMP,
            x if x == Opcode::JUMPI as u8 => Opcode::JUMPI,
            x if x == Opcode::PC as u8 => Opcode::PC,
            x if x == Opcode::MSIZE as u8 => Opcode::MSIZE,
            x if x == Opcode::GAS as u8 => Opcode::GAS,
            x if x == Opcode::JUMPDEST as u8 => Opcode::JUMPDEST,
            x if x == Opcode::MCOPY as u8 => Opcode::MCOPY,
            x if x == Opcode::PUSH0 as u8 => Opcode::PUSH0,
            x if x == Opcode::PUSH1 as u8 => Opcode::PUSH1,
            x if x == Opcode::PUSH2 as u8 => Opcode::PUSH2,
            x if x == Opcode::PUSH3 as u8 => Opcode::PUSH3,
            x if x == Opcode::PUSH4 as u8 => Opcode::PUSH4,
            x if x == Opcode::PUSH5 as u8 => Opcode::PUSH5,
            x if x == Opcode::PUSH6 as u8 => Opcode::PUSH6,
            x if x == Opcode::PUSH7 as u8 => Opcode::PUSH7,
            x if x == Opcode::PUSH8 as u8 => Opcode::PUSH8,
            x if x == Opcode::PUSH9 as u8 => Opcode::PUSH9,
            x if x == Opcode::PUSH10 as u8 => Opcode::PUSH10,
            x if x == Opcode::PUSH11 as u8 => Opcode::PUSH11,
            x if x == Opcode::PUSH12 as u8 => Opcode::PUSH12,
            x if x == Opcode::PUSH13 as u8 => Opcode::PUSH13,
            x if x == Opcode::PUSH14 as u8 => Opcode::PUSH14,
            x if x == Opcode::PUSH15 as u8 => Opcode::PUSH15,
            x if x == Opcode::PUSH16 as u8 => Opcode::PUSH16,
            x if x == Opcode::PUSH17 as u8 => Opcode::PUSH17,
            x if x == Opcode::PUSH18 as u8 => Opcode::PUSH18,
            x if x == Opcode::PUSH19 as u8 => Opcode::PUSH19,
            x if x == Opcode::PUSH20 as u8 => Opcode::PUSH20,
            x if x == Opcode::PUSH21 as u8 => Opcode::PUSH21,
            x if x == Opcode::PUSH22 as u8 => Opcode::PUSH22,
            x if x == Opcode::PUSH23 as u8 => Opcode::PUSH23,
            x if x == Opcode::PUSH24 as u8 => Opcode::PUSH24,
            x if x == Opcode::PUSH25 as u8 => Opcode::PUSH25,
            x if x == Opcode::PUSH26 as u8 => Opcode::PUSH26,
            x if x == Opcode::PUSH27 as u8 => Opcode::PUSH27,
            x if x == Opcode::PUSH28 as u8 => Opcode::PUSH28,
            x if x == Opcode::PUSH29 as u8 => Opcode::PUSH29,
            x if x == Opcode::PUSH30 as u8 => Opcode::PUSH30,
            x if x == Opcode::PUSH31 as u8 => Opcode::PUSH31,
            x if x == Opcode::PUSH32 as u8 => Opcode::PUSH32,
            x if x == Opcode::DUP1 as u8 => Opcode::DUP1,
            x if x == Opcode::DUP2 as u8 => Opcode::DUP2,
            x if x == Opcode::DUP3 as u8 => Opcode::DUP3,
            x if x == Opcode::DUP4 as u8 => Opcode::DUP4,
            x if x == Opcode::DUP5 as u8 => Opcode::DUP5,
            x if x == Opcode::DUP6 as u8 => Opcode::DUP6,
            x if x == Opcode::DUP7 as u8 => Opcode::DUP7,
            x if x == Opcode::DUP8 as u8 => Opcode::DUP8,
            x if x == Opcode::DUP9 as u8 => Opcode::DUP9,
            x if x == Opcode::DUP10 as u8 => Opcode::DUP10,
            x if x == Opcode::DUP11 as u8 => Opcode::DUP11,
            x if x == Opcode::DUP12 as u8 => Opcode::DUP12,
            x if x == Opcode::DUP13 as u8 => Opcode::DUP13,
            x if x == Opcode::DUP14 as u8 => Opcode::DUP14,
            x if x == Opcode::DUP15 as u8 => Opcode::DUP15,
            x if x == Opcode::DUP16 as u8 => Opcode::DUP16,
            x if x == Opcode::SWAP1 as u8 => Opcode::SWAP1,
            x if x == Opcode::SWAP2 as u8 => Opcode::SWAP2,
            x if x == Opcode::SWAP3 as u8 => Opcode::SWAP3,
            x if x == Opcode::SWAP4 as u8 => Opcode::SWAP4,
            x if x == Opcode::SWAP5 as u8 => Opcode::SWAP5,
            x if x == Opcode::SWAP6 as u8 => Opcode::SWAP6,
            x if x == Opcode::SWAP7 as u8 => Opcode::SWAP7,
            x if x == Opcode::SWAP8 as u8 => Opcode::SWAP8,
            x if x == Opcode::SWAP9 as u8 => Opcode::SWAP9,
            x if x == Opcode::SWAP10 as u8 => Opcode::SWAP10,
            x if x == Opcode::SWAP11 as u8 => Opcode::SWAP11,
            x if x == Opcode::SWAP12 as u8 => Opcode::SWAP12,
            x if x == Opcode::SWAP13 as u8 => Opcode::SWAP13,
            x if x == Opcode::SWAP14 as u8 => Opcode::SWAP14,
            x if x == Opcode::SWAP15 as u8 => Opcode::SWAP15,
            x if x == Opcode::SWAP16 as u8 => Opcode::SWAP16,
            x if x == Opcode::LOG0 as u8 => Opcode::LOG0,
            x if x == Opcode::LOG1 as u8 => Opcode::LOG1,
            x if x == Opcode::LOG2 as u8 => Opcode::LOG2,
            x if x == Opcode::LOG3 as u8 => Opcode::LOG3,
            x if x == Opcode::LOG4 as u8 => Opcode::LOG4,
            x if x == Opcode::RETURN as u8 => Opcode::RETURN,
            x if x == Opcode::REVERT as u8 => Opcode::REVERT,
            x => return Err(OpcodeParseError(x)),
        };

        Ok(op)
    }
}

#[derive(Debug, Clone)]
pub enum Operation {
    Stop,
    Add,
    Mul,
    Sub,
    Sgt,
    Div,
    Sdiv,
    Mod,
    SMod,
    Addmod,
    Mulmod,
    Exp,
    SignExtend,
    Lt,
    Gt,
    Slt,
    Eq,
    IsZero,
    And,
    Or,
    Xor,
    Byte,
    Shr,
    Shl,
    Sar,
    Callvalue,
    CalldataLoad,
    CallDataSize,
    Codesize,
    Pop,
    Mload,
    Sload,
    Jump,
    Jumpi,
    PC { pc: usize },
    Msize,
    Gas,
    Jumpdest { pc: usize },
    Mcopy,
    Push0,
    Push((u8, BigUint)),
    Dup(u8),
    Swap(u8),
    Return,
    Revert,
    Mstore,
    Mstore8,
    Log(u8),
}

impl Operation {
    pub fn to_bytecode(&self) -> Vec<u8> {
        match self {
            Operation::Stop => vec![Opcode::STOP as u8],
            Operation::Add => vec![Opcode::ADD as u8],
            Operation::Mul => vec![Opcode::MUL as u8],
            Operation::Sub => vec![Opcode::SUB as u8],
            Operation::Div => vec![Opcode::DIV as u8],
            Operation::Sdiv => vec![Opcode::SDIV as u8],
            Operation::Mod => vec![Opcode::MOD as u8],
            Operation::SMod => vec![Opcode::SMOD as u8],
            Operation::Addmod => vec![Opcode::ADDMOD as u8],
            Operation::Mulmod => vec![Opcode::MULMOD as u8],
            Operation::Exp => vec![Opcode::EXP as u8],
            Operation::SignExtend => vec![Opcode::SIGNEXTEND as u8],
            Operation::Lt => vec![Opcode::LT as u8],
            Operation::Gt => vec![Opcode::GT as u8],
            Operation::Slt => vec![Opcode::SLT as u8],
            Operation::Eq => vec![Opcode::EQ as u8],
            Operation::IsZero => vec![Opcode::ISZERO as u8],
            Operation::And => vec![Opcode::AND as u8],
            Operation::Or => vec![Opcode::OR as u8],
            Operation::Xor => vec![Opcode::XOR as u8],
            Operation::Byte => vec![Opcode::BYTE as u8],
            Operation::Shr => vec![Opcode::SHR as u8],
            Operation::Shl => vec![Opcode::SHL as u8],
            Operation::Sar => vec![Opcode::SAR as u8],
            Operation::Callvalue => vec![Opcode::CALLVALUE as u8],
            Operation::CalldataLoad => vec![Opcode::CALLDATALOAD as u8],
            Operation::CallDataSize => vec![Opcode::CALLDATASIZE as u8],
            Operation::Codesize => vec![Opcode::CODESIZE as u8],
            Operation::Pop => vec![Opcode::POP as u8],
            Operation::Mload => vec![Opcode::MLOAD as u8],
            Operation::Sload => vec![Opcode::SLOAD as u8],
            Operation::Jump => vec![Opcode::JUMP as u8],
            Operation::Jumpi => vec![Opcode::JUMPI as u8],
            Operation::PC { pc: _ } => vec![Opcode::PC as u8],
            Operation::Msize => vec![Opcode::MSIZE as u8],
            Operation::Gas => vec![Opcode::GAS as u8],
            Operation::Jumpdest { pc: _ } => vec![Opcode::JUMPDEST as u8],
            Operation::Mcopy => vec![Opcode::MCOPY as u8],
            Operation::Push0 => vec![Opcode::PUSH0 as u8],
            Operation::Push((n, x)) => {
                let len = 1 + *n as usize;
                let mut opcode_bytes = vec![0; len];
                opcode_bytes[0] = Opcode::PUSH0 as u8 + n;
                let bytes = x.to_bytes_be();
                opcode_bytes[len - bytes.len()..].copy_from_slice(&bytes);
                opcode_bytes
            }
            Operation::Sgt => vec![Opcode::SGT as u8],
            Operation::Dup(n) => vec![Opcode::DUP1 as u8 + n - 1],
            Operation::Swap(n) => vec![Opcode::SWAP1 as u8 + n - 1],
            Operation::Return => vec![Opcode::RETURN as u8],
            Operation::Revert => vec![Opcode::REVERT as u8],
            Operation::Mstore => vec![Opcode::MSTORE as u8],
            Operation::Mstore8 => vec![Opcode::MSTORE8 as u8],
            Operation::Log(n) => vec![Opcode::LOG0 as u8 + n - 1],
        }
    }
}

#[derive(Debug, Clone)]
pub struct Program {
    pub(crate) operations: Vec<Operation>,
    pub(crate) code_size: u32,
}

impl Program {
    pub fn from_bytecode(bytecode: &[u8]) -> Result<Self, ParseError> {
        let mut operations = vec![];
        let mut pc = 0;
        let mut failed_opcodes = vec![];

        while pc < bytecode.len() {
            let Some(opcode) = bytecode.get(pc).copied() else {
                break;
            };

            let opcode = Opcode::try_from(opcode);

            if let Err(e) = opcode {
                failed_opcodes.push(e);
                pc += 1;
                continue;
            }

            let op = match opcode.unwrap() {
                Opcode::STOP => Operation::Stop,
                Opcode::ADD => Operation::Add,
                Opcode::MUL => Operation::Mul,
                Opcode::SUB => Operation::Sub,
                Opcode::DIV => Operation::Div,
                Opcode::SDIV => Operation::Sdiv,
                Opcode::MOD => Operation::Mod,
                Opcode::SMOD => Operation::SMod,
                Opcode::ADDMOD => Operation::Addmod,
                Opcode::MULMOD => Operation::Mulmod,
                Opcode::EXP => Operation::Exp,
                Opcode::SIGNEXTEND => Operation::SignExtend,
                Opcode::LT => Operation::Lt,
                Opcode::GT => Operation::Gt,
                Opcode::SLT => Operation::Slt,
                Opcode::SGT => Operation::Sgt,
                Opcode::EQ => Operation::Eq,
                Opcode::ISZERO => Operation::IsZero,
                Opcode::AND => Operation::And,
                Opcode::OR => Operation::Or,
                Opcode::XOR => Operation::Xor,
                Opcode::BYTE => Operation::Byte,
                Opcode::SHR => Operation::Shr,
                Opcode::SHL => Operation::Shl,
                Opcode::SAR => Operation::Sar,
                Opcode::CALLVALUE => Operation::Callvalue,
                Opcode::CALLDATALOAD => Operation::CalldataLoad,
                Opcode::CALLDATASIZE => Operation::CallDataSize,
                Opcode::CODESIZE => Operation::Codesize,
                Opcode::POP => Operation::Pop,
                Opcode::MLOAD => Operation::Mload,
                Opcode::SLOAD => Operation::Sload,
                Opcode::JUMP => Operation::Jump,
                Opcode::JUMPI => Operation::Jumpi,
                Opcode::PC => Operation::PC { pc },
                Opcode::MSIZE => Operation::Msize,
                Opcode::GAS => Operation::Gas,
                Opcode::JUMPDEST => Operation::Jumpdest { pc },
                Opcode::MCOPY => Operation::Mcopy,
                Opcode::PUSH0 => Operation::Push0,
                Opcode::PUSH1 => {
                    // TODO: return error if not enough bytes (same for PUSHN)
                    pc += 1;
                    let x = bytecode[pc..(pc + 1)].try_into().unwrap();
                    Operation::Push((1, (BigUint::from_bytes_be(x))))
                }
                Opcode::PUSH2 => {
                    pc += 1;
                    let x = bytecode[pc..(pc + 2)].try_into().unwrap();
                    pc += 1;
                    Operation::Push((2, (BigUint::from_bytes_be(x))))
                }
                Opcode::PUSH3 => {
                    pc += 1;
                    let x = bytecode[pc..(pc + 3)].try_into().unwrap();
                    pc += 2;
                    Operation::Push((3, (BigUint::from_bytes_be(x))))
                }
                Opcode::PUSH4 => {
                    pc += 1;
                    let x = bytecode[pc..(pc + 4)].try_into().unwrap();
                    pc += 3;
                    Operation::Push((4, (BigUint::from_bytes_be(x))))
                }
                Opcode::PUSH5 => {
                    pc += 1;
                    let x = bytecode[pc..(pc + 5)].try_into().unwrap();
                    pc += 4;
                    Operation::Push((5, (BigUint::from_bytes_be(x))))
                }
                Opcode::PUSH6 => {
                    pc += 1;
                    let x = bytecode[pc..(pc + 6)].try_into().unwrap();
                    pc += 5;
                    Operation::Push((6, (BigUint::from_bytes_be(x))))
                }
                Opcode::PUSH7 => {
                    pc += 1;
                    let x = bytecode[pc..(pc + 7)].try_into().unwrap();
                    pc += 6;
                    Operation::Push((7, (BigUint::from_bytes_be(x))))
                }
                Opcode::PUSH8 => {
                    pc += 1;
                    let x = bytecode[pc..(pc + 8)].try_into().unwrap();
                    pc += 7;
                    Operation::Push((8, (BigUint::from_bytes_be(x))))
                }
                Opcode::PUSH9 => {
                    pc += 1;
                    let x = bytecode[pc..(pc + 9)].try_into().unwrap();
                    pc += 8;
                    Operation::Push((9, (BigUint::from_bytes_be(x))))
                }
                Opcode::PUSH10 => {
                    pc += 1;
                    let x = bytecode[pc..(pc + 10)].try_into().unwrap();
                    pc += 9;
                    Operation::Push((10, (BigUint::from_bytes_be(x))))
                }
                Opcode::PUSH11 => {
                    pc += 1;
                    let x = bytecode[pc..(pc + 11)].try_into().unwrap();
                    pc += 10;
                    Operation::Push((11, (BigUint::from_bytes_be(x))))
                }
                Opcode::PUSH12 => {
                    pc += 1;
                    let x = bytecode[pc..(pc + 12)].try_into().unwrap();
                    pc += 11;
                    Operation::Push((12, (BigUint::from_bytes_be(x))))
                }
                Opcode::PUSH13 => {
                    pc += 1;
                    let x = bytecode[pc..(pc + 13)].try_into().unwrap();
                    pc += 12;
                    Operation::Push((13, (BigUint::from_bytes_be(x))))
                }
                Opcode::PUSH14 => {
                    pc += 1;
                    let x = bytecode[pc..(pc + 14)].try_into().unwrap();
                    pc += 13;
                    Operation::Push((14, (BigUint::from_bytes_be(x))))
                }
                Opcode::PUSH15 => {
                    pc += 1;
                    let x = bytecode[pc..(pc + 15)].try_into().unwrap();
                    pc += 14;
                    Operation::Push((15, (BigUint::from_bytes_be(x))))
                }
                Opcode::PUSH16 => {
                    pc += 1;
                    let x = bytecode[pc..(pc + 16)].try_into().unwrap();
                    pc += 15;
                    Operation::Push((16, (BigUint::from_bytes_be(x))))
                }
                Opcode::PUSH17 => {
                    pc += 1;
                    let x = bytecode[pc..(pc + 17)].try_into().unwrap();
                    pc += 16;
                    Operation::Push((17, (BigUint::from_bytes_be(x))))
                }
                Opcode::PUSH18 => {
                    pc += 1;
                    let x = bytecode[pc..(pc + 18)].try_into().unwrap();
                    pc += 17;
                    Operation::Push((18, (BigUint::from_bytes_be(x))))
                }
                Opcode::PUSH19 => {
                    pc += 1;
                    let x = bytecode[pc..(pc + 19)].try_into().unwrap();
                    pc += 18;
                    Operation::Push((19, (BigUint::from_bytes_be(x))))
                }
                Opcode::PUSH20 => {
                    pc += 1;
                    let x = bytecode[pc..(pc + 20)].try_into().unwrap();
                    pc += 19;
                    Operation::Push((20, (BigUint::from_bytes_be(x))))
                }
                Opcode::PUSH21 => {
                    pc += 1;
                    let x = bytecode[pc..(pc + 21)].try_into().unwrap();
                    pc += 20;
                    Operation::Push((21, (BigUint::from_bytes_be(x))))
                }
                Opcode::PUSH22 => {
                    pc += 1;
                    let x = bytecode[pc..(pc + 32)].try_into().unwrap();
                    pc += 21;
                    Operation::Push((22, (BigUint::from_bytes_be(x))))
                }
                Opcode::PUSH23 => {
                    pc += 1;
                    let x = bytecode[pc..(pc + 32)].try_into().unwrap();
                    pc += 22;
                    Operation::Push((23, (BigUint::from_bytes_be(x))))
                }
                Opcode::PUSH24 => {
                    pc += 1;
                    let x = bytecode[pc..(pc + 32)].try_into().unwrap();
                    pc += 23;
                    Operation::Push((24, (BigUint::from_bytes_be(x))))
                }
                Opcode::PUSH25 => {
                    pc += 1;
                    let x = bytecode[pc..(pc + 32)].try_into().unwrap();
                    pc += 24;
                    Operation::Push((25, (BigUint::from_bytes_be(x))))
                }
                Opcode::PUSH26 => {
                    pc += 1;
                    let x = bytecode[pc..(pc + 26)].try_into().unwrap();
                    pc += 25;
                    Operation::Push((26, (BigUint::from_bytes_be(x))))
                }
                Opcode::PUSH27 => {
                    pc += 1;
                    let x = bytecode[pc..(pc + 27)].try_into().unwrap();
                    pc += 26;
                    Operation::Push((27, (BigUint::from_bytes_be(x))))
                }
                Opcode::PUSH28 => {
                    pc += 1;
                    let x = bytecode[pc..(pc + 28)].try_into().unwrap();
                    pc += 27;
                    Operation::Push((28, (BigUint::from_bytes_be(x))))
                }
                Opcode::PUSH29 => {
                    pc += 1;
                    let x = bytecode[pc..(pc + 29)].try_into().unwrap();
                    pc += 28;
                    Operation::Push((29, (BigUint::from_bytes_be(x))))
                }
                Opcode::PUSH30 => {
                    pc += 1;
                    let x = bytecode[pc..(pc + 30)].try_into().unwrap();
                    pc += 29;
                    Operation::Push((30, (BigUint::from_bytes_be(x))))
                }
                Opcode::PUSH31 => {
                    pc += 1;
                    let x = bytecode[pc..(pc + 31)].try_into().unwrap();
                    pc += 30;
                    Operation::Push((31, (BigUint::from_bytes_be(x))))
                }
                Opcode::PUSH32 => {
                    pc += 1;
                    let x = bytecode[pc..(pc + 32)].try_into().unwrap();
                    pc += 31;
                    Operation::Push((32, (BigUint::from_bytes_be(x))))
                }
                Opcode::DUP1 => Operation::Dup(1),
                Opcode::DUP2 => Operation::Dup(2),
                Opcode::DUP3 => Operation::Dup(3),
                Opcode::DUP4 => Operation::Dup(4),
                Opcode::DUP5 => Operation::Dup(5),
                Opcode::DUP6 => Operation::Dup(6),
                Opcode::DUP7 => Operation::Dup(7),
                Opcode::DUP8 => Operation::Dup(8),
                Opcode::DUP9 => Operation::Dup(9),
                Opcode::DUP10 => Operation::Dup(10),
                Opcode::DUP11 => Operation::Dup(11),
                Opcode::DUP12 => Operation::Dup(12),
                Opcode::DUP13 => Operation::Dup(13),
                Opcode::DUP14 => Operation::Dup(14),
                Opcode::DUP15 => Operation::Dup(15),
                Opcode::DUP16 => Operation::Dup(16),
                Opcode::SWAP1 => Operation::Swap(1),
                Opcode::SWAP2 => Operation::Swap(2),
                Opcode::SWAP3 => Operation::Swap(3),
                Opcode::SWAP4 => Operation::Swap(4),
                Opcode::SWAP5 => Operation::Swap(5),
                Opcode::SWAP6 => Operation::Swap(6),
                Opcode::SWAP7 => Operation::Swap(7),
                Opcode::SWAP8 => Operation::Swap(8),
                Opcode::SWAP9 => Operation::Swap(9),
                Opcode::SWAP10 => Operation::Swap(10),
                Opcode::SWAP11 => Operation::Swap(11),
                Opcode::SWAP12 => Operation::Swap(12),
                Opcode::SWAP13 => Operation::Swap(13),
                Opcode::SWAP14 => Operation::Swap(14),
                Opcode::SWAP15 => Operation::Swap(15),
                Opcode::SWAP16 => Operation::Swap(16),
                Opcode::RETURN => Operation::Return,
                Opcode::REVERT => Operation::Revert,
                Opcode::MSTORE => Operation::Mstore,
                Opcode::MSTORE8 => Operation::Mstore8,
                Opcode::LOG0 => Operation::Log(0),
                Opcode::LOG1 => Operation::Log(1),
                Opcode::LOG2 => Operation::Log(2),
                Opcode::LOG3 => Operation::Log(3),
                Opcode::LOG4 => Operation::Log(4),
            };
            operations.push(op);
            pc += 1;
        }

        let code_size = Self::get_codesize(&operations);

        if failed_opcodes.is_empty() {
            Ok(Program {
                operations,
                code_size,
            })
        } else {
            Err(ParseError(failed_opcodes))
        }
    }

    fn get_codesize(operations: &[Operation]) -> u32 {
        operations
            .iter()
            .map(|op| match op {
                // the size in bytes to push + 1 from the PUSHN opcode
                Operation::Push((size, _)) => (size + 1) as u32,
                _ => 1,
            })
            .sum()
    }
}

impl From<Vec<Operation>> for Program {
    fn from(operations: Vec<Operation>) -> Self {
        let code_size = Self::get_codesize(&operations);

        Program {
            operations,
            code_size,
        }
    }
}<|MERGE_RESOLUTION|>--- conflicted
+++ resolved
@@ -213,12 +213,9 @@
             x if x == Opcode::CODESIZE as u8 => Opcode::CODESIZE,
             x if x == Opcode::POP as u8 => Opcode::POP,
             x if x == Opcode::MLOAD as u8 => Opcode::MLOAD,
-<<<<<<< HEAD
             x if x == Opcode::SLOAD as u8 => Opcode::SLOAD,
-=======
             x if x == Opcode::MSTORE as u8 => Opcode::MSTORE,
             x if x == Opcode::MSTORE8 as u8 => Opcode::MSTORE8,
->>>>>>> 2300c5ba
             x if x == Opcode::JUMP as u8 => Opcode::JUMP,
             x if x == Opcode::JUMPI as u8 => Opcode::JUMPI,
             x if x == Opcode::PC as u8 => Opcode::PC,
