use num_bigint::BigUint;

#[derive(Debug)]
pub enum Opcode {
    // STOP = 0x00,
    ADD = 0x01,
    MUL = 0x02,
    SUB = 0x03,
    DIV = 0x04,
    // SDIV = 0x05,
    MOD = 0x06,
<<<<<<< HEAD
    SMOD = 0x07,
    // ADDMOD = 0x08,
=======
    // SMOD = 0x07,
    ADDMOD = 0x08,
>>>>>>> 5bb4cb8c
    // MULMOD = 0x09,
    // EXP = 0x0A,
    // SIGNEXTEND = 0x0B,

    // unused 0x0C-0x0F
    LT = 0x10,
    // GT = 0x11,
    // SLT = 0x12,
    SGT = 0x13,
    // EQ = 0x14,
    ISZERO = 0x15,
    AND = 0x16,
    // OR = 0x17,
    XOR = 0x18,
    // NOT = 0x19,
    BYTE = 0x1A,
    // SHL = 0x1B,
    // SHR = 0x1C,
    // SAR = 0x1D,
    // unused 0x1E-0x1F
    // KECCAK256 = 0x20,
    // unused 0x21-0x2F
    // ADDRESS = 0x30,
    // BALANCE = 0x31,
    // ORIGIN = 0x32,
    // CALLER = 0x33,
    // CALLVALUE = 0x34,
    // CALLDATALOAD = 0x35,
    // CALLDATASIZE = 0x36,
    // CALLDATACOPY = 0x37,
    // CODESIZE = 0x38,
    // CODECOPY = 0x39,
    // GASPRICE = 0x3A,
    // EXTCODESIZE = 0x3B,
    // EXTCODECOPY = 0x3C,
    // RETURNDATASIZE = 0x3D,
    // RETURNDATACOPY = 0x3E,
    // EXTCODEHASH = 0x3F,
    // BLOCKHASH = 0x40,
    // COINBASE = 0x41,
    // TIMESTAMP = 0x42,
    // NUMBER = 0x43,
    // DIFFICULTY = 0x44,
    // GASLIMIT = 0x45,
    // CHAINID = 0x46,
    // SELFBALANCE = 0x47,
    // BASEFEE = 0x48,
    // BLOBHASH = 0x49,
    // BLOBBASEFEE = 0x4A,
    // unused 0x4B-0x4F
    POP = 0x50,
    // MLOAD = 0x51,
    // MSTORE = 0x52,
    // MSTORE8 = 0x53,
    // SLOAD = 0x54,
    // SSTORE = 0x55,
    // JUMP = 0x56,
    JUMPI = 0x57,
    // PC = 0x58,
    JUMP = 0x56,
    // JUMPI = 0x57,
    PC = 0x58,
    // MSIZE = 0x59,
    // GAS = 0x5A,
    JUMPDEST = 0x5B,
    // TLOAD = 0x5C,
    // TSTORE = 0x5D,
    // MCOPY = 0x5E,
    PUSH0 = 0x5F,
    PUSH1 = 0x60,
    PUSH2 = 0x61,
    PUSH3 = 0x62,
    PUSH4 = 0x63,
    PUSH5 = 0x64,
    PUSH6 = 0x65,
    PUSH7 = 0x66,
    PUSH8 = 0x67,
    PUSH9 = 0x68,
    PUSH10 = 0x69,
    PUSH11 = 0x6A,
    PUSH12 = 0x6B,
    PUSH13 = 0x6C,
    PUSH14 = 0x6D,
    PUSH15 = 0x6E,
    PUSH16 = 0x6F,
    PUSH17 = 0x70,
    PUSH18 = 0x71,
    PUSH19 = 0x72,
    PUSH20 = 0x73,
    PUSH21 = 0x74,
    PUSH22 = 0x75,
    PUSH23 = 0x76,
    PUSH24 = 0x77,
    PUSH25 = 0x78,
    PUSH26 = 0x79,
    PUSH27 = 0x7A,
    PUSH28 = 0x7B,
    PUSH29 = 0x7C,
    PUSH30 = 0x7D,
    PUSH31 = 0x7E,
    PUSH32 = 0x7F,
    // DUP1 = 0x80,
    // DUP2 = 0x81,
    // DUP3 = 0x82,
    // DUP4 = 0x83,
    // DUP5 = 0x84,
    // DUP6 = 0x85,
    // DUP7 = 0x86,
    // DUP8 = 0x87,
    // DUP9 = 0x88,
    // DUP10 = 0x89,
    // DUP11 = 0x8A,
    // DUP12 = 0x8B,
    // DUP13 = 0x8C,
    // DUP14 = 0x8D,
    // DUP15 = 0x8E,
    // DUP16 = 0x8F,
    SWAP1 = 0x90,
    SWAP2 = 0x91,
    SWAP3 = 0x92,
    SWAP4 = 0x93,
    SWAP5 = 0x94,
    SWAP6 = 0x95,
    SWAP7 = 0x96,
    SWAP8 = 0x97,
    SWAP9 = 0x98,
    SWAP10 = 0x99,
    SWAP11 = 0x9A,
    SWAP12 = 0x9B,
    SWAP13 = 0x9C,
    SWAP14 = 0x9D,
    SWAP15 = 0x9E,
    SWAP16 = 0x9F,
    // LOG0 = 0xA0,
    // LOG1 = 0xA1,
    // LOG2 = 0xA2,
    // LOG3 = 0xA3,
    // LOG4 = 0xA4,
    // unused 0xA5-0xEF
    // CREATE = 0xF0,
    // CALL = 0xF1,
    // CALLCODE = 0xF2,
    // RETURN = 0xF3,
    // DELEGATECALL = 0xF4,
    // CREATE2 = 0xF5,
    // unused 0xF6-0xF9
    // STATICCALL = 0xFA,
    // unused 0xFB-0xFC
    // REVERT = 0xFD,
    // INVALID = 0xFE,
    // SELFDESTRUCT = 0xFF,
    UNUSED,
}

impl From<u8> for Opcode {
    fn from(opcode: u8) -> Opcode {
        match opcode {
            x if x == Opcode::ADD as u8 => Opcode::ADD,
            x if x == Opcode::MUL as u8 => Opcode::MUL,
            x if x == Opcode::XOR as u8 => Opcode::XOR,
            x if x == Opcode::POP as u8 => Opcode::POP,
            x if x == Opcode::PC as u8 => Opcode::PC,
            x if x == Opcode::DIV as u8 => Opcode::DIV,
            x if x == Opcode::MOD as u8 => Opcode::MOD,
            x if x == Opcode::SMOD as u8 => Opcode::SMOD,
            x if x == Opcode::JUMPDEST as u8 => Opcode::JUMPDEST,
            x if x == Opcode::ADDMOD as u8 => Opcode::ADDMOD,
            x if x == Opcode::PUSH0 as u8 => Opcode::PUSH0,
            x if x == Opcode::PUSH1 as u8 => Opcode::PUSH1,
            x if x == Opcode::PUSH2 as u8 => Opcode::PUSH2,
            x if x == Opcode::PUSH3 as u8 => Opcode::PUSH3,
            x if x == Opcode::PUSH4 as u8 => Opcode::PUSH4,
            x if x == Opcode::PUSH5 as u8 => Opcode::PUSH5,
            x if x == Opcode::PUSH6 as u8 => Opcode::PUSH6,
            x if x == Opcode::PUSH7 as u8 => Opcode::PUSH7,
            x if x == Opcode::PUSH8 as u8 => Opcode::PUSH8,
            x if x == Opcode::PUSH9 as u8 => Opcode::PUSH9,
            x if x == Opcode::PUSH10 as u8 => Opcode::PUSH10,
            x if x == Opcode::PUSH11 as u8 => Opcode::PUSH11,
            x if x == Opcode::PUSH12 as u8 => Opcode::PUSH12,
            x if x == Opcode::PUSH13 as u8 => Opcode::PUSH13,
            x if x == Opcode::PUSH14 as u8 => Opcode::PUSH14,
            x if x == Opcode::PUSH15 as u8 => Opcode::PUSH15,
            x if x == Opcode::PUSH16 as u8 => Opcode::PUSH16,
            x if x == Opcode::PUSH17 as u8 => Opcode::PUSH17,
            x if x == Opcode::PUSH18 as u8 => Opcode::PUSH18,
            x if x == Opcode::PUSH19 as u8 => Opcode::PUSH19,
            x if x == Opcode::PUSH20 as u8 => Opcode::PUSH20,
            x if x == Opcode::PUSH21 as u8 => Opcode::PUSH21,
            x if x == Opcode::PUSH22 as u8 => Opcode::PUSH22,
            x if x == Opcode::PUSH23 as u8 => Opcode::PUSH23,
            x if x == Opcode::PUSH24 as u8 => Opcode::PUSH24,
            x if x == Opcode::PUSH25 as u8 => Opcode::PUSH25,
            x if x == Opcode::PUSH26 as u8 => Opcode::PUSH26,
            x if x == Opcode::PUSH27 as u8 => Opcode::PUSH27,
            x if x == Opcode::PUSH28 as u8 => Opcode::PUSH28,
            x if x == Opcode::PUSH29 as u8 => Opcode::PUSH29,
            x if x == Opcode::PUSH30 as u8 => Opcode::PUSH30,
            x if x == Opcode::PUSH31 as u8 => Opcode::PUSH31,
            x if x == Opcode::PUSH32 as u8 => Opcode::PUSH32,
            x if x == Opcode::SWAP1 as u8 => Opcode::SWAP1,
            x if x == Opcode::SWAP1 as u8 => Opcode::SWAP2,
            x if x == Opcode::SWAP1 as u8 => Opcode::SWAP3,
            x if x == Opcode::SWAP1 as u8 => Opcode::SWAP4,
            x if x == Opcode::SWAP1 as u8 => Opcode::SWAP5,
            x if x == Opcode::SWAP1 as u8 => Opcode::SWAP6,
            x if x == Opcode::SWAP1 as u8 => Opcode::SWAP7,
            x if x == Opcode::SWAP1 as u8 => Opcode::SWAP8,
            x if x == Opcode::SWAP1 as u8 => Opcode::SWAP9,
            x if x == Opcode::SWAP1 as u8 => Opcode::SWAP10,
            x if x == Opcode::SWAP1 as u8 => Opcode::SWAP11,
            x if x == Opcode::SWAP1 as u8 => Opcode::SWAP12,
            x if x == Opcode::SWAP1 as u8 => Opcode::SWAP13,
            x if x == Opcode::SWAP1 as u8 => Opcode::SWAP14,
            x if x == Opcode::SWAP1 as u8 => Opcode::SWAP15,
            x if x == Opcode::SWAP1 as u8 => Opcode::SWAP16,
            x if x == Opcode::BYTE as u8 => Opcode::BYTE,
            x if x == Opcode::JUMPI as u8 => Opcode::JUMPI,
            x if x == Opcode::JUMP as u8 => Opcode::JUMP,
            _ => Opcode::UNUSED,
        }
    }
}

#[derive(Debug, Clone)]
pub enum Operation {
    Add,
    Sub,
    Mul,
    Addmod,
    Sgt,
    Xor,
    Pop,
    PC { pc: usize },
    Lt,
    Div,
    IsZero,
    Mod,
    Smod,
    Jumpdest { pc: usize },
    Push(BigUint),
    Swap(u32),
    Byte,
    Jumpi,
    Jump,
    And,
}

#[derive(Debug, Clone)]
pub struct Program {
    pub(crate) operations: Vec<Operation>,
}

impl Program {
    pub fn from_bytecode(bytecode: &[u8]) -> Self {
        let mut operations = vec![];
        let mut pc = 0;

        while pc < bytecode.len() {
            let Some(opcode) = bytecode.get(pc).copied() else {
                break;
            };
            let op = match Opcode::from(opcode) {
                Opcode::ADD => Operation::Add,
                Opcode::SUB => Operation::Sub,
                Opcode::MUL => Operation::Mul,
                Opcode::XOR => Operation::Xor,
                Opcode::LT => Operation::Lt,
                Opcode::POP => Operation::Pop,
                Opcode::ISZERO => Operation::IsZero,
                Opcode::PC => Operation::PC { pc },
                Opcode::DIV => Operation::Div,
                Opcode::MOD => Operation::Mod,
<<<<<<< HEAD
                Opcode::SMOD => Operation::Smod,
=======
                Opcode::SGT => Operation::Sgt,
>>>>>>> 5bb4cb8c
                Opcode::JUMPDEST => Operation::Jumpdest { pc },
                Opcode::JUMP => Operation::Jump,
                Opcode::ADDMOD => Operation::Addmod,
                Opcode::PUSH0 => Operation::Push(BigUint::ZERO),
                Opcode::PUSH1 => {
                    pc += 1;
                    let x = bytecode[pc..(pc + 1)].try_into().unwrap();
                    Operation::Push(BigUint::from_bytes_be(x))
                }
                Opcode::PUSH2 => {
                    pc += 1;
                    let x = bytecode[pc..(pc + 2)].try_into().unwrap();
                    pc += 1;
                    Operation::Push(BigUint::from_bytes_be(x))
                }
                Opcode::PUSH3 => {
                    pc += 1;
                    let x = bytecode[pc..(pc + 3)].try_into().unwrap();
                    pc += 2;
                    Operation::Push(BigUint::from_bytes_be(x))
                }
                Opcode::PUSH4 => {
                    pc += 1;
                    let x = bytecode[pc..(pc + 4)].try_into().unwrap();
                    pc += 3;
                    Operation::Push(BigUint::from_bytes_be(x))
                }
                Opcode::PUSH5 => {
                    pc += 1;
                    let x = bytecode[pc..(pc + 5)].try_into().unwrap();
                    pc += 4;
                    Operation::Push(BigUint::from_bytes_be(x))
                }
                Opcode::PUSH6 => {
                    pc += 1;
                    let x = bytecode[pc..(pc + 6)].try_into().unwrap();
                    pc += 5;
                    Operation::Push(BigUint::from_bytes_be(x))
                }
                Opcode::PUSH7 => {
                    pc += 1;
                    let x = bytecode[pc..(pc + 7)].try_into().unwrap();
                    pc += 6;
                    Operation::Push(BigUint::from_bytes_be(x))
                }
                Opcode::PUSH8 => {
                    pc += 1;
                    let x = bytecode[pc..(pc + 8)].try_into().unwrap();
                    pc += 7;
                    Operation::Push(BigUint::from_bytes_be(x))
                }
                Opcode::PUSH9 => {
                    pc += 1;
                    let x = bytecode[pc..(pc + 9)].try_into().unwrap();
                    pc += 8;
                    Operation::Push(BigUint::from_bytes_be(x))
                }
                Opcode::PUSH10 => {
                    pc += 1;
                    let x = bytecode[pc..(pc + 10)].try_into().unwrap();
                    pc += 9;
                    Operation::Push(BigUint::from_bytes_be(x))
                }
                Opcode::PUSH11 => {
                    pc += 1;
                    let x = bytecode[pc..(pc + 11)].try_into().unwrap();
                    pc += 10;
                    Operation::Push(BigUint::from_bytes_be(x))
                }
                Opcode::PUSH12 => {
                    pc += 1;
                    let x = bytecode[pc..(pc + 12)].try_into().unwrap();
                    pc += 11;
                    Operation::Push(BigUint::from_bytes_be(x))
                }
                Opcode::PUSH13 => {
                    pc += 1;
                    let x = bytecode[pc..(pc + 13)].try_into().unwrap();
                    pc += 12;
                    Operation::Push(BigUint::from_bytes_be(x))
                }
                Opcode::PUSH14 => {
                    pc += 1;
                    let x = bytecode[pc..(pc + 14)].try_into().unwrap();
                    pc += 13;
                    Operation::Push(BigUint::from_bytes_be(x))
                }
                Opcode::PUSH15 => {
                    pc += 1;
                    let x = bytecode[pc..(pc + 15)].try_into().unwrap();
                    pc += 14;
                    Operation::Push(BigUint::from_bytes_be(x))
                }
                Opcode::PUSH16 => {
                    pc += 1;
                    let x = bytecode[pc..(pc + 16)].try_into().unwrap();
                    pc += 15;
                    Operation::Push(BigUint::from_bytes_be(x))
                }
                Opcode::PUSH17 => {
                    pc += 1;
                    let x = bytecode[pc..(pc + 17)].try_into().unwrap();
                    pc += 16;
                    Operation::Push(BigUint::from_bytes_be(x))
                }
                Opcode::PUSH18 => {
                    pc += 1;
                    let x = bytecode[pc..(pc + 18)].try_into().unwrap();
                    pc += 17;
                    Operation::Push(BigUint::from_bytes_be(x))
                }
                Opcode::PUSH19 => {
                    pc += 1;
                    let x = bytecode[pc..(pc + 19)].try_into().unwrap();
                    pc += 18;
                    Operation::Push(BigUint::from_bytes_be(x))
                }
                Opcode::PUSH20 => {
                    pc += 1;
                    let x = bytecode[pc..(pc + 20)].try_into().unwrap();
                    pc += 19;
                    Operation::Push(BigUint::from_bytes_be(x))
                }
                Opcode::PUSH21 => {
                    pc += 1;
                    let x = bytecode[pc..(pc + 21)].try_into().unwrap();
                    pc += 20;
                    Operation::Push(BigUint::from_bytes_be(x))
                }
                Opcode::PUSH22 => {
                    pc += 1;
                    let x = bytecode[pc..(pc + 32)].try_into().unwrap();
                    pc += 21;
                    Operation::Push(BigUint::from_bytes_be(x))
                }
                Opcode::PUSH23 => {
                    pc += 1;
                    let x = bytecode[pc..(pc + 32)].try_into().unwrap();
                    pc += 22;
                    Operation::Push(BigUint::from_bytes_be(x))
                }
                Opcode::PUSH24 => {
                    pc += 1;
                    let x = bytecode[pc..(pc + 32)].try_into().unwrap();
                    pc += 23;
                    Operation::Push(BigUint::from_bytes_be(x))
                }
                Opcode::PUSH25 => {
                    pc += 1;
                    let x = bytecode[pc..(pc + 32)].try_into().unwrap();
                    pc += 24;
                    Operation::Push(BigUint::from_bytes_be(x))
                }
                Opcode::PUSH26 => {
                    pc += 1;
                    let x = bytecode[pc..(pc + 26)].try_into().unwrap();
                    pc += 25;
                    Operation::Push(BigUint::from_bytes_be(x))
                }
                Opcode::PUSH27 => {
                    pc += 1;
                    let x = bytecode[pc..(pc + 27)].try_into().unwrap();
                    pc += 26;
                    Operation::Push(BigUint::from_bytes_be(x))
                }
                Opcode::PUSH28 => {
                    pc += 1;
                    let x = bytecode[pc..(pc + 28)].try_into().unwrap();
                    pc += 27;
                    Operation::Push(BigUint::from_bytes_be(x))
                }
                Opcode::PUSH29 => {
                    pc += 1;
                    let x = bytecode[pc..(pc + 29)].try_into().unwrap();
                    pc += 28;
                    Operation::Push(BigUint::from_bytes_be(x))
                }
                Opcode::PUSH30 => {
                    pc += 1;
                    let x = bytecode[pc..(pc + 30)].try_into().unwrap();
                    pc += 29;
                    Operation::Push(BigUint::from_bytes_be(x))
                }
                Opcode::PUSH31 => {
                    pc += 1;
                    let x = bytecode[pc..(pc + 31)].try_into().unwrap();
                    pc += 30;
                    Operation::Push(BigUint::from_bytes_be(x))
                }
                Opcode::PUSH32 => {
                    pc += 1;
                    let x = bytecode[pc..(pc + 32)].try_into().unwrap();
                    pc += 31;
                    Operation::Push(BigUint::from_bytes_be(x))
                }
                Opcode::SWAP1 => Operation::Swap(1),
                Opcode::SWAP2 => Operation::Swap(2),
                Opcode::SWAP3 => Operation::Swap(3),
                Opcode::SWAP4 => Operation::Swap(4),
                Opcode::SWAP5 => Operation::Swap(5),
                Opcode::SWAP6 => Operation::Swap(6),
                Opcode::SWAP7 => Operation::Swap(7),
                Opcode::SWAP8 => Operation::Swap(8),
                Opcode::SWAP9 => Operation::Swap(9),
                Opcode::SWAP10 => Operation::Swap(10),
                Opcode::SWAP11 => Operation::Swap(11),
                Opcode::SWAP12 => Operation::Swap(12),
                Opcode::SWAP13 => Operation::Swap(13),
                Opcode::SWAP14 => Operation::Swap(14),
                Opcode::SWAP15 => Operation::Swap(15),
                Opcode::SWAP16 => Operation::Swap(16),
                Opcode::BYTE => Operation::Byte,
                Opcode::JUMPI => Operation::Jumpi,
                Opcode::AND => Operation::And,
                Opcode::UNUSED => panic!("Unknown opcode {:02X}", opcode),
            };
            operations.push(op);
            pc += 1;
        }
        Program { operations }
    }
}

impl From<Vec<Operation>> for Program {
    fn from(operations: Vec<Operation>) -> Self {
        Program { operations }
    }
}<|MERGE_RESOLUTION|>--- conflicted
+++ resolved
@@ -9,13 +9,8 @@
     DIV = 0x04,
     // SDIV = 0x05,
     MOD = 0x06,
-<<<<<<< HEAD
     SMOD = 0x07,
-    // ADDMOD = 0x08,
-=======
-    // SMOD = 0x07,
     ADDMOD = 0x08,
->>>>>>> 5bb4cb8c
     // MULMOD = 0x09,
     // EXP = 0x0A,
     // SIGNEXTEND = 0x0B,
@@ -289,11 +284,8 @@
                 Opcode::PC => Operation::PC { pc },
                 Opcode::DIV => Operation::Div,
                 Opcode::MOD => Operation::Mod,
-<<<<<<< HEAD
                 Opcode::SMOD => Operation::Smod,
-=======
                 Opcode::SGT => Operation::Sgt,
->>>>>>> 5bb4cb8c
                 Opcode::JUMPDEST => Operation::Jumpdest { pc },
                 Opcode::JUMP => Operation::Jump,
                 Opcode::ADDMOD => Operation::Addmod,
