use num_bigint::BigUint;
use std::fmt;
use thiserror::Error;

#[derive(Debug)]
pub enum Opcode {
    STOP = 0x00,
    ADD = 0x01,
    MUL = 0x02,
    SUB = 0x03,
    DIV = 0x04,
    SDIV = 0x05,
    MOD = 0x06,
    SMOD = 0x07,
    ADDMOD = 0x08,
    MULMOD = 0x09,
    EXP = 0x0A,
    SIGNEXTEND = 0x0B,
    // unused 0x0C-0x0F
    LT = 0x10,
    GT = 0x11,
    SLT = 0x12,
    SGT = 0x13,
    EQ = 0x14,
    ISZERO = 0x15,
    AND = 0x16,
    OR = 0x17,
    XOR = 0x18,
    // NOT = 0x19,
    BYTE = 0x1A,
    SHL = 0x1B,
    SHR = 0x1C,
    SAR = 0x1D,
    // unused 0x1E-0x1F
    // KECCAK256 = 0x20,
    // unused 0x21-0x2F
    // ADDRESS = 0x30,
    // BALANCE = 0x31,
    ORIGIN = 0x32,
    // CALLER = 0x33,
    CALLVALUE = 0x34,
    CALLDATALOAD = 0x35,
    CALLDATASIZE = 0x36,
    // CALLDATACOPY = 0x37,
    CODESIZE = 0x38,
    // CODECOPY = 0x39,
    GASPRICE = 0x3A,
    // EXTCODESIZE = 0x3B,
    // EXTCODECOPY = 0x3C,
    // RETURNDATASIZE = 0x3D,
    // RETURNDATACOPY = 0x3E,
    // EXTCODEHASH = 0x3F,
    // BLOCKHASH = 0x40,
    COINBASE = 0x41,
    // TIMESTAMP = 0x42,
    NUMBER = 0x43,
    // DIFFICULTY = 0x44,
    // GASLIMIT = 0x45,
    CHAINID = 0x46,
    // SELFBALANCE = 0x47,
    // BASEFEE = 0x48,
    // BLOBHASH = 0x49,
    // BLOBBASEFEE = 0x4A,
    // unused 0x4B-0x4F
    POP = 0x50,
    MLOAD = 0x51,
    MSTORE = 0x52,
    MSTORE8 = 0x53,
    // SLOAD = 0x54,
    // SSTORE = 0x55,
    JUMP = 0x56,
    JUMPI = 0x57,
    PC = 0x58,
    MSIZE = 0x59,
    GAS = 0x5A,
    JUMPDEST = 0x5B,
    // TLOAD = 0x5C,
    // TSTORE = 0x5D,
    MCOPY = 0x5E,
    PUSH0 = 0x5F,
    PUSH1 = 0x60,
    PUSH2 = 0x61,
    PUSH3 = 0x62,
    PUSH4 = 0x63,
    PUSH5 = 0x64,
    PUSH6 = 0x65,
    PUSH7 = 0x66,
    PUSH8 = 0x67,
    PUSH9 = 0x68,
    PUSH10 = 0x69,
    PUSH11 = 0x6A,
    PUSH12 = 0x6B,
    PUSH13 = 0x6C,
    PUSH14 = 0x6D,
    PUSH15 = 0x6E,
    PUSH16 = 0x6F,
    PUSH17 = 0x70,
    PUSH18 = 0x71,
    PUSH19 = 0x72,
    PUSH20 = 0x73,
    PUSH21 = 0x74,
    PUSH22 = 0x75,
    PUSH23 = 0x76,
    PUSH24 = 0x77,
    PUSH25 = 0x78,
    PUSH26 = 0x79,
    PUSH27 = 0x7A,
    PUSH28 = 0x7B,
    PUSH29 = 0x7C,
    PUSH30 = 0x7D,
    PUSH31 = 0x7E,
    PUSH32 = 0x7F,
    DUP1 = 0x80,
    DUP2 = 0x81,
    DUP3 = 0x82,
    DUP4 = 0x83,
    DUP5 = 0x84,
    DUP6 = 0x85,
    DUP7 = 0x86,
    DUP8 = 0x87,
    DUP9 = 0x88,
    DUP10 = 0x89,
    DUP11 = 0x8A,
    DUP12 = 0x8B,
    DUP13 = 0x8C,
    DUP14 = 0x8D,
    DUP15 = 0x8E,
    DUP16 = 0x8F,
    SWAP1 = 0x90,
    SWAP2 = 0x91,
    SWAP3 = 0x92,
    SWAP4 = 0x93,
    SWAP5 = 0x94,
    SWAP6 = 0x95,
    SWAP7 = 0x96,
    SWAP8 = 0x97,
    SWAP9 = 0x98,
    SWAP10 = 0x99,
    SWAP11 = 0x9A,
    SWAP12 = 0x9B,
    SWAP13 = 0x9C,
    SWAP14 = 0x9D,
    SWAP15 = 0x9E,
    SWAP16 = 0x9F,
    LOG0 = 0xA0,
    LOG1 = 0xA1,
    LOG2 = 0xA2,
    LOG3 = 0xA3,
    LOG4 = 0xA4,
    // unused 0xA5-0xEF
    // CREATE = 0xF0,
    // CALL = 0xF1,
    // CALLCODE = 0xF2,
    RETURN = 0xF3,
    // DELEGATECALL = 0xF4,
    // CREATE2 = 0xF5,
    // unused 0xF6-0xF9
    // STATICCALL = 0xFA,
    // unused 0xFB-0xFC
    REVERT = 0xFD,
    // INVALID = 0xFE,
    // SELFDESTRUCT = 0xFF,
}

#[derive(Error, Debug)]
#[error("The opcode `{:02X}` is not valid", self.0)]
pub struct OpcodeParseError(u8);

#[derive(Error, Debug)]
pub struct ParseError(Vec<OpcodeParseError>);

impl fmt::Display for ParseError {
    fn fmt(&self, f: &mut fmt::Formatter<'_>) -> fmt::Result {
        let opcodes: Vec<_> = self.0.iter().map(|x| format!("{:02X}", x.0)).collect();
        writeln!(f, "The following opcodes could not be parsed: ")?;
        writeln!(f, "{:#?}", opcodes)?;
        Ok(())
    }
}

impl TryFrom<u8> for Opcode {
    type Error = OpcodeParseError;
    fn try_from(opcode: u8) -> Result<Opcode, Self::Error> {
        let op = match opcode {
            x if x == Opcode::STOP as u8 => Opcode::STOP,
            x if x == Opcode::ADD as u8 => Opcode::ADD,
            x if x == Opcode::MUL as u8 => Opcode::MUL,
            x if x == Opcode::SUB as u8 => Opcode::SUB,
            x if x == Opcode::DIV as u8 => Opcode::DIV,
            x if x == Opcode::SDIV as u8 => Opcode::SDIV,
            x if x == Opcode::MOD as u8 => Opcode::MOD,
            x if x == Opcode::SMOD as u8 => Opcode::SMOD,
            x if x == Opcode::ADDMOD as u8 => Opcode::ADDMOD,
            x if x == Opcode::MULMOD as u8 => Opcode::MULMOD,
            x if x == Opcode::EXP as u8 => Opcode::EXP,
            x if x == Opcode::SIGNEXTEND as u8 => Opcode::SIGNEXTEND,
            x if x == Opcode::LT as u8 => Opcode::LT,
            x if x == Opcode::GT as u8 => Opcode::GT,
            x if x == Opcode::SLT as u8 => Opcode::SLT,
            x if x == Opcode::SGT as u8 => Opcode::SGT,
            x if x == Opcode::EQ as u8 => Opcode::EQ,
            x if x == Opcode::ISZERO as u8 => Opcode::ISZERO,
            x if x == Opcode::AND as u8 => Opcode::AND,
            x if x == Opcode::OR as u8 => Opcode::OR,
            x if x == Opcode::XOR as u8 => Opcode::XOR,
            x if x == Opcode::BYTE as u8 => Opcode::BYTE,
            x if x == Opcode::SHL as u8 => Opcode::SHL,
            x if x == Opcode::SHR as u8 => Opcode::SHR,
            x if x == Opcode::SAR as u8 => Opcode::SAR,
            x if x == Opcode::CALLVALUE as u8 => Opcode::CALLVALUE,
            x if x == Opcode::CALLDATALOAD as u8 => Opcode::CALLDATALOAD,
            x if x == Opcode::CALLDATASIZE as u8 => Opcode::CALLDATASIZE,
            x if x == Opcode::CODESIZE as u8 => Opcode::CODESIZE,
<<<<<<< HEAD
            x if x == Opcode::COINBASE as u8 => Opcode::COINBASE,
=======
            x if x == Opcode::GASPRICE as u8 => Opcode::GASPRICE,
            x if x == Opcode::NUMBER as u8 => Opcode::NUMBER,
            x if x == Opcode::CHAINID as u8 => Opcode::CHAINID,
>>>>>>> 3569463d
            x if x == Opcode::POP as u8 => Opcode::POP,
            x if x == Opcode::MLOAD as u8 => Opcode::MLOAD,
            x if x == Opcode::MSTORE as u8 => Opcode::MSTORE,
            x if x == Opcode::MSTORE8 as u8 => Opcode::MSTORE8,
            x if x == Opcode::JUMP as u8 => Opcode::JUMP,
            x if x == Opcode::JUMPI as u8 => Opcode::JUMPI,
            x if x == Opcode::PC as u8 => Opcode::PC,
            x if x == Opcode::MSIZE as u8 => Opcode::MSIZE,
            x if x == Opcode::GAS as u8 => Opcode::GAS,
            x if x == Opcode::JUMPDEST as u8 => Opcode::JUMPDEST,
            x if x == Opcode::MCOPY as u8 => Opcode::MCOPY,
            x if x == Opcode::PUSH0 as u8 => Opcode::PUSH0,
            x if x == Opcode::PUSH1 as u8 => Opcode::PUSH1,
            x if x == Opcode::PUSH2 as u8 => Opcode::PUSH2,
            x if x == Opcode::PUSH3 as u8 => Opcode::PUSH3,
            x if x == Opcode::PUSH4 as u8 => Opcode::PUSH4,
            x if x == Opcode::PUSH5 as u8 => Opcode::PUSH5,
            x if x == Opcode::PUSH6 as u8 => Opcode::PUSH6,
            x if x == Opcode::PUSH7 as u8 => Opcode::PUSH7,
            x if x == Opcode::PUSH8 as u8 => Opcode::PUSH8,
            x if x == Opcode::PUSH9 as u8 => Opcode::PUSH9,
            x if x == Opcode::PUSH10 as u8 => Opcode::PUSH10,
            x if x == Opcode::PUSH11 as u8 => Opcode::PUSH11,
            x if x == Opcode::PUSH12 as u8 => Opcode::PUSH12,
            x if x == Opcode::PUSH13 as u8 => Opcode::PUSH13,
            x if x == Opcode::PUSH14 as u8 => Opcode::PUSH14,
            x if x == Opcode::PUSH15 as u8 => Opcode::PUSH15,
            x if x == Opcode::PUSH16 as u8 => Opcode::PUSH16,
            x if x == Opcode::PUSH17 as u8 => Opcode::PUSH17,
            x if x == Opcode::PUSH18 as u8 => Opcode::PUSH18,
            x if x == Opcode::PUSH19 as u8 => Opcode::PUSH19,
            x if x == Opcode::PUSH20 as u8 => Opcode::PUSH20,
            x if x == Opcode::PUSH21 as u8 => Opcode::PUSH21,
            x if x == Opcode::PUSH22 as u8 => Opcode::PUSH22,
            x if x == Opcode::PUSH23 as u8 => Opcode::PUSH23,
            x if x == Opcode::PUSH24 as u8 => Opcode::PUSH24,
            x if x == Opcode::PUSH25 as u8 => Opcode::PUSH25,
            x if x == Opcode::PUSH26 as u8 => Opcode::PUSH26,
            x if x == Opcode::PUSH27 as u8 => Opcode::PUSH27,
            x if x == Opcode::PUSH28 as u8 => Opcode::PUSH28,
            x if x == Opcode::PUSH29 as u8 => Opcode::PUSH29,
            x if x == Opcode::PUSH30 as u8 => Opcode::PUSH30,
            x if x == Opcode::PUSH31 as u8 => Opcode::PUSH31,
            x if x == Opcode::PUSH32 as u8 => Opcode::PUSH32,
            x if x == Opcode::DUP1 as u8 => Opcode::DUP1,
            x if x == Opcode::DUP2 as u8 => Opcode::DUP2,
            x if x == Opcode::DUP3 as u8 => Opcode::DUP3,
            x if x == Opcode::DUP4 as u8 => Opcode::DUP4,
            x if x == Opcode::DUP5 as u8 => Opcode::DUP5,
            x if x == Opcode::DUP6 as u8 => Opcode::DUP6,
            x if x == Opcode::DUP7 as u8 => Opcode::DUP7,
            x if x == Opcode::DUP8 as u8 => Opcode::DUP8,
            x if x == Opcode::DUP9 as u8 => Opcode::DUP9,
            x if x == Opcode::DUP10 as u8 => Opcode::DUP10,
            x if x == Opcode::DUP11 as u8 => Opcode::DUP11,
            x if x == Opcode::DUP12 as u8 => Opcode::DUP12,
            x if x == Opcode::DUP13 as u8 => Opcode::DUP13,
            x if x == Opcode::DUP14 as u8 => Opcode::DUP14,
            x if x == Opcode::DUP15 as u8 => Opcode::DUP15,
            x if x == Opcode::DUP16 as u8 => Opcode::DUP16,
            x if x == Opcode::SWAP1 as u8 => Opcode::SWAP1,
            x if x == Opcode::SWAP2 as u8 => Opcode::SWAP2,
            x if x == Opcode::SWAP3 as u8 => Opcode::SWAP3,
            x if x == Opcode::SWAP4 as u8 => Opcode::SWAP4,
            x if x == Opcode::SWAP5 as u8 => Opcode::SWAP5,
            x if x == Opcode::SWAP6 as u8 => Opcode::SWAP6,
            x if x == Opcode::SWAP7 as u8 => Opcode::SWAP7,
            x if x == Opcode::SWAP8 as u8 => Opcode::SWAP8,
            x if x == Opcode::SWAP9 as u8 => Opcode::SWAP9,
            x if x == Opcode::SWAP10 as u8 => Opcode::SWAP10,
            x if x == Opcode::SWAP11 as u8 => Opcode::SWAP11,
            x if x == Opcode::SWAP12 as u8 => Opcode::SWAP12,
            x if x == Opcode::SWAP13 as u8 => Opcode::SWAP13,
            x if x == Opcode::SWAP14 as u8 => Opcode::SWAP14,
            x if x == Opcode::SWAP15 as u8 => Opcode::SWAP15,
            x if x == Opcode::SWAP16 as u8 => Opcode::SWAP16,
            x if x == Opcode::LOG0 as u8 => Opcode::LOG0,
            x if x == Opcode::LOG1 as u8 => Opcode::LOG1,
            x if x == Opcode::LOG2 as u8 => Opcode::LOG2,
            x if x == Opcode::LOG3 as u8 => Opcode::LOG3,
            x if x == Opcode::LOG4 as u8 => Opcode::LOG4,
            x if x == Opcode::RETURN as u8 => Opcode::RETURN,
            x if x == Opcode::REVERT as u8 => Opcode::REVERT,
            x if x == Opcode::ORIGIN as u8 => Opcode::ORIGIN,
            x => return Err(OpcodeParseError(x)),
        };

        Ok(op)
    }
}

#[derive(Debug, Clone)]
pub enum Operation {
    Stop,
    Add,
    Mul,
    Sub,
    Sgt,
    Div,
    Sdiv,
    Mod,
    SMod,
    Addmod,
    Mulmod,
    Exp,
    SignExtend,
    Lt,
    Gt,
    Slt,
    Eq,
    IsZero,
    And,
    Or,
    Xor,
    Byte,
    Shr,
    Shl,
    Sar,
    Callvalue,
    CalldataLoad,
    CallDataSize,
    Codesize,
<<<<<<< HEAD
    Coinbase,
=======
    Gasprice,
    Number,
    Chainid,
>>>>>>> 3569463d
    Pop,
    Mload,
    Jump,
    Jumpi,
    PC { pc: usize },
    Msize,
    Gas,
    Jumpdest { pc: usize },
    Mcopy,
    Push0,
    Push((u8, BigUint)),
    Dup(u8),
    Swap(u8),
    Return,
    Revert,
    Mstore,
    Mstore8,
    Log(u8),
    Origin,
}

impl Operation {
    pub fn to_bytecode(&self) -> Vec<u8> {
        match self {
            Operation::Stop => vec![Opcode::STOP as u8],
            Operation::Add => vec![Opcode::ADD as u8],
            Operation::Mul => vec![Opcode::MUL as u8],
            Operation::Sub => vec![Opcode::SUB as u8],
            Operation::Div => vec![Opcode::DIV as u8],
            Operation::Sdiv => vec![Opcode::SDIV as u8],
            Operation::Mod => vec![Opcode::MOD as u8],
            Operation::SMod => vec![Opcode::SMOD as u8],
            Operation::Addmod => vec![Opcode::ADDMOD as u8],
            Operation::Mulmod => vec![Opcode::MULMOD as u8],
            Operation::Exp => vec![Opcode::EXP as u8],
            Operation::SignExtend => vec![Opcode::SIGNEXTEND as u8],
            Operation::Lt => vec![Opcode::LT as u8],
            Operation::Gt => vec![Opcode::GT as u8],
            Operation::Slt => vec![Opcode::SLT as u8],
            Operation::Eq => vec![Opcode::EQ as u8],
            Operation::IsZero => vec![Opcode::ISZERO as u8],
            Operation::And => vec![Opcode::AND as u8],
            Operation::Or => vec![Opcode::OR as u8],
            Operation::Xor => vec![Opcode::XOR as u8],
            Operation::Byte => vec![Opcode::BYTE as u8],
            Operation::Shr => vec![Opcode::SHR as u8],
            Operation::Shl => vec![Opcode::SHL as u8],
            Operation::Sar => vec![Opcode::SAR as u8],
            Operation::Callvalue => vec![Opcode::CALLVALUE as u8],
            Operation::CalldataLoad => vec![Opcode::CALLDATALOAD as u8],
            Operation::CallDataSize => vec![Opcode::CALLDATASIZE as u8],
            Operation::Codesize => vec![Opcode::CODESIZE as u8],
<<<<<<< HEAD
            Operation::Coinbase => vec![Opcode::COINBASE as u8],
=======
            Operation::Gasprice => vec![Opcode::GASPRICE as u8],
            Operation::Number => vec![Opcode::NUMBER as u8],
            Operation::Chainid => vec![Opcode::CHAINID as u8],
>>>>>>> 3569463d
            Operation::Pop => vec![Opcode::POP as u8],
            Operation::Mload => vec![Opcode::MLOAD as u8],
            Operation::Jump => vec![Opcode::JUMP as u8],
            Operation::Jumpi => vec![Opcode::JUMPI as u8],
            Operation::PC { pc: _ } => vec![Opcode::PC as u8],
            Operation::Msize => vec![Opcode::MSIZE as u8],
            Operation::Gas => vec![Opcode::GAS as u8],
            Operation::Jumpdest { pc: _ } => vec![Opcode::JUMPDEST as u8],
            Operation::Mcopy => vec![Opcode::MCOPY as u8],
            Operation::Push0 => vec![Opcode::PUSH0 as u8],
            Operation::Push((n, x)) => {
                let len = 1 + *n as usize;
                let mut opcode_bytes = vec![0; len];
                opcode_bytes[0] = Opcode::PUSH0 as u8 + n;
                let bytes = x.to_bytes_be();
                opcode_bytes[len - bytes.len()..].copy_from_slice(&bytes);
                opcode_bytes
            }
            Operation::Sgt => vec![Opcode::SGT as u8],
            Operation::Dup(n) => vec![Opcode::DUP1 as u8 + n - 1],
            Operation::Swap(n) => vec![Opcode::SWAP1 as u8 + n - 1],
            Operation::Return => vec![Opcode::RETURN as u8],
            Operation::Revert => vec![Opcode::REVERT as u8],
            Operation::Mstore => vec![Opcode::MSTORE as u8],
            Operation::Mstore8 => vec![Opcode::MSTORE8 as u8],
            Operation::Log(n) => vec![Opcode::LOG0 as u8 + n],
            Operation::Origin => vec![Opcode::ORIGIN as u8],
        }
    }
}

#[derive(Debug, Clone)]
pub struct Program {
    pub(crate) operations: Vec<Operation>,
    pub(crate) code_size: u32,
}

impl Program {
    pub fn from_bytecode(bytecode: &[u8]) -> Result<Self, ParseError> {
        let mut operations = vec![];
        let mut pc = 0;
        let mut failed_opcodes = vec![];

        while pc < bytecode.len() {
            let Some(opcode) = bytecode.get(pc).copied() else {
                break;
            };

            let opcode = Opcode::try_from(opcode);

            if let Err(e) = opcode {
                failed_opcodes.push(e);
                pc += 1;
                continue;
            }

            let op = match opcode.unwrap() {
                Opcode::STOP => Operation::Stop,
                Opcode::ADD => Operation::Add,
                Opcode::MUL => Operation::Mul,
                Opcode::SUB => Operation::Sub,
                Opcode::DIV => Operation::Div,
                Opcode::SDIV => Operation::Sdiv,
                Opcode::MOD => Operation::Mod,
                Opcode::SMOD => Operation::SMod,
                Opcode::ADDMOD => Operation::Addmod,
                Opcode::MULMOD => Operation::Mulmod,
                Opcode::EXP => Operation::Exp,
                Opcode::SIGNEXTEND => Operation::SignExtend,
                Opcode::LT => Operation::Lt,
                Opcode::GT => Operation::Gt,
                Opcode::SLT => Operation::Slt,
                Opcode::SGT => Operation::Sgt,
                Opcode::EQ => Operation::Eq,
                Opcode::ISZERO => Operation::IsZero,
                Opcode::AND => Operation::And,
                Opcode::OR => Operation::Or,
                Opcode::XOR => Operation::Xor,
                Opcode::BYTE => Operation::Byte,
                Opcode::SHR => Operation::Shr,
                Opcode::SHL => Operation::Shl,
                Opcode::SAR => Operation::Sar,
                Opcode::CALLVALUE => Operation::Callvalue,
                Opcode::CALLDATALOAD => Operation::CalldataLoad,
                Opcode::CALLDATASIZE => Operation::CallDataSize,
                Opcode::CODESIZE => Operation::Codesize,
<<<<<<< HEAD
                Opcode::COINBASE => Operation::Coinbase,
=======
                Opcode::GASPRICE => Operation::Gasprice,
                Opcode::NUMBER => Operation::Number,
                Opcode::CHAINID => Operation::Chainid,
>>>>>>> 3569463d
                Opcode::POP => Operation::Pop,
                Opcode::MLOAD => Operation::Mload,
                Opcode::JUMP => Operation::Jump,
                Opcode::JUMPI => Operation::Jumpi,
                Opcode::PC => Operation::PC { pc },
                Opcode::MSIZE => Operation::Msize,
                Opcode::GAS => Operation::Gas,
                Opcode::JUMPDEST => Operation::Jumpdest { pc },
                Opcode::MCOPY => Operation::Mcopy,
                Opcode::PUSH0 => Operation::Push0,
                Opcode::PUSH1 => {
                    // TODO: return error if not enough bytes (same for PUSHN)
                    pc += 1;
                    let x = bytecode[pc..(pc + 1)].try_into().unwrap();
                    Operation::Push((1, (BigUint::from_bytes_be(x))))
                }
                Opcode::PUSH2 => {
                    pc += 1;
                    let x = bytecode[pc..(pc + 2)].try_into().unwrap();
                    pc += 1;
                    Operation::Push((2, (BigUint::from_bytes_be(x))))
                }
                Opcode::PUSH3 => {
                    pc += 1;
                    let x = bytecode[pc..(pc + 3)].try_into().unwrap();
                    pc += 2;
                    Operation::Push((3, (BigUint::from_bytes_be(x))))
                }
                Opcode::PUSH4 => {
                    pc += 1;
                    let x = bytecode[pc..(pc + 4)].try_into().unwrap();
                    pc += 3;
                    Operation::Push((4, (BigUint::from_bytes_be(x))))
                }
                Opcode::PUSH5 => {
                    pc += 1;
                    let x = bytecode[pc..(pc + 5)].try_into().unwrap();
                    pc += 4;
                    Operation::Push((5, (BigUint::from_bytes_be(x))))
                }
                Opcode::PUSH6 => {
                    pc += 1;
                    let x = bytecode[pc..(pc + 6)].try_into().unwrap();
                    pc += 5;
                    Operation::Push((6, (BigUint::from_bytes_be(x))))
                }
                Opcode::PUSH7 => {
                    pc += 1;
                    let x = bytecode[pc..(pc + 7)].try_into().unwrap();
                    pc += 6;
                    Operation::Push((7, (BigUint::from_bytes_be(x))))
                }
                Opcode::PUSH8 => {
                    pc += 1;
                    let x = bytecode[pc..(pc + 8)].try_into().unwrap();
                    pc += 7;
                    Operation::Push((8, (BigUint::from_bytes_be(x))))
                }
                Opcode::PUSH9 => {
                    pc += 1;
                    let x = bytecode[pc..(pc + 9)].try_into().unwrap();
                    pc += 8;
                    Operation::Push((9, (BigUint::from_bytes_be(x))))
                }
                Opcode::PUSH10 => {
                    pc += 1;
                    let x = bytecode[pc..(pc + 10)].try_into().unwrap();
                    pc += 9;
                    Operation::Push((10, (BigUint::from_bytes_be(x))))
                }
                Opcode::PUSH11 => {
                    pc += 1;
                    let x = bytecode[pc..(pc + 11)].try_into().unwrap();
                    pc += 10;
                    Operation::Push((11, (BigUint::from_bytes_be(x))))
                }
                Opcode::PUSH12 => {
                    pc += 1;
                    let x = bytecode[pc..(pc + 12)].try_into().unwrap();
                    pc += 11;
                    Operation::Push((12, (BigUint::from_bytes_be(x))))
                }
                Opcode::PUSH13 => {
                    pc += 1;
                    let x = bytecode[pc..(pc + 13)].try_into().unwrap();
                    pc += 12;
                    Operation::Push((13, (BigUint::from_bytes_be(x))))
                }
                Opcode::PUSH14 => {
                    pc += 1;
                    let x = bytecode[pc..(pc + 14)].try_into().unwrap();
                    pc += 13;
                    Operation::Push((14, (BigUint::from_bytes_be(x))))
                }
                Opcode::PUSH15 => {
                    pc += 1;
                    let x = bytecode[pc..(pc + 15)].try_into().unwrap();
                    pc += 14;
                    Operation::Push((15, (BigUint::from_bytes_be(x))))
                }
                Opcode::PUSH16 => {
                    pc += 1;
                    let x = bytecode[pc..(pc + 16)].try_into().unwrap();
                    pc += 15;
                    Operation::Push((16, (BigUint::from_bytes_be(x))))
                }
                Opcode::PUSH17 => {
                    pc += 1;
                    let x = bytecode[pc..(pc + 17)].try_into().unwrap();
                    pc += 16;
                    Operation::Push((17, (BigUint::from_bytes_be(x))))
                }
                Opcode::PUSH18 => {
                    pc += 1;
                    let x = bytecode[pc..(pc + 18)].try_into().unwrap();
                    pc += 17;
                    Operation::Push((18, (BigUint::from_bytes_be(x))))
                }
                Opcode::PUSH19 => {
                    pc += 1;
                    let x = bytecode[pc..(pc + 19)].try_into().unwrap();
                    pc += 18;
                    Operation::Push((19, (BigUint::from_bytes_be(x))))
                }
                Opcode::PUSH20 => {
                    pc += 1;
                    let x = bytecode[pc..(pc + 20)].try_into().unwrap();
                    pc += 19;
                    Operation::Push((20, (BigUint::from_bytes_be(x))))
                }
                Opcode::PUSH21 => {
                    pc += 1;
                    let x = bytecode[pc..(pc + 21)].try_into().unwrap();
                    pc += 20;
                    Operation::Push((21, (BigUint::from_bytes_be(x))))
                }
                Opcode::PUSH22 => {
                    pc += 1;
                    let x = bytecode[pc..(pc + 32)].try_into().unwrap();
                    pc += 21;
                    Operation::Push((22, (BigUint::from_bytes_be(x))))
                }
                Opcode::PUSH23 => {
                    pc += 1;
                    let x = bytecode[pc..(pc + 32)].try_into().unwrap();
                    pc += 22;
                    Operation::Push((23, (BigUint::from_bytes_be(x))))
                }
                Opcode::PUSH24 => {
                    pc += 1;
                    let x = bytecode[pc..(pc + 32)].try_into().unwrap();
                    pc += 23;
                    Operation::Push((24, (BigUint::from_bytes_be(x))))
                }
                Opcode::PUSH25 => {
                    pc += 1;
                    let x = bytecode[pc..(pc + 32)].try_into().unwrap();
                    pc += 24;
                    Operation::Push((25, (BigUint::from_bytes_be(x))))
                }
                Opcode::PUSH26 => {
                    pc += 1;
                    let x = bytecode[pc..(pc + 26)].try_into().unwrap();
                    pc += 25;
                    Operation::Push((26, (BigUint::from_bytes_be(x))))
                }
                Opcode::PUSH27 => {
                    pc += 1;
                    let x = bytecode[pc..(pc + 27)].try_into().unwrap();
                    pc += 26;
                    Operation::Push((27, (BigUint::from_bytes_be(x))))
                }
                Opcode::PUSH28 => {
                    pc += 1;
                    let x = bytecode[pc..(pc + 28)].try_into().unwrap();
                    pc += 27;
                    Operation::Push((28, (BigUint::from_bytes_be(x))))
                }
                Opcode::PUSH29 => {
                    pc += 1;
                    let x = bytecode[pc..(pc + 29)].try_into().unwrap();
                    pc += 28;
                    Operation::Push((29, (BigUint::from_bytes_be(x))))
                }
                Opcode::PUSH30 => {
                    pc += 1;
                    let x = bytecode[pc..(pc + 30)].try_into().unwrap();
                    pc += 29;
                    Operation::Push((30, (BigUint::from_bytes_be(x))))
                }
                Opcode::PUSH31 => {
                    pc += 1;
                    let x = bytecode[pc..(pc + 31)].try_into().unwrap();
                    pc += 30;
                    Operation::Push((31, (BigUint::from_bytes_be(x))))
                }
                Opcode::PUSH32 => {
                    pc += 1;
                    let x = bytecode[pc..(pc + 32)].try_into().unwrap();
                    pc += 31;
                    Operation::Push((32, (BigUint::from_bytes_be(x))))
                }
                Opcode::DUP1 => Operation::Dup(1),
                Opcode::DUP2 => Operation::Dup(2),
                Opcode::DUP3 => Operation::Dup(3),
                Opcode::DUP4 => Operation::Dup(4),
                Opcode::DUP5 => Operation::Dup(5),
                Opcode::DUP6 => Operation::Dup(6),
                Opcode::DUP7 => Operation::Dup(7),
                Opcode::DUP8 => Operation::Dup(8),
                Opcode::DUP9 => Operation::Dup(9),
                Opcode::DUP10 => Operation::Dup(10),
                Opcode::DUP11 => Operation::Dup(11),
                Opcode::DUP12 => Operation::Dup(12),
                Opcode::DUP13 => Operation::Dup(13),
                Opcode::DUP14 => Operation::Dup(14),
                Opcode::DUP15 => Operation::Dup(15),
                Opcode::DUP16 => Operation::Dup(16),
                Opcode::SWAP1 => Operation::Swap(1),
                Opcode::SWAP2 => Operation::Swap(2),
                Opcode::SWAP3 => Operation::Swap(3),
                Opcode::SWAP4 => Operation::Swap(4),
                Opcode::SWAP5 => Operation::Swap(5),
                Opcode::SWAP6 => Operation::Swap(6),
                Opcode::SWAP7 => Operation::Swap(7),
                Opcode::SWAP8 => Operation::Swap(8),
                Opcode::SWAP9 => Operation::Swap(9),
                Opcode::SWAP10 => Operation::Swap(10),
                Opcode::SWAP11 => Operation::Swap(11),
                Opcode::SWAP12 => Operation::Swap(12),
                Opcode::SWAP13 => Operation::Swap(13),
                Opcode::SWAP14 => Operation::Swap(14),
                Opcode::SWAP15 => Operation::Swap(15),
                Opcode::SWAP16 => Operation::Swap(16),
                Opcode::RETURN => Operation::Return,
                Opcode::REVERT => Operation::Revert,
                Opcode::MSTORE => Operation::Mstore,
                Opcode::MSTORE8 => Operation::Mstore8,
                Opcode::LOG0 => Operation::Log(0),
                Opcode::LOG1 => Operation::Log(1),
                Opcode::LOG2 => Operation::Log(2),
                Opcode::LOG3 => Operation::Log(3),
                Opcode::LOG4 => Operation::Log(4),
                Opcode::ORIGIN => Operation::Origin,
            };
            operations.push(op);
            pc += 1;
        }

        let code_size = Self::get_codesize(&operations);

        if failed_opcodes.is_empty() {
            Ok(Program {
                operations,
                code_size,
            })
        } else {
            Err(ParseError(failed_opcodes))
        }
    }

    fn get_codesize(operations: &[Operation]) -> u32 {
        operations
            .iter()
            .map(|op| match op {
                // the size in bytes to push + 1 from the PUSHN opcode
                Operation::Push((size, _)) => (size + 1) as u32,
                _ => 1,
            })
            .sum()
    }

    pub fn to_bytecode(self) -> Vec<u8> {
        self.operations
            .iter()
            .flat_map(Operation::to_bytecode)
            .collect::<Vec<u8>>()
    }
}

impl From<Vec<Operation>> for Program {
    fn from(operations: Vec<Operation>) -> Self {
        let code_size = Self::get_codesize(&operations);

        Program {
            operations,
            code_size,
        }
    }
}<|MERGE_RESOLUTION|>--- conflicted
+++ resolved
@@ -211,13 +211,10 @@
             x if x == Opcode::CALLDATALOAD as u8 => Opcode::CALLDATALOAD,
             x if x == Opcode::CALLDATASIZE as u8 => Opcode::CALLDATASIZE,
             x if x == Opcode::CODESIZE as u8 => Opcode::CODESIZE,
-<<<<<<< HEAD
             x if x == Opcode::COINBASE as u8 => Opcode::COINBASE,
-=======
             x if x == Opcode::GASPRICE as u8 => Opcode::GASPRICE,
             x if x == Opcode::NUMBER as u8 => Opcode::NUMBER,
             x if x == Opcode::CHAINID as u8 => Opcode::CHAINID,
->>>>>>> 3569463d
             x if x == Opcode::POP as u8 => Opcode::POP,
             x if x == Opcode::MLOAD as u8 => Opcode::MLOAD,
             x if x == Opcode::MSTORE as u8 => Opcode::MSTORE,
@@ -340,13 +337,10 @@
     CalldataLoad,
     CallDataSize,
     Codesize,
-<<<<<<< HEAD
     Coinbase,
-=======
     Gasprice,
     Number,
     Chainid,
->>>>>>> 3569463d
     Pop,
     Mload,
     Jump,
@@ -399,13 +393,10 @@
             Operation::CalldataLoad => vec![Opcode::CALLDATALOAD as u8],
             Operation::CallDataSize => vec![Opcode::CALLDATASIZE as u8],
             Operation::Codesize => vec![Opcode::CODESIZE as u8],
-<<<<<<< HEAD
             Operation::Coinbase => vec![Opcode::COINBASE as u8],
-=======
             Operation::Gasprice => vec![Opcode::GASPRICE as u8],
             Operation::Number => vec![Opcode::NUMBER as u8],
             Operation::Chainid => vec![Opcode::CHAINID as u8],
->>>>>>> 3569463d
             Operation::Pop => vec![Opcode::POP as u8],
             Operation::Mload => vec![Opcode::MLOAD as u8],
             Operation::Jump => vec![Opcode::JUMP as u8],
@@ -492,13 +483,10 @@
                 Opcode::CALLDATALOAD => Operation::CalldataLoad,
                 Opcode::CALLDATASIZE => Operation::CallDataSize,
                 Opcode::CODESIZE => Operation::Codesize,
-<<<<<<< HEAD
                 Opcode::COINBASE => Operation::Coinbase,
-=======
                 Opcode::GASPRICE => Operation::Gasprice,
                 Opcode::NUMBER => Operation::Number,
                 Opcode::CHAINID => Operation::Chainid,
->>>>>>> 3569463d
                 Opcode::POP => Operation::Pop,
                 Opcode::MLOAD => Operation::Mload,
                 Opcode::JUMP => Operation::Jump,
