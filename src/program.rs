use num_bigint::BigUint;
use std::fmt;
use thiserror::Error;

#[derive(Debug)]
pub enum Opcode {
    STOP = 0x00,
    ADD = 0x01,
    MUL = 0x02,
    SUB = 0x03,
    DIV = 0x04,
    SDIV = 0x05,
    MOD = 0x06,
    SMOD = 0x07,
    ADDMOD = 0x08,
    MULMOD = 0x09,
    EXP = 0x0A,
    SIGNEXTEND = 0x0B,
    // unused 0x0C-0x0F
    LT = 0x10,
    GT = 0x11,
    SLT = 0x12,
    SGT = 0x13,
    EQ = 0x14,
    ISZERO = 0x15,
    AND = 0x16,
    OR = 0x17,
    XOR = 0x18,
    NOT = 0x19,
    BYTE = 0x1A,
    SHL = 0x1B,
    SHR = 0x1C,
    SAR = 0x1D,
    // unused 0x1E-0x1F
    // KECCAK256 = 0x20,
    // unused 0x21-0x2F
    ADDRESS = 0x30,
    // BALANCE = 0x31,
    ORIGIN = 0x32,
    CALLER = 0x33,
    CALLVALUE = 0x34,
    CALLDATALOAD = 0x35,
    CALLDATASIZE = 0x36,
    CALLDATACOPY = 0x37,
    CODESIZE = 0x38,
    // CODECOPY = 0x39,
    GASPRICE = 0x3A,
    // EXTCODESIZE = 0x3B,
    // EXTCODECOPY = 0x3C,
    // RETURNDATASIZE = 0x3D,
    // RETURNDATACOPY = 0x3E,
    // EXTCODEHASH = 0x3F,
    // BLOCKHASH = 0x40,
<<<<<<< HEAD
    // COINBASE = 0x41,
    TIMESTAMP = 0x42,
=======
    COINBASE = 0x41,
    // TIMESTAMP = 0x42,
>>>>>>> a85f29ac
    NUMBER = 0x43,
    // DIFFICULTY = 0x44,
    // GASLIMIT = 0x45,
    CHAINID = 0x46,
    // SELFBALANCE = 0x47,
    BASEFEE = 0x48,
    // BLOBHASH = 0x49,
    // BLOBBASEFEE = 0x4A,
    // unused 0x4B-0x4F
    POP = 0x50,
    MLOAD = 0x51,
    MSTORE = 0x52,
    MSTORE8 = 0x53,
    // SSTORE = 0x55,
    SLOAD = 0x54,
    JUMP = 0x56,
    JUMPI = 0x57,
    PC = 0x58,
    MSIZE = 0x59,
    GAS = 0x5A,
    JUMPDEST = 0x5B,
    // TLOAD = 0x5C,
    // TSTORE = 0x5D,
    MCOPY = 0x5E,
    PUSH0 = 0x5F,
    PUSH1 = 0x60,
    PUSH2 = 0x61,
    PUSH3 = 0x62,
    PUSH4 = 0x63,
    PUSH5 = 0x64,
    PUSH6 = 0x65,
    PUSH7 = 0x66,
    PUSH8 = 0x67,
    PUSH9 = 0x68,
    PUSH10 = 0x69,
    PUSH11 = 0x6A,
    PUSH12 = 0x6B,
    PUSH13 = 0x6C,
    PUSH14 = 0x6D,
    PUSH15 = 0x6E,
    PUSH16 = 0x6F,
    PUSH17 = 0x70,
    PUSH18 = 0x71,
    PUSH19 = 0x72,
    PUSH20 = 0x73,
    PUSH21 = 0x74,
    PUSH22 = 0x75,
    PUSH23 = 0x76,
    PUSH24 = 0x77,
    PUSH25 = 0x78,
    PUSH26 = 0x79,
    PUSH27 = 0x7A,
    PUSH28 = 0x7B,
    PUSH29 = 0x7C,
    PUSH30 = 0x7D,
    PUSH31 = 0x7E,
    PUSH32 = 0x7F,
    DUP1 = 0x80,
    DUP2 = 0x81,
    DUP3 = 0x82,
    DUP4 = 0x83,
    DUP5 = 0x84,
    DUP6 = 0x85,
    DUP7 = 0x86,
    DUP8 = 0x87,
    DUP9 = 0x88,
    DUP10 = 0x89,
    DUP11 = 0x8A,
    DUP12 = 0x8B,
    DUP13 = 0x8C,
    DUP14 = 0x8D,
    DUP15 = 0x8E,
    DUP16 = 0x8F,
    SWAP1 = 0x90,
    SWAP2 = 0x91,
    SWAP3 = 0x92,
    SWAP4 = 0x93,
    SWAP5 = 0x94,
    SWAP6 = 0x95,
    SWAP7 = 0x96,
    SWAP8 = 0x97,
    SWAP9 = 0x98,
    SWAP10 = 0x99,
    SWAP11 = 0x9A,
    SWAP12 = 0x9B,
    SWAP13 = 0x9C,
    SWAP14 = 0x9D,
    SWAP15 = 0x9E,
    SWAP16 = 0x9F,
    LOG0 = 0xA0,
    LOG1 = 0xA1,
    LOG2 = 0xA2,
    LOG3 = 0xA3,
    LOG4 = 0xA4,
    // unused 0xA5-0xEF
    // CREATE = 0xF0,
    // CALL = 0xF1,
    // CALLCODE = 0xF2,
    RETURN = 0xF3,
    // DELEGATECALL = 0xF4,
    // CREATE2 = 0xF5,
    // unused 0xF6-0xF9
    // STATICCALL = 0xFA,
    // unused 0xFB-0xFC
    REVERT = 0xFD,
    // INVALID = 0xFE,
    // SELFDESTRUCT = 0xFF,
}

#[derive(Error, Debug)]
#[error("The opcode `{:02X}` is not valid", self.0)]
pub struct OpcodeParseError(u8);

#[derive(Error, Debug)]
pub struct ParseError(Vec<OpcodeParseError>);

impl fmt::Display for ParseError {
    fn fmt(&self, f: &mut fmt::Formatter<'_>) -> fmt::Result {
        let opcodes: Vec<_> = self.0.iter().map(|x| format!("{:02X}", x.0)).collect();
        writeln!(f, "The following opcodes could not be parsed: ")?;
        writeln!(f, "{:#?}", opcodes)?;
        Ok(())
    }
}

impl TryFrom<u8> for Opcode {
    type Error = OpcodeParseError;
    fn try_from(opcode: u8) -> Result<Opcode, Self::Error> {
        let op = match opcode {
            x if x == Opcode::STOP as u8 => Opcode::STOP,
            x if x == Opcode::ADD as u8 => Opcode::ADD,
            x if x == Opcode::MUL as u8 => Opcode::MUL,
            x if x == Opcode::SUB as u8 => Opcode::SUB,
            x if x == Opcode::DIV as u8 => Opcode::DIV,
            x if x == Opcode::SDIV as u8 => Opcode::SDIV,
            x if x == Opcode::MOD as u8 => Opcode::MOD,
            x if x == Opcode::SMOD as u8 => Opcode::SMOD,
            x if x == Opcode::ADDMOD as u8 => Opcode::ADDMOD,
            x if x == Opcode::MULMOD as u8 => Opcode::MULMOD,
            x if x == Opcode::EXP as u8 => Opcode::EXP,
            x if x == Opcode::SIGNEXTEND as u8 => Opcode::SIGNEXTEND,
            x if x == Opcode::LT as u8 => Opcode::LT,
            x if x == Opcode::GT as u8 => Opcode::GT,
            x if x == Opcode::SLT as u8 => Opcode::SLT,
            x if x == Opcode::SGT as u8 => Opcode::SGT,
            x if x == Opcode::EQ as u8 => Opcode::EQ,
            x if x == Opcode::ISZERO as u8 => Opcode::ISZERO,
            x if x == Opcode::AND as u8 => Opcode::AND,
            x if x == Opcode::OR as u8 => Opcode::OR,
            x if x == Opcode::XOR as u8 => Opcode::XOR,
            x if x == Opcode::BYTE as u8 => Opcode::BYTE,
            x if x == Opcode::SHL as u8 => Opcode::SHL,
            x if x == Opcode::SHR as u8 => Opcode::SHR,
            x if x == Opcode::SAR as u8 => Opcode::SAR,
            x if x == Opcode::ORIGIN as u8 => Opcode::ORIGIN,
            x if x == Opcode::CALLER as u8 => Opcode::CALLER,
            x if x == Opcode::CALLVALUE as u8 => Opcode::CALLVALUE,
            x if x == Opcode::CALLDATALOAD as u8 => Opcode::CALLDATALOAD,
            x if x == Opcode::CALLDATASIZE as u8 => Opcode::CALLDATASIZE,
            x if x == Opcode::CALLDATACOPY as u8 => Opcode::CALLDATACOPY,
            x if x == Opcode::CODESIZE as u8 => Opcode::CODESIZE,
<<<<<<< HEAD
            x if x == Opcode::TIMESTAMP as u8 => Opcode::TIMESTAMP,
=======
            x if x == Opcode::COINBASE as u8 => Opcode::COINBASE,
>>>>>>> a85f29ac
            x if x == Opcode::GASPRICE as u8 => Opcode::GASPRICE,
            x if x == Opcode::NUMBER as u8 => Opcode::NUMBER,
            x if x == Opcode::CHAINID as u8 => Opcode::CHAINID,
            x if x == Opcode::BASEFEE as u8 => Opcode::BASEFEE,
            x if x == Opcode::POP as u8 => Opcode::POP,
            x if x == Opcode::MLOAD as u8 => Opcode::MLOAD,
            x if x == Opcode::SLOAD as u8 => Opcode::SLOAD,
            x if x == Opcode::MSTORE as u8 => Opcode::MSTORE,
            x if x == Opcode::MSTORE8 as u8 => Opcode::MSTORE8,
            x if x == Opcode::JUMP as u8 => Opcode::JUMP,
            x if x == Opcode::JUMPI as u8 => Opcode::JUMPI,
            x if x == Opcode::PC as u8 => Opcode::PC,
            x if x == Opcode::MSIZE as u8 => Opcode::MSIZE,
            x if x == Opcode::GAS as u8 => Opcode::GAS,
            x if x == Opcode::JUMPDEST as u8 => Opcode::JUMPDEST,
            x if x == Opcode::MCOPY as u8 => Opcode::MCOPY,
            x if x == Opcode::PUSH0 as u8 => Opcode::PUSH0,
            x if x == Opcode::PUSH1 as u8 => Opcode::PUSH1,
            x if x == Opcode::PUSH2 as u8 => Opcode::PUSH2,
            x if x == Opcode::PUSH3 as u8 => Opcode::PUSH3,
            x if x == Opcode::PUSH4 as u8 => Opcode::PUSH4,
            x if x == Opcode::PUSH5 as u8 => Opcode::PUSH5,
            x if x == Opcode::PUSH6 as u8 => Opcode::PUSH6,
            x if x == Opcode::PUSH7 as u8 => Opcode::PUSH7,
            x if x == Opcode::PUSH8 as u8 => Opcode::PUSH8,
            x if x == Opcode::PUSH9 as u8 => Opcode::PUSH9,
            x if x == Opcode::PUSH10 as u8 => Opcode::PUSH10,
            x if x == Opcode::PUSH11 as u8 => Opcode::PUSH11,
            x if x == Opcode::PUSH12 as u8 => Opcode::PUSH12,
            x if x == Opcode::PUSH13 as u8 => Opcode::PUSH13,
            x if x == Opcode::PUSH14 as u8 => Opcode::PUSH14,
            x if x == Opcode::PUSH15 as u8 => Opcode::PUSH15,
            x if x == Opcode::PUSH16 as u8 => Opcode::PUSH16,
            x if x == Opcode::PUSH17 as u8 => Opcode::PUSH17,
            x if x == Opcode::PUSH18 as u8 => Opcode::PUSH18,
            x if x == Opcode::PUSH19 as u8 => Opcode::PUSH19,
            x if x == Opcode::PUSH20 as u8 => Opcode::PUSH20,
            x if x == Opcode::PUSH21 as u8 => Opcode::PUSH21,
            x if x == Opcode::PUSH22 as u8 => Opcode::PUSH22,
            x if x == Opcode::PUSH23 as u8 => Opcode::PUSH23,
            x if x == Opcode::PUSH24 as u8 => Opcode::PUSH24,
            x if x == Opcode::PUSH25 as u8 => Opcode::PUSH25,
            x if x == Opcode::PUSH26 as u8 => Opcode::PUSH26,
            x if x == Opcode::PUSH27 as u8 => Opcode::PUSH27,
            x if x == Opcode::PUSH28 as u8 => Opcode::PUSH28,
            x if x == Opcode::PUSH29 as u8 => Opcode::PUSH29,
            x if x == Opcode::PUSH30 as u8 => Opcode::PUSH30,
            x if x == Opcode::PUSH31 as u8 => Opcode::PUSH31,
            x if x == Opcode::PUSH32 as u8 => Opcode::PUSH32,
            x if x == Opcode::DUP1 as u8 => Opcode::DUP1,
            x if x == Opcode::DUP2 as u8 => Opcode::DUP2,
            x if x == Opcode::DUP3 as u8 => Opcode::DUP3,
            x if x == Opcode::DUP4 as u8 => Opcode::DUP4,
            x if x == Opcode::DUP5 as u8 => Opcode::DUP5,
            x if x == Opcode::DUP6 as u8 => Opcode::DUP6,
            x if x == Opcode::DUP7 as u8 => Opcode::DUP7,
            x if x == Opcode::DUP8 as u8 => Opcode::DUP8,
            x if x == Opcode::DUP9 as u8 => Opcode::DUP9,
            x if x == Opcode::DUP10 as u8 => Opcode::DUP10,
            x if x == Opcode::DUP11 as u8 => Opcode::DUP11,
            x if x == Opcode::DUP12 as u8 => Opcode::DUP12,
            x if x == Opcode::DUP13 as u8 => Opcode::DUP13,
            x if x == Opcode::DUP14 as u8 => Opcode::DUP14,
            x if x == Opcode::DUP15 as u8 => Opcode::DUP15,
            x if x == Opcode::DUP16 as u8 => Opcode::DUP16,
            x if x == Opcode::SWAP1 as u8 => Opcode::SWAP1,
            x if x == Opcode::SWAP2 as u8 => Opcode::SWAP2,
            x if x == Opcode::SWAP3 as u8 => Opcode::SWAP3,
            x if x == Opcode::SWAP4 as u8 => Opcode::SWAP4,
            x if x == Opcode::SWAP5 as u8 => Opcode::SWAP5,
            x if x == Opcode::SWAP6 as u8 => Opcode::SWAP6,
            x if x == Opcode::SWAP7 as u8 => Opcode::SWAP7,
            x if x == Opcode::SWAP8 as u8 => Opcode::SWAP8,
            x if x == Opcode::SWAP9 as u8 => Opcode::SWAP9,
            x if x == Opcode::SWAP10 as u8 => Opcode::SWAP10,
            x if x == Opcode::SWAP11 as u8 => Opcode::SWAP11,
            x if x == Opcode::SWAP12 as u8 => Opcode::SWAP12,
            x if x == Opcode::SWAP13 as u8 => Opcode::SWAP13,
            x if x == Opcode::SWAP14 as u8 => Opcode::SWAP14,
            x if x == Opcode::SWAP15 as u8 => Opcode::SWAP15,
            x if x == Opcode::SWAP16 as u8 => Opcode::SWAP16,
            x if x == Opcode::LOG0 as u8 => Opcode::LOG0,
            x if x == Opcode::LOG1 as u8 => Opcode::LOG1,
            x if x == Opcode::LOG2 as u8 => Opcode::LOG2,
            x if x == Opcode::LOG3 as u8 => Opcode::LOG3,
            x if x == Opcode::LOG4 as u8 => Opcode::LOG4,
            x if x == Opcode::RETURN as u8 => Opcode::RETURN,
            x if x == Opcode::NOT as u8 => Opcode::NOT,
            x if x == Opcode::REVERT as u8 => Opcode::REVERT,
            x if x == Opcode::ADDRESS as u8 => Opcode::ADDRESS,
            x if x == Opcode::ORIGIN as u8 => Opcode::ORIGIN,
            x if x == Opcode::CALLDATACOPY as u8 => Opcode::CALLDATACOPY,
            x => return Err(OpcodeParseError(x)),
        };

        Ok(op)
    }
}

#[derive(Debug, Clone)]
pub enum Operation {
    Stop,
    Add,
    Mul,
    Sub,
    Sgt,
    Div,
    Sdiv,
    Mod,
    SMod,
    Addmod,
    Mulmod,
    Exp,
    SignExtend,
    Lt,
    Gt,
    Slt,
    Eq,
    IsZero,
    And,
    Or,
    Xor,
    Byte,
    Shr,
    Shl,
    Sar,
    Caller,
    Callvalue,
    CalldataLoad,
    CallDataSize,
    Codesize,
<<<<<<< HEAD
    Timestamp,
=======
    Coinbase,
>>>>>>> a85f29ac
    Gasprice,
    Number,
    Chainid,
    Basefee,
    Pop,
    Mload,
    Sload,
    Jump,
    Jumpi,
    PC { pc: usize },
    Msize,
    Gas,
    Jumpdest { pc: usize },
    Mcopy,
    Push0,
    Push((u8, BigUint)),
    Dup(u8),
    Swap(u8),
    Return,
    Revert,
    Mstore,
    Mstore8,
    Not,
    CallDataCopy,
    Log(u8),
    Address,
    Origin,
}

impl Operation {
    pub fn to_bytecode(&self) -> Vec<u8> {
        match self {
            Operation::Stop => vec![Opcode::STOP as u8],
            Operation::Add => vec![Opcode::ADD as u8],
            Operation::Mul => vec![Opcode::MUL as u8],
            Operation::Sub => vec![Opcode::SUB as u8],
            Operation::Div => vec![Opcode::DIV as u8],
            Operation::Sdiv => vec![Opcode::SDIV as u8],
            Operation::Mod => vec![Opcode::MOD as u8],
            Operation::SMod => vec![Opcode::SMOD as u8],
            Operation::Addmod => vec![Opcode::ADDMOD as u8],
            Operation::Mulmod => vec![Opcode::MULMOD as u8],
            Operation::Exp => vec![Opcode::EXP as u8],
            Operation::SignExtend => vec![Opcode::SIGNEXTEND as u8],
            Operation::Lt => vec![Opcode::LT as u8],
            Operation::Gt => vec![Opcode::GT as u8],
            Operation::Slt => vec![Opcode::SLT as u8],
            Operation::Eq => vec![Opcode::EQ as u8],
            Operation::IsZero => vec![Opcode::ISZERO as u8],
            Operation::And => vec![Opcode::AND as u8],
            Operation::Or => vec![Opcode::OR as u8],
            Operation::Xor => vec![Opcode::XOR as u8],
            Operation::Byte => vec![Opcode::BYTE as u8],
            Operation::Shr => vec![Opcode::SHR as u8],
            Operation::Shl => vec![Opcode::SHL as u8],
            Operation::Sar => vec![Opcode::SAR as u8],
            Operation::Origin => vec![Opcode::ORIGIN as u8],
            Operation::Caller => vec![Opcode::CALLER as u8],
            Operation::Callvalue => vec![Opcode::CALLVALUE as u8],
            Operation::CalldataLoad => vec![Opcode::CALLDATALOAD as u8],
            Operation::CallDataSize => vec![Opcode::CALLDATASIZE as u8],
            Operation::CallDataCopy => vec![Opcode::CALLDATACOPY as u8],
            Operation::Codesize => vec![Opcode::CODESIZE as u8],
<<<<<<< HEAD
            Operation::Timestamp => vec![Opcode::TIMESTAMP as u8],
=======
            Operation::Coinbase => vec![Opcode::COINBASE as u8],
>>>>>>> a85f29ac
            Operation::Gasprice => vec![Opcode::GASPRICE as u8],
            Operation::Number => vec![Opcode::NUMBER as u8],
            Operation::Chainid => vec![Opcode::CHAINID as u8],
            Operation::Basefee => vec![Opcode::BASEFEE as u8],
            Operation::Pop => vec![Opcode::POP as u8],
            Operation::Mload => vec![Opcode::MLOAD as u8],
            Operation::Sload => vec![Opcode::SLOAD as u8],
            Operation::Mstore => vec![Opcode::MSTORE as u8],
            Operation::Mstore8 => vec![Opcode::MSTORE8 as u8],
            Operation::Jump => vec![Opcode::JUMP as u8],
            Operation::Jumpi => vec![Opcode::JUMPI as u8],
            Operation::PC { pc: _ } => vec![Opcode::PC as u8],
            Operation::Msize => vec![Opcode::MSIZE as u8],
            Operation::Gas => vec![Opcode::GAS as u8],
            Operation::Jumpdest { pc: _ } => vec![Opcode::JUMPDEST as u8],
            Operation::Mcopy => vec![Opcode::MCOPY as u8],
            Operation::Push0 => vec![Opcode::PUSH0 as u8],
            Operation::Push((n, x)) => {
                let len = 1 + *n as usize;
                let mut opcode_bytes = vec![0; len];
                opcode_bytes[0] = Opcode::PUSH0 as u8 + n;
                let bytes = x.to_bytes_be();
                opcode_bytes[len - bytes.len()..].copy_from_slice(&bytes);
                opcode_bytes
            }
            Operation::Sgt => vec![Opcode::SGT as u8],
            Operation::Not => vec![Opcode::NOT as u8],
            Operation::Dup(n) => vec![Opcode::DUP1 as u8 + n - 1],
            Operation::Swap(n) => vec![Opcode::SWAP1 as u8 + n - 1],
            Operation::Log(n) => vec![Opcode::LOG0 as u8 + n],
            Operation::Return => vec![Opcode::RETURN as u8],
            Operation::Revert => vec![Opcode::REVERT as u8],
            Operation::Address => vec![Opcode::ADDRESS as u8],
        }
    }
}

#[derive(Debug, Clone)]
pub struct Program {
    pub(crate) operations: Vec<Operation>,
    pub(crate) code_size: u32,
}

impl Program {
    pub fn from_bytecode(bytecode: &[u8]) -> Result<Self, ParseError> {
        let mut operations = vec![];
        let mut pc = 0;
        let mut failed_opcodes = vec![];

        while pc < bytecode.len() {
            let Some(opcode) = bytecode.get(pc).copied() else {
                break;
            };

            let opcode = Opcode::try_from(opcode);

            if let Err(e) = opcode {
                failed_opcodes.push(e);
                pc += 1;
                continue;
            }

            let op = match opcode.unwrap() {
                Opcode::STOP => Operation::Stop,
                Opcode::ADD => Operation::Add,
                Opcode::MUL => Operation::Mul,
                Opcode::SUB => Operation::Sub,
                Opcode::DIV => Operation::Div,
                Opcode::SDIV => Operation::Sdiv,
                Opcode::MOD => Operation::Mod,
                Opcode::SMOD => Operation::SMod,
                Opcode::ADDMOD => Operation::Addmod,
                Opcode::MULMOD => Operation::Mulmod,
                Opcode::EXP => Operation::Exp,
                Opcode::SIGNEXTEND => Operation::SignExtend,
                Opcode::LT => Operation::Lt,
                Opcode::GT => Operation::Gt,
                Opcode::SLT => Operation::Slt,
                Opcode::SGT => Operation::Sgt,
                Opcode::EQ => Operation::Eq,
                Opcode::ISZERO => Operation::IsZero,
                Opcode::AND => Operation::And,
                Opcode::OR => Operation::Or,
                Opcode::XOR => Operation::Xor,
                Opcode::BYTE => Operation::Byte,
                Opcode::SHR => Operation::Shr,
                Opcode::SHL => Operation::Shl,
                Opcode::SAR => Operation::Sar,
                Opcode::ORIGIN => Operation::Origin,
                Opcode::CALLER => Operation::Caller,
                Opcode::CALLVALUE => Operation::Callvalue,
                Opcode::CALLDATALOAD => Operation::CalldataLoad,
                Opcode::CALLDATASIZE => Operation::CallDataSize,
                Opcode::CALLDATACOPY => Operation::CallDataCopy,
                Opcode::CODESIZE => Operation::Codesize,
<<<<<<< HEAD
                Opcode::TIMESTAMP => Operation::Timestamp,
=======
                Opcode::COINBASE => Operation::Coinbase,
>>>>>>> a85f29ac
                Opcode::GASPRICE => Operation::Gasprice,
                Opcode::NUMBER => Operation::Number,
                Opcode::CHAINID => Operation::Chainid,
                Opcode::BASEFEE => Operation::Basefee,
                Opcode::POP => Operation::Pop,
                Opcode::MSTORE => Operation::Mstore,
                Opcode::MSTORE8 => Operation::Mstore8,
                Opcode::MLOAD => Operation::Mload,
                Opcode::SLOAD => Operation::Sload,
                Opcode::JUMP => Operation::Jump,
                Opcode::JUMPI => Operation::Jumpi,
                Opcode::PC => Operation::PC { pc },
                Opcode::MSIZE => Operation::Msize,
                Opcode::GAS => Operation::Gas,
                Opcode::JUMPDEST => Operation::Jumpdest { pc },
                Opcode::MCOPY => Operation::Mcopy,
                Opcode::PUSH0 => Operation::Push0,
                Opcode::PUSH1 => {
                    // TODO: return error if not enough bytes (same for PUSHN)
                    pc += 1;
                    let x = bytecode[pc..(pc + 1)].try_into().unwrap();
                    Operation::Push((1, (BigUint::from_bytes_be(x))))
                }
                Opcode::PUSH2 => {
                    pc += 1;
                    let x = bytecode[pc..(pc + 2)].try_into().unwrap();
                    pc += 1;
                    Operation::Push((2, (BigUint::from_bytes_be(x))))
                }
                Opcode::PUSH3 => {
                    pc += 1;
                    let x = bytecode[pc..(pc + 3)].try_into().unwrap();
                    pc += 2;
                    Operation::Push((3, (BigUint::from_bytes_be(x))))
                }
                Opcode::PUSH4 => {
                    pc += 1;
                    let x = bytecode[pc..(pc + 4)].try_into().unwrap();
                    pc += 3;
                    Operation::Push((4, (BigUint::from_bytes_be(x))))
                }
                Opcode::PUSH5 => {
                    pc += 1;
                    let x = bytecode[pc..(pc + 5)].try_into().unwrap();
                    pc += 4;
                    Operation::Push((5, (BigUint::from_bytes_be(x))))
                }
                Opcode::PUSH6 => {
                    pc += 1;
                    let x = bytecode[pc..(pc + 6)].try_into().unwrap();
                    pc += 5;
                    Operation::Push((6, (BigUint::from_bytes_be(x))))
                }
                Opcode::PUSH7 => {
                    pc += 1;
                    let x = bytecode[pc..(pc + 7)].try_into().unwrap();
                    pc += 6;
                    Operation::Push((7, (BigUint::from_bytes_be(x))))
                }
                Opcode::PUSH8 => {
                    pc += 1;
                    let x = bytecode[pc..(pc + 8)].try_into().unwrap();
                    pc += 7;
                    Operation::Push((8, (BigUint::from_bytes_be(x))))
                }
                Opcode::PUSH9 => {
                    pc += 1;
                    let x = bytecode[pc..(pc + 9)].try_into().unwrap();
                    pc += 8;
                    Operation::Push((9, (BigUint::from_bytes_be(x))))
                }
                Opcode::PUSH10 => {
                    pc += 1;
                    let x = bytecode[pc..(pc + 10)].try_into().unwrap();
                    pc += 9;
                    Operation::Push((10, (BigUint::from_bytes_be(x))))
                }
                Opcode::PUSH11 => {
                    pc += 1;
                    let x = bytecode[pc..(pc + 11)].try_into().unwrap();
                    pc += 10;
                    Operation::Push((11, (BigUint::from_bytes_be(x))))
                }
                Opcode::PUSH12 => {
                    pc += 1;
                    let x = bytecode[pc..(pc + 12)].try_into().unwrap();
                    pc += 11;
                    Operation::Push((12, (BigUint::from_bytes_be(x))))
                }
                Opcode::PUSH13 => {
                    pc += 1;
                    let x = bytecode[pc..(pc + 13)].try_into().unwrap();
                    pc += 12;
                    Operation::Push((13, (BigUint::from_bytes_be(x))))
                }
                Opcode::PUSH14 => {
                    pc += 1;
                    let x = bytecode[pc..(pc + 14)].try_into().unwrap();
                    pc += 13;
                    Operation::Push((14, (BigUint::from_bytes_be(x))))
                }
                Opcode::PUSH15 => {
                    pc += 1;
                    let x = bytecode[pc..(pc + 15)].try_into().unwrap();
                    pc += 14;
                    Operation::Push((15, (BigUint::from_bytes_be(x))))
                }
                Opcode::PUSH16 => {
                    pc += 1;
                    let x = bytecode[pc..(pc + 16)].try_into().unwrap();
                    pc += 15;
                    Operation::Push((16, (BigUint::from_bytes_be(x))))
                }
                Opcode::PUSH17 => {
                    pc += 1;
                    let x = bytecode[pc..(pc + 17)].try_into().unwrap();
                    pc += 16;
                    Operation::Push((17, (BigUint::from_bytes_be(x))))
                }
                Opcode::PUSH18 => {
                    pc += 1;
                    let x = bytecode[pc..(pc + 18)].try_into().unwrap();
                    pc += 17;
                    Operation::Push((18, (BigUint::from_bytes_be(x))))
                }
                Opcode::PUSH19 => {
                    pc += 1;
                    let x = bytecode[pc..(pc + 19)].try_into().unwrap();
                    pc += 18;
                    Operation::Push((19, (BigUint::from_bytes_be(x))))
                }
                Opcode::PUSH20 => {
                    pc += 1;
                    let x = bytecode[pc..(pc + 20)].try_into().unwrap();
                    pc += 19;
                    Operation::Push((20, (BigUint::from_bytes_be(x))))
                }
                Opcode::PUSH21 => {
                    pc += 1;
                    let x = bytecode[pc..(pc + 21)].try_into().unwrap();
                    pc += 20;
                    Operation::Push((21, (BigUint::from_bytes_be(x))))
                }
                Opcode::PUSH22 => {
                    pc += 1;
                    let x = bytecode[pc..(pc + 32)].try_into().unwrap();
                    pc += 21;
                    Operation::Push((22, (BigUint::from_bytes_be(x))))
                }
                Opcode::PUSH23 => {
                    pc += 1;
                    let x = bytecode[pc..(pc + 32)].try_into().unwrap();
                    pc += 22;
                    Operation::Push((23, (BigUint::from_bytes_be(x))))
                }
                Opcode::PUSH24 => {
                    pc += 1;
                    let x = bytecode[pc..(pc + 32)].try_into().unwrap();
                    pc += 23;
                    Operation::Push((24, (BigUint::from_bytes_be(x))))
                }
                Opcode::PUSH25 => {
                    pc += 1;
                    let x = bytecode[pc..(pc + 32)].try_into().unwrap();
                    pc += 24;
                    Operation::Push((25, (BigUint::from_bytes_be(x))))
                }
                Opcode::PUSH26 => {
                    pc += 1;
                    let x = bytecode[pc..(pc + 26)].try_into().unwrap();
                    pc += 25;
                    Operation::Push((26, (BigUint::from_bytes_be(x))))
                }
                Opcode::PUSH27 => {
                    pc += 1;
                    let x = bytecode[pc..(pc + 27)].try_into().unwrap();
                    pc += 26;
                    Operation::Push((27, (BigUint::from_bytes_be(x))))
                }
                Opcode::PUSH28 => {
                    pc += 1;
                    let x = bytecode[pc..(pc + 28)].try_into().unwrap();
                    pc += 27;
                    Operation::Push((28, (BigUint::from_bytes_be(x))))
                }
                Opcode::PUSH29 => {
                    pc += 1;
                    let x = bytecode[pc..(pc + 29)].try_into().unwrap();
                    pc += 28;
                    Operation::Push((29, (BigUint::from_bytes_be(x))))
                }
                Opcode::PUSH30 => {
                    pc += 1;
                    let x = bytecode[pc..(pc + 30)].try_into().unwrap();
                    pc += 29;
                    Operation::Push((30, (BigUint::from_bytes_be(x))))
                }
                Opcode::PUSH31 => {
                    pc += 1;
                    let x = bytecode[pc..(pc + 31)].try_into().unwrap();
                    pc += 30;
                    Operation::Push((31, (BigUint::from_bytes_be(x))))
                }
                Opcode::PUSH32 => {
                    pc += 1;
                    let x = bytecode[pc..(pc + 32)].try_into().unwrap();
                    pc += 31;
                    Operation::Push((32, (BigUint::from_bytes_be(x))))
                }
                Opcode::NOT => Operation::Not,
                Opcode::DUP1 => Operation::Dup(1),
                Opcode::DUP2 => Operation::Dup(2),
                Opcode::DUP3 => Operation::Dup(3),
                Opcode::DUP4 => Operation::Dup(4),
                Opcode::DUP5 => Operation::Dup(5),
                Opcode::DUP6 => Operation::Dup(6),
                Opcode::DUP7 => Operation::Dup(7),
                Opcode::DUP8 => Operation::Dup(8),
                Opcode::DUP9 => Operation::Dup(9),
                Opcode::DUP10 => Operation::Dup(10),
                Opcode::DUP11 => Operation::Dup(11),
                Opcode::DUP12 => Operation::Dup(12),
                Opcode::DUP13 => Operation::Dup(13),
                Opcode::DUP14 => Operation::Dup(14),
                Opcode::DUP15 => Operation::Dup(15),
                Opcode::DUP16 => Operation::Dup(16),
                Opcode::SWAP1 => Operation::Swap(1),
                Opcode::SWAP2 => Operation::Swap(2),
                Opcode::SWAP3 => Operation::Swap(3),
                Opcode::SWAP4 => Operation::Swap(4),
                Opcode::SWAP5 => Operation::Swap(5),
                Opcode::SWAP6 => Operation::Swap(6),
                Opcode::SWAP7 => Operation::Swap(7),
                Opcode::SWAP8 => Operation::Swap(8),
                Opcode::SWAP9 => Operation::Swap(9),
                Opcode::SWAP10 => Operation::Swap(10),
                Opcode::SWAP11 => Operation::Swap(11),
                Opcode::SWAP12 => Operation::Swap(12),
                Opcode::SWAP13 => Operation::Swap(13),
                Opcode::SWAP14 => Operation::Swap(14),
                Opcode::SWAP15 => Operation::Swap(15),
                Opcode::SWAP16 => Operation::Swap(16),
                Opcode::LOG0 => Operation::Log(0),
                Opcode::LOG1 => Operation::Log(1),
                Opcode::LOG2 => Operation::Log(2),
                Opcode::LOG3 => Operation::Log(3),
                Opcode::LOG4 => Operation::Log(4),
                Opcode::ADDRESS => Operation::Address,
                Opcode::RETURN => Operation::Return,
                Opcode::REVERT => Operation::Revert,
            };
            operations.push(op);
            pc += 1;
        }

        let code_size = Self::get_codesize(&operations);

        if failed_opcodes.is_empty() {
            Ok(Program {
                operations,
                code_size,
            })
        } else {
            Err(ParseError(failed_opcodes))
        }
    }

    fn get_codesize(operations: &[Operation]) -> u32 {
        operations
            .iter()
            .map(|op| match op {
                // the size in bytes to push + 1 from the PUSHN opcode
                Operation::Push((size, _)) => (size + 1) as u32,
                _ => 1,
            })
            .sum()
    }

    pub fn to_bytecode(self) -> Vec<u8> {
        self.operations
            .iter()
            .flat_map(Operation::to_bytecode)
            .collect::<Vec<u8>>()
    }
}

impl From<Vec<Operation>> for Program {
    fn from(operations: Vec<Operation>) -> Self {
        let code_size = Self::get_codesize(&operations);

        Program {
            operations,
            code_size,
        }
    }
}<|MERGE_RESOLUTION|>--- conflicted
+++ resolved
@@ -51,13 +51,8 @@
     // RETURNDATACOPY = 0x3E,
     // EXTCODEHASH = 0x3F,
     // BLOCKHASH = 0x40,
-<<<<<<< HEAD
-    // COINBASE = 0x41,
+    COINBASE = 0x41,
     TIMESTAMP = 0x42,
-=======
-    COINBASE = 0x41,
-    // TIMESTAMP = 0x42,
->>>>>>> a85f29ac
     NUMBER = 0x43,
     // DIFFICULTY = 0x44,
     // GASLIMIT = 0x45,
@@ -219,11 +214,8 @@
             x if x == Opcode::CALLDATASIZE as u8 => Opcode::CALLDATASIZE,
             x if x == Opcode::CALLDATACOPY as u8 => Opcode::CALLDATACOPY,
             x if x == Opcode::CODESIZE as u8 => Opcode::CODESIZE,
-<<<<<<< HEAD
+            x if x == Opcode::COINBASE as u8 => Opcode::COINBASE,
             x if x == Opcode::TIMESTAMP as u8 => Opcode::TIMESTAMP,
-=======
-            x if x == Opcode::COINBASE as u8 => Opcode::COINBASE,
->>>>>>> a85f29ac
             x if x == Opcode::GASPRICE as u8 => Opcode::GASPRICE,
             x if x == Opcode::NUMBER as u8 => Opcode::NUMBER,
             x if x == Opcode::CHAINID as u8 => Opcode::CHAINID,
@@ -355,11 +347,8 @@
     CalldataLoad,
     CallDataSize,
     Codesize,
-<<<<<<< HEAD
+    Coinbase,
     Timestamp,
-=======
-    Coinbase,
->>>>>>> a85f29ac
     Gasprice,
     Number,
     Chainid,
@@ -423,11 +412,8 @@
             Operation::CallDataSize => vec![Opcode::CALLDATASIZE as u8],
             Operation::CallDataCopy => vec![Opcode::CALLDATACOPY as u8],
             Operation::Codesize => vec![Opcode::CODESIZE as u8],
-<<<<<<< HEAD
+            Operation::Coinbase => vec![Opcode::COINBASE as u8],
             Operation::Timestamp => vec![Opcode::TIMESTAMP as u8],
-=======
-            Operation::Coinbase => vec![Opcode::COINBASE as u8],
->>>>>>> a85f29ac
             Operation::Gasprice => vec![Opcode::GASPRICE as u8],
             Operation::Number => vec![Opcode::NUMBER as u8],
             Operation::Chainid => vec![Opcode::CHAINID as u8],
@@ -523,11 +509,8 @@
                 Opcode::CALLDATASIZE => Operation::CallDataSize,
                 Opcode::CALLDATACOPY => Operation::CallDataCopy,
                 Opcode::CODESIZE => Operation::Codesize,
-<<<<<<< HEAD
+                Opcode::COINBASE => Operation::Coinbase,
                 Opcode::TIMESTAMP => Operation::Timestamp,
-=======
-                Opcode::COINBASE => Operation::Coinbase,
->>>>>>> a85f29ac
                 Opcode::GASPRICE => Operation::Gasprice,
                 Opcode::NUMBER => Operation::Number,
                 Opcode::CHAINID => Operation::Chainid,
