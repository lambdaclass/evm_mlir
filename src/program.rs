--- conflicted
+++ resolved
@@ -778,12 +778,8 @@
                 Opcode::LOG2 => Operation::Log(2),
                 Opcode::LOG3 => Operation::Log(3),
                 Opcode::LOG4 => Operation::Log(4),
-<<<<<<< HEAD
-                Opcode::ADDRESS => Operation::Address,
+                Opcode::CODECOPY => Operation::Codecopy,
                 Opcode::CALL => Operation::Call,
-=======
-                Opcode::CODECOPY => Operation::Codecopy,
->>>>>>> 99f96bfb
                 Opcode::RETURN => Operation::Return,
                 Opcode::REVERT => Operation::Revert,
             };
