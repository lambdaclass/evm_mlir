--- conflicted
+++ resolved
@@ -219,12 +219,9 @@
     Mul,
     Addmod,
     Pop,
-<<<<<<< HEAD
-    Gt,
-=======
     Div,
     Mod,
->>>>>>> 6742acb1
+    Gt,
     Jumpdest { pc: usize },
     Push(BigUint),
     Byte,
@@ -249,12 +246,9 @@
                 Opcode::SUB => Operation::Sub,
                 Opcode::MUL => Operation::Mul,
                 Opcode::POP => Operation::Pop,
-<<<<<<< HEAD
-                Opcode::GT => Operation::Gt,
-=======
                 Opcode::DIV => Operation::Div,
                 Opcode::MOD => Operation::Mod,
->>>>>>> 6742acb1
+                Opcode::GT => Operation::Gt,
                 Opcode::JUMPDEST => Operation::Jumpdest { pc },
                 Opcode::ADDMOD => Operation::Addmod,
                 Opcode::PUSH0 => Operation::Push(BigUint::ZERO),
