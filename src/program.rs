use num_bigint::BigUint;

#[derive(Debug)]
pub enum Opcode {
    // STOP = 0x00,
    ADD = 0x01,
    MUL = 0x02,
    SUB = 0x03,
    DIV = 0x04,
    // SDIV = 0x05,
    MOD = 0x06,
    // SMOD = 0x07,
    ADDMOD = 0x08,
    // MULMOD = 0x09,
    // EXP = 0x0A,
    // SIGNEXTEND = 0x0B,

    // unused 0x0C-0x0F
    LT = 0x10,
    // GT = 0x11,
    // SLT = 0x12,
    SGT = 0x13,
    // EQ = 0x14,
    // ISZERO = 0x15,
    AND = 0x16,
    // OR = 0x17,
    XOR = 0x18,
    // NOT = 0x19,
    BYTE = 0x1A,
    // SHL = 0x1B,
    // SHR = 0x1C,
    // SAR = 0x1D,
    // unused 0x1E-0x1F
    // KECCAK256 = 0x20,
    // unused 0x21-0x2F
    // ADDRESS = 0x30,
    // BALANCE = 0x31,
    // ORIGIN = 0x32,
    // CALLER = 0x33,
    // CALLVALUE = 0x34,
    // CALLDATALOAD = 0x35,
    // CALLDATASIZE = 0x36,
    // CALLDATACOPY = 0x37,
    // CODESIZE = 0x38,
    // CODECOPY = 0x39,
    // GASPRICE = 0x3A,
    // EXTCODESIZE = 0x3B,
    // EXTCODECOPY = 0x3C,
    // RETURNDATASIZE = 0x3D,
    // RETURNDATACOPY = 0x3E,
    // EXTCODEHASH = 0x3F,
    // BLOCKHASH = 0x40,
    // COINBASE = 0x41,
    // TIMESTAMP = 0x42,
    // NUMBER = 0x43,
    // DIFFICULTY = 0x44,
    // GASLIMIT = 0x45,
    // CHAINID = 0x46,
    // SELFBALANCE = 0x47,
    // BASEFEE = 0x48,
    // BLOBHASH = 0x49,
    // BLOBBASEFEE = 0x4A,
    // unused 0x4B-0x4F
    POP = 0x50,
    // MLOAD = 0x51,
    // MSTORE = 0x52,
    // MSTORE8 = 0x53,
    // SLOAD = 0x54,
    // SSTORE = 0x55,
    JUMP = 0x56,
    // JUMPI = 0x57,
    // PC = 0x58,
    // MSIZE = 0x59,
    // GAS = 0x5A,
    JUMPDEST = 0x5B,
    // TLOAD = 0x5C,
    // TSTORE = 0x5D,
    // MCOPY = 0x5E,
    PUSH0 = 0x5F,
    PUSH1 = 0x60,
    PUSH2 = 0x61,
    PUSH3 = 0x62,
    PUSH4 = 0x63,
    PUSH5 = 0x64,
    PUSH6 = 0x65,
    PUSH7 = 0x66,
    PUSH8 = 0x67,
    PUSH9 = 0x68,
    PUSH10 = 0x69,
    PUSH11 = 0x6A,
    PUSH12 = 0x6B,
    PUSH13 = 0x6C,
    PUSH14 = 0x6D,
    PUSH15 = 0x6E,
    PUSH16 = 0x6F,
    PUSH17 = 0x70,
    PUSH18 = 0x71,
    PUSH19 = 0x72,
    PUSH20 = 0x73,
    PUSH21 = 0x74,
    PUSH22 = 0x75,
    PUSH23 = 0x76,
    PUSH24 = 0x77,
    PUSH25 = 0x78,
    PUSH26 = 0x79,
    PUSH27 = 0x7A,
    PUSH28 = 0x7B,
    PUSH29 = 0x7C,
    PUSH30 = 0x7D,
    PUSH31 = 0x7E,
    PUSH32 = 0x7F,
    // DUP1 = 0x80,
    // DUP2 = 0x81,
    // DUP3 = 0x82,
    // DUP4 = 0x83,
    // DUP5 = 0x84,
    // DUP6 = 0x85,
    // DUP7 = 0x86,
    // DUP8 = 0x87,
    // DUP9 = 0x88,
    // DUP10 = 0x89,
    // DUP11 = 0x8A,
    // DUP12 = 0x8B,
    // DUP13 = 0x8C,
    // DUP14 = 0x8D,
    // DUP15 = 0x8E,
    // DUP16 = 0x8F,
    // SWAP1 = 0x90,
    // SWAP2 = 0x91,
    // SWAP3 = 0x92,
    // SWAP4 = 0x93,
    // SWAP5 = 0x94,
    // SWAP6 = 0x95,
    // SWAP7 = 0x96,
    // SWAP8 = 0x97,
    // SWAP9 = 0x98,
    // SWAP10 = 0x99,
    // SWAP11 = 0x9A,
    // SWAP12 = 0x9B,
    // SWAP13 = 0x9C,
    // SWAP14 = 0x9D,
    // SWAP15 = 0x9E,
    // SWAP16 = 0x9F,
    // LOG0 = 0xA0,
    // LOG1 = 0xA1,
    // LOG2 = 0xA2,
    // LOG3 = 0xA3,
    // LOG4 = 0xA4,
    // unused 0xA5-0xEF
    // CREATE = 0xF0,
    // CALL = 0xF1,
    // CALLCODE = 0xF2,
    // RETURN = 0xF3,
    // DELEGATECALL = 0xF4,
    // CREATE2 = 0xF5,
    // unused 0xF6-0xF9
    // STATICCALL = 0xFA,
    // unused 0xFB-0xFC
    // REVERT = 0xFD,
    // INVALID = 0xFE,
    // SELFDESTRUCT = 0xFF,
    UNUSED,
}

impl From<u8> for Opcode {
    fn from(opcode: u8) -> Opcode {
        match opcode {
            x if x == Opcode::ADD as u8 => Opcode::ADD,
            x if x == Opcode::MUL as u8 => Opcode::MUL,
            x if x == Opcode::XOR as u8 => Opcode::XOR,
            x if x == Opcode::POP as u8 => Opcode::POP,
            x if x == Opcode::DIV as u8 => Opcode::DIV,
            x if x == Opcode::MOD as u8 => Opcode::MOD,
            x if x == Opcode::JUMPDEST as u8 => Opcode::JUMPDEST,
            x if x == Opcode::ADDMOD as u8 => Opcode::ADDMOD,
            x if x == Opcode::PUSH0 as u8 => Opcode::PUSH0,
            x if x == Opcode::PUSH1 as u8 => Opcode::PUSH1,
            x if x == Opcode::PUSH2 as u8 => Opcode::PUSH2,
            x if x == Opcode::PUSH3 as u8 => Opcode::PUSH3,
            x if x == Opcode::PUSH4 as u8 => Opcode::PUSH4,
            x if x == Opcode::PUSH5 as u8 => Opcode::PUSH5,
            x if x == Opcode::PUSH6 as u8 => Opcode::PUSH6,
            x if x == Opcode::PUSH7 as u8 => Opcode::PUSH7,
            x if x == Opcode::PUSH8 as u8 => Opcode::PUSH8,
            x if x == Opcode::PUSH9 as u8 => Opcode::PUSH9,
            x if x == Opcode::PUSH10 as u8 => Opcode::PUSH10,
            x if x == Opcode::PUSH11 as u8 => Opcode::PUSH11,
            x if x == Opcode::PUSH12 as u8 => Opcode::PUSH12,
            x if x == Opcode::PUSH13 as u8 => Opcode::PUSH13,
            x if x == Opcode::PUSH14 as u8 => Opcode::PUSH14,
            x if x == Opcode::PUSH15 as u8 => Opcode::PUSH15,
            x if x == Opcode::PUSH16 as u8 => Opcode::PUSH16,
            x if x == Opcode::PUSH17 as u8 => Opcode::PUSH17,
            x if x == Opcode::PUSH18 as u8 => Opcode::PUSH18,
            x if x == Opcode::PUSH19 as u8 => Opcode::PUSH19,
            x if x == Opcode::PUSH20 as u8 => Opcode::PUSH20,
            x if x == Opcode::PUSH21 as u8 => Opcode::PUSH21,
            x if x == Opcode::PUSH22 as u8 => Opcode::PUSH22,
            x if x == Opcode::PUSH23 as u8 => Opcode::PUSH23,
            x if x == Opcode::PUSH24 as u8 => Opcode::PUSH24,
            x if x == Opcode::PUSH25 as u8 => Opcode::PUSH25,
            x if x == Opcode::PUSH26 as u8 => Opcode::PUSH26,
            x if x == Opcode::PUSH27 as u8 => Opcode::PUSH27,
            x if x == Opcode::PUSH28 as u8 => Opcode::PUSH28,
            x if x == Opcode::PUSH29 as u8 => Opcode::PUSH29,
            x if x == Opcode::PUSH30 as u8 => Opcode::PUSH30,
            x if x == Opcode::PUSH31 as u8 => Opcode::PUSH31,
            x if x == Opcode::PUSH32 as u8 => Opcode::PUSH32,
            x if x == Opcode::BYTE as u8 => Opcode::BYTE,
            x if x == Opcode::JUMP as u8 => Opcode::JUMP,
            _ => Opcode::UNUSED,
        }
    }
}

#[derive(Debug, Clone)]
pub enum Operation {
    Add,
    Sub,
    Mul,
    Addmod,
    Sgt,
    Xor,
    Pop,
    Lt,
    Div,
    Mod,
    Jumpdest { pc: usize },
    Push(BigUint),
    Byte,
<<<<<<< HEAD
    Jump,
=======
    And,
>>>>>>> b58e1574
}

#[derive(Debug, Clone)]
pub struct Program {
    pub(crate) operations: Vec<Operation>,
}

impl Program {
    pub fn from_bytecode(bytecode: &[u8]) -> Self {
        let mut operations = vec![];
        let mut pc = 0;

        while pc < bytecode.len() {
            let Some(opcode) = bytecode.get(pc).copied() else {
                break;
            };
            let op = match Opcode::from(opcode) {
                Opcode::ADD => Operation::Add,
                Opcode::SUB => Operation::Sub,
                Opcode::MUL => Operation::Mul,
                Opcode::XOR => Operation::Xor,
                Opcode::LT => Operation::Lt,
                Opcode::POP => Operation::Pop,
                Opcode::DIV => Operation::Div,
                Opcode::MOD => Operation::Mod,
                Opcode::SGT => Operation::Sgt,
                Opcode::JUMPDEST => Operation::Jumpdest { pc },
<<<<<<< HEAD
                Opcode::JUMP => Operation::Jump,
=======
                Opcode::ADDMOD => Operation::Addmod,
>>>>>>> b58e1574
                Opcode::PUSH0 => Operation::Push(BigUint::ZERO),
                Opcode::PUSH1 => {
                    pc += 1;
                    let x = bytecode[pc..(pc + 1)].try_into().unwrap();
                    Operation::Push(BigUint::from_bytes_be(x))
                }
                Opcode::PUSH2 => {
                    pc += 1;
                    let x = bytecode[pc..(pc + 2)].try_into().unwrap();
                    pc += 1;
                    Operation::Push(BigUint::from_bytes_be(x))
                }
                Opcode::PUSH3 => {
                    pc += 1;
                    let x = bytecode[pc..(pc + 3)].try_into().unwrap();
                    pc += 2;
                    Operation::Push(BigUint::from_bytes_be(x))
                }
                Opcode::PUSH4 => {
                    pc += 1;
                    let x = bytecode[pc..(pc + 4)].try_into().unwrap();
                    pc += 3;
                    Operation::Push(BigUint::from_bytes_be(x))
                }
                Opcode::PUSH5 => {
                    pc += 1;
                    let x = bytecode[pc..(pc + 5)].try_into().unwrap();
                    pc += 4;
                    Operation::Push(BigUint::from_bytes_be(x))
                }
                Opcode::PUSH6 => {
                    pc += 1;
                    let x = bytecode[pc..(pc + 6)].try_into().unwrap();
                    pc += 5;
                    Operation::Push(BigUint::from_bytes_be(x))
                }
                Opcode::PUSH7 => {
                    pc += 1;
                    let x = bytecode[pc..(pc + 7)].try_into().unwrap();
                    pc += 6;
                    Operation::Push(BigUint::from_bytes_be(x))
                }
                Opcode::PUSH8 => {
                    pc += 1;
                    let x = bytecode[pc..(pc + 8)].try_into().unwrap();
                    pc += 7;
                    Operation::Push(BigUint::from_bytes_be(x))
                }
                Opcode::PUSH9 => {
                    pc += 1;
                    let x = bytecode[pc..(pc + 9)].try_into().unwrap();
                    pc += 8;
                    Operation::Push(BigUint::from_bytes_be(x))
                }
                Opcode::PUSH10 => {
                    pc += 1;
                    let x = bytecode[pc..(pc + 10)].try_into().unwrap();
                    pc += 9;
                    Operation::Push(BigUint::from_bytes_be(x))
                }
                Opcode::PUSH11 => {
                    pc += 1;
                    let x = bytecode[pc..(pc + 11)].try_into().unwrap();
                    pc += 10;
                    Operation::Push(BigUint::from_bytes_be(x))
                }
                Opcode::PUSH12 => {
                    pc += 1;
                    let x = bytecode[pc..(pc + 12)].try_into().unwrap();
                    pc += 11;
                    Operation::Push(BigUint::from_bytes_be(x))
                }
                Opcode::PUSH13 => {
                    pc += 1;
                    let x = bytecode[pc..(pc + 13)].try_into().unwrap();
                    pc += 12;
                    Operation::Push(BigUint::from_bytes_be(x))
                }
                Opcode::PUSH14 => {
                    pc += 1;
                    let x = bytecode[pc..(pc + 14)].try_into().unwrap();
                    pc += 13;
                    Operation::Push(BigUint::from_bytes_be(x))
                }
                Opcode::PUSH15 => {
                    pc += 1;
                    let x = bytecode[pc..(pc + 15)].try_into().unwrap();
                    pc += 14;
                    Operation::Push(BigUint::from_bytes_be(x))
                }
                Opcode::PUSH16 => {
                    pc += 1;
                    let x = bytecode[pc..(pc + 16)].try_into().unwrap();
                    pc += 15;
                    Operation::Push(BigUint::from_bytes_be(x))
                }
                Opcode::PUSH17 => {
                    pc += 1;
                    let x = bytecode[pc..(pc + 17)].try_into().unwrap();
                    pc += 16;
                    Operation::Push(BigUint::from_bytes_be(x))
                }
                Opcode::PUSH18 => {
                    pc += 1;
                    let x = bytecode[pc..(pc + 18)].try_into().unwrap();
                    pc += 17;
                    Operation::Push(BigUint::from_bytes_be(x))
                }
                Opcode::PUSH19 => {
                    pc += 1;
                    let x = bytecode[pc..(pc + 19)].try_into().unwrap();
                    pc += 18;
                    Operation::Push(BigUint::from_bytes_be(x))
                }
                Opcode::PUSH20 => {
                    pc += 1;
                    let x = bytecode[pc..(pc + 20)].try_into().unwrap();
                    pc += 19;
                    Operation::Push(BigUint::from_bytes_be(x))
                }
                Opcode::PUSH21 => {
                    pc += 1;
                    let x = bytecode[pc..(pc + 21)].try_into().unwrap();
                    pc += 20;
                    Operation::Push(BigUint::from_bytes_be(x))
                }
                Opcode::PUSH22 => {
                    pc += 1;
                    let x = bytecode[pc..(pc + 32)].try_into().unwrap();
                    pc += 21;
                    Operation::Push(BigUint::from_bytes_be(x))
                }
                Opcode::PUSH23 => {
                    pc += 1;
                    let x = bytecode[pc..(pc + 32)].try_into().unwrap();
                    pc += 22;
                    Operation::Push(BigUint::from_bytes_be(x))
                }
                Opcode::PUSH24 => {
                    pc += 1;
                    let x = bytecode[pc..(pc + 32)].try_into().unwrap();
                    pc += 23;
                    Operation::Push(BigUint::from_bytes_be(x))
                }
                Opcode::PUSH25 => {
                    pc += 1;
                    let x = bytecode[pc..(pc + 32)].try_into().unwrap();
                    pc += 24;
                    Operation::Push(BigUint::from_bytes_be(x))
                }
                Opcode::PUSH26 => {
                    pc += 1;
                    let x = bytecode[pc..(pc + 26)].try_into().unwrap();
                    pc += 25;
                    Operation::Push(BigUint::from_bytes_be(x))
                }
                Opcode::PUSH27 => {
                    pc += 1;
                    let x = bytecode[pc..(pc + 27)].try_into().unwrap();
                    pc += 26;
                    Operation::Push(BigUint::from_bytes_be(x))
                }
                Opcode::PUSH28 => {
                    pc += 1;
                    let x = bytecode[pc..(pc + 28)].try_into().unwrap();
                    pc += 27;
                    Operation::Push(BigUint::from_bytes_be(x))
                }
                Opcode::PUSH29 => {
                    pc += 1;
                    let x = bytecode[pc..(pc + 29)].try_into().unwrap();
                    pc += 28;
                    Operation::Push(BigUint::from_bytes_be(x))
                }
                Opcode::PUSH30 => {
                    pc += 1;
                    let x = bytecode[pc..(pc + 30)].try_into().unwrap();
                    pc += 29;
                    Operation::Push(BigUint::from_bytes_be(x))
                }
                Opcode::PUSH31 => {
                    pc += 1;
                    let x = bytecode[pc..(pc + 31)].try_into().unwrap();
                    pc += 30;
                    Operation::Push(BigUint::from_bytes_be(x))
                }
                Opcode::PUSH32 => {
                    pc += 1;
                    let x = bytecode[pc..(pc + 32)].try_into().unwrap();
                    pc += 31;
                    Operation::Push(BigUint::from_bytes_be(x))
                }
                Opcode::BYTE => Operation::Byte,
                Opcode::AND => Operation::And,
                Opcode::UNUSED => panic!("Unknown opcode {:02X}", opcode),
            };
            operations.push(op);
            pc += 1;
        }
        Program { operations }
    }
}

impl From<Vec<Operation>> for Program {
    fn from(operations: Vec<Operation>) -> Self {
        Program { operations }
    }
}<|MERGE_RESOLUTION|>--- conflicted
+++ resolved
@@ -228,11 +228,8 @@
     Jumpdest { pc: usize },
     Push(BigUint),
     Byte,
-<<<<<<< HEAD
     Jump,
-=======
     And,
->>>>>>> b58e1574
 }
 
 #[derive(Debug, Clone)]
@@ -260,11 +257,8 @@
                 Opcode::MOD => Operation::Mod,
                 Opcode::SGT => Operation::Sgt,
                 Opcode::JUMPDEST => Operation::Jumpdest { pc },
-<<<<<<< HEAD
                 Opcode::JUMP => Operation::Jump,
-=======
                 Opcode::ADDMOD => Operation::Addmod,
->>>>>>> b58e1574
                 Opcode::PUSH0 => Operation::Push(BigUint::ZERO),
                 Opcode::PUSH1 => {
                     pc += 1;
