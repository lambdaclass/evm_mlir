--- conflicted
+++ resolved
@@ -48,13 +48,8 @@
     EXTCODESIZE = 0x3B,
     EXTCODECOPY = 0x3C,
     RETURNDATASIZE = 0x3D,
-<<<<<<< HEAD
     RETURNDATACOPY = 0x3E,
-    // EXTCODEHASH = 0x3F,
-=======
-    // RETURNDATACOPY = 0x3E,
     EXTCODEHASH = 0x3F,
->>>>>>> d9b219f0
     BLOCKHASH = 0x40,
     COINBASE = 0x41,
     TIMESTAMP = 0x42,
