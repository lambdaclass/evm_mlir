use num_bigint::BigUint;
use std::fmt;
use thiserror::Error;

#[derive(Debug)]
pub enum Opcode {
    STOP = 0x00,
    ADD = 0x01,
    MUL = 0x02,
    SUB = 0x03,
    DIV = 0x04,
    SDIV = 0x05,
    MOD = 0x06,
    SMOD = 0x07,
    ADDMOD = 0x08,
    MULMOD = 0x09,
    EXP = 0x0A,
    SIGNEXTEND = 0x0B,
    // unused 0x0C-0x0F
    LT = 0x10,
    GT = 0x11,
    SLT = 0x12,
    SGT = 0x13,
    EQ = 0x14,
    ISZERO = 0x15,
    AND = 0x16,
    OR = 0x17,
    XOR = 0x18,
    // NOT = 0x19,
    BYTE = 0x1A,
    SHL = 0x1B,
    SHR = 0x1C,
    SAR = 0x1D,
    // unused 0x1E-0x1F
    // KECCAK256 = 0x20,
    // unused 0x21-0x2F
    // ADDRESS = 0x30,
    // BALANCE = 0x31,
    ORIGIN = 0x32,
    // CALLER = 0x33,
    CALLVALUE = 0x34,
    CALLDATALOAD = 0x35,
    CALLDATASIZE = 0x36,
    CALLDATACOPY = 0x37,
    CODESIZE = 0x38,
    // CODECOPY = 0x39,
    GASPRICE = 0x3A,
    // EXTCODESIZE = 0x3B,
    // EXTCODECOPY = 0x3C,
    // RETURNDATASIZE = 0x3D,
    // RETURNDATACOPY = 0x3E,
    // EXTCODEHASH = 0x3F,
    // BLOCKHASH = 0x40,
    // COINBASE = 0x41,
<<<<<<< HEAD
    TIMESTAMP = 0x42,
    // NUMBER = 0x43,
=======
    // TIMESTAMP = 0x42,
    NUMBER = 0x43,
>>>>>>> b268ffa5
    // DIFFICULTY = 0x44,
    // GASLIMIT = 0x45,
    CHAINID = 0x46,
    // SELFBALANCE = 0x47,
    // BASEFEE = 0x48,
    // BLOBHASH = 0x49,
    // BLOBBASEFEE = 0x4A,
    // unused 0x4B-0x4F
    POP = 0x50,
    MLOAD = 0x51,
    MSTORE = 0x52,
    MSTORE8 = 0x53,
    // SLOAD = 0x54,
    // SSTORE = 0x55,
    JUMP = 0x56,
    JUMPI = 0x57,
    PC = 0x58,
    MSIZE = 0x59,
    GAS = 0x5A,
    JUMPDEST = 0x5B,
    // TLOAD = 0x5C,
    // TSTORE = 0x5D,
    MCOPY = 0x5E,
    PUSH0 = 0x5F,
    PUSH1 = 0x60,
    PUSH2 = 0x61,
    PUSH3 = 0x62,
    PUSH4 = 0x63,
    PUSH5 = 0x64,
    PUSH6 = 0x65,
    PUSH7 = 0x66,
    PUSH8 = 0x67,
    PUSH9 = 0x68,
    PUSH10 = 0x69,
    PUSH11 = 0x6A,
    PUSH12 = 0x6B,
    PUSH13 = 0x6C,
    PUSH14 = 0x6D,
    PUSH15 = 0x6E,
    PUSH16 = 0x6F,
    PUSH17 = 0x70,
    PUSH18 = 0x71,
    PUSH19 = 0x72,
    PUSH20 = 0x73,
    PUSH21 = 0x74,
    PUSH22 = 0x75,
    PUSH23 = 0x76,
    PUSH24 = 0x77,
    PUSH25 = 0x78,
    PUSH26 = 0x79,
    PUSH27 = 0x7A,
    PUSH28 = 0x7B,
    PUSH29 = 0x7C,
    PUSH30 = 0x7D,
    PUSH31 = 0x7E,
    PUSH32 = 0x7F,
    DUP1 = 0x80,
    DUP2 = 0x81,
    DUP3 = 0x82,
    DUP4 = 0x83,
    DUP5 = 0x84,
    DUP6 = 0x85,
    DUP7 = 0x86,
    DUP8 = 0x87,
    DUP9 = 0x88,
    DUP10 = 0x89,
    DUP11 = 0x8A,
    DUP12 = 0x8B,
    DUP13 = 0x8C,
    DUP14 = 0x8D,
    DUP15 = 0x8E,
    DUP16 = 0x8F,
    SWAP1 = 0x90,
    SWAP2 = 0x91,
    SWAP3 = 0x92,
    SWAP4 = 0x93,
    SWAP5 = 0x94,
    SWAP6 = 0x95,
    SWAP7 = 0x96,
    SWAP8 = 0x97,
    SWAP9 = 0x98,
    SWAP10 = 0x99,
    SWAP11 = 0x9A,
    SWAP12 = 0x9B,
    SWAP13 = 0x9C,
    SWAP14 = 0x9D,
    SWAP15 = 0x9E,
    SWAP16 = 0x9F,
    LOG0 = 0xA0,
    LOG1 = 0xA1,
    LOG2 = 0xA2,
    LOG3 = 0xA3,
    LOG4 = 0xA4,
    // unused 0xA5-0xEF
    // CREATE = 0xF0,
    // CALL = 0xF1,
    // CALLCODE = 0xF2,
    RETURN = 0xF3,
    // DELEGATECALL = 0xF4,
    // CREATE2 = 0xF5,
    // unused 0xF6-0xF9
    // STATICCALL = 0xFA,
    // unused 0xFB-0xFC
    REVERT = 0xFD,
    // INVALID = 0xFE,
    // SELFDESTRUCT = 0xFF,
}

#[derive(Error, Debug)]
#[error("The opcode `{:02X}` is not valid", self.0)]
pub struct OpcodeParseError(u8);

#[derive(Error, Debug)]
pub struct ParseError(Vec<OpcodeParseError>);

impl fmt::Display for ParseError {
    fn fmt(&self, f: &mut fmt::Formatter<'_>) -> fmt::Result {
        let opcodes: Vec<_> = self.0.iter().map(|x| format!("{:02X}", x.0)).collect();
        writeln!(f, "The following opcodes could not be parsed: ")?;
        writeln!(f, "{:#?}", opcodes)?;
        Ok(())
    }
}

impl TryFrom<u8> for Opcode {
    type Error = OpcodeParseError;
    fn try_from(opcode: u8) -> Result<Opcode, Self::Error> {
        let op = match opcode {
            x if x == Opcode::STOP as u8 => Opcode::STOP,
            x if x == Opcode::ADD as u8 => Opcode::ADD,
            x if x == Opcode::MUL as u8 => Opcode::MUL,
            x if x == Opcode::SUB as u8 => Opcode::SUB,
            x if x == Opcode::DIV as u8 => Opcode::DIV,
            x if x == Opcode::SDIV as u8 => Opcode::SDIV,
            x if x == Opcode::MOD as u8 => Opcode::MOD,
            x if x == Opcode::SMOD as u8 => Opcode::SMOD,
            x if x == Opcode::ADDMOD as u8 => Opcode::ADDMOD,
            x if x == Opcode::MULMOD as u8 => Opcode::MULMOD,
            x if x == Opcode::EXP as u8 => Opcode::EXP,
            x if x == Opcode::SIGNEXTEND as u8 => Opcode::SIGNEXTEND,
            x if x == Opcode::LT as u8 => Opcode::LT,
            x if x == Opcode::GT as u8 => Opcode::GT,
            x if x == Opcode::SLT as u8 => Opcode::SLT,
            x if x == Opcode::SGT as u8 => Opcode::SGT,
            x if x == Opcode::EQ as u8 => Opcode::EQ,
            x if x == Opcode::ISZERO as u8 => Opcode::ISZERO,
            x if x == Opcode::AND as u8 => Opcode::AND,
            x if x == Opcode::OR as u8 => Opcode::OR,
            x if x == Opcode::XOR as u8 => Opcode::XOR,
            x if x == Opcode::BYTE as u8 => Opcode::BYTE,
            x if x == Opcode::SHL as u8 => Opcode::SHL,
            x if x == Opcode::SHR as u8 => Opcode::SHR,
            x if x == Opcode::SAR as u8 => Opcode::SAR,
            x if x == Opcode::CALLVALUE as u8 => Opcode::CALLVALUE,
            x if x == Opcode::CALLDATALOAD as u8 => Opcode::CALLDATALOAD,
            x if x == Opcode::CALLDATASIZE as u8 => Opcode::CALLDATASIZE,
            x if x == Opcode::CODESIZE as u8 => Opcode::CODESIZE,
<<<<<<< HEAD
            x if x == Opcode::TIMESTAMP as u8 => Opcode::TIMESTAMP,
=======
            x if x == Opcode::GASPRICE as u8 => Opcode::GASPRICE,
            x if x == Opcode::NUMBER as u8 => Opcode::NUMBER,
            x if x == Opcode::CHAINID as u8 => Opcode::CHAINID,
>>>>>>> b268ffa5
            x if x == Opcode::POP as u8 => Opcode::POP,
            x if x == Opcode::MLOAD as u8 => Opcode::MLOAD,
            x if x == Opcode::MSTORE as u8 => Opcode::MSTORE,
            x if x == Opcode::MSTORE8 as u8 => Opcode::MSTORE8,
            x if x == Opcode::JUMP as u8 => Opcode::JUMP,
            x if x == Opcode::JUMPI as u8 => Opcode::JUMPI,
            x if x == Opcode::PC as u8 => Opcode::PC,
            x if x == Opcode::MSIZE as u8 => Opcode::MSIZE,
            x if x == Opcode::GAS as u8 => Opcode::GAS,
            x if x == Opcode::JUMPDEST as u8 => Opcode::JUMPDEST,
            x if x == Opcode::MCOPY as u8 => Opcode::MCOPY,
            x if x == Opcode::PUSH0 as u8 => Opcode::PUSH0,
            x if x == Opcode::PUSH1 as u8 => Opcode::PUSH1,
            x if x == Opcode::PUSH2 as u8 => Opcode::PUSH2,
            x if x == Opcode::PUSH3 as u8 => Opcode::PUSH3,
            x if x == Opcode::PUSH4 as u8 => Opcode::PUSH4,
            x if x == Opcode::PUSH5 as u8 => Opcode::PUSH5,
            x if x == Opcode::PUSH6 as u8 => Opcode::PUSH6,
            x if x == Opcode::PUSH7 as u8 => Opcode::PUSH7,
            x if x == Opcode::PUSH8 as u8 => Opcode::PUSH8,
            x if x == Opcode::PUSH9 as u8 => Opcode::PUSH9,
            x if x == Opcode::PUSH10 as u8 => Opcode::PUSH10,
            x if x == Opcode::PUSH11 as u8 => Opcode::PUSH11,
            x if x == Opcode::PUSH12 as u8 => Opcode::PUSH12,
            x if x == Opcode::PUSH13 as u8 => Opcode::PUSH13,
            x if x == Opcode::PUSH14 as u8 => Opcode::PUSH14,
            x if x == Opcode::PUSH15 as u8 => Opcode::PUSH15,
            x if x == Opcode::PUSH16 as u8 => Opcode::PUSH16,
            x if x == Opcode::PUSH17 as u8 => Opcode::PUSH17,
            x if x == Opcode::PUSH18 as u8 => Opcode::PUSH18,
            x if x == Opcode::PUSH19 as u8 => Opcode::PUSH19,
            x if x == Opcode::PUSH20 as u8 => Opcode::PUSH20,
            x if x == Opcode::PUSH21 as u8 => Opcode::PUSH21,
            x if x == Opcode::PUSH22 as u8 => Opcode::PUSH22,
            x if x == Opcode::PUSH23 as u8 => Opcode::PUSH23,
            x if x == Opcode::PUSH24 as u8 => Opcode::PUSH24,
            x if x == Opcode::PUSH25 as u8 => Opcode::PUSH25,
            x if x == Opcode::PUSH26 as u8 => Opcode::PUSH26,
            x if x == Opcode::PUSH27 as u8 => Opcode::PUSH27,
            x if x == Opcode::PUSH28 as u8 => Opcode::PUSH28,
            x if x == Opcode::PUSH29 as u8 => Opcode::PUSH29,
            x if x == Opcode::PUSH30 as u8 => Opcode::PUSH30,
            x if x == Opcode::PUSH31 as u8 => Opcode::PUSH31,
            x if x == Opcode::PUSH32 as u8 => Opcode::PUSH32,
            x if x == Opcode::DUP1 as u8 => Opcode::DUP1,
            x if x == Opcode::DUP2 as u8 => Opcode::DUP2,
            x if x == Opcode::DUP3 as u8 => Opcode::DUP3,
            x if x == Opcode::DUP4 as u8 => Opcode::DUP4,
            x if x == Opcode::DUP5 as u8 => Opcode::DUP5,
            x if x == Opcode::DUP6 as u8 => Opcode::DUP6,
            x if x == Opcode::DUP7 as u8 => Opcode::DUP7,
            x if x == Opcode::DUP8 as u8 => Opcode::DUP8,
            x if x == Opcode::DUP9 as u8 => Opcode::DUP9,
            x if x == Opcode::DUP10 as u8 => Opcode::DUP10,
            x if x == Opcode::DUP11 as u8 => Opcode::DUP11,
            x if x == Opcode::DUP12 as u8 => Opcode::DUP12,
            x if x == Opcode::DUP13 as u8 => Opcode::DUP13,
            x if x == Opcode::DUP14 as u8 => Opcode::DUP14,
            x if x == Opcode::DUP15 as u8 => Opcode::DUP15,
            x if x == Opcode::DUP16 as u8 => Opcode::DUP16,
            x if x == Opcode::SWAP1 as u8 => Opcode::SWAP1,
            x if x == Opcode::SWAP2 as u8 => Opcode::SWAP2,
            x if x == Opcode::SWAP3 as u8 => Opcode::SWAP3,
            x if x == Opcode::SWAP4 as u8 => Opcode::SWAP4,
            x if x == Opcode::SWAP5 as u8 => Opcode::SWAP5,
            x if x == Opcode::SWAP6 as u8 => Opcode::SWAP6,
            x if x == Opcode::SWAP7 as u8 => Opcode::SWAP7,
            x if x == Opcode::SWAP8 as u8 => Opcode::SWAP8,
            x if x == Opcode::SWAP9 as u8 => Opcode::SWAP9,
            x if x == Opcode::SWAP10 as u8 => Opcode::SWAP10,
            x if x == Opcode::SWAP11 as u8 => Opcode::SWAP11,
            x if x == Opcode::SWAP12 as u8 => Opcode::SWAP12,
            x if x == Opcode::SWAP13 as u8 => Opcode::SWAP13,
            x if x == Opcode::SWAP14 as u8 => Opcode::SWAP14,
            x if x == Opcode::SWAP15 as u8 => Opcode::SWAP15,
            x if x == Opcode::SWAP16 as u8 => Opcode::SWAP16,
            x if x == Opcode::LOG0 as u8 => Opcode::LOG0,
            x if x == Opcode::LOG1 as u8 => Opcode::LOG1,
            x if x == Opcode::LOG2 as u8 => Opcode::LOG2,
            x if x == Opcode::LOG3 as u8 => Opcode::LOG3,
            x if x == Opcode::LOG4 as u8 => Opcode::LOG4,
            x if x == Opcode::RETURN as u8 => Opcode::RETURN,
            x if x == Opcode::REVERT as u8 => Opcode::REVERT,
            x if x == Opcode::ORIGIN as u8 => Opcode::ORIGIN,
            x if x == Opcode::CALLDATACOPY as u8 => Opcode::CALLDATACOPY,
            x => return Err(OpcodeParseError(x)),
        };

        Ok(op)
    }
}

#[derive(Debug, Clone)]
pub enum Operation {
    Stop,
    Add,
    Mul,
    Sub,
    Sgt,
    Div,
    Sdiv,
    Mod,
    SMod,
    Addmod,
    Mulmod,
    Exp,
    SignExtend,
    Lt,
    Gt,
    Slt,
    Eq,
    IsZero,
    And,
    Or,
    Xor,
    Byte,
    Shr,
    Shl,
    Sar,
    Callvalue,
    CalldataLoad,
    CallDataSize,
    Codesize,
<<<<<<< HEAD
    Timestamp,
=======
    Gasprice,
    Number,
    Chainid,
>>>>>>> b268ffa5
    Pop,
    Mload,
    Jump,
    Jumpi,
    PC { pc: usize },
    Msize,
    Gas,
    Jumpdest { pc: usize },
    Mcopy,
    Push0,
    Push((u8, BigUint)),
    Dup(u8),
    Swap(u8),
    Return,
    Revert,
    Mstore,
    Mstore8,
    CallDataCopy,
    Log(u8),
    Origin,
}

impl Operation {
    pub fn to_bytecode(&self) -> Vec<u8> {
        match self {
            Operation::Stop => vec![Opcode::STOP as u8],
            Operation::Add => vec![Opcode::ADD as u8],
            Operation::Mul => vec![Opcode::MUL as u8],
            Operation::Sub => vec![Opcode::SUB as u8],
            Operation::Div => vec![Opcode::DIV as u8],
            Operation::Sdiv => vec![Opcode::SDIV as u8],
            Operation::Mod => vec![Opcode::MOD as u8],
            Operation::SMod => vec![Opcode::SMOD as u8],
            Operation::Addmod => vec![Opcode::ADDMOD as u8],
            Operation::Mulmod => vec![Opcode::MULMOD as u8],
            Operation::Exp => vec![Opcode::EXP as u8],
            Operation::SignExtend => vec![Opcode::SIGNEXTEND as u8],
            Operation::Lt => vec![Opcode::LT as u8],
            Operation::Gt => vec![Opcode::GT as u8],
            Operation::Slt => vec![Opcode::SLT as u8],
            Operation::Eq => vec![Opcode::EQ as u8],
            Operation::IsZero => vec![Opcode::ISZERO as u8],
            Operation::And => vec![Opcode::AND as u8],
            Operation::Or => vec![Opcode::OR as u8],
            Operation::Xor => vec![Opcode::XOR as u8],
            Operation::Byte => vec![Opcode::BYTE as u8],
            Operation::Shr => vec![Opcode::SHR as u8],
            Operation::Shl => vec![Opcode::SHL as u8],
            Operation::Sar => vec![Opcode::SAR as u8],
            Operation::Callvalue => vec![Opcode::CALLVALUE as u8],
            Operation::CalldataLoad => vec![Opcode::CALLDATALOAD as u8],
            Operation::CallDataSize => vec![Opcode::CALLDATASIZE as u8],
            Operation::Codesize => vec![Opcode::CODESIZE as u8],
<<<<<<< HEAD
            Operation::Timestamp => vec![Opcode::TIMESTAMP as u8],
=======
            Operation::Gasprice => vec![Opcode::GASPRICE as u8],
            Operation::Number => vec![Opcode::NUMBER as u8],
            Operation::Chainid => vec![Opcode::CHAINID as u8],
>>>>>>> b268ffa5
            Operation::Pop => vec![Opcode::POP as u8],
            Operation::Mload => vec![Opcode::MLOAD as u8],
            Operation::Jump => vec![Opcode::JUMP as u8],
            Operation::Jumpi => vec![Opcode::JUMPI as u8],
            Operation::PC { pc: _ } => vec![Opcode::PC as u8],
            Operation::Msize => vec![Opcode::MSIZE as u8],
            Operation::Gas => vec![Opcode::GAS as u8],
            Operation::Jumpdest { pc: _ } => vec![Opcode::JUMPDEST as u8],
            Operation::Mcopy => vec![Opcode::MCOPY as u8],
            Operation::Push0 => vec![Opcode::PUSH0 as u8],
            Operation::Push((n, x)) => {
                let len = 1 + *n as usize;
                let mut opcode_bytes = vec![0; len];
                opcode_bytes[0] = Opcode::PUSH0 as u8 + n;
                let bytes = x.to_bytes_be();
                opcode_bytes[len - bytes.len()..].copy_from_slice(&bytes);
                opcode_bytes
            }
            Operation::Sgt => vec![Opcode::SGT as u8],
            Operation::Dup(n) => vec![Opcode::DUP1 as u8 + n - 1],
            Operation::Swap(n) => vec![Opcode::SWAP1 as u8 + n - 1],
            Operation::Return => vec![Opcode::RETURN as u8],
            Operation::Revert => vec![Opcode::REVERT as u8],
            Operation::Mstore => vec![Opcode::MSTORE as u8],
            Operation::Mstore8 => vec![Opcode::MSTORE8 as u8],
            Operation::CallDataCopy => vec![Opcode::CALLDATACOPY as u8],
            Operation::Log(n) => vec![Opcode::LOG0 as u8 + n],
            Operation::Origin => vec![Opcode::ORIGIN as u8],
        }
    }
}

#[derive(Debug, Clone)]
pub struct Program {
    pub(crate) operations: Vec<Operation>,
    pub(crate) code_size: u32,
}

impl Program {
    pub fn from_bytecode(bytecode: &[u8]) -> Result<Self, ParseError> {
        let mut operations = vec![];
        let mut pc = 0;
        let mut failed_opcodes = vec![];

        while pc < bytecode.len() {
            let Some(opcode) = bytecode.get(pc).copied() else {
                break;
            };

            let opcode = Opcode::try_from(opcode);

            if let Err(e) = opcode {
                failed_opcodes.push(e);
                pc += 1;
                continue;
            }

            let op = match opcode.unwrap() {
                Opcode::STOP => Operation::Stop,
                Opcode::ADD => Operation::Add,
                Opcode::MUL => Operation::Mul,
                Opcode::SUB => Operation::Sub,
                Opcode::DIV => Operation::Div,
                Opcode::SDIV => Operation::Sdiv,
                Opcode::MOD => Operation::Mod,
                Opcode::SMOD => Operation::SMod,
                Opcode::ADDMOD => Operation::Addmod,
                Opcode::MULMOD => Operation::Mulmod,
                Opcode::EXP => Operation::Exp,
                Opcode::SIGNEXTEND => Operation::SignExtend,
                Opcode::LT => Operation::Lt,
                Opcode::GT => Operation::Gt,
                Opcode::SLT => Operation::Slt,
                Opcode::SGT => Operation::Sgt,
                Opcode::EQ => Operation::Eq,
                Opcode::ISZERO => Operation::IsZero,
                Opcode::AND => Operation::And,
                Opcode::OR => Operation::Or,
                Opcode::XOR => Operation::Xor,
                Opcode::BYTE => Operation::Byte,
                Opcode::SHR => Operation::Shr,
                Opcode::SHL => Operation::Shl,
                Opcode::SAR => Operation::Sar,
                Opcode::CALLVALUE => Operation::Callvalue,
                Opcode::CALLDATALOAD => Operation::CalldataLoad,
                Opcode::CALLDATASIZE => Operation::CallDataSize,
                Opcode::CODESIZE => Operation::Codesize,
<<<<<<< HEAD
                Opcode::TIMESTAMP => Operation::Timestamp,
=======
                Opcode::GASPRICE => Operation::Gasprice,
                Opcode::NUMBER => Operation::Number,
                Opcode::CHAINID => Operation::Chainid,
>>>>>>> b268ffa5
                Opcode::POP => Operation::Pop,
                Opcode::MLOAD => Operation::Mload,
                Opcode::JUMP => Operation::Jump,
                Opcode::JUMPI => Operation::Jumpi,
                Opcode::PC => Operation::PC { pc },
                Opcode::MSIZE => Operation::Msize,
                Opcode::GAS => Operation::Gas,
                Opcode::JUMPDEST => Operation::Jumpdest { pc },
                Opcode::MCOPY => Operation::Mcopy,
                Opcode::PUSH0 => Operation::Push0,
                Opcode::PUSH1 => {
                    // TODO: return error if not enough bytes (same for PUSHN)
                    pc += 1;
                    let x = bytecode[pc..(pc + 1)].try_into().unwrap();
                    Operation::Push((1, (BigUint::from_bytes_be(x))))
                }
                Opcode::PUSH2 => {
                    pc += 1;
                    let x = bytecode[pc..(pc + 2)].try_into().unwrap();
                    pc += 1;
                    Operation::Push((2, (BigUint::from_bytes_be(x))))
                }
                Opcode::PUSH3 => {
                    pc += 1;
                    let x = bytecode[pc..(pc + 3)].try_into().unwrap();
                    pc += 2;
                    Operation::Push((3, (BigUint::from_bytes_be(x))))
                }
                Opcode::PUSH4 => {
                    pc += 1;
                    let x = bytecode[pc..(pc + 4)].try_into().unwrap();
                    pc += 3;
                    Operation::Push((4, (BigUint::from_bytes_be(x))))
                }
                Opcode::PUSH5 => {
                    pc += 1;
                    let x = bytecode[pc..(pc + 5)].try_into().unwrap();
                    pc += 4;
                    Operation::Push((5, (BigUint::from_bytes_be(x))))
                }
                Opcode::PUSH6 => {
                    pc += 1;
                    let x = bytecode[pc..(pc + 6)].try_into().unwrap();
                    pc += 5;
                    Operation::Push((6, (BigUint::from_bytes_be(x))))
                }
                Opcode::PUSH7 => {
                    pc += 1;
                    let x = bytecode[pc..(pc + 7)].try_into().unwrap();
                    pc += 6;
                    Operation::Push((7, (BigUint::from_bytes_be(x))))
                }
                Opcode::PUSH8 => {
                    pc += 1;
                    let x = bytecode[pc..(pc + 8)].try_into().unwrap();
                    pc += 7;
                    Operation::Push((8, (BigUint::from_bytes_be(x))))
                }
                Opcode::PUSH9 => {
                    pc += 1;
                    let x = bytecode[pc..(pc + 9)].try_into().unwrap();
                    pc += 8;
                    Operation::Push((9, (BigUint::from_bytes_be(x))))
                }
                Opcode::PUSH10 => {
                    pc += 1;
                    let x = bytecode[pc..(pc + 10)].try_into().unwrap();
                    pc += 9;
                    Operation::Push((10, (BigUint::from_bytes_be(x))))
                }
                Opcode::PUSH11 => {
                    pc += 1;
                    let x = bytecode[pc..(pc + 11)].try_into().unwrap();
                    pc += 10;
                    Operation::Push((11, (BigUint::from_bytes_be(x))))
                }
                Opcode::PUSH12 => {
                    pc += 1;
                    let x = bytecode[pc..(pc + 12)].try_into().unwrap();
                    pc += 11;
                    Operation::Push((12, (BigUint::from_bytes_be(x))))
                }
                Opcode::PUSH13 => {
                    pc += 1;
                    let x = bytecode[pc..(pc + 13)].try_into().unwrap();
                    pc += 12;
                    Operation::Push((13, (BigUint::from_bytes_be(x))))
                }
                Opcode::PUSH14 => {
                    pc += 1;
                    let x = bytecode[pc..(pc + 14)].try_into().unwrap();
                    pc += 13;
                    Operation::Push((14, (BigUint::from_bytes_be(x))))
                }
                Opcode::PUSH15 => {
                    pc += 1;
                    let x = bytecode[pc..(pc + 15)].try_into().unwrap();
                    pc += 14;
                    Operation::Push((15, (BigUint::from_bytes_be(x))))
                }
                Opcode::PUSH16 => {
                    pc += 1;
                    let x = bytecode[pc..(pc + 16)].try_into().unwrap();
                    pc += 15;
                    Operation::Push((16, (BigUint::from_bytes_be(x))))
                }
                Opcode::PUSH17 => {
                    pc += 1;
                    let x = bytecode[pc..(pc + 17)].try_into().unwrap();
                    pc += 16;
                    Operation::Push((17, (BigUint::from_bytes_be(x))))
                }
                Opcode::PUSH18 => {
                    pc += 1;
                    let x = bytecode[pc..(pc + 18)].try_into().unwrap();
                    pc += 17;
                    Operation::Push((18, (BigUint::from_bytes_be(x))))
                }
                Opcode::PUSH19 => {
                    pc += 1;
                    let x = bytecode[pc..(pc + 19)].try_into().unwrap();
                    pc += 18;
                    Operation::Push((19, (BigUint::from_bytes_be(x))))
                }
                Opcode::PUSH20 => {
                    pc += 1;
                    let x = bytecode[pc..(pc + 20)].try_into().unwrap();
                    pc += 19;
                    Operation::Push((20, (BigUint::from_bytes_be(x))))
                }
                Opcode::PUSH21 => {
                    pc += 1;
                    let x = bytecode[pc..(pc + 21)].try_into().unwrap();
                    pc += 20;
                    Operation::Push((21, (BigUint::from_bytes_be(x))))
                }
                Opcode::PUSH22 => {
                    pc += 1;
                    let x = bytecode[pc..(pc + 32)].try_into().unwrap();
                    pc += 21;
                    Operation::Push((22, (BigUint::from_bytes_be(x))))
                }
                Opcode::PUSH23 => {
                    pc += 1;
                    let x = bytecode[pc..(pc + 32)].try_into().unwrap();
                    pc += 22;
                    Operation::Push((23, (BigUint::from_bytes_be(x))))
                }
                Opcode::PUSH24 => {
                    pc += 1;
                    let x = bytecode[pc..(pc + 32)].try_into().unwrap();
                    pc += 23;
                    Operation::Push((24, (BigUint::from_bytes_be(x))))
                }
                Opcode::PUSH25 => {
                    pc += 1;
                    let x = bytecode[pc..(pc + 32)].try_into().unwrap();
                    pc += 24;
                    Operation::Push((25, (BigUint::from_bytes_be(x))))
                }
                Opcode::PUSH26 => {
                    pc += 1;
                    let x = bytecode[pc..(pc + 26)].try_into().unwrap();
                    pc += 25;
                    Operation::Push((26, (BigUint::from_bytes_be(x))))
                }
                Opcode::PUSH27 => {
                    pc += 1;
                    let x = bytecode[pc..(pc + 27)].try_into().unwrap();
                    pc += 26;
                    Operation::Push((27, (BigUint::from_bytes_be(x))))
                }
                Opcode::PUSH28 => {
                    pc += 1;
                    let x = bytecode[pc..(pc + 28)].try_into().unwrap();
                    pc += 27;
                    Operation::Push((28, (BigUint::from_bytes_be(x))))
                }
                Opcode::PUSH29 => {
                    pc += 1;
                    let x = bytecode[pc..(pc + 29)].try_into().unwrap();
                    pc += 28;
                    Operation::Push((29, (BigUint::from_bytes_be(x))))
                }
                Opcode::PUSH30 => {
                    pc += 1;
                    let x = bytecode[pc..(pc + 30)].try_into().unwrap();
                    pc += 29;
                    Operation::Push((30, (BigUint::from_bytes_be(x))))
                }
                Opcode::PUSH31 => {
                    pc += 1;
                    let x = bytecode[pc..(pc + 31)].try_into().unwrap();
                    pc += 30;
                    Operation::Push((31, (BigUint::from_bytes_be(x))))
                }
                Opcode::PUSH32 => {
                    pc += 1;
                    let x = bytecode[pc..(pc + 32)].try_into().unwrap();
                    pc += 31;
                    Operation::Push((32, (BigUint::from_bytes_be(x))))
                }
                Opcode::DUP1 => Operation::Dup(1),
                Opcode::DUP2 => Operation::Dup(2),
                Opcode::DUP3 => Operation::Dup(3),
                Opcode::DUP4 => Operation::Dup(4),
                Opcode::DUP5 => Operation::Dup(5),
                Opcode::DUP6 => Operation::Dup(6),
                Opcode::DUP7 => Operation::Dup(7),
                Opcode::DUP8 => Operation::Dup(8),
                Opcode::DUP9 => Operation::Dup(9),
                Opcode::DUP10 => Operation::Dup(10),
                Opcode::DUP11 => Operation::Dup(11),
                Opcode::DUP12 => Operation::Dup(12),
                Opcode::DUP13 => Operation::Dup(13),
                Opcode::DUP14 => Operation::Dup(14),
                Opcode::DUP15 => Operation::Dup(15),
                Opcode::DUP16 => Operation::Dup(16),
                Opcode::SWAP1 => Operation::Swap(1),
                Opcode::SWAP2 => Operation::Swap(2),
                Opcode::SWAP3 => Operation::Swap(3),
                Opcode::SWAP4 => Operation::Swap(4),
                Opcode::SWAP5 => Operation::Swap(5),
                Opcode::SWAP6 => Operation::Swap(6),
                Opcode::SWAP7 => Operation::Swap(7),
                Opcode::SWAP8 => Operation::Swap(8),
                Opcode::SWAP9 => Operation::Swap(9),
                Opcode::SWAP10 => Operation::Swap(10),
                Opcode::SWAP11 => Operation::Swap(11),
                Opcode::SWAP12 => Operation::Swap(12),
                Opcode::SWAP13 => Operation::Swap(13),
                Opcode::SWAP14 => Operation::Swap(14),
                Opcode::SWAP15 => Operation::Swap(15),
                Opcode::SWAP16 => Operation::Swap(16),
                Opcode::RETURN => Operation::Return,
                Opcode::REVERT => Operation::Revert,
                Opcode::MSTORE => Operation::Mstore,
                Opcode::MSTORE8 => Operation::Mstore8,
                Opcode::CALLDATACOPY => Operation::CallDataCopy,
                Opcode::LOG0 => Operation::Log(0),
                Opcode::LOG1 => Operation::Log(1),
                Opcode::LOG2 => Operation::Log(2),
                Opcode::LOG3 => Operation::Log(3),
                Opcode::LOG4 => Operation::Log(4),
                Opcode::ORIGIN => Operation::Origin,
            };
            operations.push(op);
            pc += 1;
        }

        let code_size = Self::get_codesize(&operations);

        if failed_opcodes.is_empty() {
            Ok(Program {
                operations,
                code_size,
            })
        } else {
            Err(ParseError(failed_opcodes))
        }
    }

    fn get_codesize(operations: &[Operation]) -> u32 {
        operations
            .iter()
            .map(|op| match op {
                // the size in bytes to push + 1 from the PUSHN opcode
                Operation::Push((size, _)) => (size + 1) as u32,
                _ => 1,
            })
            .sum()
    }

    pub fn to_bytecode(self) -> Vec<u8> {
        self.operations
            .iter()
            .flat_map(Operation::to_bytecode)
            .collect::<Vec<u8>>()
    }
}

impl From<Vec<Operation>> for Program {
    fn from(operations: Vec<Operation>) -> Self {
        let code_size = Self::get_codesize(&operations);

        Program {
            operations,
            code_size,
        }
    }
}<|MERGE_RESOLUTION|>--- conflicted
+++ resolved
@@ -52,13 +52,8 @@
     // EXTCODEHASH = 0x3F,
     // BLOCKHASH = 0x40,
     // COINBASE = 0x41,
-<<<<<<< HEAD
     TIMESTAMP = 0x42,
-    // NUMBER = 0x43,
-=======
-    // TIMESTAMP = 0x42,
     NUMBER = 0x43,
->>>>>>> b268ffa5
     // DIFFICULTY = 0x44,
     // GASLIMIT = 0x45,
     CHAINID = 0x46,
@@ -216,13 +211,10 @@
             x if x == Opcode::CALLDATALOAD as u8 => Opcode::CALLDATALOAD,
             x if x == Opcode::CALLDATASIZE as u8 => Opcode::CALLDATASIZE,
             x if x == Opcode::CODESIZE as u8 => Opcode::CODESIZE,
-<<<<<<< HEAD
             x if x == Opcode::TIMESTAMP as u8 => Opcode::TIMESTAMP,
-=======
             x if x == Opcode::GASPRICE as u8 => Opcode::GASPRICE,
             x if x == Opcode::NUMBER as u8 => Opcode::NUMBER,
             x if x == Opcode::CHAINID as u8 => Opcode::CHAINID,
->>>>>>> b268ffa5
             x if x == Opcode::POP as u8 => Opcode::POP,
             x if x == Opcode::MLOAD as u8 => Opcode::MLOAD,
             x if x == Opcode::MSTORE as u8 => Opcode::MSTORE,
@@ -346,13 +338,10 @@
     CalldataLoad,
     CallDataSize,
     Codesize,
-<<<<<<< HEAD
     Timestamp,
-=======
     Gasprice,
     Number,
     Chainid,
->>>>>>> b268ffa5
     Pop,
     Mload,
     Jump,
@@ -406,13 +395,10 @@
             Operation::CalldataLoad => vec![Opcode::CALLDATALOAD as u8],
             Operation::CallDataSize => vec![Opcode::CALLDATASIZE as u8],
             Operation::Codesize => vec![Opcode::CODESIZE as u8],
-<<<<<<< HEAD
             Operation::Timestamp => vec![Opcode::TIMESTAMP as u8],
-=======
             Operation::Gasprice => vec![Opcode::GASPRICE as u8],
             Operation::Number => vec![Opcode::NUMBER as u8],
             Operation::Chainid => vec![Opcode::CHAINID as u8],
->>>>>>> b268ffa5
             Operation::Pop => vec![Opcode::POP as u8],
             Operation::Mload => vec![Opcode::MLOAD as u8],
             Operation::Jump => vec![Opcode::JUMP as u8],
@@ -500,13 +486,10 @@
                 Opcode::CALLDATALOAD => Operation::CalldataLoad,
                 Opcode::CALLDATASIZE => Operation::CallDataSize,
                 Opcode::CODESIZE => Operation::Codesize,
-<<<<<<< HEAD
                 Opcode::TIMESTAMP => Operation::Timestamp,
-=======
                 Opcode::GASPRICE => Operation::Gasprice,
                 Opcode::NUMBER => Operation::Number,
                 Opcode::CHAINID => Operation::Chainid,
->>>>>>> b268ffa5
                 Opcode::POP => Operation::Pop,
                 Opcode::MLOAD => Operation::Mload,
                 Opcode::JUMP => Operation::Jump,
