use num_bigint::BigUint;
use std::fmt;
use thiserror::Error;

#[derive(Debug)]
pub enum Opcode {
    STOP = 0x00,
    ADD = 0x01,
    MUL = 0x02,
    SUB = 0x03,
    DIV = 0x04,
    SDIV = 0x05,
    MOD = 0x06,
    SMOD = 0x07,
    ADDMOD = 0x08,
    MULMOD = 0x09,
    EXP = 0x0A,
    SIGNEXTEND = 0x0B,
    // unused 0x0C-0x0F
    LT = 0x10,
    GT = 0x11,
    SLT = 0x12,
    SGT = 0x13,
    EQ = 0x14,
    ISZERO = 0x15,
    AND = 0x16,
    OR = 0x17,
    XOR = 0x18,
    // NOT = 0x19,
    BYTE = 0x1A,
    SHL = 0x1B,
    SHR = 0x1C,
    SAR = 0x1D,
    // unused 0x1E-0x1F
    // KECCAK256 = 0x20,
    // unused 0x21-0x2F
    // ADDRESS = 0x30,
    // BALANCE = 0x31,
    // ORIGIN = 0x32,
    // CALLER = 0x33,
    CALLVALUE = 0x34,
    CALLDATALOAD = 0x35,
    CALLDATASIZE = 0x36,
    // CALLDATACOPY = 0x37,
    CODESIZE = 0x38,
    // CODECOPY = 0x39,
    // GASPRICE = 0x3A,
    // EXTCODESIZE = 0x3B,
    // EXTCODECOPY = 0x3C,
    // RETURNDATASIZE = 0x3D,
    // RETURNDATACOPY = 0x3E,
    // EXTCODEHASH = 0x3F,
    // BLOCKHASH = 0x40,
    // COINBASE = 0x41,
    // TIMESTAMP = 0x42,
    // NUMBER = 0x43,
    // DIFFICULTY = 0x44,
    // GASLIMIT = 0x45,
    // CHAINID = 0x46,
    // SELFBALANCE = 0x47,
    // BASEFEE = 0x48,
    // BLOBHASH = 0x49,
    // BLOBBASEFEE = 0x4A,
    // unused 0x4B-0x4F
    POP = 0x50,
    MLOAD = 0x51,
    MSTORE = 0x52,
    MSTORE8 = 0x53,
    SSTORE = 0x55,
    SLOAD = 0x54,
    JUMP = 0x56,
    JUMPI = 0x57,
    PC = 0x58,
    MSIZE = 0x59,
    GAS = 0x5A,
    JUMPDEST = 0x5B,
    // TLOAD = 0x5C,
    // TSTORE = 0x5D,
    MCOPY = 0x5E,
    PUSH0 = 0x5F,
    PUSH1 = 0x60,
    PUSH2 = 0x61,
    PUSH3 = 0x62,
    PUSH4 = 0x63,
    PUSH5 = 0x64,
    PUSH6 = 0x65,
    PUSH7 = 0x66,
    PUSH8 = 0x67,
    PUSH9 = 0x68,
    PUSH10 = 0x69,
    PUSH11 = 0x6A,
    PUSH12 = 0x6B,
    PUSH13 = 0x6C,
    PUSH14 = 0x6D,
    PUSH15 = 0x6E,
    PUSH16 = 0x6F,
    PUSH17 = 0x70,
    PUSH18 = 0x71,
    PUSH19 = 0x72,
    PUSH20 = 0x73,
    PUSH21 = 0x74,
    PUSH22 = 0x75,
    PUSH23 = 0x76,
    PUSH24 = 0x77,
    PUSH25 = 0x78,
    PUSH26 = 0x79,
    PUSH27 = 0x7A,
    PUSH28 = 0x7B,
    PUSH29 = 0x7C,
    PUSH30 = 0x7D,
    PUSH31 = 0x7E,
    PUSH32 = 0x7F,
    DUP1 = 0x80,
    DUP2 = 0x81,
    DUP3 = 0x82,
    DUP4 = 0x83,
    DUP5 = 0x84,
    DUP6 = 0x85,
    DUP7 = 0x86,
    DUP8 = 0x87,
    DUP9 = 0x88,
    DUP10 = 0x89,
    DUP11 = 0x8A,
    DUP12 = 0x8B,
    DUP13 = 0x8C,
    DUP14 = 0x8D,
    DUP15 = 0x8E,
    DUP16 = 0x8F,
    SWAP1 = 0x90,
    SWAP2 = 0x91,
    SWAP3 = 0x92,
    SWAP4 = 0x93,
    SWAP5 = 0x94,
    SWAP6 = 0x95,
    SWAP7 = 0x96,
    SWAP8 = 0x97,
    SWAP9 = 0x98,
    SWAP10 = 0x99,
    SWAP11 = 0x9A,
    SWAP12 = 0x9B,
    SWAP13 = 0x9C,
    SWAP14 = 0x9D,
    SWAP15 = 0x9E,
    SWAP16 = 0x9F,
    LOG0 = 0xA0,
    LOG1 = 0xA1,
    LOG2 = 0xA2,
    LOG3 = 0xA3,
    LOG4 = 0xA4,
    // unused 0xA5-0xEF
    // CREATE = 0xF0,
    // CALL = 0xF1,
    // CALLCODE = 0xF2,
    RETURN = 0xF3,
    // DELEGATECALL = 0xF4,
    // CREATE2 = 0xF5,
    // unused 0xF6-0xF9
    // STATICCALL = 0xFA,
    // unused 0xFB-0xFC
    REVERT = 0xFD,
    // INVALID = 0xFE,
    // SELFDESTRUCT = 0xFF,
}

#[derive(Error, Debug)]
#[error("The opcode `{:02X}` is not valid", self.0)]
pub struct OpcodeParseError(u8);

#[derive(Error, Debug)]
pub struct ParseError(Vec<OpcodeParseError>);

impl fmt::Display for ParseError {
    fn fmt(&self, f: &mut fmt::Formatter<'_>) -> fmt::Result {
        let opcodes: Vec<_> = self.0.iter().map(|x| format!("{:02X}", x.0)).collect();
        writeln!(f, "The following opcodes could not be parsed: ")?;
        writeln!(f, "{:#?}", opcodes)?;
        Ok(())
    }
}

impl TryFrom<u8> for Opcode {
    type Error = OpcodeParseError;
    fn try_from(opcode: u8) -> Result<Opcode, Self::Error> {
        let op = match opcode {
            x if x == Opcode::STOP as u8 => Opcode::STOP,
            x if x == Opcode::ADD as u8 => Opcode::ADD,
            x if x == Opcode::MUL as u8 => Opcode::MUL,
            x if x == Opcode::SUB as u8 => Opcode::SUB,
            x if x == Opcode::DIV as u8 => Opcode::DIV,
            x if x == Opcode::SDIV as u8 => Opcode::SDIV,
            x if x == Opcode::MOD as u8 => Opcode::MOD,
            x if x == Opcode::SMOD as u8 => Opcode::SMOD,
            x if x == Opcode::ADDMOD as u8 => Opcode::ADDMOD,
            x if x == Opcode::MULMOD as u8 => Opcode::MULMOD,
            x if x == Opcode::EXP as u8 => Opcode::EXP,
            x if x == Opcode::SIGNEXTEND as u8 => Opcode::SIGNEXTEND,
            x if x == Opcode::LT as u8 => Opcode::LT,
            x if x == Opcode::GT as u8 => Opcode::GT,
            x if x == Opcode::SLT as u8 => Opcode::SLT,
            x if x == Opcode::SGT as u8 => Opcode::SGT,
            x if x == Opcode::EQ as u8 => Opcode::EQ,
            x if x == Opcode::ISZERO as u8 => Opcode::ISZERO,
            x if x == Opcode::AND as u8 => Opcode::AND,
            x if x == Opcode::OR as u8 => Opcode::OR,
            x if x == Opcode::XOR as u8 => Opcode::XOR,
            x if x == Opcode::BYTE as u8 => Opcode::BYTE,
            x if x == Opcode::SHL as u8 => Opcode::SHL,
            x if x == Opcode::SHR as u8 => Opcode::SHR,
            x if x == Opcode::SAR as u8 => Opcode::SAR,
            x if x == Opcode::CALLVALUE as u8 => Opcode::CALLVALUE,
            x if x == Opcode::CALLDATALOAD as u8 => Opcode::CALLDATALOAD,
            x if x == Opcode::CALLDATASIZE as u8 => Opcode::CALLDATASIZE,
            x if x == Opcode::CODESIZE as u8 => Opcode::CODESIZE,
            x if x == Opcode::POP as u8 => Opcode::POP,
            x if x == Opcode::MLOAD as u8 => Opcode::MLOAD,
            x if x == Opcode::SLOAD as u8 => Opcode::SLOAD,
            x if x == Opcode::MSTORE as u8 => Opcode::MSTORE,
            x if x == Opcode::MSTORE8 as u8 => Opcode::MSTORE8,
            x if x == Opcode::JUMP as u8 => Opcode::JUMP,
            x if x == Opcode::JUMPI as u8 => Opcode::JUMPI,
            x if x == Opcode::PC as u8 => Opcode::PC,
            x if x == Opcode::MSIZE as u8 => Opcode::MSIZE,
            x if x == Opcode::GAS as u8 => Opcode::GAS,
            x if x == Opcode::JUMPDEST as u8 => Opcode::JUMPDEST,
            x if x == Opcode::MCOPY as u8 => Opcode::MCOPY,
            x if x == Opcode::PUSH0 as u8 => Opcode::PUSH0,
            x if x == Opcode::PUSH1 as u8 => Opcode::PUSH1,
            x if x == Opcode::PUSH2 as u8 => Opcode::PUSH2,
            x if x == Opcode::PUSH3 as u8 => Opcode::PUSH3,
            x if x == Opcode::PUSH4 as u8 => Opcode::PUSH4,
            x if x == Opcode::PUSH5 as u8 => Opcode::PUSH5,
            x if x == Opcode::PUSH6 as u8 => Opcode::PUSH6,
            x if x == Opcode::PUSH7 as u8 => Opcode::PUSH7,
            x if x == Opcode::PUSH8 as u8 => Opcode::PUSH8,
            x if x == Opcode::PUSH9 as u8 => Opcode::PUSH9,
            x if x == Opcode::PUSH10 as u8 => Opcode::PUSH10,
            x if x == Opcode::PUSH11 as u8 => Opcode::PUSH11,
            x if x == Opcode::PUSH12 as u8 => Opcode::PUSH12,
            x if x == Opcode::PUSH13 as u8 => Opcode::PUSH13,
            x if x == Opcode::PUSH14 as u8 => Opcode::PUSH14,
            x if x == Opcode::PUSH15 as u8 => Opcode::PUSH15,
            x if x == Opcode::PUSH16 as u8 => Opcode::PUSH16,
            x if x == Opcode::PUSH17 as u8 => Opcode::PUSH17,
            x if x == Opcode::PUSH18 as u8 => Opcode::PUSH18,
            x if x == Opcode::PUSH19 as u8 => Opcode::PUSH19,
            x if x == Opcode::PUSH20 as u8 => Opcode::PUSH20,
            x if x == Opcode::PUSH21 as u8 => Opcode::PUSH21,
            x if x == Opcode::PUSH22 as u8 => Opcode::PUSH22,
            x if x == Opcode::PUSH23 as u8 => Opcode::PUSH23,
            x if x == Opcode::PUSH24 as u8 => Opcode::PUSH24,
            x if x == Opcode::PUSH25 as u8 => Opcode::PUSH25,
            x if x == Opcode::PUSH26 as u8 => Opcode::PUSH26,
            x if x == Opcode::PUSH27 as u8 => Opcode::PUSH27,
            x if x == Opcode::PUSH28 as u8 => Opcode::PUSH28,
            x if x == Opcode::PUSH29 as u8 => Opcode::PUSH29,
            x if x == Opcode::PUSH30 as u8 => Opcode::PUSH30,
            x if x == Opcode::PUSH31 as u8 => Opcode::PUSH31,
            x if x == Opcode::PUSH32 as u8 => Opcode::PUSH32,
            x if x == Opcode::DUP1 as u8 => Opcode::DUP1,
            x if x == Opcode::DUP2 as u8 => Opcode::DUP2,
            x if x == Opcode::DUP3 as u8 => Opcode::DUP3,
            x if x == Opcode::DUP4 as u8 => Opcode::DUP4,
            x if x == Opcode::DUP5 as u8 => Opcode::DUP5,
            x if x == Opcode::DUP6 as u8 => Opcode::DUP6,
            x if x == Opcode::DUP7 as u8 => Opcode::DUP7,
            x if x == Opcode::DUP8 as u8 => Opcode::DUP8,
            x if x == Opcode::DUP9 as u8 => Opcode::DUP9,
            x if x == Opcode::DUP10 as u8 => Opcode::DUP10,
            x if x == Opcode::DUP11 as u8 => Opcode::DUP11,
            x if x == Opcode::DUP12 as u8 => Opcode::DUP12,
            x if x == Opcode::DUP13 as u8 => Opcode::DUP13,
            x if x == Opcode::DUP14 as u8 => Opcode::DUP14,
            x if x == Opcode::DUP15 as u8 => Opcode::DUP15,
            x if x == Opcode::DUP16 as u8 => Opcode::DUP16,
            x if x == Opcode::SWAP1 as u8 => Opcode::SWAP1,
            x if x == Opcode::SWAP2 as u8 => Opcode::SWAP2,
            x if x == Opcode::SWAP3 as u8 => Opcode::SWAP3,
            x if x == Opcode::SWAP4 as u8 => Opcode::SWAP4,
            x if x == Opcode::SWAP5 as u8 => Opcode::SWAP5,
            x if x == Opcode::SWAP6 as u8 => Opcode::SWAP6,
            x if x == Opcode::SWAP7 as u8 => Opcode::SWAP7,
            x if x == Opcode::SWAP8 as u8 => Opcode::SWAP8,
            x if x == Opcode::SWAP9 as u8 => Opcode::SWAP9,
            x if x == Opcode::SWAP10 as u8 => Opcode::SWAP10,
            x if x == Opcode::SWAP11 as u8 => Opcode::SWAP11,
            x if x == Opcode::SWAP12 as u8 => Opcode::SWAP12,
            x if x == Opcode::SWAP13 as u8 => Opcode::SWAP13,
            x if x == Opcode::SWAP14 as u8 => Opcode::SWAP14,
            x if x == Opcode::SWAP15 as u8 => Opcode::SWAP15,
            x if x == Opcode::SWAP16 as u8 => Opcode::SWAP16,
            x if x == Opcode::LOG0 as u8 => Opcode::LOG0,
            x if x == Opcode::LOG1 as u8 => Opcode::LOG1,
            x if x == Opcode::LOG2 as u8 => Opcode::LOG2,
            x if x == Opcode::LOG3 as u8 => Opcode::LOG3,
            x if x == Opcode::LOG4 as u8 => Opcode::LOG4,
            x if x == Opcode::RETURN as u8 => Opcode::RETURN,
            x if x == Opcode::REVERT as u8 => Opcode::REVERT,
            x => return Err(OpcodeParseError(x)),
        };

        Ok(op)
    }
}

#[derive(Debug, Clone)]
pub enum Operation {
    Stop,
    Add,
    Mul,
    Sub,
    Sgt,
    Div,
    Sdiv,
    Mod,
    SMod,
    Addmod,
    Mulmod,
    Exp,
    SignExtend,
    Lt,
    Gt,
    Slt,
    Eq,
    IsZero,
    And,
    Or,
    Xor,
    Byte,
    Shr,
    Shl,
    Sar,
    Callvalue,
    CalldataLoad,
    CallDataSize,
    Codesize,
    Pop,
    Mload,
    Sload,
    Jump,
    Jumpi,
    PC { pc: usize },
    Msize,
    Gas,
    Jumpdest { pc: usize },
    Mcopy,
    Push0,
    Push((u8, BigUint)),
    Dup(u8),
    Swap(u8),
    Return,
    Revert,
    Mstore,
    Mstore8,
<<<<<<< HEAD
    Sstore,
    CallDataSize,
=======
    Log(u8),
>>>>>>> 5c837864
}

impl Operation {
    pub fn to_bytecode(&self) -> Vec<u8> {
        match self {
            Operation::Stop => vec![Opcode::STOP as u8],
            Operation::Add => vec![Opcode::ADD as u8],
            Operation::Mul => vec![Opcode::MUL as u8],
            Operation::Sub => vec![Opcode::SUB as u8],
            Operation::Div => vec![Opcode::DIV as u8],
            Operation::Sdiv => vec![Opcode::SDIV as u8],
            Operation::Mod => vec![Opcode::MOD as u8],
            Operation::SMod => vec![Opcode::SMOD as u8],
            Operation::Addmod => vec![Opcode::ADDMOD as u8],
            Operation::Mulmod => vec![Opcode::MULMOD as u8],
            Operation::Exp => vec![Opcode::EXP as u8],
            Operation::SignExtend => vec![Opcode::SIGNEXTEND as u8],
            Operation::Lt => vec![Opcode::LT as u8],
            Operation::Gt => vec![Opcode::GT as u8],
            Operation::Slt => vec![Opcode::SLT as u8],
            Operation::Eq => vec![Opcode::EQ as u8],
            Operation::IsZero => vec![Opcode::ISZERO as u8],
            Operation::And => vec![Opcode::AND as u8],
            Operation::Or => vec![Opcode::OR as u8],
            Operation::Xor => vec![Opcode::XOR as u8],
            Operation::Byte => vec![Opcode::BYTE as u8],
            Operation::Shr => vec![Opcode::SHR as u8],
            Operation::Shl => vec![Opcode::SHL as u8],
            Operation::Sar => vec![Opcode::SAR as u8],
            Operation::Callvalue => vec![Opcode::CALLVALUE as u8],
            Operation::CalldataLoad => vec![Opcode::CALLDATALOAD as u8],
            Operation::CallDataSize => vec![Opcode::CALLDATASIZE as u8],
            Operation::Codesize => vec![Opcode::CODESIZE as u8],
            Operation::Pop => vec![Opcode::POP as u8],
            Operation::Mload => vec![Opcode::MLOAD as u8],
            Operation::Sload => vec![Opcode::SLOAD as u8],
            Operation::Sstore => vec![Opcode::SSTORE as u8],
            Operation::Jump => vec![Opcode::JUMP as u8],
            Operation::Jumpi => vec![Opcode::JUMPI as u8],
            Operation::PC { pc: _ } => vec![Opcode::PC as u8],
            Operation::Msize => vec![Opcode::MSIZE as u8],
            Operation::Gas => vec![Opcode::GAS as u8],
            Operation::Jumpdest { pc: _ } => vec![Opcode::JUMPDEST as u8],
            Operation::Mcopy => vec![Opcode::MCOPY as u8],
            Operation::Push0 => vec![Opcode::PUSH0 as u8],
            Operation::Push((n, x)) => {
                let len = 1 + *n as usize;
                let mut opcode_bytes = vec![0; len];
                opcode_bytes[0] = Opcode::PUSH0 as u8 + n;
                let bytes = x.to_bytes_be();
                opcode_bytes[len - bytes.len()..].copy_from_slice(&bytes);
                opcode_bytes
            }
            Operation::Sgt => vec![Opcode::SGT as u8],
            Operation::Dup(n) => vec![Opcode::DUP1 as u8 + n - 1],
            Operation::Swap(n) => vec![Opcode::SWAP1 as u8 + n - 1],
            Operation::Return => vec![Opcode::RETURN as u8],
            Operation::Revert => vec![Opcode::REVERT as u8],
            Operation::Mstore => vec![Opcode::MSTORE as u8],
            Operation::Mstore8 => vec![Opcode::MSTORE8 as u8],
            Operation::Log(n) => vec![Opcode::LOG0 as u8 + n - 1],
        }
    }
}

#[derive(Debug, Clone)]
pub struct Program {
    pub(crate) operations: Vec<Operation>,
    pub(crate) code_size: u32,
}

impl Program {
    pub fn from_bytecode(bytecode: &[u8]) -> Result<Self, ParseError> {
        let mut operations = vec![];
        let mut pc = 0;
        let mut failed_opcodes = vec![];

        while pc < bytecode.len() {
            let Some(opcode) = bytecode.get(pc).copied() else {
                break;
            };

            let opcode = Opcode::try_from(opcode);

            if let Err(e) = opcode {
                failed_opcodes.push(e);
                pc += 1;
                continue;
            }

            let op = match opcode.unwrap() {
                Opcode::STOP => Operation::Stop,
                Opcode::ADD => Operation::Add,
                Opcode::MUL => Operation::Mul,
                Opcode::SUB => Operation::Sub,
                Opcode::DIV => Operation::Div,
                Opcode::SDIV => Operation::Sdiv,
                Opcode::MOD => Operation::Mod,
                Opcode::SMOD => Operation::SMod,
                Opcode::ADDMOD => Operation::Addmod,
                Opcode::MULMOD => Operation::Mulmod,
                Opcode::EXP => Operation::Exp,
                Opcode::SIGNEXTEND => Operation::SignExtend,
                Opcode::LT => Operation::Lt,
                Opcode::GT => Operation::Gt,
                Opcode::SLT => Operation::Slt,
                Opcode::SGT => Operation::Sgt,
                Opcode::EQ => Operation::Eq,
                Opcode::ISZERO => Operation::IsZero,
                Opcode::AND => Operation::And,
                Opcode::OR => Operation::Or,
                Opcode::XOR => Operation::Xor,
                Opcode::BYTE => Operation::Byte,
                Opcode::SHR => Operation::Shr,
                Opcode::SHL => Operation::Shl,
                Opcode::SAR => Operation::Sar,
                Opcode::CALLVALUE => Operation::Callvalue,
                Opcode::CALLDATALOAD => Operation::CalldataLoad,
                Opcode::CALLDATASIZE => Operation::CallDataSize,
                Opcode::CODESIZE => Operation::Codesize,
                Opcode::POP => Operation::Pop,
                Opcode::MLOAD => Operation::Mload,
                Opcode::SLOAD => Operation::Sload,
                Opcode::JUMP => Operation::Jump,
                Opcode::JUMPI => Operation::Jumpi,
                Opcode::PC => Operation::PC { pc },
                Opcode::MSIZE => Operation::Msize,
                Opcode::GAS => Operation::Gas,
                Opcode::JUMPDEST => Operation::Jumpdest { pc },
                Opcode::MCOPY => Operation::Mcopy,
                Opcode::PUSH0 => Operation::Push0,
                Opcode::PUSH1 => {
                    // TODO: return error if not enough bytes (same for PUSHN)
                    pc += 1;
                    let x = bytecode[pc..(pc + 1)].try_into().unwrap();
                    Operation::Push((1, (BigUint::from_bytes_be(x))))
                }
                Opcode::PUSH2 => {
                    pc += 1;
                    let x = bytecode[pc..(pc + 2)].try_into().unwrap();
                    pc += 1;
                    Operation::Push((2, (BigUint::from_bytes_be(x))))
                }
                Opcode::PUSH3 => {
                    pc += 1;
                    let x = bytecode[pc..(pc + 3)].try_into().unwrap();
                    pc += 2;
                    Operation::Push((3, (BigUint::from_bytes_be(x))))
                }
                Opcode::PUSH4 => {
                    pc += 1;
                    let x = bytecode[pc..(pc + 4)].try_into().unwrap();
                    pc += 3;
                    Operation::Push((4, (BigUint::from_bytes_be(x))))
                }
                Opcode::PUSH5 => {
                    pc += 1;
                    let x = bytecode[pc..(pc + 5)].try_into().unwrap();
                    pc += 4;
                    Operation::Push((5, (BigUint::from_bytes_be(x))))
                }
                Opcode::PUSH6 => {
                    pc += 1;
                    let x = bytecode[pc..(pc + 6)].try_into().unwrap();
                    pc += 5;
                    Operation::Push((6, (BigUint::from_bytes_be(x))))
                }
                Opcode::PUSH7 => {
                    pc += 1;
                    let x = bytecode[pc..(pc + 7)].try_into().unwrap();
                    pc += 6;
                    Operation::Push((7, (BigUint::from_bytes_be(x))))
                }
                Opcode::PUSH8 => {
                    pc += 1;
                    let x = bytecode[pc..(pc + 8)].try_into().unwrap();
                    pc += 7;
                    Operation::Push((8, (BigUint::from_bytes_be(x))))
                }
                Opcode::PUSH9 => {
                    pc += 1;
                    let x = bytecode[pc..(pc + 9)].try_into().unwrap();
                    pc += 8;
                    Operation::Push((9, (BigUint::from_bytes_be(x))))
                }
                Opcode::PUSH10 => {
                    pc += 1;
                    let x = bytecode[pc..(pc + 10)].try_into().unwrap();
                    pc += 9;
                    Operation::Push((10, (BigUint::from_bytes_be(x))))
                }
                Opcode::PUSH11 => {
                    pc += 1;
                    let x = bytecode[pc..(pc + 11)].try_into().unwrap();
                    pc += 10;
                    Operation::Push((11, (BigUint::from_bytes_be(x))))
                }
                Opcode::PUSH12 => {
                    pc += 1;
                    let x = bytecode[pc..(pc + 12)].try_into().unwrap();
                    pc += 11;
                    Operation::Push((12, (BigUint::from_bytes_be(x))))
                }
                Opcode::PUSH13 => {
                    pc += 1;
                    let x = bytecode[pc..(pc + 13)].try_into().unwrap();
                    pc += 12;
                    Operation::Push((13, (BigUint::from_bytes_be(x))))
                }
                Opcode::PUSH14 => {
                    pc += 1;
                    let x = bytecode[pc..(pc + 14)].try_into().unwrap();
                    pc += 13;
                    Operation::Push((14, (BigUint::from_bytes_be(x))))
                }
                Opcode::PUSH15 => {
                    pc += 1;
                    let x = bytecode[pc..(pc + 15)].try_into().unwrap();
                    pc += 14;
                    Operation::Push((15, (BigUint::from_bytes_be(x))))
                }
                Opcode::PUSH16 => {
                    pc += 1;
                    let x = bytecode[pc..(pc + 16)].try_into().unwrap();
                    pc += 15;
                    Operation::Push((16, (BigUint::from_bytes_be(x))))
                }
                Opcode::PUSH17 => {
                    pc += 1;
                    let x = bytecode[pc..(pc + 17)].try_into().unwrap();
                    pc += 16;
                    Operation::Push((17, (BigUint::from_bytes_be(x))))
                }
                Opcode::PUSH18 => {
                    pc += 1;
                    let x = bytecode[pc..(pc + 18)].try_into().unwrap();
                    pc += 17;
                    Operation::Push((18, (BigUint::from_bytes_be(x))))
                }
                Opcode::PUSH19 => {
                    pc += 1;
                    let x = bytecode[pc..(pc + 19)].try_into().unwrap();
                    pc += 18;
                    Operation::Push((19, (BigUint::from_bytes_be(x))))
                }
                Opcode::PUSH20 => {
                    pc += 1;
                    let x = bytecode[pc..(pc + 20)].try_into().unwrap();
                    pc += 19;
                    Operation::Push((20, (BigUint::from_bytes_be(x))))
                }
                Opcode::PUSH21 => {
                    pc += 1;
                    let x = bytecode[pc..(pc + 21)].try_into().unwrap();
                    pc += 20;
                    Operation::Push((21, (BigUint::from_bytes_be(x))))
                }
                Opcode::PUSH22 => {
                    pc += 1;
                    let x = bytecode[pc..(pc + 32)].try_into().unwrap();
                    pc += 21;
                    Operation::Push((22, (BigUint::from_bytes_be(x))))
                }
                Opcode::PUSH23 => {
                    pc += 1;
                    let x = bytecode[pc..(pc + 32)].try_into().unwrap();
                    pc += 22;
                    Operation::Push((23, (BigUint::from_bytes_be(x))))
                }
                Opcode::PUSH24 => {
                    pc += 1;
                    let x = bytecode[pc..(pc + 32)].try_into().unwrap();
                    pc += 23;
                    Operation::Push((24, (BigUint::from_bytes_be(x))))
                }
                Opcode::PUSH25 => {
                    pc += 1;
                    let x = bytecode[pc..(pc + 32)].try_into().unwrap();
                    pc += 24;
                    Operation::Push((25, (BigUint::from_bytes_be(x))))
                }
                Opcode::PUSH26 => {
                    pc += 1;
                    let x = bytecode[pc..(pc + 26)].try_into().unwrap();
                    pc += 25;
                    Operation::Push((26, (BigUint::from_bytes_be(x))))
                }
                Opcode::PUSH27 => {
                    pc += 1;
                    let x = bytecode[pc..(pc + 27)].try_into().unwrap();
                    pc += 26;
                    Operation::Push((27, (BigUint::from_bytes_be(x))))
                }
                Opcode::PUSH28 => {
                    pc += 1;
                    let x = bytecode[pc..(pc + 28)].try_into().unwrap();
                    pc += 27;
                    Operation::Push((28, (BigUint::from_bytes_be(x))))
                }
                Opcode::PUSH29 => {
                    pc += 1;
                    let x = bytecode[pc..(pc + 29)].try_into().unwrap();
                    pc += 28;
                    Operation::Push((29, (BigUint::from_bytes_be(x))))
                }
                Opcode::PUSH30 => {
                    pc += 1;
                    let x = bytecode[pc..(pc + 30)].try_into().unwrap();
                    pc += 29;
                    Operation::Push((30, (BigUint::from_bytes_be(x))))
                }
                Opcode::PUSH31 => {
                    pc += 1;
                    let x = bytecode[pc..(pc + 31)].try_into().unwrap();
                    pc += 30;
                    Operation::Push((31, (BigUint::from_bytes_be(x))))
                }
                Opcode::PUSH32 => {
                    pc += 1;
                    let x = bytecode[pc..(pc + 32)].try_into().unwrap();
                    pc += 31;
                    Operation::Push((32, (BigUint::from_bytes_be(x))))
                }
                Opcode::DUP1 => Operation::Dup(1),
                Opcode::DUP2 => Operation::Dup(2),
                Opcode::DUP3 => Operation::Dup(3),
                Opcode::DUP4 => Operation::Dup(4),
                Opcode::DUP5 => Operation::Dup(5),
                Opcode::DUP6 => Operation::Dup(6),
                Opcode::DUP7 => Operation::Dup(7),
                Opcode::DUP8 => Operation::Dup(8),
                Opcode::DUP9 => Operation::Dup(9),
                Opcode::DUP10 => Operation::Dup(10),
                Opcode::DUP11 => Operation::Dup(11),
                Opcode::DUP12 => Operation::Dup(12),
                Opcode::DUP13 => Operation::Dup(13),
                Opcode::DUP14 => Operation::Dup(14),
                Opcode::DUP15 => Operation::Dup(15),
                Opcode::DUP16 => Operation::Dup(16),
                Opcode::SWAP1 => Operation::Swap(1),
                Opcode::SWAP2 => Operation::Swap(2),
                Opcode::SWAP3 => Operation::Swap(3),
                Opcode::SWAP4 => Operation::Swap(4),
                Opcode::SWAP5 => Operation::Swap(5),
                Opcode::SWAP6 => Operation::Swap(6),
                Opcode::SWAP7 => Operation::Swap(7),
                Opcode::SWAP8 => Operation::Swap(8),
                Opcode::SWAP9 => Operation::Swap(9),
                Opcode::SWAP10 => Operation::Swap(10),
                Opcode::SWAP11 => Operation::Swap(11),
                Opcode::SWAP12 => Operation::Swap(12),
                Opcode::SWAP13 => Operation::Swap(13),
                Opcode::SWAP14 => Operation::Swap(14),
                Opcode::SWAP15 => Operation::Swap(15),
                Opcode::SWAP16 => Operation::Swap(16),
                Opcode::RETURN => Operation::Return,
                Opcode::REVERT => Operation::Revert,
                Opcode::MSTORE => Operation::Mstore,
                Opcode::MSTORE8 => Operation::Mstore8,
<<<<<<< HEAD
                Opcode::SSTORE => Operation::Sstore,
                Opcode::CALLDATASIZE => Operation::CallDataSize,
=======
                Opcode::LOG0 => Operation::Log(0),
                Opcode::LOG1 => Operation::Log(1),
                Opcode::LOG2 => Operation::Log(2),
                Opcode::LOG3 => Operation::Log(3),
                Opcode::LOG4 => Operation::Log(4),
>>>>>>> 5c837864
            };
            operations.push(op);
            pc += 1;
        }

        let code_size = Self::get_codesize(&operations);

        if failed_opcodes.is_empty() {
            Ok(Program {
                operations,
                code_size,
            })
        } else {
            Err(ParseError(failed_opcodes))
        }
    }

    fn get_codesize(operations: &[Operation]) -> u32 {
        operations
            .iter()
            .map(|op| match op {
                // the size in bytes to push + 1 from the PUSHN opcode
                Operation::Push((size, _)) => (size + 1) as u32,
                _ => 1,
            })
            .sum()
    }
}

impl From<Vec<Operation>> for Program {
    fn from(operations: Vec<Operation>) -> Self {
        let code_size = Self::get_codesize(&operations);

        Program {
            operations,
            code_size,
        }
    }
}<|MERGE_RESOLUTION|>--- conflicted
+++ resolved
@@ -214,6 +214,7 @@
             x if x == Opcode::POP as u8 => Opcode::POP,
             x if x == Opcode::MLOAD as u8 => Opcode::MLOAD,
             x if x == Opcode::SLOAD as u8 => Opcode::SLOAD,
+            x if x == Opcode::SSTORE as u8 => Opcode::SSTORE,
             x if x == Opcode::MSTORE as u8 => Opcode::MSTORE,
             x if x == Opcode::MSTORE8 as u8 => Opcode::MSTORE8,
             x if x == Opcode::JUMP as u8 => Opcode::JUMP,
@@ -336,6 +337,7 @@
     Pop,
     Mload,
     Sload,
+    Sstore,
     Jump,
     Jumpi,
     PC { pc: usize },
@@ -351,12 +353,7 @@
     Revert,
     Mstore,
     Mstore8,
-<<<<<<< HEAD
-    Sstore,
-    CallDataSize,
-=======
     Log(u8),
->>>>>>> 5c837864
 }
 
 impl Operation {
@@ -480,6 +477,7 @@
                 Opcode::POP => Operation::Pop,
                 Opcode::MLOAD => Operation::Mload,
                 Opcode::SLOAD => Operation::Sload,
+                Opcode::SSTORE => Operation::Sstore,
                 Opcode::JUMP => Operation::Jump,
                 Opcode::JUMPI => Operation::Jumpi,
                 Opcode::PC => Operation::PC { pc },
@@ -716,16 +714,11 @@
                 Opcode::REVERT => Operation::Revert,
                 Opcode::MSTORE => Operation::Mstore,
                 Opcode::MSTORE8 => Operation::Mstore8,
-<<<<<<< HEAD
-                Opcode::SSTORE => Operation::Sstore,
-                Opcode::CALLDATASIZE => Operation::CallDataSize,
-=======
                 Opcode::LOG0 => Operation::Log(0),
                 Opcode::LOG1 => Operation::Log(1),
                 Opcode::LOG2 => Operation::Log(2),
                 Opcode::LOG3 => Operation::Log(3),
                 Opcode::LOG4 => Operation::Log(4),
->>>>>>> 5c837864
             };
             operations.push(op);
             pc += 1;
