--- conflicted
+++ resolved
@@ -23,13 +23,8 @@
     // EQ = 0x14,
     // ISZERO = 0x15,
     // AND = 0x16,
-<<<<<<< HEAD
     OR = 0x17,
-    // XOR = 0x18,
-=======
-    // OR = 0x17,
     XOR = 0x18,
->>>>>>> 79bb8d7c
     // NOT = 0x19,
     BYTE = 0x1A,
     // SHL = 0x1B,
