--- conflicted
+++ resolved
@@ -15,19 +15,6 @@
     EXP = 0x0A,
     SIGNEXTEND = 0x0B,
     // unused 0x0C-0x0F
-<<<<<<< HEAD
-
-    // LT = 0x10,
-    // GT = 0x11,
-    // SLT = 0x12,
-    // SGT = 0x13,
-    // EQ = 0x14,
-    // ISZERO = 0x15,
-    // AND = 0x16,
-    // OR = 0x17,
-    // XOR = 0x18,
-    NOT = 0x19,
-=======
     LT = 0x10,
     GT = 0x11,
     SLT = 0x12,
@@ -37,8 +24,7 @@
     AND = 0x16,
     OR = 0x17,
     XOR = 0x18,
-    // NOT = 0x19,
->>>>>>> ff09270a
+    NOT = 0x19,
     BYTE = 0x1A,
     SHL = 0x1B,
     SHR = 0x1C,
@@ -242,10 +228,7 @@
             x if x == Opcode::PUSH30 as u8 => Opcode::PUSH30,
             x if x == Opcode::PUSH31 as u8 => Opcode::PUSH31,
             x if x == Opcode::PUSH32 as u8 => Opcode::PUSH32,
-<<<<<<< HEAD
-            x if x == Opcode::BYTE as u8 => Opcode::BYTE,
             x if x == Opcode::NOT as u8 => Opcode::NOT,
-=======
             x if x == Opcode::DUP1 as u8 => Opcode::DUP1,
             x if x == Opcode::DUP2 as u8 => Opcode::DUP2,
             x if x == Opcode::DUP3 as u8 => Opcode::DUP3,
@@ -279,7 +262,6 @@
             x if x == Opcode::SWAP15 as u8 => Opcode::SWAP15,
             x if x == Opcode::SWAP16 as u8 => Opcode::SWAP16,
             x if x == Opcode::RETURN as u8 => Opcode::RETURN,
->>>>>>> ff09270a
             _ => Opcode::UNUSED,
         }
     }
@@ -320,14 +302,10 @@
     Jumpdest { pc: usize },
     Push0,
     Push(BigUint),
-<<<<<<< HEAD
-    Byte,
     Not,
-=======
     Dup(u32),
     Swap(u32),
     Return,
->>>>>>> ff09270a
 }
 
 #[derive(Debug, Clone)]
@@ -568,11 +546,7 @@
                     pc += 31;
                     Operation::Push(BigUint::from_bytes_be(x))
                 }
-<<<<<<< HEAD
-                Opcode::BYTE => Operation::Byte,
                 Opcode::NOT => Operation::Not,
-                Opcode::UNUSED => panic!("Unknown opcode {:02X}", opcode),
-=======
                 Opcode::DUP1 => Operation::Dup(1),
                 Opcode::DUP2 => Operation::Dup(2),
                 Opcode::DUP3 => Operation::Dup(3),
@@ -607,7 +581,6 @@
                 Opcode::SWAP16 => Operation::Swap(16),
                 Opcode::RETURN => Operation::Return,
                 Opcode::UNUSED => panic!("Unknown opcode 0x{:02X}", opcode),
->>>>>>> ff09270a
             };
             operations.push(op);
             pc += 1;
