--- conflicted
+++ resolved
@@ -203,6 +203,7 @@
             x if x == Opcode::AND as u8 => Opcode::AND,
             x if x == Opcode::OR as u8 => Opcode::OR,
             x if x == Opcode::XOR as u8 => Opcode::XOR,
+            x if x == Opcode::NOT as u8 => Opcode::NOT,
             x if x == Opcode::BYTE as u8 => Opcode::BYTE,
             x if x == Opcode::SHL as u8 => Opcode::SHL,
             x if x == Opcode::SHR as u8 => Opcode::SHR,
@@ -220,13 +221,10 @@
             x if x == Opcode::TIMESTAMP as u8 => Opcode::TIMESTAMP,
             x if x == Opcode::GASPRICE as u8 => Opcode::GASPRICE,
             x if x == Opcode::NUMBER as u8 => Opcode::NUMBER,
-<<<<<<< HEAD
             x if x == Opcode::BLOBBASEFEE as u8 => Opcode::BLOBBASEFEE,
-=======
             x if x == Opcode::CHAINID as u8 => Opcode::CHAINID,
             x if x == Opcode::SELFBALANCE as u8 => Opcode::SELFBALANCE,
             x if x == Opcode::BASEFEE as u8 => Opcode::BASEFEE,
->>>>>>> 03058831
             x if x == Opcode::POP as u8 => Opcode::POP,
             x if x == Opcode::MLOAD as u8 => Opcode::MLOAD,
             x if x == Opcode::SLOAD as u8 => Opcode::SLOAD,
@@ -311,7 +309,6 @@
             x if x == Opcode::LOG4 as u8 => Opcode::LOG4,
             x if x == Opcode::RETURN as u8 => Opcode::RETURN,
             x if x == Opcode::CODECOPY as u8 => Opcode::CODECOPY,
-            x if x == Opcode::NOT as u8 => Opcode::NOT,
             x if x == Opcode::REVERT as u8 => Opcode::REVERT,
             x => return Err(OpcodeParseError(x)),
         };
@@ -359,13 +356,10 @@
     Timestamp,
     Gasprice,
     Number,
-<<<<<<< HEAD
     BlobBaseFee,
-=======
     Chainid,
     SelfBalance,
     Basefee,
->>>>>>> 03058831
     Pop,
     Mload,
     Sload,
@@ -431,13 +425,10 @@
             Operation::Timestamp => vec![Opcode::TIMESTAMP as u8],
             Operation::Gasprice => vec![Opcode::GASPRICE as u8],
             Operation::Number => vec![Opcode::NUMBER as u8],
-<<<<<<< HEAD
             Operation::BlobBaseFee => vec![Opcode::BLOBBASEFEE as u8],
-=======
             Operation::Chainid => vec![Opcode::CHAINID as u8],
             Operation::SelfBalance => vec![Opcode::SELFBALANCE as u8],
             Operation::Basefee => vec![Opcode::BASEFEE as u8],
->>>>>>> 03058831
             Operation::Pop => vec![Opcode::POP as u8],
             Operation::Mload => vec![Opcode::MLOAD as u8],
             Operation::Sload => vec![Opcode::SLOAD as u8],
@@ -536,13 +527,10 @@
                 Opcode::TIMESTAMP => Operation::Timestamp,
                 Opcode::GASPRICE => Operation::Gasprice,
                 Opcode::NUMBER => Operation::Number,
-<<<<<<< HEAD
                 Opcode::BLOBBASEFEE => Operation::BlobBaseFee,
-=======
                 Opcode::CHAINID => Operation::Chainid,
                 Opcode::SELFBALANCE => Operation::SelfBalance,
                 Opcode::BASEFEE => Operation::Basefee,
->>>>>>> 03058831
                 Opcode::POP => Operation::Pop,
                 Opcode::MSTORE => Operation::Mstore,
                 Opcode::MSTORE8 => Operation::Mstore8,
