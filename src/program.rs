use num_bigint::BigUint;

#[derive(Debug)]
pub enum Opcode {
    // STOP = 0x00,
    ADD = 0x01,
    MUL = 0x02,
<<<<<<< HEAD
    SUB = 0x03,
    // DIV = 0x04,
=======
    // SUB = 0x03,
    DIV = 0x04,
>>>>>>> 00afb820
    // SDIV = 0x05,
    // MOD = 0x06,
    // SMOD = 0x07,
    // ADDMOD = 0x08,
    // MULMOD = 0x09,
    // EXP = 0x0A,
    // SIGNEXTEND = 0x0B,

    // unused 0x0C-0x0F

    // LT = 0x10,
    // GT = 0x11,
    // SLT = 0x12,
    // SGT = 0x13,
    // EQ = 0x14,
    // ISZERO = 0x15,
    // AND = 0x16,
    // OR = 0x17,
    // XOR = 0x18,
    // NOT = 0x19,
    BYTE = 0x1A,
    // SHL = 0x1B,
    // SHR = 0x1C,
    // SAR = 0x1D,
    // unused 0x1E-0x1F
    // KECCAK256 = 0x20,
    // unused 0x21-0x2F
    // ADDRESS = 0x30,
    // BALANCE = 0x31,
    // ORIGIN = 0x32,
    // CALLER = 0x33,
    // CALLVALUE = 0x34,
    // CALLDATALOAD = 0x35,
    // CALLDATASIZE = 0x36,
    // CALLDATACOPY = 0x37,
    // CODESIZE = 0x38,
    // CODECOPY = 0x39,
    // GASPRICE = 0x3A,
    // EXTCODESIZE = 0x3B,
    // EXTCODECOPY = 0x3C,
    // RETURNDATASIZE = 0x3D,
    // RETURNDATACOPY = 0x3E,
    // EXTCODEHASH = 0x3F,
    // BLOCKHASH = 0x40,
    // COINBASE = 0x41,
    // TIMESTAMP = 0x42,
    // NUMBER = 0x43,
    // DIFFICULTY = 0x44,
    // GASLIMIT = 0x45,
    // CHAINID = 0x46,
    // SELFBALANCE = 0x47,
    // BASEFEE = 0x48,
    // BLOBHASH = 0x49,
    // BLOBBASEFEE = 0x4A,
    // unused 0x4B-0x4F
    POP = 0x50,
    // MLOAD = 0x51,
    // MSTORE = 0x52,
    // MSTORE8 = 0x53,
    // SLOAD = 0x54,
    // SSTORE = 0x55,
    // JUMP = 0x56,
    // JUMPI = 0x57,
    // PC = 0x58,
    // MSIZE = 0x59,
    // GAS = 0x5A,
    JUMPDEST = 0x5B,
    // TLOAD = 0x5C,
    // TSTORE = 0x5D,
    // MCOPY = 0x5E,
    PUSH0 = 0x5F,
    PUSH1 = 0x60,
    PUSH2 = 0x61,
    PUSH3 = 0x62,
    PUSH4 = 0x63,
    PUSH5 = 0x64,
    PUSH6 = 0x65,
    PUSH7 = 0x66,
    PUSH8 = 0x67,
    PUSH9 = 0x68,
    PUSH10 = 0x69,
    PUSH11 = 0x6A,
    PUSH12 = 0x6B,
    PUSH13 = 0x6C,
    PUSH14 = 0x6D,
    PUSH15 = 0x6E,
    PUSH16 = 0x6F,
    PUSH17 = 0x70,
    PUSH18 = 0x71,
    PUSH19 = 0x72,
    PUSH20 = 0x73,
    PUSH21 = 0x74,
    PUSH22 = 0x75,
    PUSH23 = 0x76,
    PUSH24 = 0x77,
    PUSH25 = 0x78,
    PUSH26 = 0x79,
    PUSH27 = 0x7A,
    PUSH28 = 0x7B,
    PUSH29 = 0x7C,
    PUSH30 = 0x7D,
    PUSH31 = 0x7E,
    PUSH32 = 0x7F,
    // DUP1 = 0x80,
    // DUP2 = 0x81,
    // DUP3 = 0x82,
    // DUP4 = 0x83,
    // DUP5 = 0x84,
    // DUP6 = 0x85,
    // DUP7 = 0x86,
    // DUP8 = 0x87,
    // DUP9 = 0x88,
    // DUP10 = 0x89,
    // DUP11 = 0x8A,
    // DUP12 = 0x8B,
    // DUP13 = 0x8C,
    // DUP14 = 0x8D,
    // DUP15 = 0x8E,
    // DUP16 = 0x8F,
    // SWAP1 = 0x90,
    // SWAP2 = 0x91,
    // SWAP3 = 0x92,
    // SWAP4 = 0x93,
    // SWAP5 = 0x94,
    // SWAP6 = 0x95,
    // SWAP7 = 0x96,
    // SWAP8 = 0x97,
    // SWAP9 = 0x98,
    // SWAP10 = 0x99,
    // SWAP11 = 0x9A,
    // SWAP12 = 0x9B,
    // SWAP13 = 0x9C,
    // SWAP14 = 0x9D,
    // SWAP15 = 0x9E,
    // SWAP16 = 0x9F,
    // LOG0 = 0xA0,
    // LOG1 = 0xA1,
    // LOG2 = 0xA2,
    // LOG3 = 0xA3,
    // LOG4 = 0xA4,
    // unused 0xA5-0xEF
    // CREATE = 0xF0,
    // CALL = 0xF1,
    // CALLCODE = 0xF2,
    // RETURN = 0xF3,
    // DELEGATECALL = 0xF4,
    // CREATE2 = 0xF5,
    // unused 0xF6-0xF9
    // STATICCALL = 0xFA,
    // unused 0xFB-0xFC
    // REVERT = 0xFD,
    // INVALID = 0xFE,
    // SELFDESTRUCT = 0xFF,
    UNUSED,
}

impl From<u8> for Opcode {
    fn from(opcode: u8) -> Opcode {
        match opcode {
            x if x == Opcode::ADD as u8 => Opcode::ADD,
            x if x == Opcode::MUL as u8 => Opcode::MUL,
            x if x == Opcode::POP as u8 => Opcode::POP,
            x if x == Opcode::DIV as u8 => Opcode::DIV,
            x if x == Opcode::JUMPDEST as u8 => Opcode::JUMPDEST,
            x if x == Opcode::PUSH0 as u8 => Opcode::PUSH0,
            x if x == Opcode::PUSH1 as u8 => Opcode::PUSH1,
            x if x == Opcode::PUSH2 as u8 => Opcode::PUSH2,
            x if x == Opcode::PUSH3 as u8 => Opcode::PUSH3,
            x if x == Opcode::PUSH4 as u8 => Opcode::PUSH4,
            x if x == Opcode::PUSH5 as u8 => Opcode::PUSH5,
            x if x == Opcode::PUSH6 as u8 => Opcode::PUSH6,
            x if x == Opcode::PUSH7 as u8 => Opcode::PUSH7,
            x if x == Opcode::PUSH8 as u8 => Opcode::PUSH8,
            x if x == Opcode::PUSH9 as u8 => Opcode::PUSH9,
            x if x == Opcode::PUSH10 as u8 => Opcode::PUSH10,
            x if x == Opcode::PUSH11 as u8 => Opcode::PUSH11,
            x if x == Opcode::PUSH12 as u8 => Opcode::PUSH12,
            x if x == Opcode::PUSH13 as u8 => Opcode::PUSH13,
            x if x == Opcode::PUSH14 as u8 => Opcode::PUSH14,
            x if x == Opcode::PUSH15 as u8 => Opcode::PUSH15,
            x if x == Opcode::PUSH16 as u8 => Opcode::PUSH16,
            x if x == Opcode::PUSH17 as u8 => Opcode::PUSH17,
            x if x == Opcode::PUSH18 as u8 => Opcode::PUSH18,
            x if x == Opcode::PUSH19 as u8 => Opcode::PUSH19,
            x if x == Opcode::PUSH20 as u8 => Opcode::PUSH20,
            x if x == Opcode::PUSH21 as u8 => Opcode::PUSH21,
            x if x == Opcode::PUSH22 as u8 => Opcode::PUSH22,
            x if x == Opcode::PUSH23 as u8 => Opcode::PUSH23,
            x if x == Opcode::PUSH24 as u8 => Opcode::PUSH24,
            x if x == Opcode::PUSH25 as u8 => Opcode::PUSH25,
            x if x == Opcode::PUSH26 as u8 => Opcode::PUSH26,
            x if x == Opcode::PUSH27 as u8 => Opcode::PUSH27,
            x if x == Opcode::PUSH28 as u8 => Opcode::PUSH28,
            x if x == Opcode::PUSH29 as u8 => Opcode::PUSH29,
            x if x == Opcode::PUSH30 as u8 => Opcode::PUSH30,
            x if x == Opcode::PUSH31 as u8 => Opcode::PUSH31,
            x if x == Opcode::PUSH32 as u8 => Opcode::PUSH32,
            x if x == Opcode::BYTE as u8 => Opcode::BYTE,
            _ => Opcode::UNUSED,
        }
    }
}

#[derive(Debug, Clone)]
pub enum Operation {
    Add,
    Sub,
    Mul,
    Pop,
    Div,
    Jumpdest { pc: usize },
    Push(BigUint),
    Byte,
}

#[derive(Debug, Clone)]
pub struct Program {
    pub(crate) operations: Vec<Operation>,
}

impl Program {
    pub fn from_bytecode(bytecode: &[u8]) -> Self {
        let mut operations = vec![];
        let mut pc = 0;

        while pc < bytecode.len() {
            let Some(opcode) = bytecode.get(pc).copied() else {
                break;
            };
            let op = match Opcode::from(opcode) {
                Opcode::ADD => Operation::Add,
                Opcode::SUB => Operation::Sub,
                Opcode::MUL => Operation::Mul,
                Opcode::POP => Operation::Pop,
                Opcode::DIV => Operation::Div,
                Opcode::JUMPDEST => Operation::Jumpdest { pc },
                Opcode::PUSH0 => Operation::Push(BigUint::ZERO),
                Opcode::PUSH1 => {
                    pc += 1;
                    let x = bytecode[pc..(pc + 1)].try_into().unwrap();
                    Operation::Push(BigUint::from_bytes_be(x))
                }
                Opcode::PUSH2 => {
                    pc += 1;
                    let x = bytecode[pc..(pc + 2)].try_into().unwrap();
                    pc += 1;
                    Operation::Push(BigUint::from_bytes_be(x))
                }
                Opcode::PUSH3 => {
                    pc += 1;
                    let x = bytecode[pc..(pc + 3)].try_into().unwrap();
                    pc += 2;
                    Operation::Push(BigUint::from_bytes_be(x))
                }
                Opcode::PUSH4 => {
                    pc += 1;
                    let x = bytecode[pc..(pc + 4)].try_into().unwrap();
                    pc += 3;
                    Operation::Push(BigUint::from_bytes_be(x))
                }
                Opcode::PUSH5 => {
                    pc += 1;
                    let x = bytecode[pc..(pc + 5)].try_into().unwrap();
                    pc += 4;
                    Operation::Push(BigUint::from_bytes_be(x))
                }
                Opcode::PUSH6 => {
                    pc += 1;
                    let x = bytecode[pc..(pc + 6)].try_into().unwrap();
                    pc += 5;
                    Operation::Push(BigUint::from_bytes_be(x))
                }
                Opcode::PUSH7 => {
                    pc += 1;
                    let x = bytecode[pc..(pc + 7)].try_into().unwrap();
                    pc += 6;
                    Operation::Push(BigUint::from_bytes_be(x))
                }
                Opcode::PUSH8 => {
                    pc += 1;
                    let x = bytecode[pc..(pc + 8)].try_into().unwrap();
                    pc += 7;
                    Operation::Push(BigUint::from_bytes_be(x))
                }
                Opcode::PUSH9 => {
                    pc += 1;
                    let x = bytecode[pc..(pc + 9)].try_into().unwrap();
                    pc += 8;
                    Operation::Push(BigUint::from_bytes_be(x))
                }
                Opcode::PUSH10 => {
                    pc += 1;
                    let x = bytecode[pc..(pc + 10)].try_into().unwrap();
                    pc += 9;
                    Operation::Push(BigUint::from_bytes_be(x))
                }
                Opcode::PUSH11 => {
                    pc += 1;
                    let x = bytecode[pc..(pc + 11)].try_into().unwrap();
                    pc += 10;
                    Operation::Push(BigUint::from_bytes_be(x))
                }
                Opcode::PUSH12 => {
                    pc += 1;
                    let x = bytecode[pc..(pc + 12)].try_into().unwrap();
                    pc += 11;
                    Operation::Push(BigUint::from_bytes_be(x))
                }
                Opcode::PUSH13 => {
                    pc += 1;
                    let x = bytecode[pc..(pc + 13)].try_into().unwrap();
                    pc += 12;
                    Operation::Push(BigUint::from_bytes_be(x))
                }
                Opcode::PUSH14 => {
                    pc += 1;
                    let x = bytecode[pc..(pc + 14)].try_into().unwrap();
                    pc += 13;
                    Operation::Push(BigUint::from_bytes_be(x))
                }
                Opcode::PUSH15 => {
                    pc += 1;
                    let x = bytecode[pc..(pc + 15)].try_into().unwrap();
                    pc += 14;
                    Operation::Push(BigUint::from_bytes_be(x))
                }
                Opcode::PUSH16 => {
                    pc += 1;
                    let x = bytecode[pc..(pc + 16)].try_into().unwrap();
                    pc += 15;
                    Operation::Push(BigUint::from_bytes_be(x))
                }
                Opcode::PUSH17 => {
                    pc += 1;
                    let x = bytecode[pc..(pc + 17)].try_into().unwrap();
                    pc += 16;
                    Operation::Push(BigUint::from_bytes_be(x))
                }
                Opcode::PUSH18 => {
                    pc += 1;
                    let x = bytecode[pc..(pc + 18)].try_into().unwrap();
                    pc += 17;
                    Operation::Push(BigUint::from_bytes_be(x))
                }
                Opcode::PUSH19 => {
                    pc += 1;
                    let x = bytecode[pc..(pc + 19)].try_into().unwrap();
                    pc += 18;
                    Operation::Push(BigUint::from_bytes_be(x))
                }
                Opcode::PUSH20 => {
                    pc += 1;
                    let x = bytecode[pc..(pc + 20)].try_into().unwrap();
                    pc += 19;
                    Operation::Push(BigUint::from_bytes_be(x))
                }
                Opcode::PUSH21 => {
                    pc += 1;
                    let x = bytecode[pc..(pc + 21)].try_into().unwrap();
                    pc += 20;
                    Operation::Push(BigUint::from_bytes_be(x))
                }
                Opcode::PUSH22 => {
                    pc += 1;
                    let x = bytecode[pc..(pc + 32)].try_into().unwrap();
                    pc += 21;
                    Operation::Push(BigUint::from_bytes_be(x))
                }
                Opcode::PUSH23 => {
                    pc += 1;
                    let x = bytecode[pc..(pc + 32)].try_into().unwrap();
                    pc += 22;
                    Operation::Push(BigUint::from_bytes_be(x))
                }
                Opcode::PUSH24 => {
                    pc += 1;
                    let x = bytecode[pc..(pc + 32)].try_into().unwrap();
                    pc += 23;
                    Operation::Push(BigUint::from_bytes_be(x))
                }
                Opcode::PUSH25 => {
                    pc += 1;
                    let x = bytecode[pc..(pc + 32)].try_into().unwrap();
                    pc += 24;
                    Operation::Push(BigUint::from_bytes_be(x))
                }
                Opcode::PUSH26 => {
                    pc += 1;
                    let x = bytecode[pc..(pc + 26)].try_into().unwrap();
                    pc += 25;
                    Operation::Push(BigUint::from_bytes_be(x))
                }
                Opcode::PUSH27 => {
                    pc += 1;
                    let x = bytecode[pc..(pc + 27)].try_into().unwrap();
                    pc += 26;
                    Operation::Push(BigUint::from_bytes_be(x))
                }
                Opcode::PUSH28 => {
                    pc += 1;
                    let x = bytecode[pc..(pc + 28)].try_into().unwrap();
                    pc += 27;
                    Operation::Push(BigUint::from_bytes_be(x))
                }
                Opcode::PUSH29 => {
                    pc += 1;
                    let x = bytecode[pc..(pc + 29)].try_into().unwrap();
                    pc += 28;
                    Operation::Push(BigUint::from_bytes_be(x))
                }
                Opcode::PUSH30 => {
                    pc += 1;
                    let x = bytecode[pc..(pc + 30)].try_into().unwrap();
                    pc += 29;
                    Operation::Push(BigUint::from_bytes_be(x))
                }
                Opcode::PUSH31 => {
                    pc += 1;
                    let x = bytecode[pc..(pc + 31)].try_into().unwrap();
                    pc += 30;
                    Operation::Push(BigUint::from_bytes_be(x))
                }
                Opcode::PUSH32 => {
                    pc += 1;
                    let x = bytecode[pc..(pc + 32)].try_into().unwrap();
                    pc += 31;
                    Operation::Push(BigUint::from_bytes_be(x))
                }
                Opcode::BYTE => Operation::Byte,
                Opcode::UNUSED => panic!("Unknown opcode {:02X}", opcode),
            };
            operations.push(op);
            pc += 1;
        }
        Program { operations }
    }
}

impl From<Vec<Operation>> for Program {
    fn from(operations: Vec<Operation>) -> Self {
        Program { operations }
    }
}<|MERGE_RESOLUTION|>--- conflicted
+++ resolved
@@ -5,13 +5,10 @@
     // STOP = 0x00,
     ADD = 0x01,
     MUL = 0x02,
-<<<<<<< HEAD
     SUB = 0x03,
     // DIV = 0x04,
-=======
     // SUB = 0x03,
     DIV = 0x04,
->>>>>>> 00afb820
     // SDIV = 0x05,
     // MOD = 0x06,
     // SMOD = 0x07,
