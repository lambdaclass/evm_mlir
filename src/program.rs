--- conflicted
+++ resolved
@@ -171,11 +171,7 @@
             x if x == Opcode::POP as u8 => Opcode::POP,
             x if x == Opcode::PC as u8 => Opcode::PC,
             x if x == Opcode::DIV as u8 => Opcode::DIV,
-<<<<<<< HEAD
             x if x == Opcode::SDIV as u8 => Opcode::SDIV,
-=======
-            x if x == Opcode::SHR as u8 => Opcode::SHR,
->>>>>>> 4ecd4f25
             x if x == Opcode::MOD as u8 => Opcode::MOD,
             x if x == Opcode::JUMPDEST as u8 => Opcode::JUMPDEST,
             x if x == Opcode::ADDMOD as u8 => Opcode::ADDMOD,
@@ -231,6 +227,7 @@
             x if x == Opcode::SWAP15 as u8 => Opcode::SWAP15,
             x if x == Opcode::SWAP16 as u8 => Opcode::SWAP16,
             x if x == Opcode::BYTE as u8 => Opcode::BYTE,
+            x if x == Opcode::SHR as u8 => Opcode::SHR,
             x if x == Opcode::JUMPI as u8 => Opcode::JUMPI,
             x if x == Opcode::JUMP as u8 => Opcode::JUMP,
             _ => Opcode::UNUSED,
@@ -296,11 +293,8 @@
                 Opcode::ISZERO => Operation::IsZero,
                 Opcode::PC => Operation::PC { pc },
                 Opcode::DIV => Operation::Div,
-<<<<<<< HEAD
                 Opcode::SDIV => Operation::Sdiv,
-=======
                 Opcode::SHR => Operation::Shr,
->>>>>>> 4ecd4f25
                 Opcode::MOD => Operation::Mod,
                 Opcode::SGT => Operation::Sgt,
                 Opcode::EXP => Operation::Exp,
