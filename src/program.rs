use num_bigint::BigUint;
use thiserror::Error;

#[derive(Debug)]
pub enum Opcode {
    STOP = 0x00,
    ADD = 0x01,
    MUL = 0x02,
    SUB = 0x03,
    DIV = 0x04,
    SDIV = 0x05,
    MOD = 0x06,
    SMOD = 0x07,
    ADDMOD = 0x08,
    MULMOD = 0x09,
    EXP = 0x0A,
    SIGNEXTEND = 0x0B,
    // unused 0x0C-0x0F
    LT = 0x10,
    GT = 0x11,
    SLT = 0x12,
    SGT = 0x13,
    EQ = 0x14,
    ISZERO = 0x15,
    AND = 0x16,
    OR = 0x17,
    XOR = 0x18,
    // NOT = 0x19,
    BYTE = 0x1A,
    SHL = 0x1B,
    SHR = 0x1C,
    SAR = 0x1D,
    // unused 0x1E-0x1F
    KECCAK256 = 0x20,
    // unused 0x21-0x2F
    // ADDRESS = 0x30,
    // BALANCE = 0x31,
    // ORIGIN = 0x32,
    // CALLER = 0x33,
    // CALLVALUE = 0x34,
    // CALLDATALOAD = 0x35,
    CALLDATASIZE = 0x36,
    // CALLDATACOPY = 0x37,
    CODESIZE = 0x38,
    // CODECOPY = 0x39,
    // GASPRICE = 0x3A,
    // EXTCODESIZE = 0x3B,
    // EXTCODECOPY = 0x3C,
    // RETURNDATASIZE = 0x3D,
    // RETURNDATACOPY = 0x3E,
    // EXTCODEHASH = 0x3F,
    // BLOCKHASH = 0x40,
    // COINBASE = 0x41,
    // TIMESTAMP = 0x42,
    // NUMBER = 0x43,
    // DIFFICULTY = 0x44,
    // GASLIMIT = 0x45,
    // CHAINID = 0x46,
    // SELFBALANCE = 0x47,
    // BASEFEE = 0x48,
    // BLOBHASH = 0x49,
    // BLOBBASEFEE = 0x4A,
    // unused 0x4B-0x4F
    POP = 0x50,
    MLOAD = 0x51,
    MSTORE = 0x52,
    MSTORE8 = 0x53,
    // SLOAD = 0x54,
    // SSTORE = 0x55,
    JUMP = 0x56,
    JUMPI = 0x57,
    PC = 0x58,
    MSIZE = 0x59,
    GAS = 0x5A,
    JUMPDEST = 0x5B,
    // TLOAD = 0x5C,
    // TSTORE = 0x5D,
    MCOPY = 0x5E,
    PUSH0 = 0x5F,
    PUSH1 = 0x60,
    PUSH2 = 0x61,
    PUSH3 = 0x62,
    PUSH4 = 0x63,
    PUSH5 = 0x64,
    PUSH6 = 0x65,
    PUSH7 = 0x66,
    PUSH8 = 0x67,
    PUSH9 = 0x68,
    PUSH10 = 0x69,
    PUSH11 = 0x6A,
    PUSH12 = 0x6B,
    PUSH13 = 0x6C,
    PUSH14 = 0x6D,
    PUSH15 = 0x6E,
    PUSH16 = 0x6F,
    PUSH17 = 0x70,
    PUSH18 = 0x71,
    PUSH19 = 0x72,
    PUSH20 = 0x73,
    PUSH21 = 0x74,
    PUSH22 = 0x75,
    PUSH23 = 0x76,
    PUSH24 = 0x77,
    PUSH25 = 0x78,
    PUSH26 = 0x79,
    PUSH27 = 0x7A,
    PUSH28 = 0x7B,
    PUSH29 = 0x7C,
    PUSH30 = 0x7D,
    PUSH31 = 0x7E,
    PUSH32 = 0x7F,
    DUP1 = 0x80,
    DUP2 = 0x81,
    DUP3 = 0x82,
    DUP4 = 0x83,
    DUP5 = 0x84,
    DUP6 = 0x85,
    DUP7 = 0x86,
    DUP8 = 0x87,
    DUP9 = 0x88,
    DUP10 = 0x89,
    DUP11 = 0x8A,
    DUP12 = 0x8B,
    DUP13 = 0x8C,
    DUP14 = 0x8D,
    DUP15 = 0x8E,
    DUP16 = 0x8F,
    SWAP1 = 0x90,
    SWAP2 = 0x91,
    SWAP3 = 0x92,
    SWAP4 = 0x93,
    SWAP5 = 0x94,
    SWAP6 = 0x95,
    SWAP7 = 0x96,
    SWAP8 = 0x97,
    SWAP9 = 0x98,
    SWAP10 = 0x99,
    SWAP11 = 0x9A,
    SWAP12 = 0x9B,
    SWAP13 = 0x9C,
    SWAP14 = 0x9D,
    SWAP15 = 0x9E,
    SWAP16 = 0x9F,
    // LOG0 = 0xA0,
    // LOG1 = 0xA1,
    // LOG2 = 0xA2,
    // LOG3 = 0xA3,
    // LOG4 = 0xA4,
    // unused 0xA5-0xEF
    // CREATE = 0xF0,
    // CALL = 0xF1,
    // CALLCODE = 0xF2,
    RETURN = 0xF3,
    // DELEGATECALL = 0xF4,
    // CREATE2 = 0xF5,
    // unused 0xF6-0xF9
    // STATICCALL = 0xFA,
    // unused 0xFB-0xFC
    REVERT = 0xFD,
    // INVALID = 0xFE,
    // SELFDESTRUCT = 0xFF,
}

#[derive(Error, Debug)]
#[error("The opcode `{:02X}` is not valid", self.0)]
pub struct OpcodeParseError(u8);

#[derive(Error, Debug)]
#[error("The following opcodes are not valid: `{:#?}`", self.0)]
pub struct ParseError(Vec<OpcodeParseError>);

impl TryFrom<u8> for Opcode {
    type Error = OpcodeParseError;
    fn try_from(opcode: u8) -> Result<Opcode, Self::Error> {
        let op = match opcode {
            x if x == Opcode::STOP as u8 => Opcode::STOP,
            x if x == Opcode::ADD as u8 => Opcode::ADD,
            x if x == Opcode::MUL as u8 => Opcode::MUL,
            x if x == Opcode::SUB as u8 => Opcode::SUB,
            x if x == Opcode::DIV as u8 => Opcode::DIV,
            x if x == Opcode::SDIV as u8 => Opcode::SDIV,
            x if x == Opcode::MOD as u8 => Opcode::MOD,
            x if x == Opcode::SMOD as u8 => Opcode::SMOD,
            x if x == Opcode::ADDMOD as u8 => Opcode::ADDMOD,
            x if x == Opcode::MULMOD as u8 => Opcode::MULMOD,
            x if x == Opcode::EXP as u8 => Opcode::EXP,
            x if x == Opcode::SIGNEXTEND as u8 => Opcode::SIGNEXTEND,
            x if x == Opcode::LT as u8 => Opcode::LT,
            x if x == Opcode::GT as u8 => Opcode::GT,
            x if x == Opcode::SLT as u8 => Opcode::SLT,
            x if x == Opcode::SGT as u8 => Opcode::SGT,
            x if x == Opcode::EQ as u8 => Opcode::EQ,
            x if x == Opcode::ISZERO as u8 => Opcode::ISZERO,
            x if x == Opcode::AND as u8 => Opcode::AND,
            x if x == Opcode::OR as u8 => Opcode::OR,
            x if x == Opcode::XOR as u8 => Opcode::XOR,
            x if x == Opcode::SHR as u8 => Opcode::SHR,
            x if x == Opcode::SHL as u8 => Opcode::SHL,
            x if x == Opcode::SAR as u8 => Opcode::SAR,
            x if x == Opcode::CODESIZE as u8 => Opcode::CODESIZE,
            x if x == Opcode::POP as u8 => Opcode::POP,
            x if x == Opcode::MLOAD as u8 => Opcode::MLOAD,
            x if x == Opcode::JUMP as u8 => Opcode::JUMP,
            x if x == Opcode::JUMPI as u8 => Opcode::JUMPI,
            x if x == Opcode::PC as u8 => Opcode::PC,
            x if x == Opcode::MSIZE as u8 => Opcode::MSIZE,
            x if x == Opcode::GAS as u8 => Opcode::GAS,
            x if x == Opcode::JUMPDEST as u8 => Opcode::JUMPDEST,
            x if x == Opcode::MCOPY as u8 => Opcode::MCOPY,
            x if x == Opcode::PUSH0 as u8 => Opcode::PUSH0,
            x if x == Opcode::PUSH1 as u8 => Opcode::PUSH1,
            x if x == Opcode::PUSH2 as u8 => Opcode::PUSH2,
            x if x == Opcode::PUSH3 as u8 => Opcode::PUSH3,
            x if x == Opcode::PUSH4 as u8 => Opcode::PUSH4,
            x if x == Opcode::PUSH5 as u8 => Opcode::PUSH5,
            x if x == Opcode::PUSH6 as u8 => Opcode::PUSH6,
            x if x == Opcode::PUSH7 as u8 => Opcode::PUSH7,
            x if x == Opcode::PUSH8 as u8 => Opcode::PUSH8,
            x if x == Opcode::PUSH9 as u8 => Opcode::PUSH9,
            x if x == Opcode::PUSH10 as u8 => Opcode::PUSH10,
            x if x == Opcode::PUSH11 as u8 => Opcode::PUSH11,
            x if x == Opcode::PUSH12 as u8 => Opcode::PUSH12,
            x if x == Opcode::PUSH13 as u8 => Opcode::PUSH13,
            x if x == Opcode::PUSH14 as u8 => Opcode::PUSH14,
            x if x == Opcode::PUSH15 as u8 => Opcode::PUSH15,
            x if x == Opcode::PUSH16 as u8 => Opcode::PUSH16,
            x if x == Opcode::PUSH17 as u8 => Opcode::PUSH17,
            x if x == Opcode::PUSH18 as u8 => Opcode::PUSH18,
            x if x == Opcode::PUSH19 as u8 => Opcode::PUSH19,
            x if x == Opcode::PUSH20 as u8 => Opcode::PUSH20,
            x if x == Opcode::PUSH21 as u8 => Opcode::PUSH21,
            x if x == Opcode::PUSH22 as u8 => Opcode::PUSH22,
            x if x == Opcode::PUSH23 as u8 => Opcode::PUSH23,
            x if x == Opcode::PUSH24 as u8 => Opcode::PUSH24,
            x if x == Opcode::PUSH25 as u8 => Opcode::PUSH25,
            x if x == Opcode::PUSH26 as u8 => Opcode::PUSH26,
            x if x == Opcode::PUSH27 as u8 => Opcode::PUSH27,
            x if x == Opcode::PUSH28 as u8 => Opcode::PUSH28,
            x if x == Opcode::PUSH29 as u8 => Opcode::PUSH29,
            x if x == Opcode::PUSH30 as u8 => Opcode::PUSH30,
            x if x == Opcode::PUSH31 as u8 => Opcode::PUSH31,
            x if x == Opcode::PUSH32 as u8 => Opcode::PUSH32,
            x if x == Opcode::DUP1 as u8 => Opcode::DUP1,
            x if x == Opcode::DUP2 as u8 => Opcode::DUP2,
            x if x == Opcode::DUP3 as u8 => Opcode::DUP3,
            x if x == Opcode::DUP4 as u8 => Opcode::DUP4,
            x if x == Opcode::DUP5 as u8 => Opcode::DUP5,
            x if x == Opcode::DUP6 as u8 => Opcode::DUP6,
            x if x == Opcode::DUP7 as u8 => Opcode::DUP7,
            x if x == Opcode::DUP8 as u8 => Opcode::DUP8,
            x if x == Opcode::DUP9 as u8 => Opcode::DUP9,
            x if x == Opcode::DUP10 as u8 => Opcode::DUP10,
            x if x == Opcode::DUP11 as u8 => Opcode::DUP11,
            x if x == Opcode::DUP12 as u8 => Opcode::DUP12,
            x if x == Opcode::DUP13 as u8 => Opcode::DUP13,
            x if x == Opcode::DUP14 as u8 => Opcode::DUP14,
            x if x == Opcode::DUP15 as u8 => Opcode::DUP15,
            x if x == Opcode::DUP16 as u8 => Opcode::DUP16,
            x if x == Opcode::SWAP1 as u8 => Opcode::SWAP1,
            x if x == Opcode::SWAP2 as u8 => Opcode::SWAP2,
            x if x == Opcode::SWAP3 as u8 => Opcode::SWAP3,
            x if x == Opcode::SWAP4 as u8 => Opcode::SWAP4,
            x if x == Opcode::SWAP5 as u8 => Opcode::SWAP5,
            x if x == Opcode::SWAP6 as u8 => Opcode::SWAP6,
            x if x == Opcode::SWAP7 as u8 => Opcode::SWAP7,
            x if x == Opcode::SWAP8 as u8 => Opcode::SWAP8,
            x if x == Opcode::SWAP9 as u8 => Opcode::SWAP9,
            x if x == Opcode::SWAP10 as u8 => Opcode::SWAP10,
            x if x == Opcode::SWAP11 as u8 => Opcode::SWAP11,
            x if x == Opcode::SWAP12 as u8 => Opcode::SWAP12,
            x if x == Opcode::SWAP13 as u8 => Opcode::SWAP13,
            x if x == Opcode::SWAP14 as u8 => Opcode::SWAP14,
            x if x == Opcode::SWAP15 as u8 => Opcode::SWAP15,
            x if x == Opcode::SWAP16 as u8 => Opcode::SWAP16,
            x if x == Opcode::BYTE as u8 => Opcode::BYTE,
            x if x == Opcode::RETURN as u8 => Opcode::RETURN,
            x if x == Opcode::MSTORE as u8 => Opcode::MSTORE,
            x if x == Opcode::MSTORE8 as u8 => Opcode::MSTORE8,
            x => return Err(OpcodeParseError(x)),
        };

        Ok(op)
    }
}

#[derive(Debug, Clone)]
pub enum Operation {
    Stop,
    Add,
    Mul,
    Sub,
    Sgt,
    Div,
    Sdiv,
    Mod,
    SMod,
    Addmod,
    Mulmod,
    Exp,
    SignExtend,
    Lt,
    Gt,
    Slt,
    Eq,
    IsZero,
    And,
    Or,
    Xor,
    Byte,
    Shr,
    Shl,
    Sar,
    Codesize,
    Pop,
    Mload,
    Jump,
    Jumpi,
    PC { pc: usize },
    Msize,
    Gas,
    Jumpdest { pc: usize },
    Mcopy,
    Push0,
    Push((u8, BigUint)),
    Dup(u8),
    Swap(u8),
    Return,
    Revert,
    Mstore,
    Mstore8,
<<<<<<< HEAD
    Keccak256,
=======
    CallDataSize,
>>>>>>> b59056e9
}

impl Operation {
    pub fn to_bytecode(&self) -> Vec<u8> {
        match self {
            Operation::Stop => vec![Opcode::STOP as u8],
            Operation::Add => vec![Opcode::ADD as u8],
            Operation::Mul => vec![Opcode::MUL as u8],
            Operation::Sub => vec![Opcode::SUB as u8],
            Operation::Div => vec![Opcode::DIV as u8],
            Operation::Sdiv => vec![Opcode::SDIV as u8],
            Operation::Mod => vec![Opcode::MOD as u8],
            Operation::SMod => vec![Opcode::SMOD as u8],
            Operation::Addmod => vec![Opcode::ADDMOD as u8],
            Operation::Mulmod => vec![Opcode::MULMOD as u8],
            Operation::Exp => vec![Opcode::EXP as u8],
            Operation::SignExtend => vec![Opcode::SIGNEXTEND as u8],
            Operation::Lt => vec![Opcode::LT as u8],
            Operation::Gt => vec![Opcode::GT as u8],
            Operation::Slt => vec![Opcode::SLT as u8],
            Operation::Eq => vec![Opcode::EQ as u8],
            Operation::IsZero => vec![Opcode::ISZERO as u8],
            Operation::And => vec![Opcode::AND as u8],
            Operation::Or => vec![Opcode::OR as u8],
            Operation::Xor => vec![Opcode::XOR as u8],
            Operation::Byte => vec![Opcode::BYTE as u8],
            Operation::Shr => vec![Opcode::SHR as u8],
            Operation::Shl => vec![Opcode::SHL as u8],
            Operation::Sar => vec![Opcode::SAR as u8],
            Operation::Codesize => vec![Opcode::CODESIZE as u8],
            Operation::Pop => vec![Opcode::POP as u8],
            Operation::Mload => vec![Opcode::MLOAD as u8],
            Operation::Jump => vec![Opcode::JUMP as u8],
            Operation::Jumpi => vec![Opcode::JUMPI as u8],
            Operation::PC { pc: _ } => vec![Opcode::PC as u8],
            Operation::Msize => vec![Opcode::MSIZE as u8],
            Operation::Gas => vec![Opcode::GAS as u8],
            Operation::Jumpdest { pc: _ } => vec![Opcode::JUMPDEST as u8],
            Operation::Mcopy => vec![Opcode::MCOPY as u8],
            Operation::Push0 => vec![Opcode::PUSH0 as u8],
            Operation::Push((n, x)) => {
                let len = 1 + *n as usize;
                let mut opcode_bytes = vec![0; len];
                opcode_bytes[0] = Opcode::PUSH0 as u8 + n;
                let bytes = x.to_bytes_be();
                opcode_bytes[len - bytes.len()..].copy_from_slice(&bytes);
                opcode_bytes
            }
            Operation::Sgt => vec![Opcode::SGT as u8],
            Operation::Dup(n) => vec![Opcode::DUP1 as u8 + n - 1],
            Operation::Swap(n) => vec![Opcode::SWAP1 as u8 + n - 1],
            Operation::Return => vec![Opcode::RETURN as u8],
            Operation::Revert => vec![Opcode::REVERT as u8],
            Operation::Mstore => vec![Opcode::MSTORE as u8],
            Operation::Mstore8 => vec![Opcode::MSTORE8 as u8],
<<<<<<< HEAD
            Operation::Keccak256 => vec![Opcode::KECCAK256 as u8],
=======
            Operation::CallDataSize => vec![Opcode::CALLDATASIZE as u8],
>>>>>>> b59056e9
        }
    }
}

#[derive(Debug, Clone)]
pub struct Program {
    pub(crate) operations: Vec<Operation>,
    pub(crate) code_size: u32,
}

impl Program {
    pub fn from_bytecode(bytecode: &[u8]) -> Result<Self, ParseError> {
        let mut operations = vec![];
        let mut pc = 0;
        let mut failed_opcodes = vec![];

        while pc < bytecode.len() {
            let Some(opcode) = bytecode.get(pc).copied() else {
                break;
            };

            let opcode = Opcode::try_from(opcode);

            if let Err(e) = opcode {
                failed_opcodes.push(e);
                continue;
            }

            let op = match opcode.unwrap() {
                Opcode::STOP => Operation::Stop,
                Opcode::ADD => Operation::Add,
                Opcode::MUL => Operation::Mul,
                Opcode::SUB => Operation::Sub,
                Opcode::DIV => Operation::Div,
                Opcode::SDIV => Operation::Sdiv,
                Opcode::MOD => Operation::Mod,
                Opcode::SMOD => Operation::SMod,
                Opcode::ADDMOD => Operation::Addmod,
                Opcode::MULMOD => Operation::Mulmod,
                Opcode::EXP => Operation::Exp,
                Opcode::SIGNEXTEND => Operation::SignExtend,
                Opcode::LT => Operation::Lt,
                Opcode::GT => Operation::Gt,
                Opcode::SLT => Operation::Slt,
                Opcode::SGT => Operation::Sgt,
                Opcode::EQ => Operation::Eq,
                Opcode::ISZERO => Operation::IsZero,
                Opcode::AND => Operation::And,
                Opcode::OR => Operation::Or,
                Opcode::XOR => Operation::Xor,
                Opcode::BYTE => Operation::Byte,
                Opcode::SHR => Operation::Shr,
                Opcode::SHL => Operation::Shl,
                Opcode::SAR => Operation::Sar,
                Opcode::CODESIZE => Operation::Codesize,
                Opcode::POP => Operation::Pop,
                Opcode::MLOAD => Operation::Mload,
                Opcode::JUMP => Operation::Jump,
                Opcode::JUMPI => Operation::Jumpi,
                Opcode::PC => Operation::PC { pc },
                Opcode::MSIZE => Operation::Msize,
                Opcode::GAS => Operation::Gas,
                Opcode::JUMPDEST => Operation::Jumpdest { pc },
                Opcode::MCOPY => Operation::Mcopy,
                Opcode::PUSH0 => Operation::Push0,
                Opcode::PUSH1 => {
                    pc += 1;
                    let x = bytecode[pc..(pc + 1)].try_into().unwrap();
                    Operation::Push((1, (BigUint::from_bytes_be(x))))
                }
                Opcode::PUSH2 => {
                    pc += 1;
                    let x = bytecode[pc..(pc + 2)].try_into().unwrap();
                    pc += 1;
                    Operation::Push((2, (BigUint::from_bytes_be(x))))
                }
                Opcode::PUSH3 => {
                    pc += 1;
                    let x = bytecode[pc..(pc + 3)].try_into().unwrap();
                    pc += 2;
                    Operation::Push((3, (BigUint::from_bytes_be(x))))
                }
                Opcode::PUSH4 => {
                    pc += 1;
                    let x = bytecode[pc..(pc + 4)].try_into().unwrap();
                    pc += 3;
                    Operation::Push((4, (BigUint::from_bytes_be(x))))
                }
                Opcode::PUSH5 => {
                    pc += 1;
                    let x = bytecode[pc..(pc + 5)].try_into().unwrap();
                    pc += 4;
                    Operation::Push((5, (BigUint::from_bytes_be(x))))
                }
                Opcode::PUSH6 => {
                    pc += 1;
                    let x = bytecode[pc..(pc + 6)].try_into().unwrap();
                    pc += 5;
                    Operation::Push((6, (BigUint::from_bytes_be(x))))
                }
                Opcode::PUSH7 => {
                    pc += 1;
                    let x = bytecode[pc..(pc + 7)].try_into().unwrap();
                    pc += 6;
                    Operation::Push((7, (BigUint::from_bytes_be(x))))
                }
                Opcode::PUSH8 => {
                    pc += 1;
                    let x = bytecode[pc..(pc + 8)].try_into().unwrap();
                    pc += 7;
                    Operation::Push((8, (BigUint::from_bytes_be(x))))
                }
                Opcode::PUSH9 => {
                    pc += 1;
                    let x = bytecode[pc..(pc + 9)].try_into().unwrap();
                    pc += 8;
                    Operation::Push((9, (BigUint::from_bytes_be(x))))
                }
                Opcode::PUSH10 => {
                    pc += 1;
                    let x = bytecode[pc..(pc + 10)].try_into().unwrap();
                    pc += 9;
                    Operation::Push((10, (BigUint::from_bytes_be(x))))
                }
                Opcode::PUSH11 => {
                    pc += 1;
                    let x = bytecode[pc..(pc + 11)].try_into().unwrap();
                    pc += 10;
                    Operation::Push((11, (BigUint::from_bytes_be(x))))
                }
                Opcode::PUSH12 => {
                    pc += 1;
                    let x = bytecode[pc..(pc + 12)].try_into().unwrap();
                    pc += 11;
                    Operation::Push((12, (BigUint::from_bytes_be(x))))
                }
                Opcode::PUSH13 => {
                    pc += 1;
                    let x = bytecode[pc..(pc + 13)].try_into().unwrap();
                    pc += 12;
                    Operation::Push((13, (BigUint::from_bytes_be(x))))
                }
                Opcode::PUSH14 => {
                    pc += 1;
                    let x = bytecode[pc..(pc + 14)].try_into().unwrap();
                    pc += 13;
                    Operation::Push((14, (BigUint::from_bytes_be(x))))
                }
                Opcode::PUSH15 => {
                    pc += 1;
                    let x = bytecode[pc..(pc + 15)].try_into().unwrap();
                    pc += 14;
                    Operation::Push((15, (BigUint::from_bytes_be(x))))
                }
                Opcode::PUSH16 => {
                    pc += 1;
                    let x = bytecode[pc..(pc + 16)].try_into().unwrap();
                    pc += 15;
                    Operation::Push((16, (BigUint::from_bytes_be(x))))
                }
                Opcode::PUSH17 => {
                    pc += 1;
                    let x = bytecode[pc..(pc + 17)].try_into().unwrap();
                    pc += 16;
                    Operation::Push((17, (BigUint::from_bytes_be(x))))
                }
                Opcode::PUSH18 => {
                    pc += 1;
                    let x = bytecode[pc..(pc + 18)].try_into().unwrap();
                    pc += 17;
                    Operation::Push((18, (BigUint::from_bytes_be(x))))
                }
                Opcode::PUSH19 => {
                    pc += 1;
                    let x = bytecode[pc..(pc + 19)].try_into().unwrap();
                    pc += 18;
                    Operation::Push((19, (BigUint::from_bytes_be(x))))
                }
                Opcode::PUSH20 => {
                    pc += 1;
                    let x = bytecode[pc..(pc + 20)].try_into().unwrap();
                    pc += 19;
                    Operation::Push((20, (BigUint::from_bytes_be(x))))
                }
                Opcode::PUSH21 => {
                    pc += 1;
                    let x = bytecode[pc..(pc + 21)].try_into().unwrap();
                    pc += 20;
                    Operation::Push((21, (BigUint::from_bytes_be(x))))
                }
                Opcode::PUSH22 => {
                    pc += 1;
                    let x = bytecode[pc..(pc + 32)].try_into().unwrap();
                    pc += 21;
                    Operation::Push((22, (BigUint::from_bytes_be(x))))
                }
                Opcode::PUSH23 => {
                    pc += 1;
                    let x = bytecode[pc..(pc + 32)].try_into().unwrap();
                    pc += 22;
                    Operation::Push((23, (BigUint::from_bytes_be(x))))
                }
                Opcode::PUSH24 => {
                    pc += 1;
                    let x = bytecode[pc..(pc + 32)].try_into().unwrap();
                    pc += 23;
                    Operation::Push((24, (BigUint::from_bytes_be(x))))
                }
                Opcode::PUSH25 => {
                    pc += 1;
                    let x = bytecode[pc..(pc + 32)].try_into().unwrap();
                    pc += 24;
                    Operation::Push((25, (BigUint::from_bytes_be(x))))
                }
                Opcode::PUSH26 => {
                    pc += 1;
                    let x = bytecode[pc..(pc + 26)].try_into().unwrap();
                    pc += 25;
                    Operation::Push((26, (BigUint::from_bytes_be(x))))
                }
                Opcode::PUSH27 => {
                    pc += 1;
                    let x = bytecode[pc..(pc + 27)].try_into().unwrap();
                    pc += 26;
                    Operation::Push((27, (BigUint::from_bytes_be(x))))
                }
                Opcode::PUSH28 => {
                    pc += 1;
                    let x = bytecode[pc..(pc + 28)].try_into().unwrap();
                    pc += 27;
                    Operation::Push((28, (BigUint::from_bytes_be(x))))
                }
                Opcode::PUSH29 => {
                    pc += 1;
                    let x = bytecode[pc..(pc + 29)].try_into().unwrap();
                    pc += 28;
                    Operation::Push((29, (BigUint::from_bytes_be(x))))
                }
                Opcode::PUSH30 => {
                    pc += 1;
                    let x = bytecode[pc..(pc + 30)].try_into().unwrap();
                    pc += 29;
                    Operation::Push((30, (BigUint::from_bytes_be(x))))
                }
                Opcode::PUSH31 => {
                    pc += 1;
                    let x = bytecode[pc..(pc + 31)].try_into().unwrap();
                    pc += 30;
                    Operation::Push((31, (BigUint::from_bytes_be(x))))
                }
                Opcode::PUSH32 => {
                    pc += 1;
                    let x = bytecode[pc..(pc + 32)].try_into().unwrap();
                    pc += 31;
                    Operation::Push((32, (BigUint::from_bytes_be(x))))
                }
                Opcode::DUP1 => Operation::Dup(1),
                Opcode::DUP2 => Operation::Dup(2),
                Opcode::DUP3 => Operation::Dup(3),
                Opcode::DUP4 => Operation::Dup(4),
                Opcode::DUP5 => Operation::Dup(5),
                Opcode::DUP6 => Operation::Dup(6),
                Opcode::DUP7 => Operation::Dup(7),
                Opcode::DUP8 => Operation::Dup(8),
                Opcode::DUP9 => Operation::Dup(9),
                Opcode::DUP10 => Operation::Dup(10),
                Opcode::DUP11 => Operation::Dup(11),
                Opcode::DUP12 => Operation::Dup(12),
                Opcode::DUP13 => Operation::Dup(13),
                Opcode::DUP14 => Operation::Dup(14),
                Opcode::DUP15 => Operation::Dup(15),
                Opcode::DUP16 => Operation::Dup(16),
                Opcode::SWAP1 => Operation::Swap(1),
                Opcode::SWAP2 => Operation::Swap(2),
                Opcode::SWAP3 => Operation::Swap(3),
                Opcode::SWAP4 => Operation::Swap(4),
                Opcode::SWAP5 => Operation::Swap(5),
                Opcode::SWAP6 => Operation::Swap(6),
                Opcode::SWAP7 => Operation::Swap(7),
                Opcode::SWAP8 => Operation::Swap(8),
                Opcode::SWAP9 => Operation::Swap(9),
                Opcode::SWAP10 => Operation::Swap(10),
                Opcode::SWAP11 => Operation::Swap(11),
                Opcode::SWAP12 => Operation::Swap(12),
                Opcode::SWAP13 => Operation::Swap(13),
                Opcode::SWAP14 => Operation::Swap(14),
                Opcode::SWAP15 => Operation::Swap(15),
                Opcode::SWAP16 => Operation::Swap(16),
                Opcode::RETURN => Operation::Return,
                Opcode::REVERT => Operation::Revert,
                Opcode::MSTORE => Operation::Mstore,
                Opcode::MSTORE8 => Operation::Mstore8,
<<<<<<< HEAD
                Opcode::KECCAK256 => Operation::Keccak256,
=======
                Opcode::CALLDATASIZE => Operation::CallDataSize,
>>>>>>> b59056e9
            };
            operations.push(op);
            pc += 1;
        }

        let code_size = Self::get_codesize(&operations);

        if failed_opcodes.is_empty() {
            Ok(Program {
                operations,
                code_size,
            })
        } else {
            Err(ParseError(failed_opcodes))
        }
    }

    fn get_codesize(operations: &[Operation]) -> u32 {
        operations
            .iter()
            .map(|op| match op {
                // the size in bytes to push + 1 from the PUSHN opcode
                Operation::Push((size, _)) => (size + 1) as u32,
                _ => 1,
            })
            .sum()
    }
}

impl From<Vec<Operation>> for Program {
    fn from(operations: Vec<Operation>) -> Self {
        let code_size = Self::get_codesize(&operations);

        Program {
            operations,
            code_size,
        }
    }
}<|MERGE_RESOLUTION|>--- conflicted
+++ resolved
@@ -328,11 +328,8 @@
     Revert,
     Mstore,
     Mstore8,
-<<<<<<< HEAD
     Keccak256,
-=======
     CallDataSize,
->>>>>>> b59056e9
 }
 
 impl Operation {
@@ -388,11 +385,8 @@
             Operation::Revert => vec![Opcode::REVERT as u8],
             Operation::Mstore => vec![Opcode::MSTORE as u8],
             Operation::Mstore8 => vec![Opcode::MSTORE8 as u8],
-<<<<<<< HEAD
             Operation::Keccak256 => vec![Opcode::KECCAK256 as u8],
-=======
             Operation::CallDataSize => vec![Opcode::CALLDATASIZE as u8],
->>>>>>> b59056e9
         }
     }
 }
@@ -685,11 +679,8 @@
                 Opcode::REVERT => Operation::Revert,
                 Opcode::MSTORE => Operation::Mstore,
                 Opcode::MSTORE8 => Operation::Mstore8,
-<<<<<<< HEAD
                 Opcode::KECCAK256 => Operation::Keccak256,
-=======
                 Opcode::CALLDATASIZE => Operation::CallDataSize,
->>>>>>> b59056e9
             };
             operations.push(op);
             pc += 1;
