use num_bigint::BigUint;

#[derive(Debug)]
pub enum Opcode {
    // STOP = 0x00,
    ADD = 0x01,
    MUL = 0x02,
    SUB = 0x03,
    DIV = 0x04,
    // SDIV = 0x05,
    MOD = 0x06,
    // SMOD = 0x07,
    ADDMOD = 0x08,
    // MULMOD = 0x09,
    // EXP = 0x0A,
    // SIGNEXTEND = 0x0B,

    // unused 0x0C-0x0F
    LT = 0x10,
    // GT = 0x11,
    // SLT = 0x12,
    SGT = 0x13,
    // EQ = 0x14,
    // ISZERO = 0x15,
    // AND = 0x16,
    // OR = 0x17,
    XOR = 0x18,
    // NOT = 0x19,
    BYTE = 0x1A,
    // SHL = 0x1B,
    // SHR = 0x1C,
    // SAR = 0x1D,
    // unused 0x1E-0x1F
    // KECCAK256 = 0x20,
    // unused 0x21-0x2F
    // ADDRESS = 0x30,
    // BALANCE = 0x31,
    // ORIGIN = 0x32,
    // CALLER = 0x33,
    // CALLVALUE = 0x34,
    // CALLDATALOAD = 0x35,
    // CALLDATASIZE = 0x36,
    // CALLDATACOPY = 0x37,
    // CODESIZE = 0x38,
    // CODECOPY = 0x39,
    // GASPRICE = 0x3A,
    // EXTCODESIZE = 0x3B,
    // EXTCODECOPY = 0x3C,
    // RETURNDATASIZE = 0x3D,
    // RETURNDATACOPY = 0x3E,
    // EXTCODEHASH = 0x3F,
    // BLOCKHASH = 0x40,
    // COINBASE = 0x41,
    // TIMESTAMP = 0x42,
    // NUMBER = 0x43,
    // DIFFICULTY = 0x44,
    // GASLIMIT = 0x45,
    // CHAINID = 0x46,
    // SELFBALANCE = 0x47,
    // BASEFEE = 0x48,
    // BLOBHASH = 0x49,
    // BLOBBASEFEE = 0x4A,
    // unused 0x4B-0x4F
    POP = 0x50,
    // MLOAD = 0x51,
    // MSTORE = 0x52,
    // MSTORE8 = 0x53,
    // SLOAD = 0x54,
    // SSTORE = 0x55,
    // JUMP = 0x56,
    // JUMPI = 0x57,
    // PC = 0x58,
    // MSIZE = 0x59,
    // GAS = 0x5A,
    JUMPDEST = 0x5B,
    // TLOAD = 0x5C,
    // TSTORE = 0x5D,
    // MCOPY = 0x5E,
    PUSH0 = 0x5F,
    PUSH1 = 0x60,
    PUSH2 = 0x61,
    PUSH3 = 0x62,
    PUSH4 = 0x63,
    PUSH5 = 0x64,
    PUSH6 = 0x65,
    PUSH7 = 0x66,
    PUSH8 = 0x67,
    PUSH9 = 0x68,
    PUSH10 = 0x69,
    PUSH11 = 0x6A,
    PUSH12 = 0x6B,
    PUSH13 = 0x6C,
    PUSH14 = 0x6D,
    PUSH15 = 0x6E,
    PUSH16 = 0x6F,
    PUSH17 = 0x70,
    PUSH18 = 0x71,
    PUSH19 = 0x72,
    PUSH20 = 0x73,
    PUSH21 = 0x74,
    PUSH22 = 0x75,
    PUSH23 = 0x76,
    PUSH24 = 0x77,
    PUSH25 = 0x78,
    PUSH26 = 0x79,
    PUSH27 = 0x7A,
    PUSH28 = 0x7B,
    PUSH29 = 0x7C,
    PUSH30 = 0x7D,
    PUSH31 = 0x7E,
    PUSH32 = 0x7F,
    // DUP1 = 0x80,
    // DUP2 = 0x81,
    // DUP3 = 0x82,
    // DUP4 = 0x83,
    // DUP5 = 0x84,
    // DUP6 = 0x85,
    // DUP7 = 0x86,
    // DUP8 = 0x87,
    // DUP9 = 0x88,
    // DUP10 = 0x89,
    // DUP11 = 0x8A,
    // DUP12 = 0x8B,
    // DUP13 = 0x8C,
    // DUP14 = 0x8D,
    // DUP15 = 0x8E,
    // DUP16 = 0x8F,
    // SWAP1 = 0x90,
    // SWAP2 = 0x91,
    // SWAP3 = 0x92,
    // SWAP4 = 0x93,
    // SWAP5 = 0x94,
    // SWAP6 = 0x95,
    // SWAP7 = 0x96,
    // SWAP8 = 0x97,
    // SWAP9 = 0x98,
    // SWAP10 = 0x99,
    // SWAP11 = 0x9A,
    // SWAP12 = 0x9B,
    // SWAP13 = 0x9C,
    // SWAP14 = 0x9D,
    // SWAP15 = 0x9E,
    // SWAP16 = 0x9F,
    // LOG0 = 0xA0,
    // LOG1 = 0xA1,
    // LOG2 = 0xA2,
    // LOG3 = 0xA3,
    // LOG4 = 0xA4,
    // unused 0xA5-0xEF
    // CREATE = 0xF0,
    // CALL = 0xF1,
    // CALLCODE = 0xF2,
    // RETURN = 0xF3,
    // DELEGATECALL = 0xF4,
    // CREATE2 = 0xF5,
    // unused 0xF6-0xF9
    // STATICCALL = 0xFA,
    // unused 0xFB-0xFC
    // REVERT = 0xFD,
    // INVALID = 0xFE,
    // SELFDESTRUCT = 0xFF,
    UNUSED,
}

impl From<u8> for Opcode {
    fn from(opcode: u8) -> Opcode {
        match opcode {
            x if x == Opcode::ADD as u8 => Opcode::ADD,
            x if x == Opcode::MUL as u8 => Opcode::MUL,
            x if x == Opcode::XOR as u8 => Opcode::XOR,
            x if x == Opcode::POP as u8 => Opcode::POP,
            x if x == Opcode::DIV as u8 => Opcode::DIV,
            x if x == Opcode::MOD as u8 => Opcode::MOD,
            x if x == Opcode::JUMPDEST as u8 => Opcode::JUMPDEST,
            x if x == Opcode::ADDMOD as u8 => Opcode::ADDMOD,
            x if x == Opcode::PUSH0 as u8 => Opcode::PUSH0,
            x if x == Opcode::PUSH1 as u8 => Opcode::PUSH1,
            x if x == Opcode::PUSH2 as u8 => Opcode::PUSH2,
            x if x == Opcode::PUSH3 as u8 => Opcode::PUSH3,
            x if x == Opcode::PUSH4 as u8 => Opcode::PUSH4,
            x if x == Opcode::PUSH5 as u8 => Opcode::PUSH5,
            x if x == Opcode::PUSH6 as u8 => Opcode::PUSH6,
            x if x == Opcode::PUSH7 as u8 => Opcode::PUSH7,
            x if x == Opcode::PUSH8 as u8 => Opcode::PUSH8,
            x if x == Opcode::PUSH9 as u8 => Opcode::PUSH9,
            x if x == Opcode::PUSH10 as u8 => Opcode::PUSH10,
            x if x == Opcode::PUSH11 as u8 => Opcode::PUSH11,
            x if x == Opcode::PUSH12 as u8 => Opcode::PUSH12,
            x if x == Opcode::PUSH13 as u8 => Opcode::PUSH13,
            x if x == Opcode::PUSH14 as u8 => Opcode::PUSH14,
            x if x == Opcode::PUSH15 as u8 => Opcode::PUSH15,
            x if x == Opcode::PUSH16 as u8 => Opcode::PUSH16,
            x if x == Opcode::PUSH17 as u8 => Opcode::PUSH17,
            x if x == Opcode::PUSH18 as u8 => Opcode::PUSH18,
            x if x == Opcode::PUSH19 as u8 => Opcode::PUSH19,
            x if x == Opcode::PUSH20 as u8 => Opcode::PUSH20,
            x if x == Opcode::PUSH21 as u8 => Opcode::PUSH21,
            x if x == Opcode::PUSH22 as u8 => Opcode::PUSH22,
            x if x == Opcode::PUSH23 as u8 => Opcode::PUSH23,
            x if x == Opcode::PUSH24 as u8 => Opcode::PUSH24,
            x if x == Opcode::PUSH25 as u8 => Opcode::PUSH25,
            x if x == Opcode::PUSH26 as u8 => Opcode::PUSH26,
            x if x == Opcode::PUSH27 as u8 => Opcode::PUSH27,
            x if x == Opcode::PUSH28 as u8 => Opcode::PUSH28,
            x if x == Opcode::PUSH29 as u8 => Opcode::PUSH29,
            x if x == Opcode::PUSH30 as u8 => Opcode::PUSH30,
            x if x == Opcode::PUSH31 as u8 => Opcode::PUSH31,
            x if x == Opcode::PUSH32 as u8 => Opcode::PUSH32,
            x if x == Opcode::BYTE as u8 => Opcode::BYTE,
            _ => Opcode::UNUSED,
        }
    }
}

#[derive(Debug, Clone)]
pub enum Operation {
    Add,
    Sub,
    Mul,
    Addmod,
<<<<<<< HEAD
    Sgt,
=======
    Xor,
>>>>>>> 234c4b0a
    Pop,
    Lt,
    Div,
    Mod,
    Jumpdest { pc: usize },
    Push(BigUint),
    Byte,
}

#[derive(Debug, Clone)]
pub struct Program {
    pub(crate) operations: Vec<Operation>,
}

impl Program {
    pub fn from_bytecode(bytecode: &[u8]) -> Self {
        let mut operations = vec![];
        let mut pc = 0;

        while pc < bytecode.len() {
            let Some(opcode) = bytecode.get(pc).copied() else {
                break;
            };
            let op = match Opcode::from(opcode) {
                Opcode::ADD => Operation::Add,
                Opcode::SUB => Operation::Sub,
                Opcode::MUL => Operation::Mul,
                Opcode::XOR => Operation::Xor,
                Opcode::LT => Operation::Lt,
                Opcode::POP => Operation::Pop,
                Opcode::DIV => Operation::Div,
                Opcode::MOD => Operation::Mod,
                Opcode::SGT => Operation::Sgt,
                Opcode::JUMPDEST => Operation::Jumpdest { pc },
                Opcode::ADDMOD => Operation::Addmod,
                Opcode::PUSH0 => Operation::Push(BigUint::ZERO),
                Opcode::PUSH1 => {
                    pc += 1;
                    let x = bytecode[pc..(pc + 1)].try_into().unwrap();
                    Operation::Push(BigUint::from_bytes_be(x))
                }
                Opcode::PUSH2 => {
                    pc += 1;
                    let x = bytecode[pc..(pc + 2)].try_into().unwrap();
                    pc += 1;
                    Operation::Push(BigUint::from_bytes_be(x))
                }
                Opcode::PUSH3 => {
                    pc += 1;
                    let x = bytecode[pc..(pc + 3)].try_into().unwrap();
                    pc += 2;
                    Operation::Push(BigUint::from_bytes_be(x))
                }
                Opcode::PUSH4 => {
                    pc += 1;
                    let x = bytecode[pc..(pc + 4)].try_into().unwrap();
                    pc += 3;
                    Operation::Push(BigUint::from_bytes_be(x))
                }
                Opcode::PUSH5 => {
                    pc += 1;
                    let x = bytecode[pc..(pc + 5)].try_into().unwrap();
                    pc += 4;
                    Operation::Push(BigUint::from_bytes_be(x))
                }
                Opcode::PUSH6 => {
                    pc += 1;
                    let x = bytecode[pc..(pc + 6)].try_into().unwrap();
                    pc += 5;
                    Operation::Push(BigUint::from_bytes_be(x))
                }
                Opcode::PUSH7 => {
                    pc += 1;
                    let x = bytecode[pc..(pc + 7)].try_into().unwrap();
                    pc += 6;
                    Operation::Push(BigUint::from_bytes_be(x))
                }
                Opcode::PUSH8 => {
                    pc += 1;
                    let x = bytecode[pc..(pc + 8)].try_into().unwrap();
                    pc += 7;
                    Operation::Push(BigUint::from_bytes_be(x))
                }
                Opcode::PUSH9 => {
                    pc += 1;
                    let x = bytecode[pc..(pc + 9)].try_into().unwrap();
                    pc += 8;
                    Operation::Push(BigUint::from_bytes_be(x))
                }
                Opcode::PUSH10 => {
                    pc += 1;
                    let x = bytecode[pc..(pc + 10)].try_into().unwrap();
                    pc += 9;
                    Operation::Push(BigUint::from_bytes_be(x))
                }
                Opcode::PUSH11 => {
                    pc += 1;
                    let x = bytecode[pc..(pc + 11)].try_into().unwrap();
                    pc += 10;
                    Operation::Push(BigUint::from_bytes_be(x))
                }
                Opcode::PUSH12 => {
                    pc += 1;
                    let x = bytecode[pc..(pc + 12)].try_into().unwrap();
                    pc += 11;
                    Operation::Push(BigUint::from_bytes_be(x))
                }
                Opcode::PUSH13 => {
                    pc += 1;
                    let x = bytecode[pc..(pc + 13)].try_into().unwrap();
                    pc += 12;
                    Operation::Push(BigUint::from_bytes_be(x))
                }
                Opcode::PUSH14 => {
                    pc += 1;
                    let x = bytecode[pc..(pc + 14)].try_into().unwrap();
                    pc += 13;
                    Operation::Push(BigUint::from_bytes_be(x))
                }
                Opcode::PUSH15 => {
                    pc += 1;
                    let x = bytecode[pc..(pc + 15)].try_into().unwrap();
                    pc += 14;
                    Operation::Push(BigUint::from_bytes_be(x))
                }
                Opcode::PUSH16 => {
                    pc += 1;
                    let x = bytecode[pc..(pc + 16)].try_into().unwrap();
                    pc += 15;
                    Operation::Push(BigUint::from_bytes_be(x))
                }
                Opcode::PUSH17 => {
                    pc += 1;
                    let x = bytecode[pc..(pc + 17)].try_into().unwrap();
                    pc += 16;
                    Operation::Push(BigUint::from_bytes_be(x))
                }
                Opcode::PUSH18 => {
                    pc += 1;
                    let x = bytecode[pc..(pc + 18)].try_into().unwrap();
                    pc += 17;
                    Operation::Push(BigUint::from_bytes_be(x))
                }
                Opcode::PUSH19 => {
                    pc += 1;
                    let x = bytecode[pc..(pc + 19)].try_into().unwrap();
                    pc += 18;
                    Operation::Push(BigUint::from_bytes_be(x))
                }
                Opcode::PUSH20 => {
                    pc += 1;
                    let x = bytecode[pc..(pc + 20)].try_into().unwrap();
                    pc += 19;
                    Operation::Push(BigUint::from_bytes_be(x))
                }
                Opcode::PUSH21 => {
                    pc += 1;
                    let x = bytecode[pc..(pc + 21)].try_into().unwrap();
                    pc += 20;
                    Operation::Push(BigUint::from_bytes_be(x))
                }
                Opcode::PUSH22 => {
                    pc += 1;
                    let x = bytecode[pc..(pc + 32)].try_into().unwrap();
                    pc += 21;
                    Operation::Push(BigUint::from_bytes_be(x))
                }
                Opcode::PUSH23 => {
                    pc += 1;
                    let x = bytecode[pc..(pc + 32)].try_into().unwrap();
                    pc += 22;
                    Operation::Push(BigUint::from_bytes_be(x))
                }
                Opcode::PUSH24 => {
                    pc += 1;
                    let x = bytecode[pc..(pc + 32)].try_into().unwrap();
                    pc += 23;
                    Operation::Push(BigUint::from_bytes_be(x))
                }
                Opcode::PUSH25 => {
                    pc += 1;
                    let x = bytecode[pc..(pc + 32)].try_into().unwrap();
                    pc += 24;
                    Operation::Push(BigUint::from_bytes_be(x))
                }
                Opcode::PUSH26 => {
                    pc += 1;
                    let x = bytecode[pc..(pc + 26)].try_into().unwrap();
                    pc += 25;
                    Operation::Push(BigUint::from_bytes_be(x))
                }
                Opcode::PUSH27 => {
                    pc += 1;
                    let x = bytecode[pc..(pc + 27)].try_into().unwrap();
                    pc += 26;
                    Operation::Push(BigUint::from_bytes_be(x))
                }
                Opcode::PUSH28 => {
                    pc += 1;
                    let x = bytecode[pc..(pc + 28)].try_into().unwrap();
                    pc += 27;
                    Operation::Push(BigUint::from_bytes_be(x))
                }
                Opcode::PUSH29 => {
                    pc += 1;
                    let x = bytecode[pc..(pc + 29)].try_into().unwrap();
                    pc += 28;
                    Operation::Push(BigUint::from_bytes_be(x))
                }
                Opcode::PUSH30 => {
                    pc += 1;
                    let x = bytecode[pc..(pc + 30)].try_into().unwrap();
                    pc += 29;
                    Operation::Push(BigUint::from_bytes_be(x))
                }
                Opcode::PUSH31 => {
                    pc += 1;
                    let x = bytecode[pc..(pc + 31)].try_into().unwrap();
                    pc += 30;
                    Operation::Push(BigUint::from_bytes_be(x))
                }
                Opcode::PUSH32 => {
                    pc += 1;
                    let x = bytecode[pc..(pc + 32)].try_into().unwrap();
                    pc += 31;
                    Operation::Push(BigUint::from_bytes_be(x))
                }
                Opcode::BYTE => Operation::Byte,
                Opcode::UNUSED => panic!("Unknown opcode {:02X}", opcode),
            };
            operations.push(op);
            pc += 1;
        }
        Program { operations }
    }
}

impl From<Vec<Operation>> for Program {
    fn from(operations: Vec<Operation>) -> Self {
        Program { operations }
    }
}<|MERGE_RESOLUTION|>--- conflicted
+++ resolved
@@ -218,11 +218,8 @@
     Sub,
     Mul,
     Addmod,
-<<<<<<< HEAD
     Sgt,
-=======
     Xor,
->>>>>>> 234c4b0a
     Pop,
     Lt,
     Div,
