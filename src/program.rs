--- conflicted
+++ resolved
@@ -218,11 +218,8 @@
     Div,
     Jumpdest { pc: usize },
     Push(BigUint),
-<<<<<<< HEAD
     Dup(u32),
-=======
     Byte,
->>>>>>> 00afb820
 }
 
 #[derive(Debug, Clone)]
@@ -437,7 +434,6 @@
                     pc += 31;
                     Operation::Push(BigUint::from_bytes_be(x))
                 }
-<<<<<<< HEAD
                 Opcode::DUP1 => Operation::Dup(1),
                 Opcode::DUP2 => Operation::Dup(2),
                 Opcode::DUP3 => Operation::Dup(3),
@@ -454,9 +450,7 @@
                 Opcode::DUP14 => Operation::Dup(14),
                 Opcode::DUP15 => Operation::Dup(15),
                 Opcode::DUP16 => Operation::Dup(16),
-=======
                 Opcode::BYTE => Operation::Byte,
->>>>>>> 00afb820
                 Opcode::UNUSED => panic!("Unknown opcode {:02X}", opcode),
             };
             operations.push(op);
