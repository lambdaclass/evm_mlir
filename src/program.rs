use num_bigint::BigUint;
use std::fmt;
use thiserror::Error;

#[derive(Debug)]
pub enum Opcode {
    STOP = 0x00,
    ADD = 0x01,
    MUL = 0x02,
    SUB = 0x03,
    DIV = 0x04,
    SDIV = 0x05,
    MOD = 0x06,
    SMOD = 0x07,
    ADDMOD = 0x08,
    MULMOD = 0x09,
    EXP = 0x0A,
    SIGNEXTEND = 0x0B,
    // unused 0x0C-0x0F
    LT = 0x10,
    GT = 0x11,
    SLT = 0x12,
    SGT = 0x13,
    EQ = 0x14,
    ISZERO = 0x15,
    AND = 0x16,
    OR = 0x17,
    XOR = 0x18,
    NOT = 0x19,
    BYTE = 0x1A,
    SHL = 0x1B,
    SHR = 0x1C,
    SAR = 0x1D,
    // unused 0x1E-0x1F
    KECCAK256 = 0x20,
    // unused 0x21-0x2F
    ADDRESS = 0x30,
    BALANCE = 0x31,
    ORIGIN = 0x32,
    CALLER = 0x33,
    CALLVALUE = 0x34,
    CALLDATALOAD = 0x35,
    CALLDATASIZE = 0x36,
    CALLDATACOPY = 0x37,
    CODESIZE = 0x38,
    CODECOPY = 0x39,
    GASPRICE = 0x3A,
    EXTCODESIZE = 0x3B,
    EXTCODECOPY = 0x3C,
    // RETURNDATASIZE = 0x3D,
    // RETURNDATACOPY = 0x3E,
    // EXTCODEHASH = 0x3F,
    // BLOCKHASH = 0x40,
    COINBASE = 0x41,
    TIMESTAMP = 0x42,
    NUMBER = 0x43,
    PREVRANDAO = 0x44,
    GASLIMIT = 0x45,
    CHAINID = 0x46,
    SELFBALANCE = 0x47,
    BASEFEE = 0x48,
    // BLOBHASH = 0x49,
    BLOBBASEFEE = 0x4A,
    // unused 0x4B-0x4F
    POP = 0x50,
    MLOAD = 0x51,
    MSTORE = 0x52,
    MSTORE8 = 0x53,
    SLOAD = 0x54,
    SSTORE = 0x55,
    JUMP = 0x56,
    JUMPI = 0x57,
    PC = 0x58,
    MSIZE = 0x59,
    GAS = 0x5A,
    JUMPDEST = 0x5B,
    // TLOAD = 0x5C,
    // TSTORE = 0x5D,
    MCOPY = 0x5E,
    PUSH0 = 0x5F,
    PUSH1 = 0x60,
    PUSH2 = 0x61,
    PUSH3 = 0x62,
    PUSH4 = 0x63,
    PUSH5 = 0x64,
    PUSH6 = 0x65,
    PUSH7 = 0x66,
    PUSH8 = 0x67,
    PUSH9 = 0x68,
    PUSH10 = 0x69,
    PUSH11 = 0x6A,
    PUSH12 = 0x6B,
    PUSH13 = 0x6C,
    PUSH14 = 0x6D,
    PUSH15 = 0x6E,
    PUSH16 = 0x6F,
    PUSH17 = 0x70,
    PUSH18 = 0x71,
    PUSH19 = 0x72,
    PUSH20 = 0x73,
    PUSH21 = 0x74,
    PUSH22 = 0x75,
    PUSH23 = 0x76,
    PUSH24 = 0x77,
    PUSH25 = 0x78,
    PUSH26 = 0x79,
    PUSH27 = 0x7A,
    PUSH28 = 0x7B,
    PUSH29 = 0x7C,
    PUSH30 = 0x7D,
    PUSH31 = 0x7E,
    PUSH32 = 0x7F,
    DUP1 = 0x80,
    DUP2 = 0x81,
    DUP3 = 0x82,
    DUP4 = 0x83,
    DUP5 = 0x84,
    DUP6 = 0x85,
    DUP7 = 0x86,
    DUP8 = 0x87,
    DUP9 = 0x88,
    DUP10 = 0x89,
    DUP11 = 0x8A,
    DUP12 = 0x8B,
    DUP13 = 0x8C,
    DUP14 = 0x8D,
    DUP15 = 0x8E,
    DUP16 = 0x8F,
    SWAP1 = 0x90,
    SWAP2 = 0x91,
    SWAP3 = 0x92,
    SWAP4 = 0x93,
    SWAP5 = 0x94,
    SWAP6 = 0x95,
    SWAP7 = 0x96,
    SWAP8 = 0x97,
    SWAP9 = 0x98,
    SWAP10 = 0x99,
    SWAP11 = 0x9A,
    SWAP12 = 0x9B,
    SWAP13 = 0x9C,
    SWAP14 = 0x9D,
    SWAP15 = 0x9E,
    SWAP16 = 0x9F,
    LOG0 = 0xA0,
    LOG1 = 0xA1,
    LOG2 = 0xA2,
    LOG3 = 0xA3,
    LOG4 = 0xA4,
    // unused 0xA5-0xEF
    // CREATE = 0xF0,
    CALL = 0xF1,
    // CALLCODE = 0xF2,
    RETURN = 0xF3,
    // DELEGATECALL = 0xF4,
    // CREATE2 = 0xF5,
    // unused 0xF6-0xF9
    // STATICCALL = 0xFA,
    // unused 0xFB-0xFC
    REVERT = 0xFD,
    INVALID = 0xFE,
    // SELFDESTRUCT = 0xFF,
}

#[derive(Error, Debug)]
#[error("The opcode `{:02X}` is not valid", self.0)]
pub struct OpcodeParseError(u8);

#[derive(Error, Debug)]
pub struct ParseError(Vec<OpcodeParseError>);

impl fmt::Display for ParseError {
    fn fmt(&self, f: &mut fmt::Formatter<'_>) -> fmt::Result {
        let opcodes: Vec<_> = self.0.iter().map(|x| format!("{:02X}", x.0)).collect();
        writeln!(f, "The following opcodes could not be parsed: ")?;
        writeln!(f, "{:#?}", opcodes)?;
        Ok(())
    }
}

impl TryFrom<u8> for Opcode {
    type Error = OpcodeParseError;
    fn try_from(opcode: u8) -> Result<Opcode, Self::Error> {
        let op = match opcode {
            x if x == Opcode::STOP as u8 => Opcode::STOP,
            x if x == Opcode::ADD as u8 => Opcode::ADD,
            x if x == Opcode::MUL as u8 => Opcode::MUL,
            x if x == Opcode::SUB as u8 => Opcode::SUB,
            x if x == Opcode::DIV as u8 => Opcode::DIV,
            x if x == Opcode::SDIV as u8 => Opcode::SDIV,
            x if x == Opcode::MOD as u8 => Opcode::MOD,
            x if x == Opcode::SMOD as u8 => Opcode::SMOD,
            x if x == Opcode::ADDMOD as u8 => Opcode::ADDMOD,
            x if x == Opcode::MULMOD as u8 => Opcode::MULMOD,
            x if x == Opcode::EXP as u8 => Opcode::EXP,
            x if x == Opcode::SIGNEXTEND as u8 => Opcode::SIGNEXTEND,
            x if x == Opcode::LT as u8 => Opcode::LT,
            x if x == Opcode::GT as u8 => Opcode::GT,
            x if x == Opcode::SLT as u8 => Opcode::SLT,
            x if x == Opcode::SGT as u8 => Opcode::SGT,
            x if x == Opcode::EQ as u8 => Opcode::EQ,
            x if x == Opcode::ISZERO as u8 => Opcode::ISZERO,
            x if x == Opcode::AND as u8 => Opcode::AND,
            x if x == Opcode::OR as u8 => Opcode::OR,
            x if x == Opcode::XOR as u8 => Opcode::XOR,
            x if x == Opcode::NOT as u8 => Opcode::NOT,
            x if x == Opcode::BYTE as u8 => Opcode::BYTE,
            x if x == Opcode::SHL as u8 => Opcode::SHL,
            x if x == Opcode::SHR as u8 => Opcode::SHR,
            x if x == Opcode::SAR as u8 => Opcode::SAR,
            x if x == Opcode::KECCAK256 as u8 => Opcode::KECCAK256,
            x if x == Opcode::ADDRESS as u8 => Opcode::ADDRESS,
            x if x == Opcode::BALANCE as u8 => Opcode::BALANCE,
            x if x == Opcode::ORIGIN as u8 => Opcode::ORIGIN,
            x if x == Opcode::CALLER as u8 => Opcode::CALLER,
            x if x == Opcode::CALLVALUE as u8 => Opcode::CALLVALUE,
            x if x == Opcode::CALLDATALOAD as u8 => Opcode::CALLDATALOAD,
            x if x == Opcode::CALLDATASIZE as u8 => Opcode::CALLDATASIZE,
            x if x == Opcode::CALLDATACOPY as u8 => Opcode::CALLDATACOPY,
            x if x == Opcode::CODESIZE as u8 => Opcode::CODESIZE,
            x if x == Opcode::CODECOPY as u8 => Opcode::CODECOPY,
            x if x == Opcode::GASPRICE as u8 => Opcode::GASPRICE,
            x if x == Opcode::EXTCODESIZE as u8 => Opcode::EXTCODESIZE,
            x if x == Opcode::EXTCODECOPY as u8 => Opcode::EXTCODECOPY,
            x if x == Opcode::COINBASE as u8 => Opcode::COINBASE,
            x if x == Opcode::TIMESTAMP as u8 => Opcode::TIMESTAMP,
            x if x == Opcode::NUMBER as u8 => Opcode::NUMBER,
            x if x == Opcode::PREVRANDAO as u8 => Opcode::PREVRANDAO,
            x if x == Opcode::GASLIMIT as u8 => Opcode::GASLIMIT,
            x if x == Opcode::CHAINID as u8 => Opcode::CHAINID,
            x if x == Opcode::SELFBALANCE as u8 => Opcode::SELFBALANCE,
            x if x == Opcode::BASEFEE as u8 => Opcode::BASEFEE,
            x if x == Opcode::BLOBBASEFEE as u8 => Opcode::BLOBBASEFEE,
            x if x == Opcode::POP as u8 => Opcode::POP,
            x if x == Opcode::MLOAD as u8 => Opcode::MLOAD,
            x if x == Opcode::MSTORE as u8 => Opcode::MSTORE,
            x if x == Opcode::MSTORE8 as u8 => Opcode::MSTORE8,
            x if x == Opcode::SLOAD as u8 => Opcode::SLOAD,
            x if x == Opcode::SSTORE as u8 => Opcode::SSTORE,
            x if x == Opcode::JUMP as u8 => Opcode::JUMP,
            x if x == Opcode::JUMPI as u8 => Opcode::JUMPI,
            x if x == Opcode::PC as u8 => Opcode::PC,
            x if x == Opcode::MSIZE as u8 => Opcode::MSIZE,
            x if x == Opcode::GAS as u8 => Opcode::GAS,
            x if x == Opcode::JUMPDEST as u8 => Opcode::JUMPDEST,
            x if x == Opcode::MCOPY as u8 => Opcode::MCOPY,
            x if x == Opcode::PUSH0 as u8 => Opcode::PUSH0,
            x if x == Opcode::PUSH1 as u8 => Opcode::PUSH1,
            x if x == Opcode::PUSH2 as u8 => Opcode::PUSH2,
            x if x == Opcode::PUSH3 as u8 => Opcode::PUSH3,
            x if x == Opcode::PUSH4 as u8 => Opcode::PUSH4,
            x if x == Opcode::PUSH5 as u8 => Opcode::PUSH5,
            x if x == Opcode::PUSH6 as u8 => Opcode::PUSH6,
            x if x == Opcode::PUSH7 as u8 => Opcode::PUSH7,
            x if x == Opcode::PUSH8 as u8 => Opcode::PUSH8,
            x if x == Opcode::PUSH9 as u8 => Opcode::PUSH9,
            x if x == Opcode::PUSH10 as u8 => Opcode::PUSH10,
            x if x == Opcode::PUSH11 as u8 => Opcode::PUSH11,
            x if x == Opcode::PUSH12 as u8 => Opcode::PUSH12,
            x if x == Opcode::PUSH13 as u8 => Opcode::PUSH13,
            x if x == Opcode::PUSH14 as u8 => Opcode::PUSH14,
            x if x == Opcode::PUSH15 as u8 => Opcode::PUSH15,
            x if x == Opcode::PUSH16 as u8 => Opcode::PUSH16,
            x if x == Opcode::PUSH17 as u8 => Opcode::PUSH17,
            x if x == Opcode::PUSH18 as u8 => Opcode::PUSH18,
            x if x == Opcode::PUSH19 as u8 => Opcode::PUSH19,
            x if x == Opcode::PUSH20 as u8 => Opcode::PUSH20,
            x if x == Opcode::PUSH21 as u8 => Opcode::PUSH21,
            x if x == Opcode::PUSH22 as u8 => Opcode::PUSH22,
            x if x == Opcode::PUSH23 as u8 => Opcode::PUSH23,
            x if x == Opcode::PUSH24 as u8 => Opcode::PUSH24,
            x if x == Opcode::PUSH25 as u8 => Opcode::PUSH25,
            x if x == Opcode::PUSH26 as u8 => Opcode::PUSH26,
            x if x == Opcode::PUSH27 as u8 => Opcode::PUSH27,
            x if x == Opcode::PUSH28 as u8 => Opcode::PUSH28,
            x if x == Opcode::PUSH29 as u8 => Opcode::PUSH29,
            x if x == Opcode::PUSH30 as u8 => Opcode::PUSH30,
            x if x == Opcode::PUSH31 as u8 => Opcode::PUSH31,
            x if x == Opcode::PUSH32 as u8 => Opcode::PUSH32,
            x if x == Opcode::DUP1 as u8 => Opcode::DUP1,
            x if x == Opcode::DUP2 as u8 => Opcode::DUP2,
            x if x == Opcode::DUP3 as u8 => Opcode::DUP3,
            x if x == Opcode::DUP4 as u8 => Opcode::DUP4,
            x if x == Opcode::DUP5 as u8 => Opcode::DUP5,
            x if x == Opcode::DUP6 as u8 => Opcode::DUP6,
            x if x == Opcode::DUP7 as u8 => Opcode::DUP7,
            x if x == Opcode::DUP8 as u8 => Opcode::DUP8,
            x if x == Opcode::DUP9 as u8 => Opcode::DUP9,
            x if x == Opcode::DUP10 as u8 => Opcode::DUP10,
            x if x == Opcode::DUP11 as u8 => Opcode::DUP11,
            x if x == Opcode::DUP12 as u8 => Opcode::DUP12,
            x if x == Opcode::DUP13 as u8 => Opcode::DUP13,
            x if x == Opcode::DUP14 as u8 => Opcode::DUP14,
            x if x == Opcode::DUP15 as u8 => Opcode::DUP15,
            x if x == Opcode::DUP16 as u8 => Opcode::DUP16,
            x if x == Opcode::SWAP1 as u8 => Opcode::SWAP1,
            x if x == Opcode::SWAP2 as u8 => Opcode::SWAP2,
            x if x == Opcode::SWAP3 as u8 => Opcode::SWAP3,
            x if x == Opcode::SWAP4 as u8 => Opcode::SWAP4,
            x if x == Opcode::SWAP5 as u8 => Opcode::SWAP5,
            x if x == Opcode::SWAP6 as u8 => Opcode::SWAP6,
            x if x == Opcode::SWAP7 as u8 => Opcode::SWAP7,
            x if x == Opcode::SWAP8 as u8 => Opcode::SWAP8,
            x if x == Opcode::SWAP9 as u8 => Opcode::SWAP9,
            x if x == Opcode::SWAP10 as u8 => Opcode::SWAP10,
            x if x == Opcode::SWAP11 as u8 => Opcode::SWAP11,
            x if x == Opcode::SWAP12 as u8 => Opcode::SWAP12,
            x if x == Opcode::SWAP13 as u8 => Opcode::SWAP13,
            x if x == Opcode::SWAP14 as u8 => Opcode::SWAP14,
            x if x == Opcode::SWAP15 as u8 => Opcode::SWAP15,
            x if x == Opcode::SWAP16 as u8 => Opcode::SWAP16,
            x if x == Opcode::LOG0 as u8 => Opcode::LOG0,
            x if x == Opcode::LOG1 as u8 => Opcode::LOG1,
            x if x == Opcode::LOG2 as u8 => Opcode::LOG2,
            x if x == Opcode::LOG3 as u8 => Opcode::LOG3,
            x if x == Opcode::LOG4 as u8 => Opcode::LOG4,
            x if x == Opcode::CALL as u8 => Opcode::CALL,
            x if x == Opcode::RETURN as u8 => Opcode::RETURN,
            x if x == Opcode::REVERT as u8 => Opcode::REVERT,
            x => return Err(OpcodeParseError(x)),
        };

        Ok(op)
    }
}

#[derive(Debug, Clone)]
pub enum Operation {
    Stop,
    Add,
    Mul,
    Sub,
    Div,
    Sdiv,
    Mod,
    SMod,
    Addmod,
    Mulmod,
    Exp,
    SignExtend,
    Lt,
    Gt,
    Slt,
    Sgt,
    Eq,
    IsZero,
    And,
    Or,
    Xor,
    Not,
    Byte,
    Shl,
    Shr,
    Sar,
    Keccak256,
    Address,
    Balance,
    Origin,
    Caller,
    Callvalue,
    CalldataLoad,
    CallDataSize,
    CallDataCopy,
    Codesize,
    Codecopy,
    Gasprice,
    ExtcodeSize,
    ExtcodeCopy,
    Coinbase,
    Timestamp,
    Number,
    Prevrandao,
    Gaslimit,
    Chainid,
    SelfBalance,
    Basefee,
    BlobBaseFee,
    Pop,
    Mload,
    Mstore,
    Mstore8,
    Sload,
    Sstore,
    Jump,
    Jumpi,
    PC { pc: usize },
    Msize,
    Gas,
    Jumpdest { pc: usize },
    Mcopy,
    Push0,
    Push((u8, BigUint)),
    Dup(u8),
    Swap(u8),
<<<<<<< HEAD
    Call,
=======
    Log(u8),
>>>>>>> 1b91de40
    Return,
    Revert,
    Invalid,
}

impl Operation {
    pub fn to_bytecode(&self) -> Vec<u8> {
        match self {
            Operation::Stop => vec![Opcode::STOP as u8],
            Operation::Add => vec![Opcode::ADD as u8],
            Operation::Mul => vec![Opcode::MUL as u8],
            Operation::Sub => vec![Opcode::SUB as u8],
            Operation::Div => vec![Opcode::DIV as u8],
            Operation::Sdiv => vec![Opcode::SDIV as u8],
            Operation::Mod => vec![Opcode::MOD as u8],
            Operation::SMod => vec![Opcode::SMOD as u8],
            Operation::Addmod => vec![Opcode::ADDMOD as u8],
            Operation::Mulmod => vec![Opcode::MULMOD as u8],
            Operation::Exp => vec![Opcode::EXP as u8],
            Operation::SignExtend => vec![Opcode::SIGNEXTEND as u8],
            Operation::Lt => vec![Opcode::LT as u8],
            Operation::Gt => vec![Opcode::GT as u8],
            Operation::Slt => vec![Opcode::SLT as u8],
            Operation::Sgt => vec![Opcode::SGT as u8],
            Operation::Eq => vec![Opcode::EQ as u8],
            Operation::IsZero => vec![Opcode::ISZERO as u8],
            Operation::And => vec![Opcode::AND as u8],
            Operation::Or => vec![Opcode::OR as u8],
            Operation::Xor => vec![Opcode::XOR as u8],
            Operation::Not => vec![Opcode::NOT as u8],
            Operation::Byte => vec![Opcode::BYTE as u8],
            Operation::Shl => vec![Opcode::SHL as u8],
            Operation::Shr => vec![Opcode::SHR as u8],
            Operation::Sar => vec![Opcode::SAR as u8],
            Operation::Keccak256 => vec![Opcode::KECCAK256 as u8],
            Operation::Address => vec![Opcode::ADDRESS as u8],
            Operation::Balance => vec![Opcode::BALANCE as u8],
            Operation::Origin => vec![Opcode::ORIGIN as u8],
            Operation::Caller => vec![Opcode::CALLER as u8],
            Operation::Callvalue => vec![Opcode::CALLVALUE as u8],
            Operation::CalldataLoad => vec![Opcode::CALLDATALOAD as u8],
            Operation::CallDataSize => vec![Opcode::CALLDATASIZE as u8],
            Operation::CallDataCopy => vec![Opcode::CALLDATACOPY as u8],
            Operation::Codesize => vec![Opcode::CODESIZE as u8],
            Operation::Codecopy => vec![Opcode::CODECOPY as u8],
            Operation::Gasprice => vec![Opcode::GASPRICE as u8],
            Operation::ExtcodeCopy => vec![Opcode::EXTCODECOPY as u8],
            Operation::ExtcodeSize => vec![Opcode::EXTCODESIZE as u8],
            Operation::Coinbase => vec![Opcode::COINBASE as u8],
            Operation::Timestamp => vec![Opcode::TIMESTAMP as u8],
            Operation::Number => vec![Opcode::NUMBER as u8],
            Operation::Prevrandao => vec![Opcode::PREVRANDAO as u8],
            Operation::Gaslimit => vec![Opcode::GASLIMIT as u8],
            Operation::Chainid => vec![Opcode::CHAINID as u8],
            Operation::SelfBalance => vec![Opcode::SELFBALANCE as u8],
            Operation::Basefee => vec![Opcode::BASEFEE as u8],
            Operation::BlobBaseFee => vec![Opcode::BLOBBASEFEE as u8],
            Operation::Pop => vec![Opcode::POP as u8],
            Operation::Mload => vec![Opcode::MLOAD as u8],
            Operation::Mstore => vec![Opcode::MSTORE as u8],
            Operation::Mstore8 => vec![Opcode::MSTORE8 as u8],
            Operation::Sload => vec![Opcode::SLOAD as u8],
            Operation::Sstore => vec![Opcode::SSTORE as u8],
            Operation::Jump => vec![Opcode::JUMP as u8],
            Operation::Jumpi => vec![Opcode::JUMPI as u8],
            Operation::PC { pc: _ } => vec![Opcode::PC as u8],
            Operation::Msize => vec![Opcode::MSIZE as u8],
            Operation::Gas => vec![Opcode::GAS as u8],
            Operation::Jumpdest { pc: _ } => vec![Opcode::JUMPDEST as u8],
            Operation::Mcopy => vec![Opcode::MCOPY as u8],
            Operation::Push0 => vec![Opcode::PUSH0 as u8],
            Operation::Push((n, x)) => {
                let len = 1 + *n as usize;
                let mut opcode_bytes = vec![0; len];
                opcode_bytes[0] = Opcode::PUSH0 as u8 + n;
                let bytes = x.to_bytes_be();
                opcode_bytes[len - bytes.len()..].copy_from_slice(&bytes);
                opcode_bytes
            }
            Operation::Dup(n) => vec![Opcode::DUP1 as u8 + n - 1],
            Operation::Swap(n) => vec![Opcode::SWAP1 as u8 + n - 1],
            Operation::Log(n) => vec![Opcode::LOG0 as u8 + n],
            Operation::Call => vec![Opcode::CALL as u8],
            Operation::Return => vec![Opcode::RETURN as u8],
            Operation::Revert => vec![Opcode::REVERT as u8],
            Operation::Invalid => vec![Opcode::INVALID as u8],
        }
    }
}

#[derive(Debug, Clone)]
pub struct Program {
    pub(crate) operations: Vec<Operation>,
    pub(crate) code_size: u32,
}

impl Program {
    pub fn from_bytecode_checked(bytecode: &[u8]) -> Result<Self, ParseError> {
        let mut operations = vec![];
        let mut pc = 0;
        let mut failed_opcodes = vec![];

        while pc < bytecode.len() {
            match Self::parse_operation(bytecode, pc) {
                Ok((op, new_pc)) => {
                    operations.push(op);
                    pc = new_pc;
                }
                Err(e) => {
                    failed_opcodes.push(e);
                    pc += 1;
                }
<<<<<<< HEAD
                Opcode::PUSH17 => {
                    pc += 1;
                    let x = bytecode[pc..(pc + 17)].try_into().unwrap();
                    pc += 16;
                    Operation::Push((17, (BigUint::from_bytes_be(x))))
                }
                Opcode::PUSH18 => {
                    pc += 1;
                    let x = bytecode[pc..(pc + 18)].try_into().unwrap();
                    pc += 17;
                    Operation::Push((18, (BigUint::from_bytes_be(x))))
                }
                Opcode::PUSH19 => {
                    pc += 1;
                    let x = bytecode[pc..(pc + 19)].try_into().unwrap();
                    pc += 18;
                    Operation::Push((19, (BigUint::from_bytes_be(x))))
                }
                Opcode::PUSH20 => {
                    pc += 1;
                    let x = bytecode[pc..(pc + 20)].try_into().unwrap();
                    pc += 19;
                    Operation::Push((20, (BigUint::from_bytes_be(x))))
                }
                Opcode::PUSH21 => {
                    pc += 1;
                    let x = bytecode[pc..(pc + 21)].try_into().unwrap();
                    pc += 20;
                    Operation::Push((21, (BigUint::from_bytes_be(x))))
                }
                Opcode::PUSH22 => {
                    pc += 1;
                    let x = bytecode[pc..(pc + 32)].try_into().unwrap();
                    pc += 21;
                    Operation::Push((22, (BigUint::from_bytes_be(x))))
                }
                Opcode::PUSH23 => {
                    pc += 1;
                    let x = bytecode[pc..(pc + 32)].try_into().unwrap();
                    pc += 22;
                    Operation::Push((23, (BigUint::from_bytes_be(x))))
                }
                Opcode::PUSH24 => {
                    pc += 1;
                    let x = bytecode[pc..(pc + 32)].try_into().unwrap();
                    pc += 23;
                    Operation::Push((24, (BigUint::from_bytes_be(x))))
                }
                Opcode::PUSH25 => {
                    pc += 1;
                    let x = bytecode[pc..(pc + 32)].try_into().unwrap();
                    pc += 24;
                    Operation::Push((25, (BigUint::from_bytes_be(x))))
                }
                Opcode::PUSH26 => {
                    pc += 1;
                    let x = bytecode[pc..(pc + 26)].try_into().unwrap();
                    pc += 25;
                    Operation::Push((26, (BigUint::from_bytes_be(x))))
                }
                Opcode::PUSH27 => {
                    pc += 1;
                    let x = bytecode[pc..(pc + 27)].try_into().unwrap();
                    pc += 26;
                    Operation::Push((27, (BigUint::from_bytes_be(x))))
                }
                Opcode::PUSH28 => {
                    pc += 1;
                    let x = bytecode[pc..(pc + 28)].try_into().unwrap();
                    pc += 27;
                    Operation::Push((28, (BigUint::from_bytes_be(x))))
                }
                Opcode::PUSH29 => {
                    pc += 1;
                    let x = bytecode[pc..(pc + 29)].try_into().unwrap();
                    pc += 28;
                    Operation::Push((29, (BigUint::from_bytes_be(x))))
                }
                Opcode::PUSH30 => {
                    pc += 1;
                    let x = bytecode[pc..(pc + 30)].try_into().unwrap();
                    pc += 29;
                    Operation::Push((30, (BigUint::from_bytes_be(x))))
                }
                Opcode::PUSH31 => {
                    pc += 1;
                    let x = bytecode[pc..(pc + 31)].try_into().unwrap();
                    pc += 30;
                    Operation::Push((31, (BigUint::from_bytes_be(x))))
                }
                Opcode::PUSH32 => {
                    pc += 1;
                    let x = bytecode[pc..(pc + 32)].try_into().unwrap();
                    pc += 31;
                    Operation::Push((32, (BigUint::from_bytes_be(x))))
                }
                Opcode::NOT => Operation::Not,
                Opcode::DUP1 => Operation::Dup(1),
                Opcode::DUP2 => Operation::Dup(2),
                Opcode::DUP3 => Operation::Dup(3),
                Opcode::DUP4 => Operation::Dup(4),
                Opcode::DUP5 => Operation::Dup(5),
                Opcode::DUP6 => Operation::Dup(6),
                Opcode::DUP7 => Operation::Dup(7),
                Opcode::DUP8 => Operation::Dup(8),
                Opcode::DUP9 => Operation::Dup(9),
                Opcode::DUP10 => Operation::Dup(10),
                Opcode::DUP11 => Operation::Dup(11),
                Opcode::DUP12 => Operation::Dup(12),
                Opcode::DUP13 => Operation::Dup(13),
                Opcode::DUP14 => Operation::Dup(14),
                Opcode::DUP15 => Operation::Dup(15),
                Opcode::DUP16 => Operation::Dup(16),
                Opcode::SWAP1 => Operation::Swap(1),
                Opcode::SWAP2 => Operation::Swap(2),
                Opcode::SWAP3 => Operation::Swap(3),
                Opcode::SWAP4 => Operation::Swap(4),
                Opcode::SWAP5 => Operation::Swap(5),
                Opcode::SWAP6 => Operation::Swap(6),
                Opcode::SWAP7 => Operation::Swap(7),
                Opcode::SWAP8 => Operation::Swap(8),
                Opcode::SWAP9 => Operation::Swap(9),
                Opcode::SWAP10 => Operation::Swap(10),
                Opcode::SWAP11 => Operation::Swap(11),
                Opcode::SWAP12 => Operation::Swap(12),
                Opcode::SWAP13 => Operation::Swap(13),
                Opcode::SWAP14 => Operation::Swap(14),
                Opcode::SWAP15 => Operation::Swap(15),
                Opcode::SWAP16 => Operation::Swap(16),
                Opcode::KECCAK256 => Operation::Keccak256,
                Opcode::LOG0 => Operation::Log(0),
                Opcode::LOG1 => Operation::Log(1),
                Opcode::LOG2 => Operation::Log(2),
                Opcode::LOG3 => Operation::Log(3),
                Opcode::LOG4 => Operation::Log(4),
                Opcode::CODECOPY => Operation::Codecopy,
                Opcode::CALL => Operation::Call,
                Opcode::RETURN => Operation::Return,
                Opcode::REVERT => Operation::Revert,
            };
            operations.push(op);
            pc += 1;
=======
            }
>>>>>>> 1b91de40
        }

        let code_size = Self::get_codesize(&operations);

        if failed_opcodes.is_empty() {
            Ok(Program {
                operations,
                code_size,
            })
        } else {
            Err(ParseError(failed_opcodes))
        }
    }

    pub fn from_bytecode(bytecode: &[u8]) -> Self {
        let mut operations = vec![];
        let mut pc = 0;

        while pc < bytecode.len() {
            match Self::parse_operation(bytecode, pc) {
                Ok((op, new_pc)) => {
                    operations.push(op);
                    pc = new_pc;
                }
                Err(_) => {
                    operations.push(Operation::Invalid);
                    pc += 1;
                }
            }
        }

        let code_size = Self::get_codesize(&operations);

        Program {
            operations,
            code_size,
        }
    }

    pub fn to_bytecode(self) -> Vec<u8> {
        self.operations
            .iter()
            .flat_map(Operation::to_bytecode)
            .collect::<Vec<u8>>()
    }

    fn parse_operation(
        bytecode: &[u8],
        mut pc: usize,
    ) -> Result<(Operation, usize), OpcodeParseError> {
        let opcode = Opcode::try_from(bytecode[pc])?;

        let op = match opcode {
            Opcode::STOP => Operation::Stop,
            Opcode::ADD => Operation::Add,
            Opcode::MUL => Operation::Mul,
            Opcode::SUB => Operation::Sub,
            Opcode::DIV => Operation::Div,
            Opcode::SDIV => Operation::Sdiv,
            Opcode::MOD => Operation::Mod,
            Opcode::SMOD => Operation::SMod,
            Opcode::ADDMOD => Operation::Addmod,
            Opcode::MULMOD => Operation::Mulmod,
            Opcode::EXP => Operation::Exp,
            Opcode::SIGNEXTEND => Operation::SignExtend,
            Opcode::LT => Operation::Lt,
            Opcode::GT => Operation::Gt,
            Opcode::SLT => Operation::Slt,
            Opcode::SGT => Operation::Sgt,
            Opcode::EQ => Operation::Eq,
            Opcode::ISZERO => Operation::IsZero,
            Opcode::AND => Operation::And,
            Opcode::OR => Operation::Or,
            Opcode::XOR => Operation::Xor,
            Opcode::NOT => Operation::Not,
            Opcode::BYTE => Operation::Byte,
            Opcode::SHL => Operation::Shl,
            Opcode::SHR => Operation::Shr,
            Opcode::SAR => Operation::Sar,
            Opcode::KECCAK256 => Operation::Keccak256,
            Opcode::ADDRESS => Operation::Address,
            Opcode::BALANCE => Operation::Balance,
            Opcode::ORIGIN => Operation::Origin,
            Opcode::CALLER => Operation::Caller,
            Opcode::CALLVALUE => Operation::Callvalue,
            Opcode::CALLDATALOAD => Operation::CalldataLoad,
            Opcode::CALLDATASIZE => Operation::CallDataSize,
            Opcode::CALLDATACOPY => Operation::CallDataCopy,
            Opcode::CODESIZE => Operation::Codesize,
            Opcode::CODECOPY => Operation::Codecopy,
            Opcode::GASPRICE => Operation::Gasprice,
            Opcode::EXTCODESIZE => Operation::ExtcodeSize,
            Opcode::EXTCODECOPY => Operation::ExtcodeCopy,
            Opcode::COINBASE => Operation::Coinbase,
            Opcode::TIMESTAMP => Operation::Timestamp,
            Opcode::NUMBER => Operation::Number,
            Opcode::PREVRANDAO => Operation::Prevrandao,
            Opcode::GASLIMIT => Operation::Gaslimit,
            Opcode::CHAINID => Operation::Chainid,
            Opcode::SELFBALANCE => Operation::SelfBalance,
            Opcode::BASEFEE => Operation::Basefee,
            Opcode::BLOBBASEFEE => Operation::BlobBaseFee,
            Opcode::POP => Operation::Pop,
            Opcode::MLOAD => Operation::Mload,
            Opcode::MSTORE => Operation::Mstore,
            Opcode::MSTORE8 => Operation::Mstore8,
            Opcode::SLOAD => Operation::Sload,
            Opcode::SSTORE => Operation::Sstore,
            Opcode::JUMP => Operation::Jump,
            Opcode::JUMPI => Operation::Jumpi,
            Opcode::PC => Operation::PC { pc },
            Opcode::MSIZE => Operation::Msize,
            Opcode::GAS => Operation::Gas,
            Opcode::JUMPDEST => Operation::Jumpdest { pc },
            Opcode::MCOPY => Operation::Mcopy,
            Opcode::PUSH0 => Operation::Push0,
            Opcode::PUSH1 => {
                // TODO: return error if not enough bytes (same for PUSHN)
                pc += 1;
                let x = bytecode[pc..(pc + 1)].try_into().unwrap();
                Operation::Push((1, (BigUint::from_bytes_be(x))))
            }
            Opcode::PUSH2 => {
                pc += 1;
                let x = bytecode[pc..(pc + 2)].try_into().unwrap();
                pc += 1;
                Operation::Push((2, (BigUint::from_bytes_be(x))))
            }
            Opcode::PUSH3 => {
                pc += 1;
                let x = bytecode[pc..(pc + 3)].try_into().unwrap();
                pc += 2;
                Operation::Push((3, (BigUint::from_bytes_be(x))))
            }
            Opcode::PUSH4 => {
                pc += 1;
                let x = bytecode[pc..(pc + 4)].try_into().unwrap();
                pc += 3;
                Operation::Push((4, (BigUint::from_bytes_be(x))))
            }
            Opcode::PUSH5 => {
                pc += 1;
                let x = bytecode[pc..(pc + 5)].try_into().unwrap();
                pc += 4;
                Operation::Push((5, (BigUint::from_bytes_be(x))))
            }
            Opcode::PUSH6 => {
                pc += 1;
                let x = bytecode[pc..(pc + 6)].try_into().unwrap();
                pc += 5;
                Operation::Push((6, (BigUint::from_bytes_be(x))))
            }
            Opcode::PUSH7 => {
                pc += 1;
                let x = bytecode[pc..(pc + 7)].try_into().unwrap();
                pc += 6;
                Operation::Push((7, (BigUint::from_bytes_be(x))))
            }
            Opcode::PUSH8 => {
                pc += 1;
                let x = bytecode[pc..(pc + 8)].try_into().unwrap();
                pc += 7;
                Operation::Push((8, (BigUint::from_bytes_be(x))))
            }
            Opcode::PUSH9 => {
                pc += 1;
                let x = bytecode[pc..(pc + 9)].try_into().unwrap();
                pc += 8;
                Operation::Push((9, (BigUint::from_bytes_be(x))))
            }
            Opcode::PUSH10 => {
                pc += 1;
                let x = bytecode[pc..(pc + 10)].try_into().unwrap();
                pc += 9;
                Operation::Push((10, (BigUint::from_bytes_be(x))))
            }
            Opcode::PUSH11 => {
                pc += 1;
                let x = bytecode[pc..(pc + 11)].try_into().unwrap();
                pc += 10;
                Operation::Push((11, (BigUint::from_bytes_be(x))))
            }
            Opcode::PUSH12 => {
                pc += 1;
                let x = bytecode[pc..(pc + 12)].try_into().unwrap();
                pc += 11;
                Operation::Push((12, (BigUint::from_bytes_be(x))))
            }
            Opcode::PUSH13 => {
                pc += 1;
                let x = bytecode[pc..(pc + 13)].try_into().unwrap();
                pc += 12;
                Operation::Push((13, (BigUint::from_bytes_be(x))))
            }
            Opcode::PUSH14 => {
                pc += 1;
                let x = bytecode[pc..(pc + 14)].try_into().unwrap();
                pc += 13;
                Operation::Push((14, (BigUint::from_bytes_be(x))))
            }
            Opcode::PUSH15 => {
                pc += 1;
                let x = bytecode[pc..(pc + 15)].try_into().unwrap();
                pc += 14;
                Operation::Push((15, (BigUint::from_bytes_be(x))))
            }
            Opcode::PUSH16 => {
                pc += 1;
                let x = bytecode[pc..(pc + 16)].try_into().unwrap();
                pc += 15;
                Operation::Push((16, (BigUint::from_bytes_be(x))))
            }
            Opcode::PUSH17 => {
                pc += 1;
                let x = bytecode[pc..(pc + 17)].try_into().unwrap();
                pc += 16;
                Operation::Push((17, (BigUint::from_bytes_be(x))))
            }
            Opcode::PUSH18 => {
                pc += 1;
                let x = bytecode[pc..(pc + 18)].try_into().unwrap();
                pc += 17;
                Operation::Push((18, (BigUint::from_bytes_be(x))))
            }
            Opcode::PUSH19 => {
                pc += 1;
                let x = bytecode[pc..(pc + 19)].try_into().unwrap();
                pc += 18;
                Operation::Push((19, (BigUint::from_bytes_be(x))))
            }
            Opcode::PUSH20 => {
                pc += 1;
                let x = bytecode[pc..(pc + 20)].try_into().unwrap();
                pc += 19;
                Operation::Push((20, (BigUint::from_bytes_be(x))))
            }
            Opcode::PUSH21 => {
                pc += 1;
                let x = bytecode[pc..(pc + 21)].try_into().unwrap();
                pc += 20;
                Operation::Push((21, (BigUint::from_bytes_be(x))))
            }
            Opcode::PUSH22 => {
                pc += 1;
                let x = bytecode[pc..(pc + 32)].try_into().unwrap();
                pc += 21;
                Operation::Push((22, (BigUint::from_bytes_be(x))))
            }
            Opcode::PUSH23 => {
                pc += 1;
                let x = bytecode[pc..(pc + 32)].try_into().unwrap();
                pc += 22;
                Operation::Push((23, (BigUint::from_bytes_be(x))))
            }
            Opcode::PUSH24 => {
                pc += 1;
                let x = bytecode[pc..(pc + 32)].try_into().unwrap();
                pc += 23;
                Operation::Push((24, (BigUint::from_bytes_be(x))))
            }
            Opcode::PUSH25 => {
                pc += 1;
                let x = bytecode[pc..(pc + 32)].try_into().unwrap();
                pc += 24;
                Operation::Push((25, (BigUint::from_bytes_be(x))))
            }
            Opcode::PUSH26 => {
                pc += 1;
                let x = bytecode[pc..(pc + 26)].try_into().unwrap();
                pc += 25;
                Operation::Push((26, (BigUint::from_bytes_be(x))))
            }
            Opcode::PUSH27 => {
                pc += 1;
                let x = bytecode[pc..(pc + 27)].try_into().unwrap();
                pc += 26;
                Operation::Push((27, (BigUint::from_bytes_be(x))))
            }
            Opcode::PUSH28 => {
                pc += 1;
                let x = bytecode[pc..(pc + 28)].try_into().unwrap();
                pc += 27;
                Operation::Push((28, (BigUint::from_bytes_be(x))))
            }
            Opcode::PUSH29 => {
                pc += 1;
                let x = bytecode[pc..(pc + 29)].try_into().unwrap();
                pc += 28;
                Operation::Push((29, (BigUint::from_bytes_be(x))))
            }
            Opcode::PUSH30 => {
                pc += 1;
                let x = bytecode[pc..(pc + 30)].try_into().unwrap();
                pc += 29;
                Operation::Push((30, (BigUint::from_bytes_be(x))))
            }
            Opcode::PUSH31 => {
                pc += 1;
                let x = bytecode[pc..(pc + 31)].try_into().unwrap();
                pc += 30;
                Operation::Push((31, (BigUint::from_bytes_be(x))))
            }
            Opcode::PUSH32 => {
                pc += 1;
                let x = bytecode[pc..(pc + 32)].try_into().unwrap();
                pc += 31;
                Operation::Push((32, (BigUint::from_bytes_be(x))))
            }
            Opcode::DUP1 => Operation::Dup(1),
            Opcode::DUP2 => Operation::Dup(2),
            Opcode::DUP3 => Operation::Dup(3),
            Opcode::DUP4 => Operation::Dup(4),
            Opcode::DUP5 => Operation::Dup(5),
            Opcode::DUP6 => Operation::Dup(6),
            Opcode::DUP7 => Operation::Dup(7),
            Opcode::DUP8 => Operation::Dup(8),
            Opcode::DUP9 => Operation::Dup(9),
            Opcode::DUP10 => Operation::Dup(10),
            Opcode::DUP11 => Operation::Dup(11),
            Opcode::DUP12 => Operation::Dup(12),
            Opcode::DUP13 => Operation::Dup(13),
            Opcode::DUP14 => Operation::Dup(14),
            Opcode::DUP15 => Operation::Dup(15),
            Opcode::DUP16 => Operation::Dup(16),
            Opcode::SWAP1 => Operation::Swap(1),
            Opcode::SWAP2 => Operation::Swap(2),
            Opcode::SWAP3 => Operation::Swap(3),
            Opcode::SWAP4 => Operation::Swap(4),
            Opcode::SWAP5 => Operation::Swap(5),
            Opcode::SWAP6 => Operation::Swap(6),
            Opcode::SWAP7 => Operation::Swap(7),
            Opcode::SWAP8 => Operation::Swap(8),
            Opcode::SWAP9 => Operation::Swap(9),
            Opcode::SWAP10 => Operation::Swap(10),
            Opcode::SWAP11 => Operation::Swap(11),
            Opcode::SWAP12 => Operation::Swap(12),
            Opcode::SWAP13 => Operation::Swap(13),
            Opcode::SWAP14 => Operation::Swap(14),
            Opcode::SWAP15 => Operation::Swap(15),
            Opcode::SWAP16 => Operation::Swap(16),
            Opcode::LOG0 => Operation::Log(0),
            Opcode::LOG1 => Operation::Log(1),
            Opcode::LOG2 => Operation::Log(2),
            Opcode::LOG3 => Operation::Log(3),
            Opcode::LOG4 => Operation::Log(4),
            Opcode::RETURN => Operation::Return,
            Opcode::REVERT => Operation::Revert,
            Opcode::INVALID => Operation::Invalid,
        };
        pc += 1;

        Ok((op, pc))
    }

    fn get_codesize(operations: &[Operation]) -> u32 {
        operations
            .iter()
            .map(|op| match op {
                // the size in bytes to push + 1 from the PUSHN opcode
                Operation::Push((size, _)) => (size + 1) as u32,
                _ => 1,
            })
            .sum()
    }
}

impl From<Vec<Operation>> for Program {
    fn from(operations: Vec<Operation>) -> Self {
        let code_size = Self::get_codesize(&operations);

        Program {
            operations,
            code_size,
        }
    }
}<|MERGE_RESOLUTION|>--- conflicted
+++ resolved
@@ -392,11 +392,8 @@
     Push((u8, BigUint)),
     Dup(u8),
     Swap(u8),
-<<<<<<< HEAD
+    Log(u8),
     Call,
-=======
-    Log(u8),
->>>>>>> 1b91de40
     Return,
     Revert,
     Invalid,
@@ -509,152 +506,7 @@
                     failed_opcodes.push(e);
                     pc += 1;
                 }
-<<<<<<< HEAD
-                Opcode::PUSH17 => {
-                    pc += 1;
-                    let x = bytecode[pc..(pc + 17)].try_into().unwrap();
-                    pc += 16;
-                    Operation::Push((17, (BigUint::from_bytes_be(x))))
-                }
-                Opcode::PUSH18 => {
-                    pc += 1;
-                    let x = bytecode[pc..(pc + 18)].try_into().unwrap();
-                    pc += 17;
-                    Operation::Push((18, (BigUint::from_bytes_be(x))))
-                }
-                Opcode::PUSH19 => {
-                    pc += 1;
-                    let x = bytecode[pc..(pc + 19)].try_into().unwrap();
-                    pc += 18;
-                    Operation::Push((19, (BigUint::from_bytes_be(x))))
-                }
-                Opcode::PUSH20 => {
-                    pc += 1;
-                    let x = bytecode[pc..(pc + 20)].try_into().unwrap();
-                    pc += 19;
-                    Operation::Push((20, (BigUint::from_bytes_be(x))))
-                }
-                Opcode::PUSH21 => {
-                    pc += 1;
-                    let x = bytecode[pc..(pc + 21)].try_into().unwrap();
-                    pc += 20;
-                    Operation::Push((21, (BigUint::from_bytes_be(x))))
-                }
-                Opcode::PUSH22 => {
-                    pc += 1;
-                    let x = bytecode[pc..(pc + 32)].try_into().unwrap();
-                    pc += 21;
-                    Operation::Push((22, (BigUint::from_bytes_be(x))))
-                }
-                Opcode::PUSH23 => {
-                    pc += 1;
-                    let x = bytecode[pc..(pc + 32)].try_into().unwrap();
-                    pc += 22;
-                    Operation::Push((23, (BigUint::from_bytes_be(x))))
-                }
-                Opcode::PUSH24 => {
-                    pc += 1;
-                    let x = bytecode[pc..(pc + 32)].try_into().unwrap();
-                    pc += 23;
-                    Operation::Push((24, (BigUint::from_bytes_be(x))))
-                }
-                Opcode::PUSH25 => {
-                    pc += 1;
-                    let x = bytecode[pc..(pc + 32)].try_into().unwrap();
-                    pc += 24;
-                    Operation::Push((25, (BigUint::from_bytes_be(x))))
-                }
-                Opcode::PUSH26 => {
-                    pc += 1;
-                    let x = bytecode[pc..(pc + 26)].try_into().unwrap();
-                    pc += 25;
-                    Operation::Push((26, (BigUint::from_bytes_be(x))))
-                }
-                Opcode::PUSH27 => {
-                    pc += 1;
-                    let x = bytecode[pc..(pc + 27)].try_into().unwrap();
-                    pc += 26;
-                    Operation::Push((27, (BigUint::from_bytes_be(x))))
-                }
-                Opcode::PUSH28 => {
-                    pc += 1;
-                    let x = bytecode[pc..(pc + 28)].try_into().unwrap();
-                    pc += 27;
-                    Operation::Push((28, (BigUint::from_bytes_be(x))))
-                }
-                Opcode::PUSH29 => {
-                    pc += 1;
-                    let x = bytecode[pc..(pc + 29)].try_into().unwrap();
-                    pc += 28;
-                    Operation::Push((29, (BigUint::from_bytes_be(x))))
-                }
-                Opcode::PUSH30 => {
-                    pc += 1;
-                    let x = bytecode[pc..(pc + 30)].try_into().unwrap();
-                    pc += 29;
-                    Operation::Push((30, (BigUint::from_bytes_be(x))))
-                }
-                Opcode::PUSH31 => {
-                    pc += 1;
-                    let x = bytecode[pc..(pc + 31)].try_into().unwrap();
-                    pc += 30;
-                    Operation::Push((31, (BigUint::from_bytes_be(x))))
-                }
-                Opcode::PUSH32 => {
-                    pc += 1;
-                    let x = bytecode[pc..(pc + 32)].try_into().unwrap();
-                    pc += 31;
-                    Operation::Push((32, (BigUint::from_bytes_be(x))))
-                }
-                Opcode::NOT => Operation::Not,
-                Opcode::DUP1 => Operation::Dup(1),
-                Opcode::DUP2 => Operation::Dup(2),
-                Opcode::DUP3 => Operation::Dup(3),
-                Opcode::DUP4 => Operation::Dup(4),
-                Opcode::DUP5 => Operation::Dup(5),
-                Opcode::DUP6 => Operation::Dup(6),
-                Opcode::DUP7 => Operation::Dup(7),
-                Opcode::DUP8 => Operation::Dup(8),
-                Opcode::DUP9 => Operation::Dup(9),
-                Opcode::DUP10 => Operation::Dup(10),
-                Opcode::DUP11 => Operation::Dup(11),
-                Opcode::DUP12 => Operation::Dup(12),
-                Opcode::DUP13 => Operation::Dup(13),
-                Opcode::DUP14 => Operation::Dup(14),
-                Opcode::DUP15 => Operation::Dup(15),
-                Opcode::DUP16 => Operation::Dup(16),
-                Opcode::SWAP1 => Operation::Swap(1),
-                Opcode::SWAP2 => Operation::Swap(2),
-                Opcode::SWAP3 => Operation::Swap(3),
-                Opcode::SWAP4 => Operation::Swap(4),
-                Opcode::SWAP5 => Operation::Swap(5),
-                Opcode::SWAP6 => Operation::Swap(6),
-                Opcode::SWAP7 => Operation::Swap(7),
-                Opcode::SWAP8 => Operation::Swap(8),
-                Opcode::SWAP9 => Operation::Swap(9),
-                Opcode::SWAP10 => Operation::Swap(10),
-                Opcode::SWAP11 => Operation::Swap(11),
-                Opcode::SWAP12 => Operation::Swap(12),
-                Opcode::SWAP13 => Operation::Swap(13),
-                Opcode::SWAP14 => Operation::Swap(14),
-                Opcode::SWAP15 => Operation::Swap(15),
-                Opcode::SWAP16 => Operation::Swap(16),
-                Opcode::KECCAK256 => Operation::Keccak256,
-                Opcode::LOG0 => Operation::Log(0),
-                Opcode::LOG1 => Operation::Log(1),
-                Opcode::LOG2 => Operation::Log(2),
-                Opcode::LOG3 => Operation::Log(3),
-                Opcode::LOG4 => Operation::Log(4),
-                Opcode::CODECOPY => Operation::Codecopy,
-                Opcode::CALL => Operation::Call,
-                Opcode::RETURN => Operation::Return,
-                Opcode::REVERT => Operation::Revert,
-            };
-            operations.push(op);
-            pc += 1;
-=======
-            }
->>>>>>> 1b91de40
+            }
         }
 
         let code_size = Self::get_codesize(&operations);
@@ -1000,6 +852,7 @@
             Opcode::LOG2 => Operation::Log(2),
             Opcode::LOG3 => Operation::Log(3),
             Opcode::LOG4 => Operation::Log(4),
+            Opcode::CALL => Operation::Call,
             Opcode::RETURN => Operation::Return,
             Opcode::REVERT => Operation::Revert,
             Opcode::INVALID => Operation::Invalid,
