use num_bigint::BigUint;
use std::fmt;
use thiserror::Error;

#[derive(Debug)]
pub enum Opcode {
    STOP = 0x00,
    ADD = 0x01,
    MUL = 0x02,
    SUB = 0x03,
    DIV = 0x04,
    SDIV = 0x05,
    MOD = 0x06,
    SMOD = 0x07,
    ADDMOD = 0x08,
    MULMOD = 0x09,
    EXP = 0x0A,
    SIGNEXTEND = 0x0B,
    // unused 0x0C-0x0F
    LT = 0x10,
    GT = 0x11,
    SLT = 0x12,
    SGT = 0x13,
    EQ = 0x14,
    ISZERO = 0x15,
    AND = 0x16,
    OR = 0x17,
    XOR = 0x18,
    NOT = 0x19,
    BYTE = 0x1A,
    SHL = 0x1B,
    SHR = 0x1C,
    SAR = 0x1D,
    // unused 0x1E-0x1F
    KECCAK256 = 0x20,
    // unused 0x21-0x2F
    BALANCE = 0x31,
    ADDRESS = 0x30,
    ORIGIN = 0x32,
    CALLER = 0x33,
    CALLVALUE = 0x34,
    CALLDATALOAD = 0x35,
    CALLDATASIZE = 0x36,
    CALLDATACOPY = 0x37,
    CODESIZE = 0x38,
    CODECOPY = 0x39,
    GASPRICE = 0x3A,
    // EXTCODESIZE = 0x3B,
    // EXTCODECOPY = 0x3C,
    // RETURNDATASIZE = 0x3D,
    // RETURNDATACOPY = 0x3E,
    // EXTCODEHASH = 0x3F,
    // BLOCKHASH = 0x40,
    COINBASE = 0x41,
    // TIMESTAMP = 0x42,
    NUMBER = 0x43,
    // DIFFICULTY = 0x44,
    // GASLIMIT = 0x45,
    CHAINID = 0x46,
    // SELFBALANCE = 0x47,
    BASEFEE = 0x48,
    // BLOBHASH = 0x49,
    // BLOBBASEFEE = 0x4A,
    // unused 0x4B-0x4F
    POP = 0x50,
    MLOAD = 0x51,
    MSTORE = 0x52,
    MSTORE8 = 0x53,
    // SSTORE = 0x55,
    SLOAD = 0x54,
    JUMP = 0x56,
    JUMPI = 0x57,
    PC = 0x58,
    MSIZE = 0x59,
    GAS = 0x5A,
    JUMPDEST = 0x5B,
    // TLOAD = 0x5C,
    // TSTORE = 0x5D,
    MCOPY = 0x5E,
    PUSH0 = 0x5F,
    PUSH1 = 0x60,
    PUSH2 = 0x61,
    PUSH3 = 0x62,
    PUSH4 = 0x63,
    PUSH5 = 0x64,
    PUSH6 = 0x65,
    PUSH7 = 0x66,
    PUSH8 = 0x67,
    PUSH9 = 0x68,
    PUSH10 = 0x69,
    PUSH11 = 0x6A,
    PUSH12 = 0x6B,
    PUSH13 = 0x6C,
    PUSH14 = 0x6D,
    PUSH15 = 0x6E,
    PUSH16 = 0x6F,
    PUSH17 = 0x70,
    PUSH18 = 0x71,
    PUSH19 = 0x72,
    PUSH20 = 0x73,
    PUSH21 = 0x74,
    PUSH22 = 0x75,
    PUSH23 = 0x76,
    PUSH24 = 0x77,
    PUSH25 = 0x78,
    PUSH26 = 0x79,
    PUSH27 = 0x7A,
    PUSH28 = 0x7B,
    PUSH29 = 0x7C,
    PUSH30 = 0x7D,
    PUSH31 = 0x7E,
    PUSH32 = 0x7F,
    DUP1 = 0x80,
    DUP2 = 0x81,
    DUP3 = 0x82,
    DUP4 = 0x83,
    DUP5 = 0x84,
    DUP6 = 0x85,
    DUP7 = 0x86,
    DUP8 = 0x87,
    DUP9 = 0x88,
    DUP10 = 0x89,
    DUP11 = 0x8A,
    DUP12 = 0x8B,
    DUP13 = 0x8C,
    DUP14 = 0x8D,
    DUP15 = 0x8E,
    DUP16 = 0x8F,
    SWAP1 = 0x90,
    SWAP2 = 0x91,
    SWAP3 = 0x92,
    SWAP4 = 0x93,
    SWAP5 = 0x94,
    SWAP6 = 0x95,
    SWAP7 = 0x96,
    SWAP8 = 0x97,
    SWAP9 = 0x98,
    SWAP10 = 0x99,
    SWAP11 = 0x9A,
    SWAP12 = 0x9B,
    SWAP13 = 0x9C,
    SWAP14 = 0x9D,
    SWAP15 = 0x9E,
    SWAP16 = 0x9F,
    LOG0 = 0xA0,
    LOG1 = 0xA1,
    LOG2 = 0xA2,
    LOG3 = 0xA3,
    LOG4 = 0xA4,
    // unused 0xA5-0xEF
    // CREATE = 0xF0,
    // CALL = 0xF1,
    // CALLCODE = 0xF2,
    RETURN = 0xF3,
    // DELEGATECALL = 0xF4,
    // CREATE2 = 0xF5,
    // unused 0xF6-0xF9
    // STATICCALL = 0xFA,
    // unused 0xFB-0xFC
    REVERT = 0xFD,
    // INVALID = 0xFE,
    // SELFDESTRUCT = 0xFF,
}

#[derive(Error, Debug)]
#[error("The opcode `{:02X}` is not valid", self.0)]
pub struct OpcodeParseError(u8);

#[derive(Error, Debug)]
pub struct ParseError(Vec<OpcodeParseError>);

impl fmt::Display for ParseError {
    fn fmt(&self, f: &mut fmt::Formatter<'_>) -> fmt::Result {
        let opcodes: Vec<_> = self.0.iter().map(|x| format!("{:02X}", x.0)).collect();
        writeln!(f, "The following opcodes could not be parsed: ")?;
        writeln!(f, "{:#?}", opcodes)?;
        Ok(())
    }
}

impl TryFrom<u8> for Opcode {
    type Error = OpcodeParseError;
    fn try_from(opcode: u8) -> Result<Opcode, Self::Error> {
        let op = match opcode {
            x if x == Opcode::STOP as u8 => Opcode::STOP,
            x if x == Opcode::ADD as u8 => Opcode::ADD,
            x if x == Opcode::MUL as u8 => Opcode::MUL,
            x if x == Opcode::SUB as u8 => Opcode::SUB,
            x if x == Opcode::DIV as u8 => Opcode::DIV,
            x if x == Opcode::SDIV as u8 => Opcode::SDIV,
            x if x == Opcode::MOD as u8 => Opcode::MOD,
            x if x == Opcode::SMOD as u8 => Opcode::SMOD,
            x if x == Opcode::ADDMOD as u8 => Opcode::ADDMOD,
            x if x == Opcode::MULMOD as u8 => Opcode::MULMOD,
            x if x == Opcode::EXP as u8 => Opcode::EXP,
            x if x == Opcode::SIGNEXTEND as u8 => Opcode::SIGNEXTEND,
            x if x == Opcode::LT as u8 => Opcode::LT,
            x if x == Opcode::GT as u8 => Opcode::GT,
            x if x == Opcode::SLT as u8 => Opcode::SLT,
            x if x == Opcode::SGT as u8 => Opcode::SGT,
            x if x == Opcode::EQ as u8 => Opcode::EQ,
            x if x == Opcode::ISZERO as u8 => Opcode::ISZERO,
            x if x == Opcode::AND as u8 => Opcode::AND,
            x if x == Opcode::OR as u8 => Opcode::OR,
            x if x == Opcode::XOR as u8 => Opcode::XOR,
            x if x == Opcode::BYTE as u8 => Opcode::BYTE,
            x if x == Opcode::SHL as u8 => Opcode::SHL,
            x if x == Opcode::SHR as u8 => Opcode::SHR,
            x if x == Opcode::SAR as u8 => Opcode::SAR,
            x if x == Opcode::BALANCE as u8 => Opcode::BALANCE,
            x if x == Opcode::ORIGIN as u8 => Opcode::ORIGIN,
            x if x == Opcode::CALLER as u8 => Opcode::CALLER,
            x if x == Opcode::CALLVALUE as u8 => Opcode::CALLVALUE,
            x if x == Opcode::CALLDATALOAD as u8 => Opcode::CALLDATALOAD,
            x if x == Opcode::CALLDATASIZE as u8 => Opcode::CALLDATASIZE,
            x if x == Opcode::CALLDATACOPY as u8 => Opcode::CALLDATACOPY,
            x if x == Opcode::CODESIZE as u8 => Opcode::CODESIZE,
            x if x == Opcode::COINBASE as u8 => Opcode::COINBASE,
            x if x == Opcode::GASPRICE as u8 => Opcode::GASPRICE,
            x if x == Opcode::NUMBER as u8 => Opcode::NUMBER,
            x if x == Opcode::CHAINID as u8 => Opcode::CHAINID,
            x if x == Opcode::BASEFEE as u8 => Opcode::BASEFEE,
            x if x == Opcode::POP as u8 => Opcode::POP,
            x if x == Opcode::MLOAD as u8 => Opcode::MLOAD,
            x if x == Opcode::SLOAD as u8 => Opcode::SLOAD,
            x if x == Opcode::MSTORE as u8 => Opcode::MSTORE,
            x if x == Opcode::MSTORE8 as u8 => Opcode::MSTORE8,
            x if x == Opcode::JUMP as u8 => Opcode::JUMP,
            x if x == Opcode::JUMPI as u8 => Opcode::JUMPI,
            x if x == Opcode::PC as u8 => Opcode::PC,
            x if x == Opcode::MSIZE as u8 => Opcode::MSIZE,
            x if x == Opcode::GAS as u8 => Opcode::GAS,
            x if x == Opcode::JUMPDEST as u8 => Opcode::JUMPDEST,
            x if x == Opcode::MCOPY as u8 => Opcode::MCOPY,
            x if x == Opcode::PUSH0 as u8 => Opcode::PUSH0,
            x if x == Opcode::PUSH1 as u8 => Opcode::PUSH1,
            x if x == Opcode::PUSH2 as u8 => Opcode::PUSH2,
            x if x == Opcode::PUSH3 as u8 => Opcode::PUSH3,
            x if x == Opcode::PUSH4 as u8 => Opcode::PUSH4,
            x if x == Opcode::PUSH5 as u8 => Opcode::PUSH5,
            x if x == Opcode::PUSH6 as u8 => Opcode::PUSH6,
            x if x == Opcode::PUSH7 as u8 => Opcode::PUSH7,
            x if x == Opcode::PUSH8 as u8 => Opcode::PUSH8,
            x if x == Opcode::PUSH9 as u8 => Opcode::PUSH9,
            x if x == Opcode::PUSH10 as u8 => Opcode::PUSH10,
            x if x == Opcode::PUSH11 as u8 => Opcode::PUSH11,
            x if x == Opcode::PUSH12 as u8 => Opcode::PUSH12,
            x if x == Opcode::PUSH13 as u8 => Opcode::PUSH13,
            x if x == Opcode::PUSH14 as u8 => Opcode::PUSH14,
            x if x == Opcode::PUSH15 as u8 => Opcode::PUSH15,
            x if x == Opcode::PUSH16 as u8 => Opcode::PUSH16,
            x if x == Opcode::PUSH17 as u8 => Opcode::PUSH17,
            x if x == Opcode::PUSH18 as u8 => Opcode::PUSH18,
            x if x == Opcode::PUSH19 as u8 => Opcode::PUSH19,
            x if x == Opcode::PUSH20 as u8 => Opcode::PUSH20,
            x if x == Opcode::PUSH21 as u8 => Opcode::PUSH21,
            x if x == Opcode::PUSH22 as u8 => Opcode::PUSH22,
            x if x == Opcode::PUSH23 as u8 => Opcode::PUSH23,
            x if x == Opcode::PUSH24 as u8 => Opcode::PUSH24,
            x if x == Opcode::PUSH25 as u8 => Opcode::PUSH25,
            x if x == Opcode::PUSH26 as u8 => Opcode::PUSH26,
            x if x == Opcode::PUSH27 as u8 => Opcode::PUSH27,
            x if x == Opcode::PUSH28 as u8 => Opcode::PUSH28,
            x if x == Opcode::PUSH29 as u8 => Opcode::PUSH29,
            x if x == Opcode::PUSH30 as u8 => Opcode::PUSH30,
            x if x == Opcode::PUSH31 as u8 => Opcode::PUSH31,
            x if x == Opcode::PUSH32 as u8 => Opcode::PUSH32,
            x if x == Opcode::DUP1 as u8 => Opcode::DUP1,
            x if x == Opcode::DUP2 as u8 => Opcode::DUP2,
            x if x == Opcode::DUP3 as u8 => Opcode::DUP3,
            x if x == Opcode::DUP4 as u8 => Opcode::DUP4,
            x if x == Opcode::DUP5 as u8 => Opcode::DUP5,
            x if x == Opcode::DUP6 as u8 => Opcode::DUP6,
            x if x == Opcode::DUP7 as u8 => Opcode::DUP7,
            x if x == Opcode::DUP8 as u8 => Opcode::DUP8,
            x if x == Opcode::DUP9 as u8 => Opcode::DUP9,
            x if x == Opcode::DUP10 as u8 => Opcode::DUP10,
            x if x == Opcode::DUP11 as u8 => Opcode::DUP11,
            x if x == Opcode::DUP12 as u8 => Opcode::DUP12,
            x if x == Opcode::DUP13 as u8 => Opcode::DUP13,
            x if x == Opcode::DUP14 as u8 => Opcode::DUP14,
            x if x == Opcode::DUP15 as u8 => Opcode::DUP15,
            x if x == Opcode::DUP16 as u8 => Opcode::DUP16,
            x if x == Opcode::SWAP1 as u8 => Opcode::SWAP1,
            x if x == Opcode::SWAP2 as u8 => Opcode::SWAP2,
            x if x == Opcode::SWAP3 as u8 => Opcode::SWAP3,
            x if x == Opcode::SWAP4 as u8 => Opcode::SWAP4,
            x if x == Opcode::SWAP5 as u8 => Opcode::SWAP5,
            x if x == Opcode::SWAP6 as u8 => Opcode::SWAP6,
            x if x == Opcode::SWAP7 as u8 => Opcode::SWAP7,
            x if x == Opcode::SWAP8 as u8 => Opcode::SWAP8,
            x if x == Opcode::SWAP9 as u8 => Opcode::SWAP9,
            x if x == Opcode::SWAP10 as u8 => Opcode::SWAP10,
            x if x == Opcode::SWAP11 as u8 => Opcode::SWAP11,
            x if x == Opcode::SWAP12 as u8 => Opcode::SWAP12,
            x if x == Opcode::SWAP13 as u8 => Opcode::SWAP13,
            x if x == Opcode::SWAP14 as u8 => Opcode::SWAP14,
            x if x == Opcode::SWAP15 as u8 => Opcode::SWAP15,
            x if x == Opcode::SWAP16 as u8 => Opcode::SWAP16,
            x if x == Opcode::LOG0 as u8 => Opcode::LOG0,
            x if x == Opcode::LOG1 as u8 => Opcode::LOG1,
            x if x == Opcode::LOG2 as u8 => Opcode::LOG2,
            x if x == Opcode::LOG3 as u8 => Opcode::LOG3,
            x if x == Opcode::LOG4 as u8 => Opcode::LOG4,
            x if x == Opcode::RETURN as u8 => Opcode::RETURN,
            x if x == Opcode::CODECOPY as u8 => Opcode::CODECOPY,
            x if x == Opcode::NOT as u8 => Opcode::NOT,
            x if x == Opcode::REVERT as u8 => Opcode::REVERT,
            x if x == Opcode::ADDRESS as u8 => Opcode::ADDRESS,
            x => return Err(OpcodeParseError(x)),
        };

        Ok(op)
    }
}

#[derive(Debug, Clone)]
pub enum Operation {
    Stop,
    Add,
    Mul,
    Sub,
    Sgt,
    Div,
    Sdiv,
    Mod,
    SMod,
    Addmod,
    Mulmod,
    Exp,
    SignExtend,
    Lt,
    Gt,
    Slt,
    Eq,
    IsZero,
    And,
    Or,
    Xor,
    Byte,
    Shr,
    Shl,
    Sar,
    Balance,
    Caller,
    Callvalue,
    CalldataLoad,
    CallDataSize,
    Codesize,
    Coinbase,
    Gasprice,
    Number,
    Chainid,
    Basefee,
    Pop,
    Mload,
    Sload,
    Jump,
    Jumpi,
    PC { pc: usize },
    Msize,
    Gas,
    Jumpdest { pc: usize },
    Mcopy,
    Push0,
    Push((u8, BigUint)),
    Dup(u8),
    Swap(u8),
    Return,
    Revert,
    Mstore,
    Mstore8,
<<<<<<< HEAD
    Keccak256,
=======
    Not,
>>>>>>> d5a9b2fb
    CallDataCopy,
    Log(u8),
    Codecopy,
    Address,
    Origin,
}

impl Operation {
    pub fn to_bytecode(&self) -> Vec<u8> {
        match self {
            Operation::Stop => vec![Opcode::STOP as u8],
            Operation::Add => vec![Opcode::ADD as u8],
            Operation::Mul => vec![Opcode::MUL as u8],
            Operation::Sub => vec![Opcode::SUB as u8],
            Operation::Div => vec![Opcode::DIV as u8],
            Operation::Sdiv => vec![Opcode::SDIV as u8],
            Operation::Mod => vec![Opcode::MOD as u8],
            Operation::SMod => vec![Opcode::SMOD as u8],
            Operation::Addmod => vec![Opcode::ADDMOD as u8],
            Operation::Mulmod => vec![Opcode::MULMOD as u8],
            Operation::Exp => vec![Opcode::EXP as u8],
            Operation::SignExtend => vec![Opcode::SIGNEXTEND as u8],
            Operation::Lt => vec![Opcode::LT as u8],
            Operation::Gt => vec![Opcode::GT as u8],
            Operation::Slt => vec![Opcode::SLT as u8],
            Operation::Eq => vec![Opcode::EQ as u8],
            Operation::IsZero => vec![Opcode::ISZERO as u8],
            Operation::And => vec![Opcode::AND as u8],
            Operation::Or => vec![Opcode::OR as u8],
            Operation::Xor => vec![Opcode::XOR as u8],
            Operation::Byte => vec![Opcode::BYTE as u8],
            Operation::Shr => vec![Opcode::SHR as u8],
            Operation::Shl => vec![Opcode::SHL as u8],
            Operation::Sar => vec![Opcode::SAR as u8],
            Operation::Balance => vec![Opcode::BALANCE as u8],
            Operation::Origin => vec![Opcode::ORIGIN as u8],
            Operation::Caller => vec![Opcode::CALLER as u8],
            Operation::Callvalue => vec![Opcode::CALLVALUE as u8],
            Operation::CalldataLoad => vec![Opcode::CALLDATALOAD as u8],
            Operation::CallDataSize => vec![Opcode::CALLDATASIZE as u8],
            Operation::CallDataCopy => vec![Opcode::CALLDATACOPY as u8],
            Operation::Codesize => vec![Opcode::CODESIZE as u8],
            Operation::Coinbase => vec![Opcode::COINBASE as u8],
            Operation::Gasprice => vec![Opcode::GASPRICE as u8],
            Operation::Number => vec![Opcode::NUMBER as u8],
            Operation::Chainid => vec![Opcode::CHAINID as u8],
            Operation::Basefee => vec![Opcode::BASEFEE as u8],
            Operation::Pop => vec![Opcode::POP as u8],
            Operation::Mload => vec![Opcode::MLOAD as u8],
            Operation::Sload => vec![Opcode::SLOAD as u8],
            Operation::Mstore => vec![Opcode::MSTORE as u8],
            Operation::Mstore8 => vec![Opcode::MSTORE8 as u8],
            Operation::Jump => vec![Opcode::JUMP as u8],
            Operation::Jumpi => vec![Opcode::JUMPI as u8],
            Operation::PC { pc: _ } => vec![Opcode::PC as u8],
            Operation::Msize => vec![Opcode::MSIZE as u8],
            Operation::Gas => vec![Opcode::GAS as u8],
            Operation::Jumpdest { pc: _ } => vec![Opcode::JUMPDEST as u8],
            Operation::Mcopy => vec![Opcode::MCOPY as u8],
            Operation::Push0 => vec![Opcode::PUSH0 as u8],
            Operation::Push((n, x)) => {
                let len = 1 + *n as usize;
                let mut opcode_bytes = vec![0; len];
                opcode_bytes[0] = Opcode::PUSH0 as u8 + n;
                let bytes = x.to_bytes_be();
                opcode_bytes[len - bytes.len()..].copy_from_slice(&bytes);
                opcode_bytes
            }
            Operation::Sgt => vec![Opcode::SGT as u8],
            Operation::Not => vec![Opcode::NOT as u8],
            Operation::Dup(n) => vec![Opcode::DUP1 as u8 + n - 1],
            Operation::Swap(n) => vec![Opcode::SWAP1 as u8 + n - 1],
            Operation::Log(n) => vec![Opcode::LOG0 as u8 + n],
            Operation::Return => vec![Opcode::RETURN as u8],
            Operation::Revert => vec![Opcode::REVERT as u8],
<<<<<<< HEAD
            Operation::Keccak256 => vec![Opcode::KECCAK256 as u8],
=======
            Operation::Codecopy => vec![Opcode::CODECOPY as u8],
            Operation::Address => vec![Opcode::ADDRESS as u8],
>>>>>>> d5a9b2fb
        }
    }
}

#[derive(Debug, Clone)]
pub struct Program {
    pub(crate) operations: Vec<Operation>,
    pub(crate) code_size: u32,
}

impl Program {
    pub fn from_bytecode(bytecode: &[u8]) -> Result<Self, ParseError> {
        let mut operations = vec![];
        let mut pc = 0;
        let mut failed_opcodes = vec![];

        while pc < bytecode.len() {
            let Some(opcode) = bytecode.get(pc).copied() else {
                break;
            };

            let opcode = Opcode::try_from(opcode);

            if let Err(e) = opcode {
                failed_opcodes.push(e);
                pc += 1;
                continue;
            }

            let op = match opcode.unwrap() {
                Opcode::STOP => Operation::Stop,
                Opcode::ADD => Operation::Add,
                Opcode::MUL => Operation::Mul,
                Opcode::SUB => Operation::Sub,
                Opcode::DIV => Operation::Div,
                Opcode::SDIV => Operation::Sdiv,
                Opcode::MOD => Operation::Mod,
                Opcode::SMOD => Operation::SMod,
                Opcode::ADDMOD => Operation::Addmod,
                Opcode::MULMOD => Operation::Mulmod,
                Opcode::EXP => Operation::Exp,
                Opcode::SIGNEXTEND => Operation::SignExtend,
                Opcode::LT => Operation::Lt,
                Opcode::GT => Operation::Gt,
                Opcode::SLT => Operation::Slt,
                Opcode::SGT => Operation::Sgt,
                Opcode::EQ => Operation::Eq,
                Opcode::ISZERO => Operation::IsZero,
                Opcode::AND => Operation::And,
                Opcode::OR => Operation::Or,
                Opcode::XOR => Operation::Xor,
                Opcode::BYTE => Operation::Byte,
                Opcode::SHR => Operation::Shr,
                Opcode::SHL => Operation::Shl,
                Opcode::SAR => Operation::Sar,
                Opcode::BALANCE => Operation::Balance,
                Opcode::ORIGIN => Operation::Origin,
                Opcode::CALLER => Operation::Caller,
                Opcode::CALLVALUE => Operation::Callvalue,
                Opcode::CALLDATALOAD => Operation::CalldataLoad,
                Opcode::CALLDATASIZE => Operation::CallDataSize,
                Opcode::CALLDATACOPY => Operation::CallDataCopy,
                Opcode::CODESIZE => Operation::Codesize,
                Opcode::COINBASE => Operation::Coinbase,
                Opcode::GASPRICE => Operation::Gasprice,
                Opcode::NUMBER => Operation::Number,
                Opcode::CHAINID => Operation::Chainid,
                Opcode::BASEFEE => Operation::Basefee,
                Opcode::POP => Operation::Pop,
                Opcode::MSTORE => Operation::Mstore,
                Opcode::MSTORE8 => Operation::Mstore8,
                Opcode::MLOAD => Operation::Mload,
                Opcode::SLOAD => Operation::Sload,
                Opcode::JUMP => Operation::Jump,
                Opcode::JUMPI => Operation::Jumpi,
                Opcode::PC => Operation::PC { pc },
                Opcode::MSIZE => Operation::Msize,
                Opcode::GAS => Operation::Gas,
                Opcode::JUMPDEST => Operation::Jumpdest { pc },
                Opcode::MCOPY => Operation::Mcopy,
                Opcode::PUSH0 => Operation::Push0,
                Opcode::PUSH1 => {
                    // TODO: return error if not enough bytes (same for PUSHN)
                    pc += 1;
                    let x = bytecode[pc..(pc + 1)].try_into().unwrap();
                    Operation::Push((1, (BigUint::from_bytes_be(x))))
                }
                Opcode::PUSH2 => {
                    pc += 1;
                    let x = bytecode[pc..(pc + 2)].try_into().unwrap();
                    pc += 1;
                    Operation::Push((2, (BigUint::from_bytes_be(x))))
                }
                Opcode::PUSH3 => {
                    pc += 1;
                    let x = bytecode[pc..(pc + 3)].try_into().unwrap();
                    pc += 2;
                    Operation::Push((3, (BigUint::from_bytes_be(x))))
                }
                Opcode::PUSH4 => {
                    pc += 1;
                    let x = bytecode[pc..(pc + 4)].try_into().unwrap();
                    pc += 3;
                    Operation::Push((4, (BigUint::from_bytes_be(x))))
                }
                Opcode::PUSH5 => {
                    pc += 1;
                    let x = bytecode[pc..(pc + 5)].try_into().unwrap();
                    pc += 4;
                    Operation::Push((5, (BigUint::from_bytes_be(x))))
                }
                Opcode::PUSH6 => {
                    pc += 1;
                    let x = bytecode[pc..(pc + 6)].try_into().unwrap();
                    pc += 5;
                    Operation::Push((6, (BigUint::from_bytes_be(x))))
                }
                Opcode::PUSH7 => {
                    pc += 1;
                    let x = bytecode[pc..(pc + 7)].try_into().unwrap();
                    pc += 6;
                    Operation::Push((7, (BigUint::from_bytes_be(x))))
                }
                Opcode::PUSH8 => {
                    pc += 1;
                    let x = bytecode[pc..(pc + 8)].try_into().unwrap();
                    pc += 7;
                    Operation::Push((8, (BigUint::from_bytes_be(x))))
                }
                Opcode::PUSH9 => {
                    pc += 1;
                    let x = bytecode[pc..(pc + 9)].try_into().unwrap();
                    pc += 8;
                    Operation::Push((9, (BigUint::from_bytes_be(x))))
                }
                Opcode::PUSH10 => {
                    pc += 1;
                    let x = bytecode[pc..(pc + 10)].try_into().unwrap();
                    pc += 9;
                    Operation::Push((10, (BigUint::from_bytes_be(x))))
                }
                Opcode::PUSH11 => {
                    pc += 1;
                    let x = bytecode[pc..(pc + 11)].try_into().unwrap();
                    pc += 10;
                    Operation::Push((11, (BigUint::from_bytes_be(x))))
                }
                Opcode::PUSH12 => {
                    pc += 1;
                    let x = bytecode[pc..(pc + 12)].try_into().unwrap();
                    pc += 11;
                    Operation::Push((12, (BigUint::from_bytes_be(x))))
                }
                Opcode::PUSH13 => {
                    pc += 1;
                    let x = bytecode[pc..(pc + 13)].try_into().unwrap();
                    pc += 12;
                    Operation::Push((13, (BigUint::from_bytes_be(x))))
                }
                Opcode::PUSH14 => {
                    pc += 1;
                    let x = bytecode[pc..(pc + 14)].try_into().unwrap();
                    pc += 13;
                    Operation::Push((14, (BigUint::from_bytes_be(x))))
                }
                Opcode::PUSH15 => {
                    pc += 1;
                    let x = bytecode[pc..(pc + 15)].try_into().unwrap();
                    pc += 14;
                    Operation::Push((15, (BigUint::from_bytes_be(x))))
                }
                Opcode::PUSH16 => {
                    pc += 1;
                    let x = bytecode[pc..(pc + 16)].try_into().unwrap();
                    pc += 15;
                    Operation::Push((16, (BigUint::from_bytes_be(x))))
                }
                Opcode::PUSH17 => {
                    pc += 1;
                    let x = bytecode[pc..(pc + 17)].try_into().unwrap();
                    pc += 16;
                    Operation::Push((17, (BigUint::from_bytes_be(x))))
                }
                Opcode::PUSH18 => {
                    pc += 1;
                    let x = bytecode[pc..(pc + 18)].try_into().unwrap();
                    pc += 17;
                    Operation::Push((18, (BigUint::from_bytes_be(x))))
                }
                Opcode::PUSH19 => {
                    pc += 1;
                    let x = bytecode[pc..(pc + 19)].try_into().unwrap();
                    pc += 18;
                    Operation::Push((19, (BigUint::from_bytes_be(x))))
                }
                Opcode::PUSH20 => {
                    pc += 1;
                    let x = bytecode[pc..(pc + 20)].try_into().unwrap();
                    pc += 19;
                    Operation::Push((20, (BigUint::from_bytes_be(x))))
                }
                Opcode::PUSH21 => {
                    pc += 1;
                    let x = bytecode[pc..(pc + 21)].try_into().unwrap();
                    pc += 20;
                    Operation::Push((21, (BigUint::from_bytes_be(x))))
                }
                Opcode::PUSH22 => {
                    pc += 1;
                    let x = bytecode[pc..(pc + 32)].try_into().unwrap();
                    pc += 21;
                    Operation::Push((22, (BigUint::from_bytes_be(x))))
                }
                Opcode::PUSH23 => {
                    pc += 1;
                    let x = bytecode[pc..(pc + 32)].try_into().unwrap();
                    pc += 22;
                    Operation::Push((23, (BigUint::from_bytes_be(x))))
                }
                Opcode::PUSH24 => {
                    pc += 1;
                    let x = bytecode[pc..(pc + 32)].try_into().unwrap();
                    pc += 23;
                    Operation::Push((24, (BigUint::from_bytes_be(x))))
                }
                Opcode::PUSH25 => {
                    pc += 1;
                    let x = bytecode[pc..(pc + 32)].try_into().unwrap();
                    pc += 24;
                    Operation::Push((25, (BigUint::from_bytes_be(x))))
                }
                Opcode::PUSH26 => {
                    pc += 1;
                    let x = bytecode[pc..(pc + 26)].try_into().unwrap();
                    pc += 25;
                    Operation::Push((26, (BigUint::from_bytes_be(x))))
                }
                Opcode::PUSH27 => {
                    pc += 1;
                    let x = bytecode[pc..(pc + 27)].try_into().unwrap();
                    pc += 26;
                    Operation::Push((27, (BigUint::from_bytes_be(x))))
                }
                Opcode::PUSH28 => {
                    pc += 1;
                    let x = bytecode[pc..(pc + 28)].try_into().unwrap();
                    pc += 27;
                    Operation::Push((28, (BigUint::from_bytes_be(x))))
                }
                Opcode::PUSH29 => {
                    pc += 1;
                    let x = bytecode[pc..(pc + 29)].try_into().unwrap();
                    pc += 28;
                    Operation::Push((29, (BigUint::from_bytes_be(x))))
                }
                Opcode::PUSH30 => {
                    pc += 1;
                    let x = bytecode[pc..(pc + 30)].try_into().unwrap();
                    pc += 29;
                    Operation::Push((30, (BigUint::from_bytes_be(x))))
                }
                Opcode::PUSH31 => {
                    pc += 1;
                    let x = bytecode[pc..(pc + 31)].try_into().unwrap();
                    pc += 30;
                    Operation::Push((31, (BigUint::from_bytes_be(x))))
                }
                Opcode::PUSH32 => {
                    pc += 1;
                    let x = bytecode[pc..(pc + 32)].try_into().unwrap();
                    pc += 31;
                    Operation::Push((32, (BigUint::from_bytes_be(x))))
                }
                Opcode::NOT => Operation::Not,
                Opcode::DUP1 => Operation::Dup(1),
                Opcode::DUP2 => Operation::Dup(2),
                Opcode::DUP3 => Operation::Dup(3),
                Opcode::DUP4 => Operation::Dup(4),
                Opcode::DUP5 => Operation::Dup(5),
                Opcode::DUP6 => Operation::Dup(6),
                Opcode::DUP7 => Operation::Dup(7),
                Opcode::DUP8 => Operation::Dup(8),
                Opcode::DUP9 => Operation::Dup(9),
                Opcode::DUP10 => Operation::Dup(10),
                Opcode::DUP11 => Operation::Dup(11),
                Opcode::DUP12 => Operation::Dup(12),
                Opcode::DUP13 => Operation::Dup(13),
                Opcode::DUP14 => Operation::Dup(14),
                Opcode::DUP15 => Operation::Dup(15),
                Opcode::DUP16 => Operation::Dup(16),
                Opcode::SWAP1 => Operation::Swap(1),
                Opcode::SWAP2 => Operation::Swap(2),
                Opcode::SWAP3 => Operation::Swap(3),
                Opcode::SWAP4 => Operation::Swap(4),
                Opcode::SWAP5 => Operation::Swap(5),
                Opcode::SWAP6 => Operation::Swap(6),
                Opcode::SWAP7 => Operation::Swap(7),
                Opcode::SWAP8 => Operation::Swap(8),
                Opcode::SWAP9 => Operation::Swap(9),
                Opcode::SWAP10 => Operation::Swap(10),
                Opcode::SWAP11 => Operation::Swap(11),
                Opcode::SWAP12 => Operation::Swap(12),
                Opcode::SWAP13 => Operation::Swap(13),
                Opcode::SWAP14 => Operation::Swap(14),
                Opcode::SWAP15 => Operation::Swap(15),
                Opcode::SWAP16 => Operation::Swap(16),
                Opcode::KECCAK256 => Operation::Keccak256,
                Opcode::LOG0 => Operation::Log(0),
                Opcode::LOG1 => Operation::Log(1),
                Opcode::LOG2 => Operation::Log(2),
                Opcode::LOG3 => Operation::Log(3),
                Opcode::LOG4 => Operation::Log(4),
                Opcode::CODECOPY => Operation::Codecopy,
                Opcode::ADDRESS => Operation::Address,
                Opcode::RETURN => Operation::Return,
                Opcode::REVERT => Operation::Revert,
            };
            operations.push(op);
            pc += 1;
        }

        let code_size = Self::get_codesize(&operations);

        if failed_opcodes.is_empty() {
            Ok(Program {
                operations,
                code_size,
            })
        } else {
            Err(ParseError(failed_opcodes))
        }
    }

    fn get_codesize(operations: &[Operation]) -> u32 {
        operations
            .iter()
            .map(|op| match op {
                // the size in bytes to push + 1 from the PUSHN opcode
                Operation::Push((size, _)) => (size + 1) as u32,
                _ => 1,
            })
            .sum()
    }

    pub fn to_bytecode(self) -> Vec<u8> {
        self.operations
            .iter()
            .flat_map(Operation::to_bytecode)
            .collect::<Vec<u8>>()
    }
}

impl From<Vec<Operation>> for Program {
    fn from(operations: Vec<Operation>) -> Self {
        let code_size = Self::get_codesize(&operations);

        Program {
            operations,
            code_size,
        }
    }
}<|MERGE_RESOLUTION|>--- conflicted
+++ resolved
@@ -370,11 +370,8 @@
     Revert,
     Mstore,
     Mstore8,
-<<<<<<< HEAD
     Keccak256,
-=======
     Not,
->>>>>>> d5a9b2fb
     CallDataCopy,
     Log(u8),
     Codecopy,
@@ -450,12 +447,9 @@
             Operation::Log(n) => vec![Opcode::LOG0 as u8 + n],
             Operation::Return => vec![Opcode::RETURN as u8],
             Operation::Revert => vec![Opcode::REVERT as u8],
-<<<<<<< HEAD
             Operation::Keccak256 => vec![Opcode::KECCAK256 as u8],
-=======
             Operation::Codecopy => vec![Opcode::CODECOPY as u8],
             Operation::Address => vec![Opcode::ADDRESS as u8],
->>>>>>> d5a9b2fb
         }
     }
 }
