use num_bigint::BigUint;

#[derive(Debug)]
pub enum Opcode {
    STOP = 0x00,
    ADD = 0x01,
    MUL = 0x02,
    SUB = 0x03,
    DIV = 0x04,
    SDIV = 0x05,
    MOD = 0x06,
    // SMOD = 0x07,
    ADDMOD = 0x08,
    MULMOD = 0x09,
    EXP = 0x0A,
<<<<<<< HEAD
    SIGNEXTEND = 0x0B,

=======
    // SIGNEXTEND = 0x0B,
>>>>>>> fb76a673
    // unused 0x0C-0x0F
    LT = 0x10,
    GT = 0x11,
    // SLT = 0x12,
    SGT = 0x13,
    EQ = 0x14,
    ISZERO = 0x15,
    AND = 0x16,
    OR = 0x17,
    XOR = 0x18,
    // NOT = 0x19,
    BYTE = 0x1A,
    // SHL = 0x1B,
    SHR = 0x1C,
    SAR = 0x1D,
    // unused 0x1E-0x1F
    // KECCAK256 = 0x20,
    // unused 0x21-0x2F
    // ADDRESS = 0x30,
    // BALANCE = 0x31,
    // ORIGIN = 0x32,
    // CALLER = 0x33,
    // CALLVALUE = 0x34,
    // CALLDATALOAD = 0x35,
    // CALLDATASIZE = 0x36,
    // CALLDATACOPY = 0x37,
    // CODESIZE = 0x38,
    // CODECOPY = 0x39,
    // GASPRICE = 0x3A,
    // EXTCODESIZE = 0x3B,
    // EXTCODECOPY = 0x3C,
    // RETURNDATASIZE = 0x3D,
    // RETURNDATACOPY = 0x3E,
    // EXTCODEHASH = 0x3F,
    // BLOCKHASH = 0x40,
    // COINBASE = 0x41,
    // TIMESTAMP = 0x42,
    // NUMBER = 0x43,
    // DIFFICULTY = 0x44,
    // GASLIMIT = 0x45,
    // CHAINID = 0x46,
    // SELFBALANCE = 0x47,
    // BASEFEE = 0x48,
    // BLOBHASH = 0x49,
    // BLOBBASEFEE = 0x4A,
    // unused 0x4B-0x4F
    POP = 0x50,
    // MLOAD = 0x51,
    // MSTORE = 0x52,
    // MSTORE8 = 0x53,
    // SLOAD = 0x54,
    // SSTORE = 0x55,
    JUMP = 0x56,
<<<<<<< HEAD
=======
    JUMPI = 0x57,
>>>>>>> fb76a673
    PC = 0x58,
    // MSIZE = 0x59,
    // GAS = 0x5A,
    JUMPDEST = 0x5B,
    // TLOAD = 0x5C,
    // TSTORE = 0x5D,
    // MCOPY = 0x5E,
    PUSH0 = 0x5F,
    PUSH1 = 0x60,
    PUSH2 = 0x61,
    PUSH3 = 0x62,
    PUSH4 = 0x63,
    PUSH5 = 0x64,
    PUSH6 = 0x65,
    PUSH7 = 0x66,
    PUSH8 = 0x67,
    PUSH9 = 0x68,
    PUSH10 = 0x69,
    PUSH11 = 0x6A,
    PUSH12 = 0x6B,
    PUSH13 = 0x6C,
    PUSH14 = 0x6D,
    PUSH15 = 0x6E,
    PUSH16 = 0x6F,
    PUSH17 = 0x70,
    PUSH18 = 0x71,
    PUSH19 = 0x72,
    PUSH20 = 0x73,
    PUSH21 = 0x74,
    PUSH22 = 0x75,
    PUSH23 = 0x76,
    PUSH24 = 0x77,
    PUSH25 = 0x78,
    PUSH26 = 0x79,
    PUSH27 = 0x7A,
    PUSH28 = 0x7B,
    PUSH29 = 0x7C,
    PUSH30 = 0x7D,
    PUSH31 = 0x7E,
    PUSH32 = 0x7F,
    DUP1 = 0x80,
    DUP2 = 0x81,
    DUP3 = 0x82,
    DUP4 = 0x83,
    DUP5 = 0x84,
    DUP6 = 0x85,
    DUP7 = 0x86,
    DUP8 = 0x87,
    DUP9 = 0x88,
    DUP10 = 0x89,
    DUP11 = 0x8A,
    DUP12 = 0x8B,
    DUP13 = 0x8C,
    DUP14 = 0x8D,
    DUP15 = 0x8E,
    DUP16 = 0x8F,
    SWAP1 = 0x90,
    SWAP2 = 0x91,
    SWAP3 = 0x92,
    SWAP4 = 0x93,
    SWAP5 = 0x94,
    SWAP6 = 0x95,
    SWAP7 = 0x96,
    SWAP8 = 0x97,
    SWAP9 = 0x98,
    SWAP10 = 0x99,
    SWAP11 = 0x9A,
    SWAP12 = 0x9B,
    SWAP13 = 0x9C,
    SWAP14 = 0x9D,
    SWAP15 = 0x9E,
    SWAP16 = 0x9F,
    // LOG0 = 0xA0,
    // LOG1 = 0xA1,
    // LOG2 = 0xA2,
    // LOG3 = 0xA3,
    // LOG4 = 0xA4,
    // unused 0xA5-0xEF
    // CREATE = 0xF0,
    // CALL = 0xF1,
    // CALLCODE = 0xF2,
    // RETURN = 0xF3,
    // DELEGATECALL = 0xF4,
    // CREATE2 = 0xF5,
    // unused 0xF6-0xF9
    // STATICCALL = 0xFA,
    // unused 0xFB-0xFC
    // REVERT = 0xFD,
    // INVALID = 0xFE,
    // SELFDESTRUCT = 0xFF,
    UNUSED,
}

impl From<u8> for Opcode {
    fn from(opcode: u8) -> Opcode {
        match opcode {
            x if x == Opcode::STOP as u8 => Opcode::STOP,
            x if x == Opcode::ADD as u8 => Opcode::ADD,
            x if x == Opcode::MUL as u8 => Opcode::MUL,
            x if x == Opcode::SUB as u8 => Opcode::SUB,
            x if x == Opcode::DIV as u8 => Opcode::DIV,
            x if x == Opcode::SDIV as u8 => Opcode::SDIV,
            x if x == Opcode::MOD as u8 => Opcode::MOD,
<<<<<<< HEAD
            x if x == Opcode::JUMPDEST as u8 => Opcode::JUMPDEST,
            x if x == Opcode::SIGNEXTEND as u8 => Opcode::SIGNEXTEND,
=======
>>>>>>> fb76a673
            x if x == Opcode::ADDMOD as u8 => Opcode::ADDMOD,
            x if x == Opcode::MULMOD as u8 => Opcode::MULMOD,
            x if x == Opcode::EXP as u8 => Opcode::EXP,
            x if x == Opcode::LT as u8 => Opcode::LT,
            x if x == Opcode::GT as u8 => Opcode::GT,
            x if x == Opcode::SGT as u8 => Opcode::SGT,
            x if x == Opcode::EQ as u8 => Opcode::EQ,
            x if x == Opcode::ISZERO as u8 => Opcode::ISZERO,
            x if x == Opcode::AND as u8 => Opcode::AND,
            x if x == Opcode::OR as u8 => Opcode::OR,
            x if x == Opcode::XOR as u8 => Opcode::XOR,
            x if x == Opcode::BYTE as u8 => Opcode::BYTE,
            x if x == Opcode::SHR as u8 => Opcode::SHR,
            x if x == Opcode::SAR as u8 => Opcode::SAR,
            x if x == Opcode::POP as u8 => Opcode::POP,
            x if x == Opcode::JUMP as u8 => Opcode::JUMP,
            x if x == Opcode::JUMPI as u8 => Opcode::JUMPI,
            x if x == Opcode::PC as u8 => Opcode::PC,
            x if x == Opcode::JUMPDEST as u8 => Opcode::JUMPDEST,
            x if x == Opcode::PUSH0 as u8 => Opcode::PUSH0,
            x if x == Opcode::PUSH1 as u8 => Opcode::PUSH1,
            x if x == Opcode::PUSH2 as u8 => Opcode::PUSH2,
            x if x == Opcode::PUSH3 as u8 => Opcode::PUSH3,
            x if x == Opcode::PUSH4 as u8 => Opcode::PUSH4,
            x if x == Opcode::PUSH5 as u8 => Opcode::PUSH5,
            x if x == Opcode::PUSH6 as u8 => Opcode::PUSH6,
            x if x == Opcode::PUSH7 as u8 => Opcode::PUSH7,
            x if x == Opcode::PUSH8 as u8 => Opcode::PUSH8,
            x if x == Opcode::PUSH9 as u8 => Opcode::PUSH9,
            x if x == Opcode::PUSH10 as u8 => Opcode::PUSH10,
            x if x == Opcode::PUSH11 as u8 => Opcode::PUSH11,
            x if x == Opcode::PUSH12 as u8 => Opcode::PUSH12,
            x if x == Opcode::PUSH13 as u8 => Opcode::PUSH13,
            x if x == Opcode::PUSH14 as u8 => Opcode::PUSH14,
            x if x == Opcode::PUSH15 as u8 => Opcode::PUSH15,
            x if x == Opcode::PUSH16 as u8 => Opcode::PUSH16,
            x if x == Opcode::PUSH17 as u8 => Opcode::PUSH17,
            x if x == Opcode::PUSH18 as u8 => Opcode::PUSH18,
            x if x == Opcode::PUSH19 as u8 => Opcode::PUSH19,
            x if x == Opcode::PUSH20 as u8 => Opcode::PUSH20,
            x if x == Opcode::PUSH21 as u8 => Opcode::PUSH21,
            x if x == Opcode::PUSH22 as u8 => Opcode::PUSH22,
            x if x == Opcode::PUSH23 as u8 => Opcode::PUSH23,
            x if x == Opcode::PUSH24 as u8 => Opcode::PUSH24,
            x if x == Opcode::PUSH25 as u8 => Opcode::PUSH25,
            x if x == Opcode::PUSH26 as u8 => Opcode::PUSH26,
            x if x == Opcode::PUSH27 as u8 => Opcode::PUSH27,
            x if x == Opcode::PUSH28 as u8 => Opcode::PUSH28,
            x if x == Opcode::PUSH29 as u8 => Opcode::PUSH29,
            x if x == Opcode::PUSH30 as u8 => Opcode::PUSH30,
            x if x == Opcode::PUSH31 as u8 => Opcode::PUSH31,
            x if x == Opcode::PUSH32 as u8 => Opcode::PUSH32,
            x if x == Opcode::DUP1 as u8 => Opcode::DUP1,
            x if x == Opcode::DUP2 as u8 => Opcode::DUP2,
            x if x == Opcode::DUP3 as u8 => Opcode::DUP3,
            x if x == Opcode::DUP4 as u8 => Opcode::DUP4,
            x if x == Opcode::DUP5 as u8 => Opcode::DUP5,
            x if x == Opcode::DUP6 as u8 => Opcode::DUP6,
            x if x == Opcode::DUP7 as u8 => Opcode::DUP7,
            x if x == Opcode::DUP8 as u8 => Opcode::DUP8,
            x if x == Opcode::DUP9 as u8 => Opcode::DUP9,
            x if x == Opcode::DUP10 as u8 => Opcode::DUP10,
            x if x == Opcode::DUP11 as u8 => Opcode::DUP11,
            x if x == Opcode::DUP12 as u8 => Opcode::DUP12,
            x if x == Opcode::DUP13 as u8 => Opcode::DUP13,
            x if x == Opcode::DUP14 as u8 => Opcode::DUP14,
            x if x == Opcode::DUP15 as u8 => Opcode::DUP15,
            x if x == Opcode::DUP16 as u8 => Opcode::DUP16,
            x if x == Opcode::SWAP1 as u8 => Opcode::SWAP1,
            x if x == Opcode::SWAP2 as u8 => Opcode::SWAP2,
            x if x == Opcode::SWAP3 as u8 => Opcode::SWAP3,
            x if x == Opcode::SWAP4 as u8 => Opcode::SWAP4,
            x if x == Opcode::SWAP5 as u8 => Opcode::SWAP5,
            x if x == Opcode::SWAP6 as u8 => Opcode::SWAP6,
            x if x == Opcode::SWAP7 as u8 => Opcode::SWAP7,
            x if x == Opcode::SWAP8 as u8 => Opcode::SWAP8,
            x if x == Opcode::SWAP9 as u8 => Opcode::SWAP9,
            x if x == Opcode::SWAP10 as u8 => Opcode::SWAP10,
            x if x == Opcode::SWAP11 as u8 => Opcode::SWAP11,
            x if x == Opcode::SWAP12 as u8 => Opcode::SWAP12,
            x if x == Opcode::SWAP13 as u8 => Opcode::SWAP13,
            x if x == Opcode::SWAP14 as u8 => Opcode::SWAP14,
            x if x == Opcode::SWAP15 as u8 => Opcode::SWAP15,
            x if x == Opcode::SWAP16 as u8 => Opcode::SWAP16,
            _ => Opcode::UNUSED,
        }
    }
}

#[derive(Debug, Clone)]
pub enum Operation {
    Stop,
    Add,
    Mul,
    Sub,
    Div,
    Sdiv,
    Mod,
    Addmod,
    Mulmod,
    Exp,
    Lt,
    Gt,
    Sgt,
    Eq,
    IsZero,
    And,
    Or,
    Xor,
    Byte,
    Shr,
    Sar,
    Pop,
    Jump,
    Jumpi,
    PC { pc: usize },
<<<<<<< HEAD
    Lt,
    Div,
    SignExtend,
    IsZero,
    Mod,
    Exp,
    Eq,
    Gt,
=======
>>>>>>> fb76a673
    Jumpdest { pc: usize },
    Push(BigUint),
    Dup(u32),
    Swap(u32),
}

#[derive(Debug, Clone)]
pub struct Program {
    pub(crate) operations: Vec<Operation>,
}

impl Program {
    pub fn from_bytecode(bytecode: &[u8]) -> Self {
        let mut operations = vec![];
        let mut pc = 0;

        while pc < bytecode.len() {
            let Some(opcode) = bytecode.get(pc).copied() else {
                break;
            };
            let op = match Opcode::from(opcode) {
                Opcode::STOP => Operation::Stop,
                Opcode::ADD => Operation::Add,
                Opcode::MUL => Operation::Mul,
                Opcode::SUB => Operation::Sub,
                Opcode::DIV => Operation::Div,
<<<<<<< HEAD
                Opcode::SIGNEXTEND => Operation::SignExtend,
=======
                Opcode::SDIV => Operation::Sdiv,
>>>>>>> fb76a673
                Opcode::MOD => Operation::Mod,
                Opcode::ADDMOD => Operation::Addmod,
                Opcode::MULMOD => Operation::Mulmod,
                Opcode::EXP => Operation::Exp,
                Opcode::LT => Operation::Lt,
                Opcode::GT => Operation::Gt,
                Opcode::SGT => Operation::Sgt,
                Opcode::EQ => Operation::Eq,
                Opcode::ISZERO => Operation::IsZero,
                Opcode::AND => Operation::And,
                Opcode::OR => Operation::Or,
                Opcode::XOR => Operation::Xor,
                Opcode::BYTE => Operation::Byte,
                Opcode::SHR => Operation::Shr,
                Opcode::SAR => Operation::Sar,
                Opcode::POP => Operation::Pop,
                Opcode::JUMP => Operation::Jump,
                Opcode::JUMPI => Operation::Jumpi,
                Opcode::PC => Operation::PC { pc },
                Opcode::JUMPDEST => Operation::Jumpdest { pc },
                Opcode::PUSH0 => Operation::Push(BigUint::ZERO),
                Opcode::PUSH1 => {
                    pc += 1;
                    let x = bytecode[pc..(pc + 1)].try_into().unwrap();
                    Operation::Push(BigUint::from_bytes_be(x))
                }
                Opcode::PUSH2 => {
                    pc += 1;
                    let x = bytecode[pc..(pc + 2)].try_into().unwrap();
                    pc += 1;
                    Operation::Push(BigUint::from_bytes_be(x))
                }
                Opcode::PUSH3 => {
                    pc += 1;
                    let x = bytecode[pc..(pc + 3)].try_into().unwrap();
                    pc += 2;
                    Operation::Push(BigUint::from_bytes_be(x))
                }
                Opcode::PUSH4 => {
                    pc += 1;
                    let x = bytecode[pc..(pc + 4)].try_into().unwrap();
                    pc += 3;
                    Operation::Push(BigUint::from_bytes_be(x))
                }
                Opcode::PUSH5 => {
                    pc += 1;
                    let x = bytecode[pc..(pc + 5)].try_into().unwrap();
                    pc += 4;
                    Operation::Push(BigUint::from_bytes_be(x))
                }
                Opcode::PUSH6 => {
                    pc += 1;
                    let x = bytecode[pc..(pc + 6)].try_into().unwrap();
                    pc += 5;
                    Operation::Push(BigUint::from_bytes_be(x))
                }
                Opcode::PUSH7 => {
                    pc += 1;
                    let x = bytecode[pc..(pc + 7)].try_into().unwrap();
                    pc += 6;
                    Operation::Push(BigUint::from_bytes_be(x))
                }
                Opcode::PUSH8 => {
                    pc += 1;
                    let x = bytecode[pc..(pc + 8)].try_into().unwrap();
                    pc += 7;
                    Operation::Push(BigUint::from_bytes_be(x))
                }
                Opcode::PUSH9 => {
                    pc += 1;
                    let x = bytecode[pc..(pc + 9)].try_into().unwrap();
                    pc += 8;
                    Operation::Push(BigUint::from_bytes_be(x))
                }
                Opcode::PUSH10 => {
                    pc += 1;
                    let x = bytecode[pc..(pc + 10)].try_into().unwrap();
                    pc += 9;
                    Operation::Push(BigUint::from_bytes_be(x))
                }
                Opcode::PUSH11 => {
                    pc += 1;
                    let x = bytecode[pc..(pc + 11)].try_into().unwrap();
                    pc += 10;
                    Operation::Push(BigUint::from_bytes_be(x))
                }
                Opcode::PUSH12 => {
                    pc += 1;
                    let x = bytecode[pc..(pc + 12)].try_into().unwrap();
                    pc += 11;
                    Operation::Push(BigUint::from_bytes_be(x))
                }
                Opcode::PUSH13 => {
                    pc += 1;
                    let x = bytecode[pc..(pc + 13)].try_into().unwrap();
                    pc += 12;
                    Operation::Push(BigUint::from_bytes_be(x))
                }
                Opcode::PUSH14 => {
                    pc += 1;
                    let x = bytecode[pc..(pc + 14)].try_into().unwrap();
                    pc += 13;
                    Operation::Push(BigUint::from_bytes_be(x))
                }
                Opcode::PUSH15 => {
                    pc += 1;
                    let x = bytecode[pc..(pc + 15)].try_into().unwrap();
                    pc += 14;
                    Operation::Push(BigUint::from_bytes_be(x))
                }
                Opcode::PUSH16 => {
                    pc += 1;
                    let x = bytecode[pc..(pc + 16)].try_into().unwrap();
                    pc += 15;
                    Operation::Push(BigUint::from_bytes_be(x))
                }
                Opcode::PUSH17 => {
                    pc += 1;
                    let x = bytecode[pc..(pc + 17)].try_into().unwrap();
                    pc += 16;
                    Operation::Push(BigUint::from_bytes_be(x))
                }
                Opcode::PUSH18 => {
                    pc += 1;
                    let x = bytecode[pc..(pc + 18)].try_into().unwrap();
                    pc += 17;
                    Operation::Push(BigUint::from_bytes_be(x))
                }
                Opcode::PUSH19 => {
                    pc += 1;
                    let x = bytecode[pc..(pc + 19)].try_into().unwrap();
                    pc += 18;
                    Operation::Push(BigUint::from_bytes_be(x))
                }
                Opcode::PUSH20 => {
                    pc += 1;
                    let x = bytecode[pc..(pc + 20)].try_into().unwrap();
                    pc += 19;
                    Operation::Push(BigUint::from_bytes_be(x))
                }
                Opcode::PUSH21 => {
                    pc += 1;
                    let x = bytecode[pc..(pc + 21)].try_into().unwrap();
                    pc += 20;
                    Operation::Push(BigUint::from_bytes_be(x))
                }
                Opcode::PUSH22 => {
                    pc += 1;
                    let x = bytecode[pc..(pc + 32)].try_into().unwrap();
                    pc += 21;
                    Operation::Push(BigUint::from_bytes_be(x))
                }
                Opcode::PUSH23 => {
                    pc += 1;
                    let x = bytecode[pc..(pc + 32)].try_into().unwrap();
                    pc += 22;
                    Operation::Push(BigUint::from_bytes_be(x))
                }
                Opcode::PUSH24 => {
                    pc += 1;
                    let x = bytecode[pc..(pc + 32)].try_into().unwrap();
                    pc += 23;
                    Operation::Push(BigUint::from_bytes_be(x))
                }
                Opcode::PUSH25 => {
                    pc += 1;
                    let x = bytecode[pc..(pc + 32)].try_into().unwrap();
                    pc += 24;
                    Operation::Push(BigUint::from_bytes_be(x))
                }
                Opcode::PUSH26 => {
                    pc += 1;
                    let x = bytecode[pc..(pc + 26)].try_into().unwrap();
                    pc += 25;
                    Operation::Push(BigUint::from_bytes_be(x))
                }
                Opcode::PUSH27 => {
                    pc += 1;
                    let x = bytecode[pc..(pc + 27)].try_into().unwrap();
                    pc += 26;
                    Operation::Push(BigUint::from_bytes_be(x))
                }
                Opcode::PUSH28 => {
                    pc += 1;
                    let x = bytecode[pc..(pc + 28)].try_into().unwrap();
                    pc += 27;
                    Operation::Push(BigUint::from_bytes_be(x))
                }
                Opcode::PUSH29 => {
                    pc += 1;
                    let x = bytecode[pc..(pc + 29)].try_into().unwrap();
                    pc += 28;
                    Operation::Push(BigUint::from_bytes_be(x))
                }
                Opcode::PUSH30 => {
                    pc += 1;
                    let x = bytecode[pc..(pc + 30)].try_into().unwrap();
                    pc += 29;
                    Operation::Push(BigUint::from_bytes_be(x))
                }
                Opcode::PUSH31 => {
                    pc += 1;
                    let x = bytecode[pc..(pc + 31)].try_into().unwrap();
                    pc += 30;
                    Operation::Push(BigUint::from_bytes_be(x))
                }
                Opcode::PUSH32 => {
                    pc += 1;
                    let x = bytecode[pc..(pc + 32)].try_into().unwrap();
                    pc += 31;
                    Operation::Push(BigUint::from_bytes_be(x))
                }
                Opcode::DUP1 => Operation::Dup(1),
                Opcode::DUP2 => Operation::Dup(2),
                Opcode::DUP3 => Operation::Dup(3),
                Opcode::DUP4 => Operation::Dup(4),
                Opcode::DUP5 => Operation::Dup(5),
                Opcode::DUP6 => Operation::Dup(6),
                Opcode::DUP7 => Operation::Dup(7),
                Opcode::DUP8 => Operation::Dup(8),
                Opcode::DUP9 => Operation::Dup(9),
                Opcode::DUP10 => Operation::Dup(10),
                Opcode::DUP11 => Operation::Dup(11),
                Opcode::DUP12 => Operation::Dup(12),
                Opcode::DUP13 => Operation::Dup(13),
                Opcode::DUP14 => Operation::Dup(14),
                Opcode::DUP15 => Operation::Dup(15),
                Opcode::DUP16 => Operation::Dup(16),
                Opcode::SWAP1 => Operation::Swap(1),
                Opcode::SWAP2 => Operation::Swap(2),
                Opcode::SWAP3 => Operation::Swap(3),
                Opcode::SWAP4 => Operation::Swap(4),
                Opcode::SWAP5 => Operation::Swap(5),
                Opcode::SWAP6 => Operation::Swap(6),
                Opcode::SWAP7 => Operation::Swap(7),
                Opcode::SWAP8 => Operation::Swap(8),
                Opcode::SWAP9 => Operation::Swap(9),
                Opcode::SWAP10 => Operation::Swap(10),
                Opcode::SWAP11 => Operation::Swap(11),
                Opcode::SWAP12 => Operation::Swap(12),
                Opcode::SWAP13 => Operation::Swap(13),
                Opcode::SWAP14 => Operation::Swap(14),
                Opcode::SWAP15 => Operation::Swap(15),
                Opcode::SWAP16 => Operation::Swap(16),
                Opcode::UNUSED => panic!("Unknown opcode {:02X}", opcode),
            };
            operations.push(op);
            pc += 1;
        }
        Program { operations }
    }
}

impl From<Vec<Operation>> for Program {
    fn from(operations: Vec<Operation>) -> Self {
        Program { operations }
    }
}<|MERGE_RESOLUTION|>--- conflicted
+++ resolved
@@ -13,12 +13,7 @@
     ADDMOD = 0x08,
     MULMOD = 0x09,
     EXP = 0x0A,
-<<<<<<< HEAD
     SIGNEXTEND = 0x0B,
-
-=======
-    // SIGNEXTEND = 0x0B,
->>>>>>> fb76a673
     // unused 0x0C-0x0F
     LT = 0x10,
     GT = 0x11,
@@ -72,10 +67,7 @@
     // SLOAD = 0x54,
     // SSTORE = 0x55,
     JUMP = 0x56,
-<<<<<<< HEAD
-=======
     JUMPI = 0x57,
->>>>>>> fb76a673
     PC = 0x58,
     // MSIZE = 0x59,
     // GAS = 0x5A,
@@ -179,14 +171,10 @@
             x if x == Opcode::DIV as u8 => Opcode::DIV,
             x if x == Opcode::SDIV as u8 => Opcode::SDIV,
             x if x == Opcode::MOD as u8 => Opcode::MOD,
-<<<<<<< HEAD
-            x if x == Opcode::JUMPDEST as u8 => Opcode::JUMPDEST,
-            x if x == Opcode::SIGNEXTEND as u8 => Opcode::SIGNEXTEND,
-=======
->>>>>>> fb76a673
             x if x == Opcode::ADDMOD as u8 => Opcode::ADDMOD,
             x if x == Opcode::MULMOD as u8 => Opcode::MULMOD,
             x if x == Opcode::EXP as u8 => Opcode::EXP,
+            x if x == Opcode::SIGNEXTEND as u8 => Opcode::SIGNEXTEND,
             x if x == Opcode::LT as u8 => Opcode::LT,
             x if x == Opcode::GT as u8 => Opcode::GT,
             x if x == Opcode::SGT as u8 => Opcode::SGT,
@@ -285,6 +273,7 @@
     Addmod,
     Mulmod,
     Exp,
+    SignExtend,
     Lt,
     Gt,
     Sgt,
@@ -300,17 +289,6 @@
     Jump,
     Jumpi,
     PC { pc: usize },
-<<<<<<< HEAD
-    Lt,
-    Div,
-    SignExtend,
-    IsZero,
-    Mod,
-    Exp,
-    Eq,
-    Gt,
-=======
->>>>>>> fb76a673
     Jumpdest { pc: usize },
     Push(BigUint),
     Dup(u32),
@@ -337,15 +315,12 @@
                 Opcode::MUL => Operation::Mul,
                 Opcode::SUB => Operation::Sub,
                 Opcode::DIV => Operation::Div,
-<<<<<<< HEAD
-                Opcode::SIGNEXTEND => Operation::SignExtend,
-=======
                 Opcode::SDIV => Operation::Sdiv,
->>>>>>> fb76a673
                 Opcode::MOD => Operation::Mod,
                 Opcode::ADDMOD => Operation::Addmod,
                 Opcode::MULMOD => Operation::Mulmod,
                 Opcode::EXP => Operation::Exp,
+                Opcode::SIGNEXTEND => Operation::SignExtend,
                 Opcode::LT => Operation::Lt,
                 Opcode::GT => Operation::Gt,
                 Opcode::SGT => Operation::Sgt,
