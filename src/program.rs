--- conflicted
+++ resolved
@@ -412,12 +412,8 @@
             Operation::Revert => vec![Opcode::REVERT as u8],
             Operation::Mstore => vec![Opcode::MSTORE as u8],
             Operation::Mstore8 => vec![Opcode::MSTORE8 as u8],
-<<<<<<< HEAD
             Operation::Log(n) => vec![Opcode::LOG0 as u8 + n - 1],
             Operation::BlockHash => vec![Opcode::BLOCKHASH as u8],
-=======
-            Operation::Log(n) => vec![Opcode::LOG0 as u8 + n],
->>>>>>> 54053cf2
         }
     }
 }
