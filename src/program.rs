--- conflicted
+++ resolved
@@ -226,11 +226,8 @@
     PC { pc: usize },
     Lt,
     Div,
-<<<<<<< HEAD
+    Mod,
     Exp,
-=======
-    Mod,
->>>>>>> 7d93f67c
     Jumpdest { pc: usize },
     Push(BigUint),
     Byte,
@@ -261,12 +258,9 @@
                 Opcode::POP => Operation::Pop,
                 Opcode::PC => Operation::PC { pc },
                 Opcode::DIV => Operation::Div,
-<<<<<<< HEAD
-                Opcode::EXP => Operation::Exp,
-=======
                 Opcode::MOD => Operation::Mod,
                 Opcode::SGT => Operation::Sgt,
->>>>>>> 7d93f67c
+                Opcode::EXP => Operation::Exp,
                 Opcode::JUMPDEST => Operation::Jumpdest { pc },
                 Opcode::JUMP => Operation::Jump,
                 Opcode::ADDMOD => Operation::Addmod,
