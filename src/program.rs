--- conflicted
+++ resolved
@@ -420,13 +420,9 @@
             Operation::Revert => vec![Opcode::REVERT as u8],
             Operation::Mstore => vec![Opcode::MSTORE as u8],
             Operation::Mstore8 => vec![Opcode::MSTORE8 as u8],
-<<<<<<< HEAD
             Operation::CallDataCopy => vec![Opcode::CALLDATACOPY as u8],
-            Operation::Log(n) => vec![Opcode::LOG0 as u8 + n - 1],
-=======
             Operation::Log(n) => vec![Opcode::LOG0 as u8 + n],
             Operation::Origin => vec![Opcode::ORIGIN as u8],
->>>>>>> 1204c80f
         }
     }
 }
