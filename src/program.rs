use num_bigint::BigUint;

#[derive(Debug)]
pub enum Opcode {
    STOP = 0x00,
    ADD = 0x01,
    MUL = 0x02,
    SUB = 0x03,
    DIV = 0x04,
    SDIV = 0x05,
    MOD = 0x06,
    SMOD = 0x07,
    ADDMOD = 0x08,
    MULMOD = 0x09,
    EXP = 0x0A,
    SIGNEXTEND = 0x0B,
    // unused 0x0C-0x0F
    LT = 0x10,
    GT = 0x11,
    SLT = 0x12,
    SGT = 0x13,
    EQ = 0x14,
    ISZERO = 0x15,
    AND = 0x16,
    OR = 0x17,
    XOR = 0x18,
    // NOT = 0x19,
    BYTE = 0x1A,
    SHL = 0x1B,
    SHR = 0x1C,
    SAR = 0x1D,
    // unused 0x1E-0x1F
    // KECCAK256 = 0x20,
    // unused 0x21-0x2F
    // ADDRESS = 0x30,
    // BALANCE = 0x31,
    // ORIGIN = 0x32,
    // CALLER = 0x33,
    // CALLVALUE = 0x34,
    // CALLDATALOAD = 0x35,
    // CALLDATASIZE = 0x36,
    // CALLDATACOPY = 0x37,
    CODESIZE = 0x38,
    // CODECOPY = 0x39,
    // GASPRICE = 0x3A,
    // EXTCODESIZE = 0x3B,
    // EXTCODECOPY = 0x3C,
    // RETURNDATASIZE = 0x3D,
    // RETURNDATACOPY = 0x3E,
    // EXTCODEHASH = 0x3F,
    // BLOCKHASH = 0x40,
    // COINBASE = 0x41,
    // TIMESTAMP = 0x42,
    // NUMBER = 0x43,
    // DIFFICULTY = 0x44,
    // GASLIMIT = 0x45,
    // CHAINID = 0x46,
    // SELFBALANCE = 0x47,
    // BASEFEE = 0x48,
    // BLOBHASH = 0x49,
    // BLOBBASEFEE = 0x4A,
    // unused 0x4B-0x4F
    POP = 0x50,
    MLOAD = 0x51,
    MSTORE = 0x52,
    MSTORE8 = 0x53,
<<<<<<< HEAD
    // SLOAD = 0x54,
    SSTORE = 0x55,
=======
    SLOAD = 0x54,
    // SSTORE = 0x55,
>>>>>>> 571c9bbc
    JUMP = 0x56,
    JUMPI = 0x57,
    PC = 0x58,
    MSIZE = 0x59,
    GAS = 0x5A,
    JUMPDEST = 0x5B,
    // TLOAD = 0x5C,
    // TSTORE = 0x5D,
    // MCOPY = 0x5E,
    PUSH0 = 0x5F,
    PUSH1 = 0x60,
    PUSH2 = 0x61,
    PUSH3 = 0x62,
    PUSH4 = 0x63,
    PUSH5 = 0x64,
    PUSH6 = 0x65,
    PUSH7 = 0x66,
    PUSH8 = 0x67,
    PUSH9 = 0x68,
    PUSH10 = 0x69,
    PUSH11 = 0x6A,
    PUSH12 = 0x6B,
    PUSH13 = 0x6C,
    PUSH14 = 0x6D,
    PUSH15 = 0x6E,
    PUSH16 = 0x6F,
    PUSH17 = 0x70,
    PUSH18 = 0x71,
    PUSH19 = 0x72,
    PUSH20 = 0x73,
    PUSH21 = 0x74,
    PUSH22 = 0x75,
    PUSH23 = 0x76,
    PUSH24 = 0x77,
    PUSH25 = 0x78,
    PUSH26 = 0x79,
    PUSH27 = 0x7A,
    PUSH28 = 0x7B,
    PUSH29 = 0x7C,
    PUSH30 = 0x7D,
    PUSH31 = 0x7E,
    PUSH32 = 0x7F,
    DUP1 = 0x80,
    DUP2 = 0x81,
    DUP3 = 0x82,
    DUP4 = 0x83,
    DUP5 = 0x84,
    DUP6 = 0x85,
    DUP7 = 0x86,
    DUP8 = 0x87,
    DUP9 = 0x88,
    DUP10 = 0x89,
    DUP11 = 0x8A,
    DUP12 = 0x8B,
    DUP13 = 0x8C,
    DUP14 = 0x8D,
    DUP15 = 0x8E,
    DUP16 = 0x8F,
    SWAP1 = 0x90,
    SWAP2 = 0x91,
    SWAP3 = 0x92,
    SWAP4 = 0x93,
    SWAP5 = 0x94,
    SWAP6 = 0x95,
    SWAP7 = 0x96,
    SWAP8 = 0x97,
    SWAP9 = 0x98,
    SWAP10 = 0x99,
    SWAP11 = 0x9A,
    SWAP12 = 0x9B,
    SWAP13 = 0x9C,
    SWAP14 = 0x9D,
    SWAP15 = 0x9E,
    SWAP16 = 0x9F,
    // LOG0 = 0xA0,
    // LOG1 = 0xA1,
    // LOG2 = 0xA2,
    // LOG3 = 0xA3,
    // LOG4 = 0xA4,
    // unused 0xA5-0xEF
    // CREATE = 0xF0,
    // CALL = 0xF1,
    // CALLCODE = 0xF2,
    RETURN = 0xF3,
    // DELEGATECALL = 0xF4,
    // CREATE2 = 0xF5,
    // unused 0xF6-0xF9
    // STATICCALL = 0xFA,
    // unused 0xFB-0xFC
    REVERT = 0xFD,
    // INVALID = 0xFE,
    // SELFDESTRUCT = 0xFF,
    UNUSED,
}

impl From<u8> for Opcode {
    fn from(opcode: u8) -> Opcode {
        match opcode {
            x if x == Opcode::STOP as u8 => Opcode::STOP,
            x if x == Opcode::ADD as u8 => Opcode::ADD,
            x if x == Opcode::MUL as u8 => Opcode::MUL,
            x if x == Opcode::SUB as u8 => Opcode::SUB,
            x if x == Opcode::DIV as u8 => Opcode::DIV,
            x if x == Opcode::SDIV as u8 => Opcode::SDIV,
            x if x == Opcode::MOD as u8 => Opcode::MOD,
            x if x == Opcode::SMOD as u8 => Opcode::SMOD,
            x if x == Opcode::ADDMOD as u8 => Opcode::ADDMOD,
            x if x == Opcode::MULMOD as u8 => Opcode::MULMOD,
            x if x == Opcode::EXP as u8 => Opcode::EXP,
            x if x == Opcode::SIGNEXTEND as u8 => Opcode::SIGNEXTEND,
            x if x == Opcode::LT as u8 => Opcode::LT,
            x if x == Opcode::GT as u8 => Opcode::GT,
            x if x == Opcode::SLT as u8 => Opcode::SLT,
            x if x == Opcode::SGT as u8 => Opcode::SGT,
            x if x == Opcode::EQ as u8 => Opcode::EQ,
            x if x == Opcode::ISZERO as u8 => Opcode::ISZERO,
            x if x == Opcode::AND as u8 => Opcode::AND,
            x if x == Opcode::OR as u8 => Opcode::OR,
            x if x == Opcode::XOR as u8 => Opcode::XOR,
            x if x == Opcode::SHR as u8 => Opcode::SHR,
            x if x == Opcode::SHL as u8 => Opcode::SHL,
            x if x == Opcode::SAR as u8 => Opcode::SAR,
            x if x == Opcode::CODESIZE as u8 => Opcode::CODESIZE,
            x if x == Opcode::POP as u8 => Opcode::POP,
            x if x == Opcode::MLOAD as u8 => Opcode::MLOAD,
            x if x == Opcode::SLOAD as u8 => Opcode::SLOAD,
            x if x == Opcode::JUMP as u8 => Opcode::JUMP,
            x if x == Opcode::JUMPI as u8 => Opcode::JUMPI,
            x if x == Opcode::PC as u8 => Opcode::PC,
            x if x == Opcode::MSIZE as u8 => Opcode::MSIZE,
            x if x == Opcode::GAS as u8 => Opcode::GAS,
            x if x == Opcode::JUMPDEST as u8 => Opcode::JUMPDEST,
            x if x == Opcode::PUSH0 as u8 => Opcode::PUSH0,
            x if x == Opcode::PUSH1 as u8 => Opcode::PUSH1,
            x if x == Opcode::PUSH2 as u8 => Opcode::PUSH2,
            x if x == Opcode::PUSH3 as u8 => Opcode::PUSH3,
            x if x == Opcode::PUSH4 as u8 => Opcode::PUSH4,
            x if x == Opcode::PUSH5 as u8 => Opcode::PUSH5,
            x if x == Opcode::PUSH6 as u8 => Opcode::PUSH6,
            x if x == Opcode::PUSH7 as u8 => Opcode::PUSH7,
            x if x == Opcode::PUSH8 as u8 => Opcode::PUSH8,
            x if x == Opcode::PUSH9 as u8 => Opcode::PUSH9,
            x if x == Opcode::PUSH10 as u8 => Opcode::PUSH10,
            x if x == Opcode::PUSH11 as u8 => Opcode::PUSH11,
            x if x == Opcode::PUSH12 as u8 => Opcode::PUSH12,
            x if x == Opcode::PUSH13 as u8 => Opcode::PUSH13,
            x if x == Opcode::PUSH14 as u8 => Opcode::PUSH14,
            x if x == Opcode::PUSH15 as u8 => Opcode::PUSH15,
            x if x == Opcode::PUSH16 as u8 => Opcode::PUSH16,
            x if x == Opcode::PUSH17 as u8 => Opcode::PUSH17,
            x if x == Opcode::PUSH18 as u8 => Opcode::PUSH18,
            x if x == Opcode::PUSH19 as u8 => Opcode::PUSH19,
            x if x == Opcode::PUSH20 as u8 => Opcode::PUSH20,
            x if x == Opcode::PUSH21 as u8 => Opcode::PUSH21,
            x if x == Opcode::PUSH22 as u8 => Opcode::PUSH22,
            x if x == Opcode::PUSH23 as u8 => Opcode::PUSH23,
            x if x == Opcode::PUSH24 as u8 => Opcode::PUSH24,
            x if x == Opcode::PUSH25 as u8 => Opcode::PUSH25,
            x if x == Opcode::PUSH26 as u8 => Opcode::PUSH26,
            x if x == Opcode::PUSH27 as u8 => Opcode::PUSH27,
            x if x == Opcode::PUSH28 as u8 => Opcode::PUSH28,
            x if x == Opcode::PUSH29 as u8 => Opcode::PUSH29,
            x if x == Opcode::PUSH30 as u8 => Opcode::PUSH30,
            x if x == Opcode::PUSH31 as u8 => Opcode::PUSH31,
            x if x == Opcode::PUSH32 as u8 => Opcode::PUSH32,
            x if x == Opcode::DUP1 as u8 => Opcode::DUP1,
            x if x == Opcode::DUP2 as u8 => Opcode::DUP2,
            x if x == Opcode::DUP3 as u8 => Opcode::DUP3,
            x if x == Opcode::DUP4 as u8 => Opcode::DUP4,
            x if x == Opcode::DUP5 as u8 => Opcode::DUP5,
            x if x == Opcode::DUP6 as u8 => Opcode::DUP6,
            x if x == Opcode::DUP7 as u8 => Opcode::DUP7,
            x if x == Opcode::DUP8 as u8 => Opcode::DUP8,
            x if x == Opcode::DUP9 as u8 => Opcode::DUP9,
            x if x == Opcode::DUP10 as u8 => Opcode::DUP10,
            x if x == Opcode::DUP11 as u8 => Opcode::DUP11,
            x if x == Opcode::DUP12 as u8 => Opcode::DUP12,
            x if x == Opcode::DUP13 as u8 => Opcode::DUP13,
            x if x == Opcode::DUP14 as u8 => Opcode::DUP14,
            x if x == Opcode::DUP15 as u8 => Opcode::DUP15,
            x if x == Opcode::DUP16 as u8 => Opcode::DUP16,
            x if x == Opcode::SWAP1 as u8 => Opcode::SWAP1,
            x if x == Opcode::SWAP2 as u8 => Opcode::SWAP2,
            x if x == Opcode::SWAP3 as u8 => Opcode::SWAP3,
            x if x == Opcode::SWAP4 as u8 => Opcode::SWAP4,
            x if x == Opcode::SWAP5 as u8 => Opcode::SWAP5,
            x if x == Opcode::SWAP6 as u8 => Opcode::SWAP6,
            x if x == Opcode::SWAP7 as u8 => Opcode::SWAP7,
            x if x == Opcode::SWAP8 as u8 => Opcode::SWAP8,
            x if x == Opcode::SWAP9 as u8 => Opcode::SWAP9,
            x if x == Opcode::SWAP10 as u8 => Opcode::SWAP10,
            x if x == Opcode::SWAP11 as u8 => Opcode::SWAP11,
            x if x == Opcode::SWAP12 as u8 => Opcode::SWAP12,
            x if x == Opcode::SWAP13 as u8 => Opcode::SWAP13,
            x if x == Opcode::SWAP14 as u8 => Opcode::SWAP14,
            x if x == Opcode::SWAP15 as u8 => Opcode::SWAP15,
            x if x == Opcode::SWAP16 as u8 => Opcode::SWAP16,
            x if x == Opcode::BYTE as u8 => Opcode::BYTE,
            x if x == Opcode::RETURN as u8 => Opcode::RETURN,
            x if x == Opcode::MSTORE as u8 => Opcode::MSTORE,
            x if x == Opcode::MSTORE8 as u8 => Opcode::MSTORE8,
            x if x == Opcode::SSTORE as u8 => Opcode::SSTORE,
            _ => Opcode::UNUSED,
        }
    }
}

#[derive(Debug, Clone)]
pub enum Operation {
    Stop,
    Add,
    Mul,
    Sub,
    Sgt,
    Div,
    Sdiv,
    Mod,
    SMod,
    Addmod,
    Mulmod,
    Exp,
    SignExtend,
    Lt,
    Gt,
    Slt,
    Eq,
    IsZero,
    And,
    Or,
    Xor,
    Byte,
    Shr,
    Shl,
    Sar,
    Codesize,
    Pop,
    Mload,
    Sload,
    Jump,
    Jumpi,
    PC { pc: usize },
    Msize,
    Gas,
    Jumpdest { pc: usize },
    Push0,
    Push((u8, BigUint)),
    Dup(u8),
    Swap(u8),
    Return,
    Revert,
    Mstore,
    Mstore8,
    Sstore,
}

#[derive(Debug, Clone)]
pub struct Program {
    pub(crate) operations: Vec<Operation>,
    pub(crate) code_size: u32,
}

impl Program {
    pub fn from_bytecode(bytecode: &[u8]) -> Self {
        let mut operations = vec![];
        let mut pc = 0;

        while pc < bytecode.len() {
            let Some(opcode) = bytecode.get(pc).copied() else {
                break;
            };
            let op = match Opcode::from(opcode) {
                Opcode::STOP => Operation::Stop,
                Opcode::ADD => Operation::Add,
                Opcode::MUL => Operation::Mul,
                Opcode::SUB => Operation::Sub,
                Opcode::DIV => Operation::Div,
                Opcode::SDIV => Operation::Sdiv,
                Opcode::MOD => Operation::Mod,
                Opcode::SMOD => Operation::SMod,
                Opcode::ADDMOD => Operation::Addmod,
                Opcode::MULMOD => Operation::Mulmod,
                Opcode::EXP => Operation::Exp,
                Opcode::SIGNEXTEND => Operation::SignExtend,
                Opcode::LT => Operation::Lt,
                Opcode::GT => Operation::Gt,
                Opcode::SLT => Operation::Slt,
                Opcode::SGT => Operation::Sgt,
                Opcode::EQ => Operation::Eq,
                Opcode::ISZERO => Operation::IsZero,
                Opcode::AND => Operation::And,
                Opcode::OR => Operation::Or,
                Opcode::XOR => Operation::Xor,
                Opcode::BYTE => Operation::Byte,
                Opcode::SHR => Operation::Shr,
                Opcode::SHL => Operation::Shl,
                Opcode::SAR => Operation::Sar,
                Opcode::CODESIZE => Operation::Codesize,
                Opcode::POP => Operation::Pop,
                Opcode::MLOAD => Operation::Mload,
                Opcode::SLOAD => Operation::Sload,
                Opcode::JUMP => Operation::Jump,
                Opcode::JUMPI => Operation::Jumpi,
                Opcode::PC => Operation::PC { pc },
                Opcode::MSIZE => Operation::Msize,
                Opcode::GAS => Operation::Gas,
                Opcode::JUMPDEST => Operation::Jumpdest { pc },
                Opcode::PUSH0 => Operation::Push0,
                Opcode::PUSH1 => {
                    pc += 1;
                    let x = bytecode[pc..(pc + 1)].try_into().unwrap();
                    Operation::Push((1, (BigUint::from_bytes_be(x))))
                }
                Opcode::PUSH2 => {
                    pc += 1;
                    let x = bytecode[pc..(pc + 2)].try_into().unwrap();
                    pc += 1;
                    Operation::Push((2, (BigUint::from_bytes_be(x))))
                }
                Opcode::PUSH3 => {
                    pc += 1;
                    let x = bytecode[pc..(pc + 3)].try_into().unwrap();
                    pc += 2;
                    Operation::Push((3, (BigUint::from_bytes_be(x))))
                }
                Opcode::PUSH4 => {
                    pc += 1;
                    let x = bytecode[pc..(pc + 4)].try_into().unwrap();
                    pc += 3;
                    Operation::Push((4, (BigUint::from_bytes_be(x))))
                }
                Opcode::PUSH5 => {
                    pc += 1;
                    let x = bytecode[pc..(pc + 5)].try_into().unwrap();
                    pc += 4;
                    Operation::Push((5, (BigUint::from_bytes_be(x))))
                }
                Opcode::PUSH6 => {
                    pc += 1;
                    let x = bytecode[pc..(pc + 6)].try_into().unwrap();
                    pc += 5;
                    Operation::Push((6, (BigUint::from_bytes_be(x))))
                }
                Opcode::PUSH7 => {
                    pc += 1;
                    let x = bytecode[pc..(pc + 7)].try_into().unwrap();
                    pc += 6;
                    Operation::Push((7, (BigUint::from_bytes_be(x))))
                }
                Opcode::PUSH8 => {
                    pc += 1;
                    let x = bytecode[pc..(pc + 8)].try_into().unwrap();
                    pc += 7;
                    Operation::Push((8, (BigUint::from_bytes_be(x))))
                }
                Opcode::PUSH9 => {
                    pc += 1;
                    let x = bytecode[pc..(pc + 9)].try_into().unwrap();
                    pc += 8;
                    Operation::Push((9, (BigUint::from_bytes_be(x))))
                }
                Opcode::PUSH10 => {
                    pc += 1;
                    let x = bytecode[pc..(pc + 10)].try_into().unwrap();
                    pc += 9;
                    Operation::Push((10, (BigUint::from_bytes_be(x))))
                }
                Opcode::PUSH11 => {
                    pc += 1;
                    let x = bytecode[pc..(pc + 11)].try_into().unwrap();
                    pc += 10;
                    Operation::Push((11, (BigUint::from_bytes_be(x))))
                }
                Opcode::PUSH12 => {
                    pc += 1;
                    let x = bytecode[pc..(pc + 12)].try_into().unwrap();
                    pc += 11;
                    Operation::Push((12, (BigUint::from_bytes_be(x))))
                }
                Opcode::PUSH13 => {
                    pc += 1;
                    let x = bytecode[pc..(pc + 13)].try_into().unwrap();
                    pc += 12;
                    Operation::Push((13, (BigUint::from_bytes_be(x))))
                }
                Opcode::PUSH14 => {
                    pc += 1;
                    let x = bytecode[pc..(pc + 14)].try_into().unwrap();
                    pc += 13;
                    Operation::Push((14, (BigUint::from_bytes_be(x))))
                }
                Opcode::PUSH15 => {
                    pc += 1;
                    let x = bytecode[pc..(pc + 15)].try_into().unwrap();
                    pc += 14;
                    Operation::Push((15, (BigUint::from_bytes_be(x))))
                }
                Opcode::PUSH16 => {
                    pc += 1;
                    let x = bytecode[pc..(pc + 16)].try_into().unwrap();
                    pc += 15;
                    Operation::Push((16, (BigUint::from_bytes_be(x))))
                }
                Opcode::PUSH17 => {
                    pc += 1;
                    let x = bytecode[pc..(pc + 17)].try_into().unwrap();
                    pc += 16;
                    Operation::Push((17, (BigUint::from_bytes_be(x))))
                }
                Opcode::PUSH18 => {
                    pc += 1;
                    let x = bytecode[pc..(pc + 18)].try_into().unwrap();
                    pc += 17;
                    Operation::Push((18, (BigUint::from_bytes_be(x))))
                }
                Opcode::PUSH19 => {
                    pc += 1;
                    let x = bytecode[pc..(pc + 19)].try_into().unwrap();
                    pc += 18;
                    Operation::Push((19, (BigUint::from_bytes_be(x))))
                }
                Opcode::PUSH20 => {
                    pc += 1;
                    let x = bytecode[pc..(pc + 20)].try_into().unwrap();
                    pc += 19;
                    Operation::Push((20, (BigUint::from_bytes_be(x))))
                }
                Opcode::PUSH21 => {
                    pc += 1;
                    let x = bytecode[pc..(pc + 21)].try_into().unwrap();
                    pc += 20;
                    Operation::Push((21, (BigUint::from_bytes_be(x))))
                }
                Opcode::PUSH22 => {
                    pc += 1;
                    let x = bytecode[pc..(pc + 32)].try_into().unwrap();
                    pc += 21;
                    Operation::Push((22, (BigUint::from_bytes_be(x))))
                }
                Opcode::PUSH23 => {
                    pc += 1;
                    let x = bytecode[pc..(pc + 32)].try_into().unwrap();
                    pc += 22;
                    Operation::Push((23, (BigUint::from_bytes_be(x))))
                }
                Opcode::PUSH24 => {
                    pc += 1;
                    let x = bytecode[pc..(pc + 32)].try_into().unwrap();
                    pc += 23;
                    Operation::Push((24, (BigUint::from_bytes_be(x))))
                }
                Opcode::PUSH25 => {
                    pc += 1;
                    let x = bytecode[pc..(pc + 32)].try_into().unwrap();
                    pc += 24;
                    Operation::Push((25, (BigUint::from_bytes_be(x))))
                }
                Opcode::PUSH26 => {
                    pc += 1;
                    let x = bytecode[pc..(pc + 26)].try_into().unwrap();
                    pc += 25;
                    Operation::Push((26, (BigUint::from_bytes_be(x))))
                }
                Opcode::PUSH27 => {
                    pc += 1;
                    let x = bytecode[pc..(pc + 27)].try_into().unwrap();
                    pc += 26;
                    Operation::Push((27, (BigUint::from_bytes_be(x))))
                }
                Opcode::PUSH28 => {
                    pc += 1;
                    let x = bytecode[pc..(pc + 28)].try_into().unwrap();
                    pc += 27;
                    Operation::Push((28, (BigUint::from_bytes_be(x))))
                }
                Opcode::PUSH29 => {
                    pc += 1;
                    let x = bytecode[pc..(pc + 29)].try_into().unwrap();
                    pc += 28;
                    Operation::Push((29, (BigUint::from_bytes_be(x))))
                }
                Opcode::PUSH30 => {
                    pc += 1;
                    let x = bytecode[pc..(pc + 30)].try_into().unwrap();
                    pc += 29;
                    Operation::Push((30, (BigUint::from_bytes_be(x))))
                }
                Opcode::PUSH31 => {
                    pc += 1;
                    let x = bytecode[pc..(pc + 31)].try_into().unwrap();
                    pc += 30;
                    Operation::Push((31, (BigUint::from_bytes_be(x))))
                }
                Opcode::PUSH32 => {
                    pc += 1;
                    let x = bytecode[pc..(pc + 32)].try_into().unwrap();
                    pc += 31;
                    Operation::Push((32, (BigUint::from_bytes_be(x))))
                }
                Opcode::DUP1 => Operation::Dup(1),
                Opcode::DUP2 => Operation::Dup(2),
                Opcode::DUP3 => Operation::Dup(3),
                Opcode::DUP4 => Operation::Dup(4),
                Opcode::DUP5 => Operation::Dup(5),
                Opcode::DUP6 => Operation::Dup(6),
                Opcode::DUP7 => Operation::Dup(7),
                Opcode::DUP8 => Operation::Dup(8),
                Opcode::DUP9 => Operation::Dup(9),
                Opcode::DUP10 => Operation::Dup(10),
                Opcode::DUP11 => Operation::Dup(11),
                Opcode::DUP12 => Operation::Dup(12),
                Opcode::DUP13 => Operation::Dup(13),
                Opcode::DUP14 => Operation::Dup(14),
                Opcode::DUP15 => Operation::Dup(15),
                Opcode::DUP16 => Operation::Dup(16),
                Opcode::SWAP1 => Operation::Swap(1),
                Opcode::SWAP2 => Operation::Swap(2),
                Opcode::SWAP3 => Operation::Swap(3),
                Opcode::SWAP4 => Operation::Swap(4),
                Opcode::SWAP5 => Operation::Swap(5),
                Opcode::SWAP6 => Operation::Swap(6),
                Opcode::SWAP7 => Operation::Swap(7),
                Opcode::SWAP8 => Operation::Swap(8),
                Opcode::SWAP9 => Operation::Swap(9),
                Opcode::SWAP10 => Operation::Swap(10),
                Opcode::SWAP11 => Operation::Swap(11),
                Opcode::SWAP12 => Operation::Swap(12),
                Opcode::SWAP13 => Operation::Swap(13),
                Opcode::SWAP14 => Operation::Swap(14),
                Opcode::SWAP15 => Operation::Swap(15),
                Opcode::SWAP16 => Operation::Swap(16),
                Opcode::RETURN => Operation::Return,
                Opcode::REVERT => Operation::Revert,
                Opcode::MSTORE => Operation::Mstore,
                Opcode::MSTORE8 => Operation::Mstore8,
                Opcode::SSTORE => Operation::Sstore,
                Opcode::UNUSED => panic!("Unknown opcode 0x{:02X}", opcode),
            };
            operations.push(op);
            pc += 1;
        }

        let code_size = Self::get_codesize(&operations);

        Program {
            operations,
            code_size,
        }
    }

    fn get_codesize(operations: &[Operation]) -> u32 {
        operations
            .iter()
            .map(|op| match op {
                // the size in bytes to push + 1 from the PUSHN opcode
                Operation::Push((size, _)) => (size + 1) as u32,
                _ => 1,
            })
            .sum()
    }
}

impl From<Vec<Operation>> for Program {
    fn from(operations: Vec<Operation>) -> Self {
        let code_size = Self::get_codesize(&operations);

        Program {
            operations,
            code_size,
        }
    }
}<|MERGE_RESOLUTION|>--- conflicted
+++ resolved
@@ -64,13 +64,8 @@
     MLOAD = 0x51,
     MSTORE = 0x52,
     MSTORE8 = 0x53,
-<<<<<<< HEAD
-    // SLOAD = 0x54,
     SSTORE = 0x55,
-=======
     SLOAD = 0x54,
-    // SSTORE = 0x55,
->>>>>>> 571c9bbc
     JUMP = 0x56,
     JUMPI = 0x57,
     PC = 0x58,
