--- conflicted
+++ resolved
@@ -28,13 +28,10 @@
     // NOT = 0x19,
     BYTE = 0x1A,
     // SHL = 0x1B,
-<<<<<<< HEAD
     SHR = 0x1C,
     // SAR = 0x1D,
-=======
     // SHR = 0x1C,
     SAR = 0x1D,
->>>>>>> 1fcc99e7
     // unused 0x1E-0x1F
     // KECCAK256 = 0x20,
     // unused 0x21-0x2F
@@ -180,11 +177,8 @@
             x if x == Opcode::POP as u8 => Opcode::POP,
             x if x == Opcode::PC as u8 => Opcode::PC,
             x if x == Opcode::DIV as u8 => Opcode::DIV,
-<<<<<<< HEAD
             x if x == Opcode::SHR as u8 => Opcode::SHR,
-=======
             x if x == Opcode::MOD as u8 => Opcode::MOD,
->>>>>>> 1fcc99e7
             x if x == Opcode::JUMPDEST as u8 => Opcode::JUMPDEST,
             x if x == Opcode::ADDMOD as u8 => Opcode::ADDMOD,
             x if x == Opcode::MULMOD as u8 => Opcode::MULMOD,
@@ -252,14 +246,11 @@
     Add,
     Sub,
     Mul,
-<<<<<<< HEAD
     Shr,
-=======
     Addmod,
     Mulmod,
     Sgt,
     Xor,
->>>>>>> 1fcc99e7
     Pop,
     PC { pc: usize },
     Lt,
@@ -306,15 +297,12 @@
                 Opcode::ISZERO => Operation::IsZero,
                 Opcode::PC => Operation::PC { pc },
                 Opcode::DIV => Operation::Div,
-<<<<<<< HEAD
                 Opcode::SHR => Operation::Shr,
-=======
                 Opcode::MOD => Operation::Mod,
                 Opcode::SGT => Operation::Sgt,
                 Opcode::EXP => Operation::Exp,
                 Opcode::EQ => Operation::Eq,
                 Opcode::GT => Operation::Gt,
->>>>>>> 1fcc99e7
                 Opcode::JUMPDEST => Operation::Jumpdest { pc },
                 Opcode::JUMP => Operation::Jump,
                 Opcode::ADDMOD => Operation::Addmod,
