--- conflicted
+++ resolved
@@ -616,11 +616,7 @@
                 Opcode::REVERT => Operation::Revert,
                 Opcode::MSTORE => Operation::Mstore,
                 Opcode::MSTORE8 => Operation::Mstore8,
-<<<<<<< HEAD
                 Opcode::CALLDATACOPY => Operation::CallDataCopy,
-                Opcode::UNUSED => panic!("Unknown opcode 0x{:02X}", opcode),
-=======
->>>>>>> f987e350
             };
             operations.push(op);
             pc += 1;
