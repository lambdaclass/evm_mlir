use num_bigint::BigUint;
use std::fmt;
use thiserror::Error;

#[derive(Debug)]
pub enum Opcode {
    STOP = 0x00,
    ADD = 0x01,
    MUL = 0x02,
    SUB = 0x03,
    DIV = 0x04,
    SDIV = 0x05,
    MOD = 0x06,
    SMOD = 0x07,
    ADDMOD = 0x08,
    MULMOD = 0x09,
    EXP = 0x0A,
    SIGNEXTEND = 0x0B,
    // unused 0x0C-0x0F
    LT = 0x10,
    GT = 0x11,
    SLT = 0x12,
    SGT = 0x13,
    EQ = 0x14,
    ISZERO = 0x15,
    AND = 0x16,
    OR = 0x17,
    XOR = 0x18,
    NOT = 0x19,
    BYTE = 0x1A,
    SHL = 0x1B,
    SHR = 0x1C,
    SAR = 0x1D,
    // unused 0x1E-0x1F
    // KECCAK256 = 0x20,
    // unused 0x21-0x2F
    BALANCE = 0x31,
    ADDRESS = 0x30,
    ORIGIN = 0x32,
    CALLER = 0x33,
    CALLVALUE = 0x34,
    CALLDATALOAD = 0x35,
    CALLDATASIZE = 0x36,
    CALLDATACOPY = 0x37,
    CODESIZE = 0x38,
    CODECOPY = 0x39,
    GASPRICE = 0x3A,
    // EXTCODESIZE = 0x3B,
    // EXTCODECOPY = 0x3C,
    // RETURNDATASIZE = 0x3D,
    // RETURNDATACOPY = 0x3E,
    // EXTCODEHASH = 0x3F,
    // BLOCKHASH = 0x40,
    COINBASE = 0x41,
    // TIMESTAMP = 0x42,
    NUMBER = 0x43,
    // DIFFICULTY = 0x44,
    // GASLIMIT = 0x45,
    CHAINID = 0x46,
<<<<<<< HEAD
    SELFBALANCE = 0x47,
    // BASEFEE = 0x48,
=======
    // SELFBALANCE = 0x47,
    BASEFEE = 0x48,
>>>>>>> 614a4329
    // BLOBHASH = 0x49,
    // BLOBBASEFEE = 0x4A,
    // unused 0x4B-0x4F
    POP = 0x50,
    MLOAD = 0x51,
    MSTORE = 0x52,
    MSTORE8 = 0x53,
    // SSTORE = 0x55,
    SLOAD = 0x54,
    JUMP = 0x56,
    JUMPI = 0x57,
    PC = 0x58,
    MSIZE = 0x59,
    GAS = 0x5A,
    JUMPDEST = 0x5B,
    // TLOAD = 0x5C,
    // TSTORE = 0x5D,
    MCOPY = 0x5E,
    PUSH0 = 0x5F,
    PUSH1 = 0x60,
    PUSH2 = 0x61,
    PUSH3 = 0x62,
    PUSH4 = 0x63,
    PUSH5 = 0x64,
    PUSH6 = 0x65,
    PUSH7 = 0x66,
    PUSH8 = 0x67,
    PUSH9 = 0x68,
    PUSH10 = 0x69,
    PUSH11 = 0x6A,
    PUSH12 = 0x6B,
    PUSH13 = 0x6C,
    PUSH14 = 0x6D,
    PUSH15 = 0x6E,
    PUSH16 = 0x6F,
    PUSH17 = 0x70,
    PUSH18 = 0x71,
    PUSH19 = 0x72,
    PUSH20 = 0x73,
    PUSH21 = 0x74,
    PUSH22 = 0x75,
    PUSH23 = 0x76,
    PUSH24 = 0x77,
    PUSH25 = 0x78,
    PUSH26 = 0x79,
    PUSH27 = 0x7A,
    PUSH28 = 0x7B,
    PUSH29 = 0x7C,
    PUSH30 = 0x7D,
    PUSH31 = 0x7E,
    PUSH32 = 0x7F,
    DUP1 = 0x80,
    DUP2 = 0x81,
    DUP3 = 0x82,
    DUP4 = 0x83,
    DUP5 = 0x84,
    DUP6 = 0x85,
    DUP7 = 0x86,
    DUP8 = 0x87,
    DUP9 = 0x88,
    DUP10 = 0x89,
    DUP11 = 0x8A,
    DUP12 = 0x8B,
    DUP13 = 0x8C,
    DUP14 = 0x8D,
    DUP15 = 0x8E,
    DUP16 = 0x8F,
    SWAP1 = 0x90,
    SWAP2 = 0x91,
    SWAP3 = 0x92,
    SWAP4 = 0x93,
    SWAP5 = 0x94,
    SWAP6 = 0x95,
    SWAP7 = 0x96,
    SWAP8 = 0x97,
    SWAP9 = 0x98,
    SWAP10 = 0x99,
    SWAP11 = 0x9A,
    SWAP12 = 0x9B,
    SWAP13 = 0x9C,
    SWAP14 = 0x9D,
    SWAP15 = 0x9E,
    SWAP16 = 0x9F,
    LOG0 = 0xA0,
    LOG1 = 0xA1,
    LOG2 = 0xA2,
    LOG3 = 0xA3,
    LOG4 = 0xA4,
    // unused 0xA5-0xEF
    // CREATE = 0xF0,
    // CALL = 0xF1,
    // CALLCODE = 0xF2,
    RETURN = 0xF3,
    // DELEGATECALL = 0xF4,
    // CREATE2 = 0xF5,
    // unused 0xF6-0xF9
    // STATICCALL = 0xFA,
    // unused 0xFB-0xFC
    REVERT = 0xFD,
    // INVALID = 0xFE,
    // SELFDESTRUCT = 0xFF,
}

#[derive(Error, Debug)]
#[error("The opcode `{:02X}` is not valid", self.0)]
pub struct OpcodeParseError(u8);

#[derive(Error, Debug)]
pub struct ParseError(Vec<OpcodeParseError>);

impl fmt::Display for ParseError {
    fn fmt(&self, f: &mut fmt::Formatter<'_>) -> fmt::Result {
        let opcodes: Vec<_> = self.0.iter().map(|x| format!("{:02X}", x.0)).collect();
        writeln!(f, "The following opcodes could not be parsed: ")?;
        writeln!(f, "{:#?}", opcodes)?;
        Ok(())
    }
}

impl TryFrom<u8> for Opcode {
    type Error = OpcodeParseError;
    fn try_from(opcode: u8) -> Result<Opcode, Self::Error> {
        let op = match opcode {
            x if x == Opcode::STOP as u8 => Opcode::STOP,
            x if x == Opcode::ADD as u8 => Opcode::ADD,
            x if x == Opcode::MUL as u8 => Opcode::MUL,
            x if x == Opcode::SUB as u8 => Opcode::SUB,
            x if x == Opcode::DIV as u8 => Opcode::DIV,
            x if x == Opcode::SDIV as u8 => Opcode::SDIV,
            x if x == Opcode::MOD as u8 => Opcode::MOD,
            x if x == Opcode::SMOD as u8 => Opcode::SMOD,
            x if x == Opcode::ADDMOD as u8 => Opcode::ADDMOD,
            x if x == Opcode::MULMOD as u8 => Opcode::MULMOD,
            x if x == Opcode::EXP as u8 => Opcode::EXP,
            x if x == Opcode::SIGNEXTEND as u8 => Opcode::SIGNEXTEND,
            x if x == Opcode::LT as u8 => Opcode::LT,
            x if x == Opcode::GT as u8 => Opcode::GT,
            x if x == Opcode::SLT as u8 => Opcode::SLT,
            x if x == Opcode::SGT as u8 => Opcode::SGT,
            x if x == Opcode::EQ as u8 => Opcode::EQ,
            x if x == Opcode::ISZERO as u8 => Opcode::ISZERO,
            x if x == Opcode::AND as u8 => Opcode::AND,
            x if x == Opcode::OR as u8 => Opcode::OR,
            x if x == Opcode::XOR as u8 => Opcode::XOR,
            x if x == Opcode::BYTE as u8 => Opcode::BYTE,
            x if x == Opcode::SHL as u8 => Opcode::SHL,
            x if x == Opcode::SHR as u8 => Opcode::SHR,
            x if x == Opcode::SAR as u8 => Opcode::SAR,
            x if x == Opcode::BALANCE as u8 => Opcode::BALANCE,
            x if x == Opcode::ORIGIN as u8 => Opcode::ORIGIN,
            x if x == Opcode::CALLER as u8 => Opcode::CALLER,
            x if x == Opcode::CALLVALUE as u8 => Opcode::CALLVALUE,
            x if x == Opcode::CALLDATALOAD as u8 => Opcode::CALLDATALOAD,
            x if x == Opcode::CALLDATASIZE as u8 => Opcode::CALLDATASIZE,
            x if x == Opcode::CALLDATACOPY as u8 => Opcode::CALLDATACOPY,
            x if x == Opcode::CODESIZE as u8 => Opcode::CODESIZE,
            x if x == Opcode::COINBASE as u8 => Opcode::COINBASE,
            x if x == Opcode::GASPRICE as u8 => Opcode::GASPRICE,
            x if x == Opcode::NUMBER as u8 => Opcode::NUMBER,
            x if x == Opcode::CHAINID as u8 => Opcode::CHAINID,
<<<<<<< HEAD
            x if x == Opcode::SELFBALANCE as u8 => Opcode::SELFBALANCE,
=======
            x if x == Opcode::BASEFEE as u8 => Opcode::BASEFEE,
>>>>>>> 614a4329
            x if x == Opcode::POP as u8 => Opcode::POP,
            x if x == Opcode::MLOAD as u8 => Opcode::MLOAD,
            x if x == Opcode::SLOAD as u8 => Opcode::SLOAD,
            x if x == Opcode::MSTORE as u8 => Opcode::MSTORE,
            x if x == Opcode::MSTORE8 as u8 => Opcode::MSTORE8,
            x if x == Opcode::JUMP as u8 => Opcode::JUMP,
            x if x == Opcode::JUMPI as u8 => Opcode::JUMPI,
            x if x == Opcode::PC as u8 => Opcode::PC,
            x if x == Opcode::MSIZE as u8 => Opcode::MSIZE,
            x if x == Opcode::GAS as u8 => Opcode::GAS,
            x if x == Opcode::JUMPDEST as u8 => Opcode::JUMPDEST,
            x if x == Opcode::MCOPY as u8 => Opcode::MCOPY,
            x if x == Opcode::PUSH0 as u8 => Opcode::PUSH0,
            x if x == Opcode::PUSH1 as u8 => Opcode::PUSH1,
            x if x == Opcode::PUSH2 as u8 => Opcode::PUSH2,
            x if x == Opcode::PUSH3 as u8 => Opcode::PUSH3,
            x if x == Opcode::PUSH4 as u8 => Opcode::PUSH4,
            x if x == Opcode::PUSH5 as u8 => Opcode::PUSH5,
            x if x == Opcode::PUSH6 as u8 => Opcode::PUSH6,
            x if x == Opcode::PUSH7 as u8 => Opcode::PUSH7,
            x if x == Opcode::PUSH8 as u8 => Opcode::PUSH8,
            x if x == Opcode::PUSH9 as u8 => Opcode::PUSH9,
            x if x == Opcode::PUSH10 as u8 => Opcode::PUSH10,
            x if x == Opcode::PUSH11 as u8 => Opcode::PUSH11,
            x if x == Opcode::PUSH12 as u8 => Opcode::PUSH12,
            x if x == Opcode::PUSH13 as u8 => Opcode::PUSH13,
            x if x == Opcode::PUSH14 as u8 => Opcode::PUSH14,
            x if x == Opcode::PUSH15 as u8 => Opcode::PUSH15,
            x if x == Opcode::PUSH16 as u8 => Opcode::PUSH16,
            x if x == Opcode::PUSH17 as u8 => Opcode::PUSH17,
            x if x == Opcode::PUSH18 as u8 => Opcode::PUSH18,
            x if x == Opcode::PUSH19 as u8 => Opcode::PUSH19,
            x if x == Opcode::PUSH20 as u8 => Opcode::PUSH20,
            x if x == Opcode::PUSH21 as u8 => Opcode::PUSH21,
            x if x == Opcode::PUSH22 as u8 => Opcode::PUSH22,
            x if x == Opcode::PUSH23 as u8 => Opcode::PUSH23,
            x if x == Opcode::PUSH24 as u8 => Opcode::PUSH24,
            x if x == Opcode::PUSH25 as u8 => Opcode::PUSH25,
            x if x == Opcode::PUSH26 as u8 => Opcode::PUSH26,
            x if x == Opcode::PUSH27 as u8 => Opcode::PUSH27,
            x if x == Opcode::PUSH28 as u8 => Opcode::PUSH28,
            x if x == Opcode::PUSH29 as u8 => Opcode::PUSH29,
            x if x == Opcode::PUSH30 as u8 => Opcode::PUSH30,
            x if x == Opcode::PUSH31 as u8 => Opcode::PUSH31,
            x if x == Opcode::PUSH32 as u8 => Opcode::PUSH32,
            x if x == Opcode::DUP1 as u8 => Opcode::DUP1,
            x if x == Opcode::DUP2 as u8 => Opcode::DUP2,
            x if x == Opcode::DUP3 as u8 => Opcode::DUP3,
            x if x == Opcode::DUP4 as u8 => Opcode::DUP4,
            x if x == Opcode::DUP5 as u8 => Opcode::DUP5,
            x if x == Opcode::DUP6 as u8 => Opcode::DUP6,
            x if x == Opcode::DUP7 as u8 => Opcode::DUP7,
            x if x == Opcode::DUP8 as u8 => Opcode::DUP8,
            x if x == Opcode::DUP9 as u8 => Opcode::DUP9,
            x if x == Opcode::DUP10 as u8 => Opcode::DUP10,
            x if x == Opcode::DUP11 as u8 => Opcode::DUP11,
            x if x == Opcode::DUP12 as u8 => Opcode::DUP12,
            x if x == Opcode::DUP13 as u8 => Opcode::DUP13,
            x if x == Opcode::DUP14 as u8 => Opcode::DUP14,
            x if x == Opcode::DUP15 as u8 => Opcode::DUP15,
            x if x == Opcode::DUP16 as u8 => Opcode::DUP16,
            x if x == Opcode::SWAP1 as u8 => Opcode::SWAP1,
            x if x == Opcode::SWAP2 as u8 => Opcode::SWAP2,
            x if x == Opcode::SWAP3 as u8 => Opcode::SWAP3,
            x if x == Opcode::SWAP4 as u8 => Opcode::SWAP4,
            x if x == Opcode::SWAP5 as u8 => Opcode::SWAP5,
            x if x == Opcode::SWAP6 as u8 => Opcode::SWAP6,
            x if x == Opcode::SWAP7 as u8 => Opcode::SWAP7,
            x if x == Opcode::SWAP8 as u8 => Opcode::SWAP8,
            x if x == Opcode::SWAP9 as u8 => Opcode::SWAP9,
            x if x == Opcode::SWAP10 as u8 => Opcode::SWAP10,
            x if x == Opcode::SWAP11 as u8 => Opcode::SWAP11,
            x if x == Opcode::SWAP12 as u8 => Opcode::SWAP12,
            x if x == Opcode::SWAP13 as u8 => Opcode::SWAP13,
            x if x == Opcode::SWAP14 as u8 => Opcode::SWAP14,
            x if x == Opcode::SWAP15 as u8 => Opcode::SWAP15,
            x if x == Opcode::SWAP16 as u8 => Opcode::SWAP16,
            x if x == Opcode::LOG0 as u8 => Opcode::LOG0,
            x if x == Opcode::LOG1 as u8 => Opcode::LOG1,
            x if x == Opcode::LOG2 as u8 => Opcode::LOG2,
            x if x == Opcode::LOG3 as u8 => Opcode::LOG3,
            x if x == Opcode::LOG4 as u8 => Opcode::LOG4,
            x if x == Opcode::RETURN as u8 => Opcode::RETURN,
            x if x == Opcode::CODECOPY as u8 => Opcode::CODECOPY,
            x if x == Opcode::NOT as u8 => Opcode::NOT,
            x if x == Opcode::REVERT as u8 => Opcode::REVERT,
            x if x == Opcode::ADDRESS as u8 => Opcode::ADDRESS,
            x => return Err(OpcodeParseError(x)),
        };

        Ok(op)
    }
}

#[derive(Debug, Clone)]
pub enum Operation {
    Stop,
    Add,
    Mul,
    Sub,
    Sgt,
    Div,
    Sdiv,
    Mod,
    SMod,
    Addmod,
    Mulmod,
    Exp,
    SignExtend,
    Lt,
    Gt,
    Slt,
    Eq,
    IsZero,
    And,
    Or,
    Xor,
    Byte,
    Shr,
    Shl,
    Sar,
    Balance,
    Caller,
    Callvalue,
    CalldataLoad,
    CallDataSize,
    Codesize,
    Coinbase,
    Gasprice,
    Number,
    Chainid,
<<<<<<< HEAD
    SelfBalance,
=======
    Basefee,
>>>>>>> 614a4329
    Pop,
    Mload,
    Sload,
    Jump,
    Jumpi,
    PC { pc: usize },
    Msize,
    Gas,
    Jumpdest { pc: usize },
    Mcopy,
    Push0,
    Push((u8, BigUint)),
    Dup(u8),
    Swap(u8),
    Return,
    Revert,
    Mstore,
    Mstore8,
    Not,
    CallDataCopy,
    Log(u8),
    Codecopy,
    Address,
    Origin,
}

impl Operation {
    pub fn to_bytecode(&self) -> Vec<u8> {
        match self {
            Operation::Stop => vec![Opcode::STOP as u8],
            Operation::Add => vec![Opcode::ADD as u8],
            Operation::Mul => vec![Opcode::MUL as u8],
            Operation::Sub => vec![Opcode::SUB as u8],
            Operation::Div => vec![Opcode::DIV as u8],
            Operation::Sdiv => vec![Opcode::SDIV as u8],
            Operation::Mod => vec![Opcode::MOD as u8],
            Operation::SMod => vec![Opcode::SMOD as u8],
            Operation::Addmod => vec![Opcode::ADDMOD as u8],
            Operation::Mulmod => vec![Opcode::MULMOD as u8],
            Operation::Exp => vec![Opcode::EXP as u8],
            Operation::SignExtend => vec![Opcode::SIGNEXTEND as u8],
            Operation::Lt => vec![Opcode::LT as u8],
            Operation::Gt => vec![Opcode::GT as u8],
            Operation::Slt => vec![Opcode::SLT as u8],
            Operation::Eq => vec![Opcode::EQ as u8],
            Operation::IsZero => vec![Opcode::ISZERO as u8],
            Operation::And => vec![Opcode::AND as u8],
            Operation::Or => vec![Opcode::OR as u8],
            Operation::Xor => vec![Opcode::XOR as u8],
            Operation::Byte => vec![Opcode::BYTE as u8],
            Operation::Shr => vec![Opcode::SHR as u8],
            Operation::Shl => vec![Opcode::SHL as u8],
            Operation::Sar => vec![Opcode::SAR as u8],
            Operation::Balance => vec![Opcode::BALANCE as u8],
            Operation::Origin => vec![Opcode::ORIGIN as u8],
            Operation::Caller => vec![Opcode::CALLER as u8],
            Operation::Callvalue => vec![Opcode::CALLVALUE as u8],
            Operation::CalldataLoad => vec![Opcode::CALLDATALOAD as u8],
            Operation::CallDataSize => vec![Opcode::CALLDATASIZE as u8],
            Operation::CallDataCopy => vec![Opcode::CALLDATACOPY as u8],
            Operation::Codesize => vec![Opcode::CODESIZE as u8],
            Operation::Coinbase => vec![Opcode::COINBASE as u8],
            Operation::Gasprice => vec![Opcode::GASPRICE as u8],
            Operation::Number => vec![Opcode::NUMBER as u8],
            Operation::Chainid => vec![Opcode::CHAINID as u8],
<<<<<<< HEAD
            Operation::SelfBalance => vec![Opcode::SELFBALANCE as u8],
=======
            Operation::Basefee => vec![Opcode::BASEFEE as u8],
>>>>>>> 614a4329
            Operation::Pop => vec![Opcode::POP as u8],
            Operation::Mload => vec![Opcode::MLOAD as u8],
            Operation::Sload => vec![Opcode::SLOAD as u8],
            Operation::Mstore => vec![Opcode::MSTORE as u8],
            Operation::Mstore8 => vec![Opcode::MSTORE8 as u8],
            Operation::Jump => vec![Opcode::JUMP as u8],
            Operation::Jumpi => vec![Opcode::JUMPI as u8],
            Operation::PC { pc: _ } => vec![Opcode::PC as u8],
            Operation::Msize => vec![Opcode::MSIZE as u8],
            Operation::Gas => vec![Opcode::GAS as u8],
            Operation::Jumpdest { pc: _ } => vec![Opcode::JUMPDEST as u8],
            Operation::Mcopy => vec![Opcode::MCOPY as u8],
            Operation::Push0 => vec![Opcode::PUSH0 as u8],
            Operation::Push((n, x)) => {
                let len = 1 + *n as usize;
                let mut opcode_bytes = vec![0; len];
                opcode_bytes[0] = Opcode::PUSH0 as u8 + n;
                let bytes = x.to_bytes_be();
                opcode_bytes[len - bytes.len()..].copy_from_slice(&bytes);
                opcode_bytes
            }
            Operation::Sgt => vec![Opcode::SGT as u8],
            Operation::Not => vec![Opcode::NOT as u8],
            Operation::Dup(n) => vec![Opcode::DUP1 as u8 + n - 1],
            Operation::Swap(n) => vec![Opcode::SWAP1 as u8 + n - 1],
            Operation::Log(n) => vec![Opcode::LOG0 as u8 + n],
            Operation::Return => vec![Opcode::RETURN as u8],
            Operation::Revert => vec![Opcode::REVERT as u8],
            Operation::Codecopy => vec![Opcode::CODECOPY as u8],
            Operation::Address => vec![Opcode::ADDRESS as u8],
        }
    }
}

#[derive(Debug, Clone)]
pub struct Program {
    pub(crate) operations: Vec<Operation>,
    pub(crate) code_size: u32,
}

impl Program {
    pub fn from_bytecode(bytecode: &[u8]) -> Result<Self, ParseError> {
        let mut operations = vec![];
        let mut pc = 0;
        let mut failed_opcodes = vec![];

        while pc < bytecode.len() {
            let Some(opcode) = bytecode.get(pc).copied() else {
                break;
            };

            let opcode = Opcode::try_from(opcode);

            if let Err(e) = opcode {
                failed_opcodes.push(e);
                pc += 1;
                continue;
            }

            let op = match opcode.unwrap() {
                Opcode::STOP => Operation::Stop,
                Opcode::ADD => Operation::Add,
                Opcode::MUL => Operation::Mul,
                Opcode::SUB => Operation::Sub,
                Opcode::DIV => Operation::Div,
                Opcode::SDIV => Operation::Sdiv,
                Opcode::MOD => Operation::Mod,
                Opcode::SMOD => Operation::SMod,
                Opcode::ADDMOD => Operation::Addmod,
                Opcode::MULMOD => Operation::Mulmod,
                Opcode::EXP => Operation::Exp,
                Opcode::SIGNEXTEND => Operation::SignExtend,
                Opcode::LT => Operation::Lt,
                Opcode::GT => Operation::Gt,
                Opcode::SLT => Operation::Slt,
                Opcode::SGT => Operation::Sgt,
                Opcode::EQ => Operation::Eq,
                Opcode::ISZERO => Operation::IsZero,
                Opcode::AND => Operation::And,
                Opcode::OR => Operation::Or,
                Opcode::XOR => Operation::Xor,
                Opcode::BYTE => Operation::Byte,
                Opcode::SHR => Operation::Shr,
                Opcode::SHL => Operation::Shl,
                Opcode::SAR => Operation::Sar,
                Opcode::BALANCE => Operation::Balance,
                Opcode::ORIGIN => Operation::Origin,
                Opcode::CALLER => Operation::Caller,
                Opcode::CALLVALUE => Operation::Callvalue,
                Opcode::CALLDATALOAD => Operation::CalldataLoad,
                Opcode::CALLDATASIZE => Operation::CallDataSize,
                Opcode::CALLDATACOPY => Operation::CallDataCopy,
                Opcode::CODESIZE => Operation::Codesize,
                Opcode::COINBASE => Operation::Coinbase,
                Opcode::GASPRICE => Operation::Gasprice,
                Opcode::NUMBER => Operation::Number,
                Opcode::CHAINID => Operation::Chainid,
<<<<<<< HEAD
                Opcode::SELFBALANCE => Operation::SelfBalance,
=======
                Opcode::BASEFEE => Operation::Basefee,
>>>>>>> 614a4329
                Opcode::POP => Operation::Pop,
                Opcode::MSTORE => Operation::Mstore,
                Opcode::MSTORE8 => Operation::Mstore8,
                Opcode::MLOAD => Operation::Mload,
                Opcode::SLOAD => Operation::Sload,
                Opcode::JUMP => Operation::Jump,
                Opcode::JUMPI => Operation::Jumpi,
                Opcode::PC => Operation::PC { pc },
                Opcode::MSIZE => Operation::Msize,
                Opcode::GAS => Operation::Gas,
                Opcode::JUMPDEST => Operation::Jumpdest { pc },
                Opcode::MCOPY => Operation::Mcopy,
                Opcode::PUSH0 => Operation::Push0,
                Opcode::PUSH1 => {
                    // TODO: return error if not enough bytes (same for PUSHN)
                    pc += 1;
                    let x = bytecode[pc..(pc + 1)].try_into().unwrap();
                    Operation::Push((1, (BigUint::from_bytes_be(x))))
                }
                Opcode::PUSH2 => {
                    pc += 1;
                    let x = bytecode[pc..(pc + 2)].try_into().unwrap();
                    pc += 1;
                    Operation::Push((2, (BigUint::from_bytes_be(x))))
                }
                Opcode::PUSH3 => {
                    pc += 1;
                    let x = bytecode[pc..(pc + 3)].try_into().unwrap();
                    pc += 2;
                    Operation::Push((3, (BigUint::from_bytes_be(x))))
                }
                Opcode::PUSH4 => {
                    pc += 1;
                    let x = bytecode[pc..(pc + 4)].try_into().unwrap();
                    pc += 3;
                    Operation::Push((4, (BigUint::from_bytes_be(x))))
                }
                Opcode::PUSH5 => {
                    pc += 1;
                    let x = bytecode[pc..(pc + 5)].try_into().unwrap();
                    pc += 4;
                    Operation::Push((5, (BigUint::from_bytes_be(x))))
                }
                Opcode::PUSH6 => {
                    pc += 1;
                    let x = bytecode[pc..(pc + 6)].try_into().unwrap();
                    pc += 5;
                    Operation::Push((6, (BigUint::from_bytes_be(x))))
                }
                Opcode::PUSH7 => {
                    pc += 1;
                    let x = bytecode[pc..(pc + 7)].try_into().unwrap();
                    pc += 6;
                    Operation::Push((7, (BigUint::from_bytes_be(x))))
                }
                Opcode::PUSH8 => {
                    pc += 1;
                    let x = bytecode[pc..(pc + 8)].try_into().unwrap();
                    pc += 7;
                    Operation::Push((8, (BigUint::from_bytes_be(x))))
                }
                Opcode::PUSH9 => {
                    pc += 1;
                    let x = bytecode[pc..(pc + 9)].try_into().unwrap();
                    pc += 8;
                    Operation::Push((9, (BigUint::from_bytes_be(x))))
                }
                Opcode::PUSH10 => {
                    pc += 1;
                    let x = bytecode[pc..(pc + 10)].try_into().unwrap();
                    pc += 9;
                    Operation::Push((10, (BigUint::from_bytes_be(x))))
                }
                Opcode::PUSH11 => {
                    pc += 1;
                    let x = bytecode[pc..(pc + 11)].try_into().unwrap();
                    pc += 10;
                    Operation::Push((11, (BigUint::from_bytes_be(x))))
                }
                Opcode::PUSH12 => {
                    pc += 1;
                    let x = bytecode[pc..(pc + 12)].try_into().unwrap();
                    pc += 11;
                    Operation::Push((12, (BigUint::from_bytes_be(x))))
                }
                Opcode::PUSH13 => {
                    pc += 1;
                    let x = bytecode[pc..(pc + 13)].try_into().unwrap();
                    pc += 12;
                    Operation::Push((13, (BigUint::from_bytes_be(x))))
                }
                Opcode::PUSH14 => {
                    pc += 1;
                    let x = bytecode[pc..(pc + 14)].try_into().unwrap();
                    pc += 13;
                    Operation::Push((14, (BigUint::from_bytes_be(x))))
                }
                Opcode::PUSH15 => {
                    pc += 1;
                    let x = bytecode[pc..(pc + 15)].try_into().unwrap();
                    pc += 14;
                    Operation::Push((15, (BigUint::from_bytes_be(x))))
                }
                Opcode::PUSH16 => {
                    pc += 1;
                    let x = bytecode[pc..(pc + 16)].try_into().unwrap();
                    pc += 15;
                    Operation::Push((16, (BigUint::from_bytes_be(x))))
                }
                Opcode::PUSH17 => {
                    pc += 1;
                    let x = bytecode[pc..(pc + 17)].try_into().unwrap();
                    pc += 16;
                    Operation::Push((17, (BigUint::from_bytes_be(x))))
                }
                Opcode::PUSH18 => {
                    pc += 1;
                    let x = bytecode[pc..(pc + 18)].try_into().unwrap();
                    pc += 17;
                    Operation::Push((18, (BigUint::from_bytes_be(x))))
                }
                Opcode::PUSH19 => {
                    pc += 1;
                    let x = bytecode[pc..(pc + 19)].try_into().unwrap();
                    pc += 18;
                    Operation::Push((19, (BigUint::from_bytes_be(x))))
                }
                Opcode::PUSH20 => {
                    pc += 1;
                    let x = bytecode[pc..(pc + 20)].try_into().unwrap();
                    pc += 19;
                    Operation::Push((20, (BigUint::from_bytes_be(x))))
                }
                Opcode::PUSH21 => {
                    pc += 1;
                    let x = bytecode[pc..(pc + 21)].try_into().unwrap();
                    pc += 20;
                    Operation::Push((21, (BigUint::from_bytes_be(x))))
                }
                Opcode::PUSH22 => {
                    pc += 1;
                    let x = bytecode[pc..(pc + 32)].try_into().unwrap();
                    pc += 21;
                    Operation::Push((22, (BigUint::from_bytes_be(x))))
                }
                Opcode::PUSH23 => {
                    pc += 1;
                    let x = bytecode[pc..(pc + 32)].try_into().unwrap();
                    pc += 22;
                    Operation::Push((23, (BigUint::from_bytes_be(x))))
                }
                Opcode::PUSH24 => {
                    pc += 1;
                    let x = bytecode[pc..(pc + 32)].try_into().unwrap();
                    pc += 23;
                    Operation::Push((24, (BigUint::from_bytes_be(x))))
                }
                Opcode::PUSH25 => {
                    pc += 1;
                    let x = bytecode[pc..(pc + 32)].try_into().unwrap();
                    pc += 24;
                    Operation::Push((25, (BigUint::from_bytes_be(x))))
                }
                Opcode::PUSH26 => {
                    pc += 1;
                    let x = bytecode[pc..(pc + 26)].try_into().unwrap();
                    pc += 25;
                    Operation::Push((26, (BigUint::from_bytes_be(x))))
                }
                Opcode::PUSH27 => {
                    pc += 1;
                    let x = bytecode[pc..(pc + 27)].try_into().unwrap();
                    pc += 26;
                    Operation::Push((27, (BigUint::from_bytes_be(x))))
                }
                Opcode::PUSH28 => {
                    pc += 1;
                    let x = bytecode[pc..(pc + 28)].try_into().unwrap();
                    pc += 27;
                    Operation::Push((28, (BigUint::from_bytes_be(x))))
                }
                Opcode::PUSH29 => {
                    pc += 1;
                    let x = bytecode[pc..(pc + 29)].try_into().unwrap();
                    pc += 28;
                    Operation::Push((29, (BigUint::from_bytes_be(x))))
                }
                Opcode::PUSH30 => {
                    pc += 1;
                    let x = bytecode[pc..(pc + 30)].try_into().unwrap();
                    pc += 29;
                    Operation::Push((30, (BigUint::from_bytes_be(x))))
                }
                Opcode::PUSH31 => {
                    pc += 1;
                    let x = bytecode[pc..(pc + 31)].try_into().unwrap();
                    pc += 30;
                    Operation::Push((31, (BigUint::from_bytes_be(x))))
                }
                Opcode::PUSH32 => {
                    pc += 1;
                    let x = bytecode[pc..(pc + 32)].try_into().unwrap();
                    pc += 31;
                    Operation::Push((32, (BigUint::from_bytes_be(x))))
                }
                Opcode::NOT => Operation::Not,
                Opcode::DUP1 => Operation::Dup(1),
                Opcode::DUP2 => Operation::Dup(2),
                Opcode::DUP3 => Operation::Dup(3),
                Opcode::DUP4 => Operation::Dup(4),
                Opcode::DUP5 => Operation::Dup(5),
                Opcode::DUP6 => Operation::Dup(6),
                Opcode::DUP7 => Operation::Dup(7),
                Opcode::DUP8 => Operation::Dup(8),
                Opcode::DUP9 => Operation::Dup(9),
                Opcode::DUP10 => Operation::Dup(10),
                Opcode::DUP11 => Operation::Dup(11),
                Opcode::DUP12 => Operation::Dup(12),
                Opcode::DUP13 => Operation::Dup(13),
                Opcode::DUP14 => Operation::Dup(14),
                Opcode::DUP15 => Operation::Dup(15),
                Opcode::DUP16 => Operation::Dup(16),
                Opcode::SWAP1 => Operation::Swap(1),
                Opcode::SWAP2 => Operation::Swap(2),
                Opcode::SWAP3 => Operation::Swap(3),
                Opcode::SWAP4 => Operation::Swap(4),
                Opcode::SWAP5 => Operation::Swap(5),
                Opcode::SWAP6 => Operation::Swap(6),
                Opcode::SWAP7 => Operation::Swap(7),
                Opcode::SWAP8 => Operation::Swap(8),
                Opcode::SWAP9 => Operation::Swap(9),
                Opcode::SWAP10 => Operation::Swap(10),
                Opcode::SWAP11 => Operation::Swap(11),
                Opcode::SWAP12 => Operation::Swap(12),
                Opcode::SWAP13 => Operation::Swap(13),
                Opcode::SWAP14 => Operation::Swap(14),
                Opcode::SWAP15 => Operation::Swap(15),
                Opcode::SWAP16 => Operation::Swap(16),
                Opcode::LOG0 => Operation::Log(0),
                Opcode::LOG1 => Operation::Log(1),
                Opcode::LOG2 => Operation::Log(2),
                Opcode::LOG3 => Operation::Log(3),
                Opcode::LOG4 => Operation::Log(4),
                Opcode::CODECOPY => Operation::Codecopy,
                Opcode::ADDRESS => Operation::Address,
                Opcode::RETURN => Operation::Return,
                Opcode::REVERT => Operation::Revert,
            };
            operations.push(op);
            pc += 1;
        }

        let code_size = Self::get_codesize(&operations);

        if failed_opcodes.is_empty() {
            Ok(Program {
                operations,
                code_size,
            })
        } else {
            Err(ParseError(failed_opcodes))
        }
    }

    fn get_codesize(operations: &[Operation]) -> u32 {
        operations
            .iter()
            .map(|op| match op {
                // the size in bytes to push + 1 from the PUSHN opcode
                Operation::Push((size, _)) => (size + 1) as u32,
                _ => 1,
            })
            .sum()
    }

    pub fn to_bytecode(self) -> Vec<u8> {
        self.operations
            .iter()
            .flat_map(Operation::to_bytecode)
            .collect::<Vec<u8>>()
    }
}

impl From<Vec<Operation>> for Program {
    fn from(operations: Vec<Operation>) -> Self {
        let code_size = Self::get_codesize(&operations);

        Program {
            operations,
            code_size,
        }
    }
}<|MERGE_RESOLUTION|>--- conflicted
+++ resolved
@@ -34,8 +34,8 @@
     // unused 0x1E-0x1F
     // KECCAK256 = 0x20,
     // unused 0x21-0x2F
+    ADDRESS = 0x30,
     BALANCE = 0x31,
-    ADDRESS = 0x30,
     ORIGIN = 0x32,
     CALLER = 0x33,
     CALLVALUE = 0x34,
@@ -57,13 +57,8 @@
     // DIFFICULTY = 0x44,
     // GASLIMIT = 0x45,
     CHAINID = 0x46,
-<<<<<<< HEAD
     SELFBALANCE = 0x47,
-    // BASEFEE = 0x48,
-=======
-    // SELFBALANCE = 0x47,
     BASEFEE = 0x48,
->>>>>>> 614a4329
     // BLOBHASH = 0x49,
     // BLOBBASEFEE = 0x4A,
     // unused 0x4B-0x4F
@@ -212,6 +207,7 @@
             x if x == Opcode::SHL as u8 => Opcode::SHL,
             x if x == Opcode::SHR as u8 => Opcode::SHR,
             x if x == Opcode::SAR as u8 => Opcode::SAR,
+            x if x == Opcode::ADDRESS as u8 => Opcode::ADDRESS,
             x if x == Opcode::BALANCE as u8 => Opcode::BALANCE,
             x if x == Opcode::ORIGIN as u8 => Opcode::ORIGIN,
             x if x == Opcode::CALLER as u8 => Opcode::CALLER,
@@ -224,11 +220,8 @@
             x if x == Opcode::GASPRICE as u8 => Opcode::GASPRICE,
             x if x == Opcode::NUMBER as u8 => Opcode::NUMBER,
             x if x == Opcode::CHAINID as u8 => Opcode::CHAINID,
-<<<<<<< HEAD
             x if x == Opcode::SELFBALANCE as u8 => Opcode::SELFBALANCE,
-=======
             x if x == Opcode::BASEFEE as u8 => Opcode::BASEFEE,
->>>>>>> 614a4329
             x if x == Opcode::POP as u8 => Opcode::POP,
             x if x == Opcode::MLOAD as u8 => Opcode::MLOAD,
             x if x == Opcode::SLOAD as u8 => Opcode::SLOAD,
@@ -315,7 +308,6 @@
             x if x == Opcode::CODECOPY as u8 => Opcode::CODECOPY,
             x if x == Opcode::NOT as u8 => Opcode::NOT,
             x if x == Opcode::REVERT as u8 => Opcode::REVERT,
-            x if x == Opcode::ADDRESS as u8 => Opcode::ADDRESS,
             x => return Err(OpcodeParseError(x)),
         };
 
@@ -350,7 +342,9 @@
     Shr,
     Shl,
     Sar,
+    Address,
     Balance,
+    Origin,
     Caller,
     Callvalue,
     CalldataLoad,
@@ -360,11 +354,8 @@
     Gasprice,
     Number,
     Chainid,
-<<<<<<< HEAD
     SelfBalance,
-=======
     Basefee,
->>>>>>> 614a4329
     Pop,
     Mload,
     Sload,
@@ -387,8 +378,6 @@
     CallDataCopy,
     Log(u8),
     Codecopy,
-    Address,
-    Origin,
 }
 
 impl Operation {
@@ -418,6 +407,7 @@
             Operation::Shr => vec![Opcode::SHR as u8],
             Operation::Shl => vec![Opcode::SHL as u8],
             Operation::Sar => vec![Opcode::SAR as u8],
+            Operation::Address => vec![Opcode::ADDRESS as u8],
             Operation::Balance => vec![Opcode::BALANCE as u8],
             Operation::Origin => vec![Opcode::ORIGIN as u8],
             Operation::Caller => vec![Opcode::CALLER as u8],
@@ -430,11 +420,8 @@
             Operation::Gasprice => vec![Opcode::GASPRICE as u8],
             Operation::Number => vec![Opcode::NUMBER as u8],
             Operation::Chainid => vec![Opcode::CHAINID as u8],
-<<<<<<< HEAD
             Operation::SelfBalance => vec![Opcode::SELFBALANCE as u8],
-=======
             Operation::Basefee => vec![Opcode::BASEFEE as u8],
->>>>>>> 614a4329
             Operation::Pop => vec![Opcode::POP as u8],
             Operation::Mload => vec![Opcode::MLOAD as u8],
             Operation::Sload => vec![Opcode::SLOAD as u8],
@@ -464,7 +451,6 @@
             Operation::Return => vec![Opcode::RETURN as u8],
             Operation::Revert => vec![Opcode::REVERT as u8],
             Operation::Codecopy => vec![Opcode::CODECOPY as u8],
-            Operation::Address => vec![Opcode::ADDRESS as u8],
         }
     }
 }
@@ -520,6 +506,7 @@
                 Opcode::SHR => Operation::Shr,
                 Opcode::SHL => Operation::Shl,
                 Opcode::SAR => Operation::Sar,
+                Opcode::ADDRESS => Operation::Address,
                 Opcode::BALANCE => Operation::Balance,
                 Opcode::ORIGIN => Operation::Origin,
                 Opcode::CALLER => Operation::Caller,
@@ -532,11 +519,8 @@
                 Opcode::GASPRICE => Operation::Gasprice,
                 Opcode::NUMBER => Operation::Number,
                 Opcode::CHAINID => Operation::Chainid,
-<<<<<<< HEAD
                 Opcode::SELFBALANCE => Operation::SelfBalance,
-=======
                 Opcode::BASEFEE => Operation::Basefee,
->>>>>>> 614a4329
                 Opcode::POP => Operation::Pop,
                 Opcode::MSTORE => Operation::Mstore,
                 Opcode::MSTORE8 => Operation::Mstore8,
@@ -781,7 +765,6 @@
                 Opcode::LOG3 => Operation::Log(3),
                 Opcode::LOG4 => Operation::Log(4),
                 Opcode::CODECOPY => Operation::Codecopy,
-                Opcode::ADDRESS => Operation::Address,
                 Opcode::RETURN => Operation::Return,
                 Opcode::REVERT => Operation::Revert,
             };
