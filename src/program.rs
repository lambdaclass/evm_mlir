--- conflicted
+++ resolved
@@ -67,15 +67,12 @@
     // MSTORE8 = 0x53,
     // SLOAD = 0x54,
     // SSTORE = 0x55,
-<<<<<<< HEAD
     // JUMP = 0x56,
     JUMPI = 0x57,
     // PC = 0x58,
-=======
     JUMP = 0x56,
     // JUMPI = 0x57,
     PC = 0x58,
->>>>>>> 4c4222e3
     // MSIZE = 0x59,
     // GAS = 0x5A,
     JUMPDEST = 0x5B,
@@ -230,11 +227,8 @@
             x if x == Opcode::SWAP1 as u8 => Opcode::SWAP15,
             x if x == Opcode::SWAP1 as u8 => Opcode::SWAP16,
             x if x == Opcode::BYTE as u8 => Opcode::BYTE,
-<<<<<<< HEAD
             x if x == Opcode::JUMPI as u8 => Opcode::JUMPI,
-=======
             x if x == Opcode::JUMP as u8 => Opcode::JUMP,
->>>>>>> 4c4222e3
             _ => Opcode::UNUSED,
         }
     }
@@ -258,12 +252,9 @@
     Push(BigUint),
     Swap(u32),
     Byte,
-<<<<<<< HEAD
     Jumpi,
-=======
     Jump,
     And,
->>>>>>> 4c4222e3
 }
 
 #[derive(Debug, Clone)]
@@ -504,11 +495,8 @@
                 Opcode::SWAP15 => Operation::Swap(15),
                 Opcode::SWAP16 => Operation::Swap(16),
                 Opcode::BYTE => Operation::Byte,
-<<<<<<< HEAD
                 Opcode::JUMPI => Operation::Jumpi,
-=======
                 Opcode::AND => Operation::And,
->>>>>>> 4c4222e3
                 Opcode::UNUSED => panic!("Unknown opcode {:02X}", opcode),
             };
             operations.push(op);
