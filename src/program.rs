--- conflicted
+++ resolved
@@ -257,13 +257,7 @@
             x if x == Opcode::SWAP14 as u8 => Opcode::SWAP14,
             x if x == Opcode::SWAP15 as u8 => Opcode::SWAP15,
             x if x == Opcode::SWAP16 as u8 => Opcode::SWAP16,
-<<<<<<< HEAD
-            x if x == Opcode::BYTE as u8 => Opcode::BYTE,
-            x if x == Opcode::JUMPI as u8 => Opcode::JUMPI,
-            x if x == Opcode::JUMP as u8 => Opcode::JUMP,
             x if x == Opcode::RETURN as u8 => Opcode::RETURN,
-=======
->>>>>>> 3d648369
             _ => Opcode::UNUSED,
         }
     }
@@ -302,15 +296,7 @@
     Push(BigUint),
     Dup(u32),
     Swap(u32),
-<<<<<<< HEAD
-    Byte,
-    Or,
-    Jumpi,
-    Jump,
-    And,
     Return,
-=======
->>>>>>> 3d648369
 }
 
 #[derive(Debug, Clone)]
@@ -580,16 +566,8 @@
                 Opcode::SWAP14 => Operation::Swap(14),
                 Opcode::SWAP15 => Operation::Swap(15),
                 Opcode::SWAP16 => Operation::Swap(16),
-<<<<<<< HEAD
-                Opcode::BYTE => Operation::Byte,
-                Opcode::JUMPI => Operation::Jumpi,
-                Opcode::AND => Operation::And,
-                Opcode::OR => Operation::Or,
                 Opcode::RETURN => Operation::Return,
                 Opcode::UNUSED => panic!("Unknown opcode 0x{:02X}", opcode),
-=======
-                Opcode::UNUSED => panic!("Unknown opcode {:02X}", opcode),
->>>>>>> 3d648369
             };
             operations.push(op);
             pc += 1;
