use num_bigint::BigUint;

#[derive(Debug)]
pub enum Opcode {
    STOP = 0x00,
    ADD = 0x01,
    MUL = 0x02,
    SUB = 0x03,
    DIV = 0x04,
    SDIV = 0x05,
    MOD = 0x06,
    // SMOD = 0x07,
    ADDMOD = 0x08,
    MULMOD = 0x09,
    EXP = 0x0A,
    SIGNEXTEND = 0x0B,
    // unused 0x0C-0x0F
    LT = 0x10,
    GT = 0x11,
    // SLT = 0x12,
    SGT = 0x13,
    EQ = 0x14,
    ISZERO = 0x15,
    AND = 0x16,
    OR = 0x17,
    XOR = 0x18,
    // NOT = 0x19,
    BYTE = 0x1A,
    // SHL = 0x1B,
    SHR = 0x1C,
    SAR = 0x1D,
    // unused 0x1E-0x1F
    // KECCAK256 = 0x20,
    // unused 0x21-0x2F
    // ADDRESS = 0x30,
    // BALANCE = 0x31,
    // ORIGIN = 0x32,
    // CALLER = 0x33,
    // CALLVALUE = 0x34,
    // CALLDATALOAD = 0x35,
    // CALLDATASIZE = 0x36,
    // CALLDATACOPY = 0x37,
    // CODESIZE = 0x38,
    // CODECOPY = 0x39,
    // GASPRICE = 0x3A,
    // EXTCODESIZE = 0x3B,
    // EXTCODECOPY = 0x3C,
    // RETURNDATASIZE = 0x3D,
    // RETURNDATACOPY = 0x3E,
    // EXTCODEHASH = 0x3F,
    // BLOCKHASH = 0x40,
    // COINBASE = 0x41,
    // TIMESTAMP = 0x42,
    // NUMBER = 0x43,
    // DIFFICULTY = 0x44,
    // GASLIMIT = 0x45,
    // CHAINID = 0x46,
    // SELFBALANCE = 0x47,
    // BASEFEE = 0x48,
    // BLOBHASH = 0x49,
    // BLOBBASEFEE = 0x4A,
    // unused 0x4B-0x4F
    POP = 0x50,
    // MLOAD = 0x51,
    // MSTORE = 0x52,
    // MSTORE8 = 0x53,
    // SLOAD = 0x54,
    // SSTORE = 0x55,
    JUMP = 0x56,
    JUMPI = 0x57,
    PC = 0x58,
    // MSIZE = 0x59,
    GAS = 0x5A,
    JUMPDEST = 0x5B,
    // TLOAD = 0x5C,
    // TSTORE = 0x5D,
    // MCOPY = 0x5E,
    PUSH0 = 0x5F,
    PUSH1 = 0x60,
    PUSH2 = 0x61,
    PUSH3 = 0x62,
    PUSH4 = 0x63,
    PUSH5 = 0x64,
    PUSH6 = 0x65,
    PUSH7 = 0x66,
    PUSH8 = 0x67,
    PUSH9 = 0x68,
    PUSH10 = 0x69,
    PUSH11 = 0x6A,
    PUSH12 = 0x6B,
    PUSH13 = 0x6C,
    PUSH14 = 0x6D,
    PUSH15 = 0x6E,
    PUSH16 = 0x6F,
    PUSH17 = 0x70,
    PUSH18 = 0x71,
    PUSH19 = 0x72,
    PUSH20 = 0x73,
    PUSH21 = 0x74,
    PUSH22 = 0x75,
    PUSH23 = 0x76,
    PUSH24 = 0x77,
    PUSH25 = 0x78,
    PUSH26 = 0x79,
    PUSH27 = 0x7A,
    PUSH28 = 0x7B,
    PUSH29 = 0x7C,
    PUSH30 = 0x7D,
    PUSH31 = 0x7E,
    PUSH32 = 0x7F,
    DUP1 = 0x80,
    DUP2 = 0x81,
    DUP3 = 0x82,
    DUP4 = 0x83,
    DUP5 = 0x84,
    DUP6 = 0x85,
    DUP7 = 0x86,
    DUP8 = 0x87,
    DUP9 = 0x88,
    DUP10 = 0x89,
    DUP11 = 0x8A,
    DUP12 = 0x8B,
    DUP13 = 0x8C,
    DUP14 = 0x8D,
    DUP15 = 0x8E,
    DUP16 = 0x8F,
    SWAP1 = 0x90,
    SWAP2 = 0x91,
    SWAP3 = 0x92,
    SWAP4 = 0x93,
    SWAP5 = 0x94,
    SWAP6 = 0x95,
    SWAP7 = 0x96,
    SWAP8 = 0x97,
    SWAP9 = 0x98,
    SWAP10 = 0x99,
    SWAP11 = 0x9A,
    SWAP12 = 0x9B,
    SWAP13 = 0x9C,
    SWAP14 = 0x9D,
    SWAP15 = 0x9E,
    SWAP16 = 0x9F,
    // LOG0 = 0xA0,
    // LOG1 = 0xA1,
    // LOG2 = 0xA2,
    // LOG3 = 0xA3,
    // LOG4 = 0xA4,
    // unused 0xA5-0xEF
    // CREATE = 0xF0,
    // CALL = 0xF1,
    // CALLCODE = 0xF2,
    // RETURN = 0xF3,
    // DELEGATECALL = 0xF4,
    // CREATE2 = 0xF5,
    // unused 0xF6-0xF9
    // STATICCALL = 0xFA,
    // unused 0xFB-0xFC
    // REVERT = 0xFD,
    // INVALID = 0xFE,
    // SELFDESTRUCT = 0xFF,
    UNUSED,
}

impl From<u8> for Opcode {
    fn from(opcode: u8) -> Opcode {
        match opcode {
            x if x == Opcode::STOP as u8 => Opcode::STOP,
            x if x == Opcode::ADD as u8 => Opcode::ADD,
            x if x == Opcode::MUL as u8 => Opcode::MUL,
            x if x == Opcode::SUB as u8 => Opcode::SUB,
            x if x == Opcode::DIV as u8 => Opcode::DIV,
            x if x == Opcode::SDIV as u8 => Opcode::SDIV,
            x if x == Opcode::MOD as u8 => Opcode::MOD,
            x if x == Opcode::ADDMOD as u8 => Opcode::ADDMOD,
            x if x == Opcode::MULMOD as u8 => Opcode::MULMOD,
            x if x == Opcode::EXP as u8 => Opcode::EXP,
            x if x == Opcode::SIGNEXTEND as u8 => Opcode::SIGNEXTEND,
            x if x == Opcode::LT as u8 => Opcode::LT,
            x if x == Opcode::GT as u8 => Opcode::GT,
            x if x == Opcode::SGT as u8 => Opcode::SGT,
            x if x == Opcode::EQ as u8 => Opcode::EQ,
            x if x == Opcode::ISZERO as u8 => Opcode::ISZERO,
            x if x == Opcode::AND as u8 => Opcode::AND,
            x if x == Opcode::OR as u8 => Opcode::OR,
            x if x == Opcode::XOR as u8 => Opcode::XOR,
            x if x == Opcode::BYTE as u8 => Opcode::BYTE,
            x if x == Opcode::SHR as u8 => Opcode::SHR,
            x if x == Opcode::SAR as u8 => Opcode::SAR,
            x if x == Opcode::POP as u8 => Opcode::POP,
            x if x == Opcode::JUMP as u8 => Opcode::JUMP,
            x if x == Opcode::JUMPI as u8 => Opcode::JUMPI,
            x if x == Opcode::PC as u8 => Opcode::PC,
            x if x == Opcode::GAS as u8 => Opcode::GAS,
            x if x == Opcode::JUMPDEST as u8 => Opcode::JUMPDEST,
            x if x == Opcode::PUSH0 as u8 => Opcode::PUSH0,
            x if x == Opcode::PUSH1 as u8 => Opcode::PUSH1,
            x if x == Opcode::PUSH2 as u8 => Opcode::PUSH2,
            x if x == Opcode::PUSH3 as u8 => Opcode::PUSH3,
            x if x == Opcode::PUSH4 as u8 => Opcode::PUSH4,
            x if x == Opcode::PUSH5 as u8 => Opcode::PUSH5,
            x if x == Opcode::PUSH6 as u8 => Opcode::PUSH6,
            x if x == Opcode::PUSH7 as u8 => Opcode::PUSH7,
            x if x == Opcode::PUSH8 as u8 => Opcode::PUSH8,
            x if x == Opcode::PUSH9 as u8 => Opcode::PUSH9,
            x if x == Opcode::PUSH10 as u8 => Opcode::PUSH10,
            x if x == Opcode::PUSH11 as u8 => Opcode::PUSH11,
            x if x == Opcode::PUSH12 as u8 => Opcode::PUSH12,
            x if x == Opcode::PUSH13 as u8 => Opcode::PUSH13,
            x if x == Opcode::PUSH14 as u8 => Opcode::PUSH14,
            x if x == Opcode::PUSH15 as u8 => Opcode::PUSH15,
            x if x == Opcode::PUSH16 as u8 => Opcode::PUSH16,
            x if x == Opcode::PUSH17 as u8 => Opcode::PUSH17,
            x if x == Opcode::PUSH18 as u8 => Opcode::PUSH18,
            x if x == Opcode::PUSH19 as u8 => Opcode::PUSH19,
            x if x == Opcode::PUSH20 as u8 => Opcode::PUSH20,
            x if x == Opcode::PUSH21 as u8 => Opcode::PUSH21,
            x if x == Opcode::PUSH22 as u8 => Opcode::PUSH22,
            x if x == Opcode::PUSH23 as u8 => Opcode::PUSH23,
            x if x == Opcode::PUSH24 as u8 => Opcode::PUSH24,
            x if x == Opcode::PUSH25 as u8 => Opcode::PUSH25,
            x if x == Opcode::PUSH26 as u8 => Opcode::PUSH26,
            x if x == Opcode::PUSH27 as u8 => Opcode::PUSH27,
            x if x == Opcode::PUSH28 as u8 => Opcode::PUSH28,
            x if x == Opcode::PUSH29 as u8 => Opcode::PUSH29,
            x if x == Opcode::PUSH30 as u8 => Opcode::PUSH30,
            x if x == Opcode::PUSH31 as u8 => Opcode::PUSH31,
            x if x == Opcode::PUSH32 as u8 => Opcode::PUSH32,
            x if x == Opcode::DUP1 as u8 => Opcode::DUP1,
            x if x == Opcode::DUP2 as u8 => Opcode::DUP2,
            x if x == Opcode::DUP3 as u8 => Opcode::DUP3,
            x if x == Opcode::DUP4 as u8 => Opcode::DUP4,
            x if x == Opcode::DUP5 as u8 => Opcode::DUP5,
            x if x == Opcode::DUP6 as u8 => Opcode::DUP6,
            x if x == Opcode::DUP7 as u8 => Opcode::DUP7,
            x if x == Opcode::DUP8 as u8 => Opcode::DUP8,
            x if x == Opcode::DUP9 as u8 => Opcode::DUP9,
            x if x == Opcode::DUP10 as u8 => Opcode::DUP10,
            x if x == Opcode::DUP11 as u8 => Opcode::DUP11,
            x if x == Opcode::DUP12 as u8 => Opcode::DUP12,
            x if x == Opcode::DUP13 as u8 => Opcode::DUP13,
            x if x == Opcode::DUP14 as u8 => Opcode::DUP14,
            x if x == Opcode::DUP15 as u8 => Opcode::DUP15,
            x if x == Opcode::DUP16 as u8 => Opcode::DUP16,
            x if x == Opcode::SWAP1 as u8 => Opcode::SWAP1,
            x if x == Opcode::SWAP2 as u8 => Opcode::SWAP2,
            x if x == Opcode::SWAP3 as u8 => Opcode::SWAP3,
            x if x == Opcode::SWAP4 as u8 => Opcode::SWAP4,
            x if x == Opcode::SWAP5 as u8 => Opcode::SWAP5,
            x if x == Opcode::SWAP6 as u8 => Opcode::SWAP6,
            x if x == Opcode::SWAP7 as u8 => Opcode::SWAP7,
            x if x == Opcode::SWAP8 as u8 => Opcode::SWAP8,
            x if x == Opcode::SWAP9 as u8 => Opcode::SWAP9,
            x if x == Opcode::SWAP10 as u8 => Opcode::SWAP10,
            x if x == Opcode::SWAP11 as u8 => Opcode::SWAP11,
            x if x == Opcode::SWAP12 as u8 => Opcode::SWAP12,
            x if x == Opcode::SWAP13 as u8 => Opcode::SWAP13,
            x if x == Opcode::SWAP14 as u8 => Opcode::SWAP14,
            x if x == Opcode::SWAP15 as u8 => Opcode::SWAP15,
            x if x == Opcode::SWAP16 as u8 => Opcode::SWAP16,
            _ => Opcode::UNUSED,
        }
    }
}

#[derive(Debug, Clone)]
pub enum Operation {
    Stop,
    Add,
    Mul,
    Sub,
    Div,
    Sdiv,
    Mod,
    Addmod,
    Mulmod,
    Exp,
    SignExtend,
    Lt,
    Gt,
    Sgt,
    Eq,
    IsZero,
    And,
    Or,
    Xor,
    Byte,
    Shr,
    Sar,
    Pop,
    Jump,
    Jumpi,
    PC { pc: usize },
    Gas,
    Jumpdest { pc: usize },
    Push0,
    Push(BigUint),
    Dup(u32),
    Swap(u32),
}

#[derive(Debug, Clone)]
pub struct Program {
    pub(crate) operations: Vec<Operation>,
}

impl Program {
    pub fn from_bytecode(bytecode: &[u8]) -> Self {
        let mut operations = vec![];
        let mut pc = 0;

        while pc < bytecode.len() {
            let Some(opcode) = bytecode.get(pc).copied() else {
                break;
            };
            let op = match Opcode::from(opcode) {
                Opcode::STOP => Operation::Stop,
                Opcode::ADD => Operation::Add,
                Opcode::MUL => Operation::Mul,
                Opcode::SUB => Operation::Sub,
                Opcode::DIV => Operation::Div,
                Opcode::SDIV => Operation::Sdiv,
                Opcode::MOD => Operation::Mod,
                Opcode::ADDMOD => Operation::Addmod,
                Opcode::MULMOD => Operation::Mulmod,
                Opcode::EXP => Operation::Exp,
                Opcode::SIGNEXTEND => Operation::SignExtend,
                Opcode::LT => Operation::Lt,
                Opcode::GT => Operation::Gt,
                Opcode::SGT => Operation::Sgt,
                Opcode::EQ => Operation::Eq,
                Opcode::ISZERO => Operation::IsZero,
                Opcode::AND => Operation::And,
                Opcode::OR => Operation::Or,
                Opcode::XOR => Operation::Xor,
                Opcode::BYTE => Operation::Byte,
                Opcode::SHR => Operation::Shr,
                Opcode::SAR => Operation::Sar,
                Opcode::POP => Operation::Pop,
                Opcode::JUMP => Operation::Jump,
<<<<<<< HEAD
                Opcode::ADDMOD => Operation::Addmod,
                Opcode::MULMOD => Operation::Mulmod,
                Opcode::PUSH0 => Operation::Push0,
=======
                Opcode::JUMPI => Operation::Jumpi,
                Opcode::PC => Operation::PC { pc },
                Opcode::GAS => Operation::Gas,
                Opcode::JUMPDEST => Operation::Jumpdest { pc },
                Opcode::PUSH0 => Operation::Push(BigUint::ZERO),
>>>>>>> 3d648369
                Opcode::PUSH1 => {
                    pc += 1;
                    let x = bytecode[pc..(pc + 1)].try_into().unwrap();
                    Operation::Push(BigUint::from_bytes_be(x))
                }
                Opcode::PUSH2 => {
                    pc += 1;
                    let x = bytecode[pc..(pc + 2)].try_into().unwrap();
                    pc += 1;
                    Operation::Push(BigUint::from_bytes_be(x))
                }
                Opcode::PUSH3 => {
                    pc += 1;
                    let x = bytecode[pc..(pc + 3)].try_into().unwrap();
                    pc += 2;
                    Operation::Push(BigUint::from_bytes_be(x))
                }
                Opcode::PUSH4 => {
                    pc += 1;
                    let x = bytecode[pc..(pc + 4)].try_into().unwrap();
                    pc += 3;
                    Operation::Push(BigUint::from_bytes_be(x))
                }
                Opcode::PUSH5 => {
                    pc += 1;
                    let x = bytecode[pc..(pc + 5)].try_into().unwrap();
                    pc += 4;
                    Operation::Push(BigUint::from_bytes_be(x))
                }
                Opcode::PUSH6 => {
                    pc += 1;
                    let x = bytecode[pc..(pc + 6)].try_into().unwrap();
                    pc += 5;
                    Operation::Push(BigUint::from_bytes_be(x))
                }
                Opcode::PUSH7 => {
                    pc += 1;
                    let x = bytecode[pc..(pc + 7)].try_into().unwrap();
                    pc += 6;
                    Operation::Push(BigUint::from_bytes_be(x))
                }
                Opcode::PUSH8 => {
                    pc += 1;
                    let x = bytecode[pc..(pc + 8)].try_into().unwrap();
                    pc += 7;
                    Operation::Push(BigUint::from_bytes_be(x))
                }
                Opcode::PUSH9 => {
                    pc += 1;
                    let x = bytecode[pc..(pc + 9)].try_into().unwrap();
                    pc += 8;
                    Operation::Push(BigUint::from_bytes_be(x))
                }
                Opcode::PUSH10 => {
                    pc += 1;
                    let x = bytecode[pc..(pc + 10)].try_into().unwrap();
                    pc += 9;
                    Operation::Push(BigUint::from_bytes_be(x))
                }
                Opcode::PUSH11 => {
                    pc += 1;
                    let x = bytecode[pc..(pc + 11)].try_into().unwrap();
                    pc += 10;
                    Operation::Push(BigUint::from_bytes_be(x))
                }
                Opcode::PUSH12 => {
                    pc += 1;
                    let x = bytecode[pc..(pc + 12)].try_into().unwrap();
                    pc += 11;
                    Operation::Push(BigUint::from_bytes_be(x))
                }
                Opcode::PUSH13 => {
                    pc += 1;
                    let x = bytecode[pc..(pc + 13)].try_into().unwrap();
                    pc += 12;
                    Operation::Push(BigUint::from_bytes_be(x))
                }
                Opcode::PUSH14 => {
                    pc += 1;
                    let x = bytecode[pc..(pc + 14)].try_into().unwrap();
                    pc += 13;
                    Operation::Push(BigUint::from_bytes_be(x))
                }
                Opcode::PUSH15 => {
                    pc += 1;
                    let x = bytecode[pc..(pc + 15)].try_into().unwrap();
                    pc += 14;
                    Operation::Push(BigUint::from_bytes_be(x))
                }
                Opcode::PUSH16 => {
                    pc += 1;
                    let x = bytecode[pc..(pc + 16)].try_into().unwrap();
                    pc += 15;
                    Operation::Push(BigUint::from_bytes_be(x))
                }
                Opcode::PUSH17 => {
                    pc += 1;
                    let x = bytecode[pc..(pc + 17)].try_into().unwrap();
                    pc += 16;
                    Operation::Push(BigUint::from_bytes_be(x))
                }
                Opcode::PUSH18 => {
                    pc += 1;
                    let x = bytecode[pc..(pc + 18)].try_into().unwrap();
                    pc += 17;
                    Operation::Push(BigUint::from_bytes_be(x))
                }
                Opcode::PUSH19 => {
                    pc += 1;
                    let x = bytecode[pc..(pc + 19)].try_into().unwrap();
                    pc += 18;
                    Operation::Push(BigUint::from_bytes_be(x))
                }
                Opcode::PUSH20 => {
                    pc += 1;
                    let x = bytecode[pc..(pc + 20)].try_into().unwrap();
                    pc += 19;
                    Operation::Push(BigUint::from_bytes_be(x))
                }
                Opcode::PUSH21 => {
                    pc += 1;
                    let x = bytecode[pc..(pc + 21)].try_into().unwrap();
                    pc += 20;
                    Operation::Push(BigUint::from_bytes_be(x))
                }
                Opcode::PUSH22 => {
                    pc += 1;
                    let x = bytecode[pc..(pc + 32)].try_into().unwrap();
                    pc += 21;
                    Operation::Push(BigUint::from_bytes_be(x))
                }
                Opcode::PUSH23 => {
                    pc += 1;
                    let x = bytecode[pc..(pc + 32)].try_into().unwrap();
                    pc += 22;
                    Operation::Push(BigUint::from_bytes_be(x))
                }
                Opcode::PUSH24 => {
                    pc += 1;
                    let x = bytecode[pc..(pc + 32)].try_into().unwrap();
                    pc += 23;
                    Operation::Push(BigUint::from_bytes_be(x))
                }
                Opcode::PUSH25 => {
                    pc += 1;
                    let x = bytecode[pc..(pc + 32)].try_into().unwrap();
                    pc += 24;
                    Operation::Push(BigUint::from_bytes_be(x))
                }
                Opcode::PUSH26 => {
                    pc += 1;
                    let x = bytecode[pc..(pc + 26)].try_into().unwrap();
                    pc += 25;
                    Operation::Push(BigUint::from_bytes_be(x))
                }
                Opcode::PUSH27 => {
                    pc += 1;
                    let x = bytecode[pc..(pc + 27)].try_into().unwrap();
                    pc += 26;
                    Operation::Push(BigUint::from_bytes_be(x))
                }
                Opcode::PUSH28 => {
                    pc += 1;
                    let x = bytecode[pc..(pc + 28)].try_into().unwrap();
                    pc += 27;
                    Operation::Push(BigUint::from_bytes_be(x))
                }
                Opcode::PUSH29 => {
                    pc += 1;
                    let x = bytecode[pc..(pc + 29)].try_into().unwrap();
                    pc += 28;
                    Operation::Push(BigUint::from_bytes_be(x))
                }
                Opcode::PUSH30 => {
                    pc += 1;
                    let x = bytecode[pc..(pc + 30)].try_into().unwrap();
                    pc += 29;
                    Operation::Push(BigUint::from_bytes_be(x))
                }
                Opcode::PUSH31 => {
                    pc += 1;
                    let x = bytecode[pc..(pc + 31)].try_into().unwrap();
                    pc += 30;
                    Operation::Push(BigUint::from_bytes_be(x))
                }
                Opcode::PUSH32 => {
                    pc += 1;
                    let x = bytecode[pc..(pc + 32)].try_into().unwrap();
                    pc += 31;
                    Operation::Push(BigUint::from_bytes_be(x))
                }
                Opcode::DUP1 => Operation::Dup(1),
                Opcode::DUP2 => Operation::Dup(2),
                Opcode::DUP3 => Operation::Dup(3),
                Opcode::DUP4 => Operation::Dup(4),
                Opcode::DUP5 => Operation::Dup(5),
                Opcode::DUP6 => Operation::Dup(6),
                Opcode::DUP7 => Operation::Dup(7),
                Opcode::DUP8 => Operation::Dup(8),
                Opcode::DUP9 => Operation::Dup(9),
                Opcode::DUP10 => Operation::Dup(10),
                Opcode::DUP11 => Operation::Dup(11),
                Opcode::DUP12 => Operation::Dup(12),
                Opcode::DUP13 => Operation::Dup(13),
                Opcode::DUP14 => Operation::Dup(14),
                Opcode::DUP15 => Operation::Dup(15),
                Opcode::DUP16 => Operation::Dup(16),
                Opcode::SWAP1 => Operation::Swap(1),
                Opcode::SWAP2 => Operation::Swap(2),
                Opcode::SWAP3 => Operation::Swap(3),
                Opcode::SWAP4 => Operation::Swap(4),
                Opcode::SWAP5 => Operation::Swap(5),
                Opcode::SWAP6 => Operation::Swap(6),
                Opcode::SWAP7 => Operation::Swap(7),
                Opcode::SWAP8 => Operation::Swap(8),
                Opcode::SWAP9 => Operation::Swap(9),
                Opcode::SWAP10 => Operation::Swap(10),
                Opcode::SWAP11 => Operation::Swap(11),
                Opcode::SWAP12 => Operation::Swap(12),
                Opcode::SWAP13 => Operation::Swap(13),
                Opcode::SWAP14 => Operation::Swap(14),
                Opcode::SWAP15 => Operation::Swap(15),
                Opcode::SWAP16 => Operation::Swap(16),
                Opcode::UNUSED => panic!("Unknown opcode {:02X}", opcode),
            };
            operations.push(op);
            pc += 1;
        }
        Program { operations }
    }
}

impl From<Vec<Operation>> for Program {
    fn from(operations: Vec<Operation>) -> Self {
        Program { operations }
    }
}<|MERGE_RESOLUTION|>--- conflicted
+++ resolved
@@ -337,17 +337,11 @@
                 Opcode::SAR => Operation::Sar,
                 Opcode::POP => Operation::Pop,
                 Opcode::JUMP => Operation::Jump,
-<<<<<<< HEAD
-                Opcode::ADDMOD => Operation::Addmod,
-                Opcode::MULMOD => Operation::Mulmod,
-                Opcode::PUSH0 => Operation::Push0,
-=======
                 Opcode::JUMPI => Operation::Jumpi,
                 Opcode::PC => Operation::PC { pc },
                 Opcode::GAS => Operation::Gas,
                 Opcode::JUMPDEST => Operation::Jumpdest { pc },
-                Opcode::PUSH0 => Operation::Push(BigUint::ZERO),
->>>>>>> 3d648369
+                Opcode::PUSH0 => Operation::Push0,
                 Opcode::PUSH1 => {
                     pc += 1;
                     let x = bytecode[pc..(pc + 1)].try_into().unwrap();
