use num_bigint::BigUint;
use std::fmt;
use thiserror::Error;

#[derive(Debug)]
pub enum Opcode {
    STOP = 0x00,
    ADD = 0x01,
    MUL = 0x02,
    SUB = 0x03,
    DIV = 0x04,
    SDIV = 0x05,
    MOD = 0x06,
    SMOD = 0x07,
    ADDMOD = 0x08,
    MULMOD = 0x09,
    EXP = 0x0A,
    SIGNEXTEND = 0x0B,
    // unused 0x0C-0x0F
    LT = 0x10,
    GT = 0x11,
    SLT = 0x12,
    SGT = 0x13,
    EQ = 0x14,
    ISZERO = 0x15,
    AND = 0x16,
    OR = 0x17,
    XOR = 0x18,
    // NOT = 0x19,
    BYTE = 0x1A,
    SHL = 0x1B,
    SHR = 0x1C,
    SAR = 0x1D,
    // unused 0x1E-0x1F
    // KECCAK256 = 0x20,
    // unused 0x21-0x2F
    // ADDRESS = 0x30,
    // BALANCE = 0x31,
    ORIGIN = 0x32,
    // CALLER = 0x33,
    CALLVALUE = 0x34,
    CALLDATALOAD = 0x35,
    CALLDATASIZE = 0x36,
    CALLDATACOPY = 0x37,
    CODESIZE = 0x38,
    // CODECOPY = 0x39,
    GASPRICE = 0x3A,
    // EXTCODESIZE = 0x3B,
    // EXTCODECOPY = 0x3C,
    // RETURNDATASIZE = 0x3D,
    // RETURNDATACOPY = 0x3E,
    // EXTCODEHASH = 0x3F,
    BLOCKHASH = 0x40,
    // COINBASE = 0x41,
    // TIMESTAMP = 0x42,
    NUMBER = 0x43,
    // DIFFICULTY = 0x44,
    // GASLIMIT = 0x45,
    CHAINID = 0x46,
    // SELFBALANCE = 0x47,
    // BASEFEE = 0x48,
    // BLOBHASH = 0x49,
    // BLOBBASEFEE = 0x4A,
    // unused 0x4B-0x4F
    POP = 0x50,
    MLOAD = 0x51,
    MSTORE = 0x52,
    MSTORE8 = 0x53,
    // SLOAD = 0x54,
    // SSTORE = 0x55,
    JUMP = 0x56,
    JUMPI = 0x57,
    PC = 0x58,
    MSIZE = 0x59,
    GAS = 0x5A,
    JUMPDEST = 0x5B,
    // TLOAD = 0x5C,
    // TSTORE = 0x5D,
    MCOPY = 0x5E,
    PUSH0 = 0x5F,
    PUSH1 = 0x60,
    PUSH2 = 0x61,
    PUSH3 = 0x62,
    PUSH4 = 0x63,
    PUSH5 = 0x64,
    PUSH6 = 0x65,
    PUSH7 = 0x66,
    PUSH8 = 0x67,
    PUSH9 = 0x68,
    PUSH10 = 0x69,
    PUSH11 = 0x6A,
    PUSH12 = 0x6B,
    PUSH13 = 0x6C,
    PUSH14 = 0x6D,
    PUSH15 = 0x6E,
    PUSH16 = 0x6F,
    PUSH17 = 0x70,
    PUSH18 = 0x71,
    PUSH19 = 0x72,
    PUSH20 = 0x73,
    PUSH21 = 0x74,
    PUSH22 = 0x75,
    PUSH23 = 0x76,
    PUSH24 = 0x77,
    PUSH25 = 0x78,
    PUSH26 = 0x79,
    PUSH27 = 0x7A,
    PUSH28 = 0x7B,
    PUSH29 = 0x7C,
    PUSH30 = 0x7D,
    PUSH31 = 0x7E,
    PUSH32 = 0x7F,
    DUP1 = 0x80,
    DUP2 = 0x81,
    DUP3 = 0x82,
    DUP4 = 0x83,
    DUP5 = 0x84,
    DUP6 = 0x85,
    DUP7 = 0x86,
    DUP8 = 0x87,
    DUP9 = 0x88,
    DUP10 = 0x89,
    DUP11 = 0x8A,
    DUP12 = 0x8B,
    DUP13 = 0x8C,
    DUP14 = 0x8D,
    DUP15 = 0x8E,
    DUP16 = 0x8F,
    SWAP1 = 0x90,
    SWAP2 = 0x91,
    SWAP3 = 0x92,
    SWAP4 = 0x93,
    SWAP5 = 0x94,
    SWAP6 = 0x95,
    SWAP7 = 0x96,
    SWAP8 = 0x97,
    SWAP9 = 0x98,
    SWAP10 = 0x99,
    SWAP11 = 0x9A,
    SWAP12 = 0x9B,
    SWAP13 = 0x9C,
    SWAP14 = 0x9D,
    SWAP15 = 0x9E,
    SWAP16 = 0x9F,
    LOG0 = 0xA0,
    LOG1 = 0xA1,
    LOG2 = 0xA2,
    LOG3 = 0xA3,
    LOG4 = 0xA4,
    // unused 0xA5-0xEF
    // CREATE = 0xF0,
    // CALL = 0xF1,
    // CALLCODE = 0xF2,
    RETURN = 0xF3,
    // DELEGATECALL = 0xF4,
    // CREATE2 = 0xF5,
    // unused 0xF6-0xF9
    // STATICCALL = 0xFA,
    // unused 0xFB-0xFC
    REVERT = 0xFD,
    // INVALID = 0xFE,
    // SELFDESTRUCT = 0xFF,
}

#[derive(Error, Debug)]
#[error("The opcode `{:02X}` is not valid", self.0)]
pub struct OpcodeParseError(u8);

#[derive(Error, Debug)]
pub struct ParseError(Vec<OpcodeParseError>);

impl fmt::Display for ParseError {
    fn fmt(&self, f: &mut fmt::Formatter<'_>) -> fmt::Result {
        let opcodes: Vec<_> = self.0.iter().map(|x| format!("{:02X}", x.0)).collect();
        writeln!(f, "The following opcodes could not be parsed: ")?;
        writeln!(f, "{:#?}", opcodes)?;
        Ok(())
    }
}

impl TryFrom<u8> for Opcode {
    type Error = OpcodeParseError;
    fn try_from(opcode: u8) -> Result<Opcode, Self::Error> {
        let op = match opcode {
            x if x == Opcode::STOP as u8 => Opcode::STOP,
            x if x == Opcode::ADD as u8 => Opcode::ADD,
            x if x == Opcode::MUL as u8 => Opcode::MUL,
            x if x == Opcode::SUB as u8 => Opcode::SUB,
            x if x == Opcode::DIV as u8 => Opcode::DIV,
            x if x == Opcode::SDIV as u8 => Opcode::SDIV,
            x if x == Opcode::MOD as u8 => Opcode::MOD,
            x if x == Opcode::SMOD as u8 => Opcode::SMOD,
            x if x == Opcode::ADDMOD as u8 => Opcode::ADDMOD,
            x if x == Opcode::MULMOD as u8 => Opcode::MULMOD,
            x if x == Opcode::EXP as u8 => Opcode::EXP,
            x if x == Opcode::SIGNEXTEND as u8 => Opcode::SIGNEXTEND,
            x if x == Opcode::LT as u8 => Opcode::LT,
            x if x == Opcode::GT as u8 => Opcode::GT,
            x if x == Opcode::SLT as u8 => Opcode::SLT,
            x if x == Opcode::SGT as u8 => Opcode::SGT,
            x if x == Opcode::EQ as u8 => Opcode::EQ,
            x if x == Opcode::ISZERO as u8 => Opcode::ISZERO,
            x if x == Opcode::AND as u8 => Opcode::AND,
            x if x == Opcode::OR as u8 => Opcode::OR,
            x if x == Opcode::XOR as u8 => Opcode::XOR,
            x if x == Opcode::BYTE as u8 => Opcode::BYTE,
            x if x == Opcode::SHL as u8 => Opcode::SHL,
            x if x == Opcode::SHR as u8 => Opcode::SHR,
            x if x == Opcode::SAR as u8 => Opcode::SAR,
            x if x == Opcode::CALLVALUE as u8 => Opcode::CALLVALUE,
            x if x == Opcode::CALLDATALOAD as u8 => Opcode::CALLDATALOAD,
            x if x == Opcode::CALLDATASIZE as u8 => Opcode::CALLDATASIZE,
            x if x == Opcode::CODESIZE as u8 => Opcode::CODESIZE,
            x if x == Opcode::GASPRICE as u8 => Opcode::GASPRICE,
            x if x == Opcode::NUMBER as u8 => Opcode::NUMBER,
            x if x == Opcode::CHAINID as u8 => Opcode::CHAINID,
            x if x == Opcode::POP as u8 => Opcode::POP,
            x if x == Opcode::MLOAD as u8 => Opcode::MLOAD,
            x if x == Opcode::MSTORE as u8 => Opcode::MSTORE,
            x if x == Opcode::MSTORE8 as u8 => Opcode::MSTORE8,
            x if x == Opcode::JUMP as u8 => Opcode::JUMP,
            x if x == Opcode::JUMPI as u8 => Opcode::JUMPI,
            x if x == Opcode::PC as u8 => Opcode::PC,
            x if x == Opcode::MSIZE as u8 => Opcode::MSIZE,
            x if x == Opcode::GAS as u8 => Opcode::GAS,
            x if x == Opcode::JUMPDEST as u8 => Opcode::JUMPDEST,
            x if x == Opcode::MCOPY as u8 => Opcode::MCOPY,
            x if x == Opcode::PUSH0 as u8 => Opcode::PUSH0,
            x if x == Opcode::PUSH1 as u8 => Opcode::PUSH1,
            x if x == Opcode::PUSH2 as u8 => Opcode::PUSH2,
            x if x == Opcode::PUSH3 as u8 => Opcode::PUSH3,
            x if x == Opcode::PUSH4 as u8 => Opcode::PUSH4,
            x if x == Opcode::PUSH5 as u8 => Opcode::PUSH5,
            x if x == Opcode::PUSH6 as u8 => Opcode::PUSH6,
            x if x == Opcode::PUSH7 as u8 => Opcode::PUSH7,
            x if x == Opcode::PUSH8 as u8 => Opcode::PUSH8,
            x if x == Opcode::PUSH9 as u8 => Opcode::PUSH9,
            x if x == Opcode::PUSH10 as u8 => Opcode::PUSH10,
            x if x == Opcode::PUSH11 as u8 => Opcode::PUSH11,
            x if x == Opcode::PUSH12 as u8 => Opcode::PUSH12,
            x if x == Opcode::PUSH13 as u8 => Opcode::PUSH13,
            x if x == Opcode::PUSH14 as u8 => Opcode::PUSH14,
            x if x == Opcode::PUSH15 as u8 => Opcode::PUSH15,
            x if x == Opcode::PUSH16 as u8 => Opcode::PUSH16,
            x if x == Opcode::PUSH17 as u8 => Opcode::PUSH17,
            x if x == Opcode::PUSH18 as u8 => Opcode::PUSH18,
            x if x == Opcode::PUSH19 as u8 => Opcode::PUSH19,
            x if x == Opcode::PUSH20 as u8 => Opcode::PUSH20,
            x if x == Opcode::PUSH21 as u8 => Opcode::PUSH21,
            x if x == Opcode::PUSH22 as u8 => Opcode::PUSH22,
            x if x == Opcode::PUSH23 as u8 => Opcode::PUSH23,
            x if x == Opcode::PUSH24 as u8 => Opcode::PUSH24,
            x if x == Opcode::PUSH25 as u8 => Opcode::PUSH25,
            x if x == Opcode::PUSH26 as u8 => Opcode::PUSH26,
            x if x == Opcode::PUSH27 as u8 => Opcode::PUSH27,
            x if x == Opcode::PUSH28 as u8 => Opcode::PUSH28,
            x if x == Opcode::PUSH29 as u8 => Opcode::PUSH29,
            x if x == Opcode::PUSH30 as u8 => Opcode::PUSH30,
            x if x == Opcode::PUSH31 as u8 => Opcode::PUSH31,
            x if x == Opcode::PUSH32 as u8 => Opcode::PUSH32,
            x if x == Opcode::DUP1 as u8 => Opcode::DUP1,
            x if x == Opcode::DUP2 as u8 => Opcode::DUP2,
            x if x == Opcode::DUP3 as u8 => Opcode::DUP3,
            x if x == Opcode::DUP4 as u8 => Opcode::DUP4,
            x if x == Opcode::DUP5 as u8 => Opcode::DUP5,
            x if x == Opcode::DUP6 as u8 => Opcode::DUP6,
            x if x == Opcode::DUP7 as u8 => Opcode::DUP7,
            x if x == Opcode::DUP8 as u8 => Opcode::DUP8,
            x if x == Opcode::DUP9 as u8 => Opcode::DUP9,
            x if x == Opcode::DUP10 as u8 => Opcode::DUP10,
            x if x == Opcode::DUP11 as u8 => Opcode::DUP11,
            x if x == Opcode::DUP12 as u8 => Opcode::DUP12,
            x if x == Opcode::DUP13 as u8 => Opcode::DUP13,
            x if x == Opcode::DUP14 as u8 => Opcode::DUP14,
            x if x == Opcode::DUP15 as u8 => Opcode::DUP15,
            x if x == Opcode::DUP16 as u8 => Opcode::DUP16,
            x if x == Opcode::SWAP1 as u8 => Opcode::SWAP1,
            x if x == Opcode::SWAP2 as u8 => Opcode::SWAP2,
            x if x == Opcode::SWAP3 as u8 => Opcode::SWAP3,
            x if x == Opcode::SWAP4 as u8 => Opcode::SWAP4,
            x if x == Opcode::SWAP5 as u8 => Opcode::SWAP5,
            x if x == Opcode::SWAP6 as u8 => Opcode::SWAP6,
            x if x == Opcode::SWAP7 as u8 => Opcode::SWAP7,
            x if x == Opcode::SWAP8 as u8 => Opcode::SWAP8,
            x if x == Opcode::SWAP9 as u8 => Opcode::SWAP9,
            x if x == Opcode::SWAP10 as u8 => Opcode::SWAP10,
            x if x == Opcode::SWAP11 as u8 => Opcode::SWAP11,
            x if x == Opcode::SWAP12 as u8 => Opcode::SWAP12,
            x if x == Opcode::SWAP13 as u8 => Opcode::SWAP13,
            x if x == Opcode::SWAP14 as u8 => Opcode::SWAP14,
            x if x == Opcode::SWAP15 as u8 => Opcode::SWAP15,
            x if x == Opcode::SWAP16 as u8 => Opcode::SWAP16,
            x if x == Opcode::LOG0 as u8 => Opcode::LOG0,
            x if x == Opcode::LOG1 as u8 => Opcode::LOG1,
            x if x == Opcode::LOG2 as u8 => Opcode::LOG2,
            x if x == Opcode::LOG3 as u8 => Opcode::LOG3,
            x if x == Opcode::LOG4 as u8 => Opcode::LOG4,
            x if x == Opcode::RETURN as u8 => Opcode::RETURN,
            x if x == Opcode::REVERT as u8 => Opcode::REVERT,
<<<<<<< HEAD
            x if x == Opcode::BLOCKHASH as u8 => Opcode::BLOCKHASH,
=======
            x if x == Opcode::ORIGIN as u8 => Opcode::ORIGIN,
            x if x == Opcode::CALLDATACOPY as u8 => Opcode::CALLDATACOPY,
>>>>>>> 9d6de0e1
            x => return Err(OpcodeParseError(x)),
        };

        Ok(op)
    }
}

#[derive(Debug, Clone)]
pub enum Operation {
    Stop,
    Add,
    Mul,
    Sub,
    Sgt,
    Div,
    Sdiv,
    Mod,
    SMod,
    Addmod,
    Mulmod,
    Exp,
    SignExtend,
    Lt,
    Gt,
    Slt,
    Eq,
    IsZero,
    And,
    Or,
    Xor,
    Byte,
    Shr,
    Shl,
    Sar,
    Callvalue,
    CalldataLoad,
    CallDataSize,
    Codesize,
    Gasprice,
    Number,
    Chainid,
    Pop,
    Mload,
    Jump,
    Jumpi,
    PC { pc: usize },
    Msize,
    Gas,
    Jumpdest { pc: usize },
    Mcopy,
    Push0,
    Push((u8, BigUint)),
    Dup(u8),
    Swap(u8),
    Return,
    Revert,
    Mstore,
    Mstore8,
    CallDataCopy,
    Log(u8),
<<<<<<< HEAD
    BlockHash,
=======
    Origin,
>>>>>>> 9d6de0e1
}

impl Operation {
    pub fn to_bytecode(&self) -> Vec<u8> {
        match self {
            Operation::Stop => vec![Opcode::STOP as u8],
            Operation::Add => vec![Opcode::ADD as u8],
            Operation::Mul => vec![Opcode::MUL as u8],
            Operation::Sub => vec![Opcode::SUB as u8],
            Operation::Div => vec![Opcode::DIV as u8],
            Operation::Sdiv => vec![Opcode::SDIV as u8],
            Operation::Mod => vec![Opcode::MOD as u8],
            Operation::SMod => vec![Opcode::SMOD as u8],
            Operation::Addmod => vec![Opcode::ADDMOD as u8],
            Operation::Mulmod => vec![Opcode::MULMOD as u8],
            Operation::Exp => vec![Opcode::EXP as u8],
            Operation::SignExtend => vec![Opcode::SIGNEXTEND as u8],
            Operation::Lt => vec![Opcode::LT as u8],
            Operation::Gt => vec![Opcode::GT as u8],
            Operation::Slt => vec![Opcode::SLT as u8],
            Operation::Eq => vec![Opcode::EQ as u8],
            Operation::IsZero => vec![Opcode::ISZERO as u8],
            Operation::And => vec![Opcode::AND as u8],
            Operation::Or => vec![Opcode::OR as u8],
            Operation::Xor => vec![Opcode::XOR as u8],
            Operation::Byte => vec![Opcode::BYTE as u8],
            Operation::Shr => vec![Opcode::SHR as u8],
            Operation::Shl => vec![Opcode::SHL as u8],
            Operation::Sar => vec![Opcode::SAR as u8],
            Operation::Callvalue => vec![Opcode::CALLVALUE as u8],
            Operation::CalldataLoad => vec![Opcode::CALLDATALOAD as u8],
            Operation::CallDataSize => vec![Opcode::CALLDATASIZE as u8],
            Operation::Codesize => vec![Opcode::CODESIZE as u8],
            Operation::Gasprice => vec![Opcode::GASPRICE as u8],
            Operation::Number => vec![Opcode::NUMBER as u8],
            Operation::Chainid => vec![Opcode::CHAINID as u8],
            Operation::Pop => vec![Opcode::POP as u8],
            Operation::Mload => vec![Opcode::MLOAD as u8],
            Operation::Jump => vec![Opcode::JUMP as u8],
            Operation::Jumpi => vec![Opcode::JUMPI as u8],
            Operation::PC { pc: _ } => vec![Opcode::PC as u8],
            Operation::Msize => vec![Opcode::MSIZE as u8],
            Operation::Gas => vec![Opcode::GAS as u8],
            Operation::Jumpdest { pc: _ } => vec![Opcode::JUMPDEST as u8],
            Operation::Mcopy => vec![Opcode::MCOPY as u8],
            Operation::Push0 => vec![Opcode::PUSH0 as u8],
            Operation::Push((n, x)) => {
                let len = 1 + *n as usize;
                let mut opcode_bytes = vec![0; len];
                opcode_bytes[0] = Opcode::PUSH0 as u8 + n;
                let bytes = x.to_bytes_be();
                opcode_bytes[len - bytes.len()..].copy_from_slice(&bytes);
                opcode_bytes
            }
            Operation::Sgt => vec![Opcode::SGT as u8],
            Operation::Dup(n) => vec![Opcode::DUP1 as u8 + n - 1],
            Operation::Swap(n) => vec![Opcode::SWAP1 as u8 + n - 1],
            Operation::Return => vec![Opcode::RETURN as u8],
            Operation::Revert => vec![Opcode::REVERT as u8],
            Operation::Mstore => vec![Opcode::MSTORE as u8],
            Operation::Mstore8 => vec![Opcode::MSTORE8 as u8],
<<<<<<< HEAD
            Operation::Log(n) => vec![Opcode::LOG0 as u8 + n],
            Operation::BlockHash => vec![Opcode::BLOCKHASH as u8],
=======
            Operation::CallDataCopy => vec![Opcode::CALLDATACOPY as u8],
            Operation::Log(n) => vec![Opcode::LOG0 as u8 + n],
            Operation::Origin => vec![Opcode::ORIGIN as u8],
>>>>>>> 9d6de0e1
        }
    }
}

#[derive(Debug, Clone)]
pub struct Program {
    pub(crate) operations: Vec<Operation>,
    pub(crate) code_size: u32,
}

impl Program {
    pub fn from_bytecode(bytecode: &[u8]) -> Result<Self, ParseError> {
        let mut operations = vec![];
        let mut pc = 0;
        let mut failed_opcodes = vec![];

        while pc < bytecode.len() {
            let Some(opcode) = bytecode.get(pc).copied() else {
                break;
            };

            let opcode = Opcode::try_from(opcode);

            if let Err(e) = opcode {
                failed_opcodes.push(e);
                pc += 1;
                continue;
            }

            let op = match opcode.unwrap() {
                Opcode::STOP => Operation::Stop,
                Opcode::ADD => Operation::Add,
                Opcode::MUL => Operation::Mul,
                Opcode::SUB => Operation::Sub,
                Opcode::DIV => Operation::Div,
                Opcode::SDIV => Operation::Sdiv,
                Opcode::MOD => Operation::Mod,
                Opcode::SMOD => Operation::SMod,
                Opcode::ADDMOD => Operation::Addmod,
                Opcode::MULMOD => Operation::Mulmod,
                Opcode::EXP => Operation::Exp,
                Opcode::SIGNEXTEND => Operation::SignExtend,
                Opcode::LT => Operation::Lt,
                Opcode::GT => Operation::Gt,
                Opcode::SLT => Operation::Slt,
                Opcode::SGT => Operation::Sgt,
                Opcode::EQ => Operation::Eq,
                Opcode::ISZERO => Operation::IsZero,
                Opcode::AND => Operation::And,
                Opcode::OR => Operation::Or,
                Opcode::XOR => Operation::Xor,
                Opcode::BYTE => Operation::Byte,
                Opcode::SHR => Operation::Shr,
                Opcode::SHL => Operation::Shl,
                Opcode::SAR => Operation::Sar,
                Opcode::CALLVALUE => Operation::Callvalue,
                Opcode::CALLDATALOAD => Operation::CalldataLoad,
                Opcode::CALLDATASIZE => Operation::CallDataSize,
                Opcode::CODESIZE => Operation::Codesize,
                Opcode::GASPRICE => Operation::Gasprice,
                Opcode::NUMBER => Operation::Number,
                Opcode::CHAINID => Operation::Chainid,
                Opcode::POP => Operation::Pop,
                Opcode::MLOAD => Operation::Mload,
                Opcode::JUMP => Operation::Jump,
                Opcode::JUMPI => Operation::Jumpi,
                Opcode::PC => Operation::PC { pc },
                Opcode::MSIZE => Operation::Msize,
                Opcode::GAS => Operation::Gas,
                Opcode::JUMPDEST => Operation::Jumpdest { pc },
                Opcode::MCOPY => Operation::Mcopy,
                Opcode::PUSH0 => Operation::Push0,
                Opcode::PUSH1 => {
                    // TODO: return error if not enough bytes (same for PUSHN)
                    pc += 1;
                    let x = bytecode[pc..(pc + 1)].try_into().unwrap();
                    Operation::Push((1, (BigUint::from_bytes_be(x))))
                }
                Opcode::PUSH2 => {
                    pc += 1;
                    let x = bytecode[pc..(pc + 2)].try_into().unwrap();
                    pc += 1;
                    Operation::Push((2, (BigUint::from_bytes_be(x))))
                }
                Opcode::PUSH3 => {
                    pc += 1;
                    let x = bytecode[pc..(pc + 3)].try_into().unwrap();
                    pc += 2;
                    Operation::Push((3, (BigUint::from_bytes_be(x))))
                }
                Opcode::PUSH4 => {
                    pc += 1;
                    let x = bytecode[pc..(pc + 4)].try_into().unwrap();
                    pc += 3;
                    Operation::Push((4, (BigUint::from_bytes_be(x))))
                }
                Opcode::PUSH5 => {
                    pc += 1;
                    let x = bytecode[pc..(pc + 5)].try_into().unwrap();
                    pc += 4;
                    Operation::Push((5, (BigUint::from_bytes_be(x))))
                }
                Opcode::PUSH6 => {
                    pc += 1;
                    let x = bytecode[pc..(pc + 6)].try_into().unwrap();
                    pc += 5;
                    Operation::Push((6, (BigUint::from_bytes_be(x))))
                }
                Opcode::PUSH7 => {
                    pc += 1;
                    let x = bytecode[pc..(pc + 7)].try_into().unwrap();
                    pc += 6;
                    Operation::Push((7, (BigUint::from_bytes_be(x))))
                }
                Opcode::PUSH8 => {
                    pc += 1;
                    let x = bytecode[pc..(pc + 8)].try_into().unwrap();
                    pc += 7;
                    Operation::Push((8, (BigUint::from_bytes_be(x))))
                }
                Opcode::PUSH9 => {
                    pc += 1;
                    let x = bytecode[pc..(pc + 9)].try_into().unwrap();
                    pc += 8;
                    Operation::Push((9, (BigUint::from_bytes_be(x))))
                }
                Opcode::PUSH10 => {
                    pc += 1;
                    let x = bytecode[pc..(pc + 10)].try_into().unwrap();
                    pc += 9;
                    Operation::Push((10, (BigUint::from_bytes_be(x))))
                }
                Opcode::PUSH11 => {
                    pc += 1;
                    let x = bytecode[pc..(pc + 11)].try_into().unwrap();
                    pc += 10;
                    Operation::Push((11, (BigUint::from_bytes_be(x))))
                }
                Opcode::PUSH12 => {
                    pc += 1;
                    let x = bytecode[pc..(pc + 12)].try_into().unwrap();
                    pc += 11;
                    Operation::Push((12, (BigUint::from_bytes_be(x))))
                }
                Opcode::PUSH13 => {
                    pc += 1;
                    let x = bytecode[pc..(pc + 13)].try_into().unwrap();
                    pc += 12;
                    Operation::Push((13, (BigUint::from_bytes_be(x))))
                }
                Opcode::PUSH14 => {
                    pc += 1;
                    let x = bytecode[pc..(pc + 14)].try_into().unwrap();
                    pc += 13;
                    Operation::Push((14, (BigUint::from_bytes_be(x))))
                }
                Opcode::PUSH15 => {
                    pc += 1;
                    let x = bytecode[pc..(pc + 15)].try_into().unwrap();
                    pc += 14;
                    Operation::Push((15, (BigUint::from_bytes_be(x))))
                }
                Opcode::PUSH16 => {
                    pc += 1;
                    let x = bytecode[pc..(pc + 16)].try_into().unwrap();
                    pc += 15;
                    Operation::Push((16, (BigUint::from_bytes_be(x))))
                }
                Opcode::PUSH17 => {
                    pc += 1;
                    let x = bytecode[pc..(pc + 17)].try_into().unwrap();
                    pc += 16;
                    Operation::Push((17, (BigUint::from_bytes_be(x))))
                }
                Opcode::PUSH18 => {
                    pc += 1;
                    let x = bytecode[pc..(pc + 18)].try_into().unwrap();
                    pc += 17;
                    Operation::Push((18, (BigUint::from_bytes_be(x))))
                }
                Opcode::PUSH19 => {
                    pc += 1;
                    let x = bytecode[pc..(pc + 19)].try_into().unwrap();
                    pc += 18;
                    Operation::Push((19, (BigUint::from_bytes_be(x))))
                }
                Opcode::PUSH20 => {
                    pc += 1;
                    let x = bytecode[pc..(pc + 20)].try_into().unwrap();
                    pc += 19;
                    Operation::Push((20, (BigUint::from_bytes_be(x))))
                }
                Opcode::PUSH21 => {
                    pc += 1;
                    let x = bytecode[pc..(pc + 21)].try_into().unwrap();
                    pc += 20;
                    Operation::Push((21, (BigUint::from_bytes_be(x))))
                }
                Opcode::PUSH22 => {
                    pc += 1;
                    let x = bytecode[pc..(pc + 32)].try_into().unwrap();
                    pc += 21;
                    Operation::Push((22, (BigUint::from_bytes_be(x))))
                }
                Opcode::PUSH23 => {
                    pc += 1;
                    let x = bytecode[pc..(pc + 32)].try_into().unwrap();
                    pc += 22;
                    Operation::Push((23, (BigUint::from_bytes_be(x))))
                }
                Opcode::PUSH24 => {
                    pc += 1;
                    let x = bytecode[pc..(pc + 32)].try_into().unwrap();
                    pc += 23;
                    Operation::Push((24, (BigUint::from_bytes_be(x))))
                }
                Opcode::PUSH25 => {
                    pc += 1;
                    let x = bytecode[pc..(pc + 32)].try_into().unwrap();
                    pc += 24;
                    Operation::Push((25, (BigUint::from_bytes_be(x))))
                }
                Opcode::PUSH26 => {
                    pc += 1;
                    let x = bytecode[pc..(pc + 26)].try_into().unwrap();
                    pc += 25;
                    Operation::Push((26, (BigUint::from_bytes_be(x))))
                }
                Opcode::PUSH27 => {
                    pc += 1;
                    let x = bytecode[pc..(pc + 27)].try_into().unwrap();
                    pc += 26;
                    Operation::Push((27, (BigUint::from_bytes_be(x))))
                }
                Opcode::PUSH28 => {
                    pc += 1;
                    let x = bytecode[pc..(pc + 28)].try_into().unwrap();
                    pc += 27;
                    Operation::Push((28, (BigUint::from_bytes_be(x))))
                }
                Opcode::PUSH29 => {
                    pc += 1;
                    let x = bytecode[pc..(pc + 29)].try_into().unwrap();
                    pc += 28;
                    Operation::Push((29, (BigUint::from_bytes_be(x))))
                }
                Opcode::PUSH30 => {
                    pc += 1;
                    let x = bytecode[pc..(pc + 30)].try_into().unwrap();
                    pc += 29;
                    Operation::Push((30, (BigUint::from_bytes_be(x))))
                }
                Opcode::PUSH31 => {
                    pc += 1;
                    let x = bytecode[pc..(pc + 31)].try_into().unwrap();
                    pc += 30;
                    Operation::Push((31, (BigUint::from_bytes_be(x))))
                }
                Opcode::PUSH32 => {
                    pc += 1;
                    let x = bytecode[pc..(pc + 32)].try_into().unwrap();
                    pc += 31;
                    Operation::Push((32, (BigUint::from_bytes_be(x))))
                }
                Opcode::DUP1 => Operation::Dup(1),
                Opcode::DUP2 => Operation::Dup(2),
                Opcode::DUP3 => Operation::Dup(3),
                Opcode::DUP4 => Operation::Dup(4),
                Opcode::DUP5 => Operation::Dup(5),
                Opcode::DUP6 => Operation::Dup(6),
                Opcode::DUP7 => Operation::Dup(7),
                Opcode::DUP8 => Operation::Dup(8),
                Opcode::DUP9 => Operation::Dup(9),
                Opcode::DUP10 => Operation::Dup(10),
                Opcode::DUP11 => Operation::Dup(11),
                Opcode::DUP12 => Operation::Dup(12),
                Opcode::DUP13 => Operation::Dup(13),
                Opcode::DUP14 => Operation::Dup(14),
                Opcode::DUP15 => Operation::Dup(15),
                Opcode::DUP16 => Operation::Dup(16),
                Opcode::SWAP1 => Operation::Swap(1),
                Opcode::SWAP2 => Operation::Swap(2),
                Opcode::SWAP3 => Operation::Swap(3),
                Opcode::SWAP4 => Operation::Swap(4),
                Opcode::SWAP5 => Operation::Swap(5),
                Opcode::SWAP6 => Operation::Swap(6),
                Opcode::SWAP7 => Operation::Swap(7),
                Opcode::SWAP8 => Operation::Swap(8),
                Opcode::SWAP9 => Operation::Swap(9),
                Opcode::SWAP10 => Operation::Swap(10),
                Opcode::SWAP11 => Operation::Swap(11),
                Opcode::SWAP12 => Operation::Swap(12),
                Opcode::SWAP13 => Operation::Swap(13),
                Opcode::SWAP14 => Operation::Swap(14),
                Opcode::SWAP15 => Operation::Swap(15),
                Opcode::SWAP16 => Operation::Swap(16),
                Opcode::RETURN => Operation::Return,
                Opcode::REVERT => Operation::Revert,
                Opcode::MSTORE => Operation::Mstore,
                Opcode::MSTORE8 => Operation::Mstore8,
                Opcode::CALLDATACOPY => Operation::CallDataCopy,
                Opcode::LOG0 => Operation::Log(0),
                Opcode::LOG1 => Operation::Log(1),
                Opcode::LOG2 => Operation::Log(2),
                Opcode::LOG3 => Operation::Log(3),
                Opcode::LOG4 => Operation::Log(4),
<<<<<<< HEAD
                Opcode::BLOCKHASH => Operation::BlockHash,
=======
                Opcode::ORIGIN => Operation::Origin,
>>>>>>> 9d6de0e1
            };
            operations.push(op);
            pc += 1;
        }

        let code_size = Self::get_codesize(&operations);

        if failed_opcodes.is_empty() {
            Ok(Program {
                operations,
                code_size,
            })
        } else {
            Err(ParseError(failed_opcodes))
        }
    }

    fn get_codesize(operations: &[Operation]) -> u32 {
        operations
            .iter()
            .map(|op| match op {
                // the size in bytes to push + 1 from the PUSHN opcode
                Operation::Push((size, _)) => (size + 1) as u32,
                _ => 1,
            })
            .sum()
    }

    pub fn to_bytecode(self) -> Vec<u8> {
        self.operations
            .iter()
            .flat_map(Operation::to_bytecode)
            .collect::<Vec<u8>>()
    }
}

impl From<Vec<Operation>> for Program {
    fn from(operations: Vec<Operation>) -> Self {
        let code_size = Self::get_codesize(&operations);

        Program {
            operations,
            code_size,
        }
    }
}<|MERGE_RESOLUTION|>--- conflicted
+++ resolved
@@ -297,12 +297,9 @@
             x if x == Opcode::LOG4 as u8 => Opcode::LOG4,
             x if x == Opcode::RETURN as u8 => Opcode::RETURN,
             x if x == Opcode::REVERT as u8 => Opcode::REVERT,
-<<<<<<< HEAD
-            x if x == Opcode::BLOCKHASH as u8 => Opcode::BLOCKHASH,
-=======
             x if x == Opcode::ORIGIN as u8 => Opcode::ORIGIN,
             x if x == Opcode::CALLDATACOPY as u8 => Opcode::CALLDATACOPY,
->>>>>>> 9d6de0e1
+            x if x == Opcode::BLOCKHASH as u8 => Opcode::BLOCKHASH,
             x => return Err(OpcodeParseError(x)),
         };
 
@@ -363,11 +360,8 @@
     Mstore8,
     CallDataCopy,
     Log(u8),
-<<<<<<< HEAD
+    Origin,
     BlockHash,
-=======
-    Origin,
->>>>>>> 9d6de0e1
 }
 
 impl Operation {
@@ -429,14 +423,10 @@
             Operation::Revert => vec![Opcode::REVERT as u8],
             Operation::Mstore => vec![Opcode::MSTORE as u8],
             Operation::Mstore8 => vec![Opcode::MSTORE8 as u8],
-<<<<<<< HEAD
-            Operation::Log(n) => vec![Opcode::LOG0 as u8 + n],
-            Operation::BlockHash => vec![Opcode::BLOCKHASH as u8],
-=======
             Operation::CallDataCopy => vec![Opcode::CALLDATACOPY as u8],
             Operation::Log(n) => vec![Opcode::LOG0 as u8 + n],
             Operation::Origin => vec![Opcode::ORIGIN as u8],
->>>>>>> 9d6de0e1
+            Operation::BlockHash => vec![Opcode::BLOCKHASH as u8],
         }
     }
 }
@@ -743,11 +733,8 @@
                 Opcode::LOG2 => Operation::Log(2),
                 Opcode::LOG3 => Operation::Log(3),
                 Opcode::LOG4 => Operation::Log(4),
-<<<<<<< HEAD
+                Opcode::ORIGIN => Operation::Origin,
                 Opcode::BLOCKHASH => Operation::BlockHash,
-=======
-                Opcode::ORIGIN => Operation::Origin,
->>>>>>> 9d6de0e1
             };
             operations.push(op);
             pc += 1;
