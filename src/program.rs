use num_bigint::BigUint;

#[derive(Debug)]
pub enum Opcode {
    STOP = 0x00,
    ADD = 0x01,
    MUL = 0x02,
    SUB = 0x03,
    DIV = 0x04,
    SDIV = 0x05,
    MOD = 0x06,
    SMOD = 0x07,
    ADDMOD = 0x08,
    MULMOD = 0x09,
    EXP = 0x0A,
    SIGNEXTEND = 0x0B,
    // unused 0x0C-0x0F
    LT = 0x10,
    GT = 0x11,
    SLT = 0x12,
    SGT = 0x13,
    EQ = 0x14,
    ISZERO = 0x15,
    AND = 0x16,
    OR = 0x17,
    XOR = 0x18,
    // NOT = 0x19,
    BYTE = 0x1A,
    SHL = 0x1B,
    SHR = 0x1C,
    SAR = 0x1D,
    // unused 0x1E-0x1F
    // KECCAK256 = 0x20,
    // unused 0x21-0x2F
    // ADDRESS = 0x30,
    // BALANCE = 0x31,
    // ORIGIN = 0x32,
    // CALLER = 0x33,
    // CALLVALUE = 0x34,
    // CALLDATALOAD = 0x35,
    // CALLDATASIZE = 0x36,
    // CALLDATACOPY = 0x37,
    // CODESIZE = 0x38,
    // CODECOPY = 0x39,
    // GASPRICE = 0x3A,
    // EXTCODESIZE = 0x3B,
    // EXTCODECOPY = 0x3C,
    // RETURNDATASIZE = 0x3D,
    // RETURNDATACOPY = 0x3E,
    // EXTCODEHASH = 0x3F,
    // BLOCKHASH = 0x40,
    // COINBASE = 0x41,
    // TIMESTAMP = 0x42,
    // NUMBER = 0x43,
    // DIFFICULTY = 0x44,
    // GASLIMIT = 0x45,
    // CHAINID = 0x46,
    // SELFBALANCE = 0x47,
    // BASEFEE = 0x48,
    // BLOBHASH = 0x49,
    // BLOBBASEFEE = 0x4A,
    // unused 0x4B-0x4F
    POP = 0x50,
    // MLOAD = 0x51,
    MSTORE = 0x52,
    MSTORE8 = 0x53,
    // SLOAD = 0x54,
    // SSTORE = 0x55,
    JUMP = 0x56,
    JUMPI = 0x57,
    PC = 0x58,
    // MSIZE = 0x59,
    GAS = 0x5A,
    JUMPDEST = 0x5B,
    // TLOAD = 0x5C,
    // TSTORE = 0x5D,
    // MCOPY = 0x5E,
    PUSH0 = 0x5F,
    PUSH1 = 0x60,
    PUSH2 = 0x61,
    PUSH3 = 0x62,
    PUSH4 = 0x63,
    PUSH5 = 0x64,
    PUSH6 = 0x65,
    PUSH7 = 0x66,
    PUSH8 = 0x67,
    PUSH9 = 0x68,
    PUSH10 = 0x69,
    PUSH11 = 0x6A,
    PUSH12 = 0x6B,
    PUSH13 = 0x6C,
    PUSH14 = 0x6D,
    PUSH15 = 0x6E,
    PUSH16 = 0x6F,
    PUSH17 = 0x70,
    PUSH18 = 0x71,
    PUSH19 = 0x72,
    PUSH20 = 0x73,
    PUSH21 = 0x74,
    PUSH22 = 0x75,
    PUSH23 = 0x76,
    PUSH24 = 0x77,
    PUSH25 = 0x78,
    PUSH26 = 0x79,
    PUSH27 = 0x7A,
    PUSH28 = 0x7B,
    PUSH29 = 0x7C,
    PUSH30 = 0x7D,
    PUSH31 = 0x7E,
    PUSH32 = 0x7F,
    DUP1 = 0x80,
    DUP2 = 0x81,
    DUP3 = 0x82,
    DUP4 = 0x83,
    DUP5 = 0x84,
    DUP6 = 0x85,
    DUP7 = 0x86,
    DUP8 = 0x87,
    DUP9 = 0x88,
    DUP10 = 0x89,
    DUP11 = 0x8A,
    DUP12 = 0x8B,
    DUP13 = 0x8C,
    DUP14 = 0x8D,
    DUP15 = 0x8E,
    DUP16 = 0x8F,
    SWAP1 = 0x90,
    SWAP2 = 0x91,
    SWAP3 = 0x92,
    SWAP4 = 0x93,
    SWAP5 = 0x94,
    SWAP6 = 0x95,
    SWAP7 = 0x96,
    SWAP8 = 0x97,
    SWAP9 = 0x98,
    SWAP10 = 0x99,
    SWAP11 = 0x9A,
    SWAP12 = 0x9B,
    SWAP13 = 0x9C,
    SWAP14 = 0x9D,
    SWAP15 = 0x9E,
    SWAP16 = 0x9F,
    // LOG0 = 0xA0,
    // LOG1 = 0xA1,
    // LOG2 = 0xA2,
    // LOG3 = 0xA3,
    // LOG4 = 0xA4,
    // unused 0xA5-0xEF
    // CREATE = 0xF0,
    // CALL = 0xF1,
    // CALLCODE = 0xF2,
    RETURN = 0xF3,
    // DELEGATECALL = 0xF4,
    // CREATE2 = 0xF5,
    // unused 0xF6-0xF9
    // STATICCALL = 0xFA,
    // unused 0xFB-0xFC
    REVERT = 0xFD,
    // INVALID = 0xFE,
    // SELFDESTRUCT = 0xFF,
    UNUSED,
}

impl From<u8> for Opcode {
    fn from(opcode: u8) -> Opcode {
        match opcode {
            x if x == Opcode::STOP as u8 => Opcode::STOP,
            x if x == Opcode::ADD as u8 => Opcode::ADD,
            x if x == Opcode::MUL as u8 => Opcode::MUL,
            x if x == Opcode::SUB as u8 => Opcode::SUB,
            x if x == Opcode::DIV as u8 => Opcode::DIV,
            x if x == Opcode::SDIV as u8 => Opcode::SDIV,
            x if x == Opcode::MOD as u8 => Opcode::MOD,
            x if x == Opcode::SMOD as u8 => Opcode::SMOD,
            x if x == Opcode::ADDMOD as u8 => Opcode::ADDMOD,
            x if x == Opcode::MULMOD as u8 => Opcode::MULMOD,
            x if x == Opcode::EXP as u8 => Opcode::EXP,
            x if x == Opcode::SIGNEXTEND as u8 => Opcode::SIGNEXTEND,
            x if x == Opcode::LT as u8 => Opcode::LT,
            x if x == Opcode::GT as u8 => Opcode::GT,
            x if x == Opcode::SLT as u8 => Opcode::SLT,
            x if x == Opcode::SGT as u8 => Opcode::SGT,
            x if x == Opcode::EQ as u8 => Opcode::EQ,
            x if x == Opcode::ISZERO as u8 => Opcode::ISZERO,
            x if x == Opcode::AND as u8 => Opcode::AND,
            x if x == Opcode::OR as u8 => Opcode::OR,
            x if x == Opcode::XOR as u8 => Opcode::XOR,
            x if x == Opcode::SHR as u8 => Opcode::SHR,
            x if x == Opcode::SHL as u8 => Opcode::SHL,
            x if x == Opcode::SAR as u8 => Opcode::SAR,
            x if x == Opcode::POP as u8 => Opcode::POP,
            x if x == Opcode::JUMP as u8 => Opcode::JUMP,
            x if x == Opcode::JUMPI as u8 => Opcode::JUMPI,
            x if x == Opcode::PC as u8 => Opcode::PC,
            x if x == Opcode::GAS as u8 => Opcode::GAS,
            x if x == Opcode::JUMPDEST as u8 => Opcode::JUMPDEST,
            x if x == Opcode::PUSH0 as u8 => Opcode::PUSH0,
            x if x == Opcode::PUSH1 as u8 => Opcode::PUSH1,
            x if x == Opcode::PUSH2 as u8 => Opcode::PUSH2,
            x if x == Opcode::PUSH3 as u8 => Opcode::PUSH3,
            x if x == Opcode::PUSH4 as u8 => Opcode::PUSH4,
            x if x == Opcode::PUSH5 as u8 => Opcode::PUSH5,
            x if x == Opcode::PUSH6 as u8 => Opcode::PUSH6,
            x if x == Opcode::PUSH7 as u8 => Opcode::PUSH7,
            x if x == Opcode::PUSH8 as u8 => Opcode::PUSH8,
            x if x == Opcode::PUSH9 as u8 => Opcode::PUSH9,
            x if x == Opcode::PUSH10 as u8 => Opcode::PUSH10,
            x if x == Opcode::PUSH11 as u8 => Opcode::PUSH11,
            x if x == Opcode::PUSH12 as u8 => Opcode::PUSH12,
            x if x == Opcode::PUSH13 as u8 => Opcode::PUSH13,
            x if x == Opcode::PUSH14 as u8 => Opcode::PUSH14,
            x if x == Opcode::PUSH15 as u8 => Opcode::PUSH15,
            x if x == Opcode::PUSH16 as u8 => Opcode::PUSH16,
            x if x == Opcode::PUSH17 as u8 => Opcode::PUSH17,
            x if x == Opcode::PUSH18 as u8 => Opcode::PUSH18,
            x if x == Opcode::PUSH19 as u8 => Opcode::PUSH19,
            x if x == Opcode::PUSH20 as u8 => Opcode::PUSH20,
            x if x == Opcode::PUSH21 as u8 => Opcode::PUSH21,
            x if x == Opcode::PUSH22 as u8 => Opcode::PUSH22,
            x if x == Opcode::PUSH23 as u8 => Opcode::PUSH23,
            x if x == Opcode::PUSH24 as u8 => Opcode::PUSH24,
            x if x == Opcode::PUSH25 as u8 => Opcode::PUSH25,
            x if x == Opcode::PUSH26 as u8 => Opcode::PUSH26,
            x if x == Opcode::PUSH27 as u8 => Opcode::PUSH27,
            x if x == Opcode::PUSH28 as u8 => Opcode::PUSH28,
            x if x == Opcode::PUSH29 as u8 => Opcode::PUSH29,
            x if x == Opcode::PUSH30 as u8 => Opcode::PUSH30,
            x if x == Opcode::PUSH31 as u8 => Opcode::PUSH31,
            x if x == Opcode::PUSH32 as u8 => Opcode::PUSH32,
            x if x == Opcode::DUP1 as u8 => Opcode::DUP1,
            x if x == Opcode::DUP2 as u8 => Opcode::DUP2,
            x if x == Opcode::DUP3 as u8 => Opcode::DUP3,
            x if x == Opcode::DUP4 as u8 => Opcode::DUP4,
            x if x == Opcode::DUP5 as u8 => Opcode::DUP5,
            x if x == Opcode::DUP6 as u8 => Opcode::DUP6,
            x if x == Opcode::DUP7 as u8 => Opcode::DUP7,
            x if x == Opcode::DUP8 as u8 => Opcode::DUP8,
            x if x == Opcode::DUP9 as u8 => Opcode::DUP9,
            x if x == Opcode::DUP10 as u8 => Opcode::DUP10,
            x if x == Opcode::DUP11 as u8 => Opcode::DUP11,
            x if x == Opcode::DUP12 as u8 => Opcode::DUP12,
            x if x == Opcode::DUP13 as u8 => Opcode::DUP13,
            x if x == Opcode::DUP14 as u8 => Opcode::DUP14,
            x if x == Opcode::DUP15 as u8 => Opcode::DUP15,
            x if x == Opcode::DUP16 as u8 => Opcode::DUP16,
            x if x == Opcode::SWAP1 as u8 => Opcode::SWAP1,
            x if x == Opcode::SWAP2 as u8 => Opcode::SWAP2,
            x if x == Opcode::SWAP3 as u8 => Opcode::SWAP3,
            x if x == Opcode::SWAP4 as u8 => Opcode::SWAP4,
            x if x == Opcode::SWAP5 as u8 => Opcode::SWAP5,
            x if x == Opcode::SWAP6 as u8 => Opcode::SWAP6,
            x if x == Opcode::SWAP7 as u8 => Opcode::SWAP7,
            x if x == Opcode::SWAP8 as u8 => Opcode::SWAP8,
            x if x == Opcode::SWAP9 as u8 => Opcode::SWAP9,
            x if x == Opcode::SWAP10 as u8 => Opcode::SWAP10,
            x if x == Opcode::SWAP11 as u8 => Opcode::SWAP11,
            x if x == Opcode::SWAP12 as u8 => Opcode::SWAP12,
            x if x == Opcode::SWAP13 as u8 => Opcode::SWAP13,
            x if x == Opcode::SWAP14 as u8 => Opcode::SWAP14,
            x if x == Opcode::SWAP15 as u8 => Opcode::SWAP15,
            x if x == Opcode::SWAP16 as u8 => Opcode::SWAP16,
            x if x == Opcode::BYTE as u8 => Opcode::BYTE,
            x if x == Opcode::JUMP as u8 => Opcode::JUMP,
            x if x == Opcode::RETURN as u8 => Opcode::RETURN,
            x if x == Opcode::MSTORE as u8 => Opcode::MSTORE,
            x if x == Opcode::MSTORE8 as u8 => Opcode::MSTORE8,
            _ => Opcode::UNUSED,
        }
    }
}

#[derive(Debug, Clone)]
pub enum Operation {
    Stop,
    Add,
    Mul,
    Sub,
    Sgt,
    Div,
    Sdiv,
    Mod,
    SMod,
    Addmod,
    Mulmod,
    Exp,
    SignExtend,
    Lt,
    Gt,
    Slt,
    Eq,
    IsZero,
    And,
    Or,
    Xor,
    Byte,
    Shr,
    Shl,
    Sar,
    Pop,
    Jump,
    Jumpi,
    PC { pc: usize },
    Gas,
    Jumpdest { pc: usize },
    Push0,
    Push(BigUint),
    Dup(u32),
    Swap(u32),
    Return,
<<<<<<< HEAD
    Revert,
=======
    Mstore,
    Mstore8,
>>>>>>> 1be0178e
}

#[derive(Debug, Clone)]
pub struct Program {
    pub(crate) operations: Vec<Operation>,
}

impl Program {
    pub fn from_bytecode(bytecode: &[u8]) -> Self {
        let mut operations = vec![];
        let mut pc = 0;

        while pc < bytecode.len() {
            let Some(opcode) = bytecode.get(pc).copied() else {
                break;
            };
            let op = match Opcode::from(opcode) {
                Opcode::STOP => Operation::Stop,
                Opcode::ADD => Operation::Add,
                Opcode::MUL => Operation::Mul,
                Opcode::SUB => Operation::Sub,
                Opcode::DIV => Operation::Div,
                Opcode::SDIV => Operation::Sdiv,
                Opcode::MOD => Operation::Mod,
                Opcode::SMOD => Operation::SMod,
                Opcode::ADDMOD => Operation::Addmod,
                Opcode::MULMOD => Operation::Mulmod,
                Opcode::EXP => Operation::Exp,
                Opcode::SIGNEXTEND => Operation::SignExtend,
                Opcode::LT => Operation::Lt,
                Opcode::GT => Operation::Gt,
                Opcode::SLT => Operation::Slt,
                Opcode::SGT => Operation::Sgt,
                Opcode::EQ => Operation::Eq,
                Opcode::ISZERO => Operation::IsZero,
                Opcode::AND => Operation::And,
                Opcode::OR => Operation::Or,
                Opcode::XOR => Operation::Xor,
                Opcode::BYTE => Operation::Byte,
                Opcode::SHR => Operation::Shr,
                Opcode::SHL => Operation::Shl,
                Opcode::SAR => Operation::Sar,
                Opcode::POP => Operation::Pop,
                Opcode::JUMP => Operation::Jump,
                Opcode::JUMPI => Operation::Jumpi,
                Opcode::PC => Operation::PC { pc },
                Opcode::GAS => Operation::Gas,
                Opcode::JUMPDEST => Operation::Jumpdest { pc },
                Opcode::PUSH0 => Operation::Push0,
                Opcode::PUSH1 => {
                    pc += 1;
                    let x = bytecode[pc..(pc + 1)].try_into().unwrap();
                    Operation::Push(BigUint::from_bytes_be(x))
                }
                Opcode::PUSH2 => {
                    pc += 1;
                    let x = bytecode[pc..(pc + 2)].try_into().unwrap();
                    pc += 1;
                    Operation::Push(BigUint::from_bytes_be(x))
                }
                Opcode::PUSH3 => {
                    pc += 1;
                    let x = bytecode[pc..(pc + 3)].try_into().unwrap();
                    pc += 2;
                    Operation::Push(BigUint::from_bytes_be(x))
                }
                Opcode::PUSH4 => {
                    pc += 1;
                    let x = bytecode[pc..(pc + 4)].try_into().unwrap();
                    pc += 3;
                    Operation::Push(BigUint::from_bytes_be(x))
                }
                Opcode::PUSH5 => {
                    pc += 1;
                    let x = bytecode[pc..(pc + 5)].try_into().unwrap();
                    pc += 4;
                    Operation::Push(BigUint::from_bytes_be(x))
                }
                Opcode::PUSH6 => {
                    pc += 1;
                    let x = bytecode[pc..(pc + 6)].try_into().unwrap();
                    pc += 5;
                    Operation::Push(BigUint::from_bytes_be(x))
                }
                Opcode::PUSH7 => {
                    pc += 1;
                    let x = bytecode[pc..(pc + 7)].try_into().unwrap();
                    pc += 6;
                    Operation::Push(BigUint::from_bytes_be(x))
                }
                Opcode::PUSH8 => {
                    pc += 1;
                    let x = bytecode[pc..(pc + 8)].try_into().unwrap();
                    pc += 7;
                    Operation::Push(BigUint::from_bytes_be(x))
                }
                Opcode::PUSH9 => {
                    pc += 1;
                    let x = bytecode[pc..(pc + 9)].try_into().unwrap();
                    pc += 8;
                    Operation::Push(BigUint::from_bytes_be(x))
                }
                Opcode::PUSH10 => {
                    pc += 1;
                    let x = bytecode[pc..(pc + 10)].try_into().unwrap();
                    pc += 9;
                    Operation::Push(BigUint::from_bytes_be(x))
                }
                Opcode::PUSH11 => {
                    pc += 1;
                    let x = bytecode[pc..(pc + 11)].try_into().unwrap();
                    pc += 10;
                    Operation::Push(BigUint::from_bytes_be(x))
                }
                Opcode::PUSH12 => {
                    pc += 1;
                    let x = bytecode[pc..(pc + 12)].try_into().unwrap();
                    pc += 11;
                    Operation::Push(BigUint::from_bytes_be(x))
                }
                Opcode::PUSH13 => {
                    pc += 1;
                    let x = bytecode[pc..(pc + 13)].try_into().unwrap();
                    pc += 12;
                    Operation::Push(BigUint::from_bytes_be(x))
                }
                Opcode::PUSH14 => {
                    pc += 1;
                    let x = bytecode[pc..(pc + 14)].try_into().unwrap();
                    pc += 13;
                    Operation::Push(BigUint::from_bytes_be(x))
                }
                Opcode::PUSH15 => {
                    pc += 1;
                    let x = bytecode[pc..(pc + 15)].try_into().unwrap();
                    pc += 14;
                    Operation::Push(BigUint::from_bytes_be(x))
                }
                Opcode::PUSH16 => {
                    pc += 1;
                    let x = bytecode[pc..(pc + 16)].try_into().unwrap();
                    pc += 15;
                    Operation::Push(BigUint::from_bytes_be(x))
                }
                Opcode::PUSH17 => {
                    pc += 1;
                    let x = bytecode[pc..(pc + 17)].try_into().unwrap();
                    pc += 16;
                    Operation::Push(BigUint::from_bytes_be(x))
                }
                Opcode::PUSH18 => {
                    pc += 1;
                    let x = bytecode[pc..(pc + 18)].try_into().unwrap();
                    pc += 17;
                    Operation::Push(BigUint::from_bytes_be(x))
                }
                Opcode::PUSH19 => {
                    pc += 1;
                    let x = bytecode[pc..(pc + 19)].try_into().unwrap();
                    pc += 18;
                    Operation::Push(BigUint::from_bytes_be(x))
                }
                Opcode::PUSH20 => {
                    pc += 1;
                    let x = bytecode[pc..(pc + 20)].try_into().unwrap();
                    pc += 19;
                    Operation::Push(BigUint::from_bytes_be(x))
                }
                Opcode::PUSH21 => {
                    pc += 1;
                    let x = bytecode[pc..(pc + 21)].try_into().unwrap();
                    pc += 20;
                    Operation::Push(BigUint::from_bytes_be(x))
                }
                Opcode::PUSH22 => {
                    pc += 1;
                    let x = bytecode[pc..(pc + 32)].try_into().unwrap();
                    pc += 21;
                    Operation::Push(BigUint::from_bytes_be(x))
                }
                Opcode::PUSH23 => {
                    pc += 1;
                    let x = bytecode[pc..(pc + 32)].try_into().unwrap();
                    pc += 22;
                    Operation::Push(BigUint::from_bytes_be(x))
                }
                Opcode::PUSH24 => {
                    pc += 1;
                    let x = bytecode[pc..(pc + 32)].try_into().unwrap();
                    pc += 23;
                    Operation::Push(BigUint::from_bytes_be(x))
                }
                Opcode::PUSH25 => {
                    pc += 1;
                    let x = bytecode[pc..(pc + 32)].try_into().unwrap();
                    pc += 24;
                    Operation::Push(BigUint::from_bytes_be(x))
                }
                Opcode::PUSH26 => {
                    pc += 1;
                    let x = bytecode[pc..(pc + 26)].try_into().unwrap();
                    pc += 25;
                    Operation::Push(BigUint::from_bytes_be(x))
                }
                Opcode::PUSH27 => {
                    pc += 1;
                    let x = bytecode[pc..(pc + 27)].try_into().unwrap();
                    pc += 26;
                    Operation::Push(BigUint::from_bytes_be(x))
                }
                Opcode::PUSH28 => {
                    pc += 1;
                    let x = bytecode[pc..(pc + 28)].try_into().unwrap();
                    pc += 27;
                    Operation::Push(BigUint::from_bytes_be(x))
                }
                Opcode::PUSH29 => {
                    pc += 1;
                    let x = bytecode[pc..(pc + 29)].try_into().unwrap();
                    pc += 28;
                    Operation::Push(BigUint::from_bytes_be(x))
                }
                Opcode::PUSH30 => {
                    pc += 1;
                    let x = bytecode[pc..(pc + 30)].try_into().unwrap();
                    pc += 29;
                    Operation::Push(BigUint::from_bytes_be(x))
                }
                Opcode::PUSH31 => {
                    pc += 1;
                    let x = bytecode[pc..(pc + 31)].try_into().unwrap();
                    pc += 30;
                    Operation::Push(BigUint::from_bytes_be(x))
                }
                Opcode::PUSH32 => {
                    pc += 1;
                    let x = bytecode[pc..(pc + 32)].try_into().unwrap();
                    pc += 31;
                    Operation::Push(BigUint::from_bytes_be(x))
                }
                Opcode::DUP1 => Operation::Dup(1),
                Opcode::DUP2 => Operation::Dup(2),
                Opcode::DUP3 => Operation::Dup(3),
                Opcode::DUP4 => Operation::Dup(4),
                Opcode::DUP5 => Operation::Dup(5),
                Opcode::DUP6 => Operation::Dup(6),
                Opcode::DUP7 => Operation::Dup(7),
                Opcode::DUP8 => Operation::Dup(8),
                Opcode::DUP9 => Operation::Dup(9),
                Opcode::DUP10 => Operation::Dup(10),
                Opcode::DUP11 => Operation::Dup(11),
                Opcode::DUP12 => Operation::Dup(12),
                Opcode::DUP13 => Operation::Dup(13),
                Opcode::DUP14 => Operation::Dup(14),
                Opcode::DUP15 => Operation::Dup(15),
                Opcode::DUP16 => Operation::Dup(16),
                Opcode::SWAP1 => Operation::Swap(1),
                Opcode::SWAP2 => Operation::Swap(2),
                Opcode::SWAP3 => Operation::Swap(3),
                Opcode::SWAP4 => Operation::Swap(4),
                Opcode::SWAP5 => Operation::Swap(5),
                Opcode::SWAP6 => Operation::Swap(6),
                Opcode::SWAP7 => Operation::Swap(7),
                Opcode::SWAP8 => Operation::Swap(8),
                Opcode::SWAP9 => Operation::Swap(9),
                Opcode::SWAP10 => Operation::Swap(10),
                Opcode::SWAP11 => Operation::Swap(11),
                Opcode::SWAP12 => Operation::Swap(12),
                Opcode::SWAP13 => Operation::Swap(13),
                Opcode::SWAP14 => Operation::Swap(14),
                Opcode::SWAP15 => Operation::Swap(15),
                Opcode::SWAP16 => Operation::Swap(16),
                Opcode::RETURN => Operation::Return,
<<<<<<< HEAD
                Opcode::REVERT => Operation::Revert,
=======
                Opcode::MSTORE => Operation::Mstore,
                Opcode::MSTORE8 => Operation::Mstore8,
>>>>>>> 1be0178e
                Opcode::UNUSED => panic!("Unknown opcode 0x{:02X}", opcode),
            };
            operations.push(op);
            pc += 1;
        }
        Program { operations }
    }
}

impl From<Vec<Operation>> for Program {
    fn from(operations: Vec<Operation>) -> Self {
        Program { operations }
    }
}<|MERGE_RESOLUTION|>--- conflicted
+++ resolved
@@ -307,12 +307,9 @@
     Dup(u32),
     Swap(u32),
     Return,
-<<<<<<< HEAD
     Revert,
-=======
     Mstore,
     Mstore8,
->>>>>>> 1be0178e
 }
 
 #[derive(Debug, Clone)]
@@ -586,12 +583,9 @@
                 Opcode::SWAP15 => Operation::Swap(15),
                 Opcode::SWAP16 => Operation::Swap(16),
                 Opcode::RETURN => Operation::Return,
-<<<<<<< HEAD
                 Opcode::REVERT => Operation::Revert,
-=======
                 Opcode::MSTORE => Operation::Mstore,
                 Opcode::MSTORE8 => Operation::Mstore8,
->>>>>>> 1be0178e
                 Opcode::UNUSED => panic!("Unknown opcode 0x{:02X}", opcode),
             };
             operations.push(op);
