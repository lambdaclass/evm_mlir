--- conflicted
+++ resolved
@@ -443,15 +443,7 @@
             Operation::Log(n) => vec![Opcode::LOG0 as u8 + n],
             Operation::Return => vec![Opcode::RETURN as u8],
             Operation::Revert => vec![Opcode::REVERT as u8],
-<<<<<<< HEAD
-            Operation::Mstore => vec![Opcode::MSTORE as u8],
-            Operation::Mstore8 => vec![Opcode::MSTORE8 as u8],
-            Operation::Log(n) => vec![Opcode::LOG0 as u8 + n],
             Operation::Address => vec![Opcode::ADDRESS as u8],
-            Operation::CallDataCopy => vec![Opcode::CALLDATACOPY as u8],
-            Operation::Origin => vec![Opcode::ORIGIN as u8],
-=======
->>>>>>> 55f42cb0
         }
     }
 }
@@ -762,13 +754,9 @@
                 Opcode::LOG2 => Operation::Log(2),
                 Opcode::LOG3 => Operation::Log(3),
                 Opcode::LOG4 => Operation::Log(4),
-<<<<<<< HEAD
                 Opcode::ADDRESS => Operation::Address,
-                Opcode::ORIGIN => Operation::Origin,
-=======
                 Opcode::RETURN => Operation::Return,
                 Opcode::REVERT => Operation::Revert,
->>>>>>> 55f42cb0
             };
             operations.push(op);
             pc += 1;
