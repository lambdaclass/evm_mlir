use num_bigint::BigUint;

#[derive(Debug)]
pub enum Opcode {
    // STOP = 0x00,
    ADD = 0x01,
    MUL = 0x02,
    SUB = 0x03,
    DIV = 0x04,
    // SDIV = 0x05,
    MOD = 0x06,
    // SMOD = 0x07,
    ADDMOD = 0x08,
    // MULMOD = 0x09,
    // EXP = 0x0A,
    // SIGNEXTEND = 0x0B,

    // unused 0x0C-0x0F
    LT = 0x10,
    // GT = 0x11,
    // SLT = 0x12,
    SGT = 0x13,
    // EQ = 0x14,
<<<<<<< HEAD
    ISZERO = 0x15,
    // AND = 0x16,
=======
    // ISZERO = 0x15,
    AND = 0x16,
>>>>>>> 7d93f67c
    // OR = 0x17,
    XOR = 0x18,
    // NOT = 0x19,
    BYTE = 0x1A,
    // SHL = 0x1B,
    // SHR = 0x1C,
    // SAR = 0x1D,
    // unused 0x1E-0x1F
    // KECCAK256 = 0x20,
    // unused 0x21-0x2F
    // ADDRESS = 0x30,
    // BALANCE = 0x31,
    // ORIGIN = 0x32,
    // CALLER = 0x33,
    // CALLVALUE = 0x34,
    // CALLDATALOAD = 0x35,
    // CALLDATASIZE = 0x36,
    // CALLDATACOPY = 0x37,
    // CODESIZE = 0x38,
    // CODECOPY = 0x39,
    // GASPRICE = 0x3A,
    // EXTCODESIZE = 0x3B,
    // EXTCODECOPY = 0x3C,
    // RETURNDATASIZE = 0x3D,
    // RETURNDATACOPY = 0x3E,
    // EXTCODEHASH = 0x3F,
    // BLOCKHASH = 0x40,
    // COINBASE = 0x41,
    // TIMESTAMP = 0x42,
    // NUMBER = 0x43,
    // DIFFICULTY = 0x44,
    // GASLIMIT = 0x45,
    // CHAINID = 0x46,
    // SELFBALANCE = 0x47,
    // BASEFEE = 0x48,
    // BLOBHASH = 0x49,
    // BLOBBASEFEE = 0x4A,
    // unused 0x4B-0x4F
    POP = 0x50,
    // MLOAD = 0x51,
    // MSTORE = 0x52,
    // MSTORE8 = 0x53,
    // SLOAD = 0x54,
    // SSTORE = 0x55,
    JUMP = 0x56,
    // JUMPI = 0x57,
    PC = 0x58,
    // MSIZE = 0x59,
    // GAS = 0x5A,
    JUMPDEST = 0x5B,
    // TLOAD = 0x5C,
    // TSTORE = 0x5D,
    // MCOPY = 0x5E,
    PUSH0 = 0x5F,
    PUSH1 = 0x60,
    PUSH2 = 0x61,
    PUSH3 = 0x62,
    PUSH4 = 0x63,
    PUSH5 = 0x64,
    PUSH6 = 0x65,
    PUSH7 = 0x66,
    PUSH8 = 0x67,
    PUSH9 = 0x68,
    PUSH10 = 0x69,
    PUSH11 = 0x6A,
    PUSH12 = 0x6B,
    PUSH13 = 0x6C,
    PUSH14 = 0x6D,
    PUSH15 = 0x6E,
    PUSH16 = 0x6F,
    PUSH17 = 0x70,
    PUSH18 = 0x71,
    PUSH19 = 0x72,
    PUSH20 = 0x73,
    PUSH21 = 0x74,
    PUSH22 = 0x75,
    PUSH23 = 0x76,
    PUSH24 = 0x77,
    PUSH25 = 0x78,
    PUSH26 = 0x79,
    PUSH27 = 0x7A,
    PUSH28 = 0x7B,
    PUSH29 = 0x7C,
    PUSH30 = 0x7D,
    PUSH31 = 0x7E,
    PUSH32 = 0x7F,
    // DUP1 = 0x80,
    // DUP2 = 0x81,
    // DUP3 = 0x82,
    // DUP4 = 0x83,
    // DUP5 = 0x84,
    // DUP6 = 0x85,
    // DUP7 = 0x86,
    // DUP8 = 0x87,
    // DUP9 = 0x88,
    // DUP10 = 0x89,
    // DUP11 = 0x8A,
    // DUP12 = 0x8B,
    // DUP13 = 0x8C,
    // DUP14 = 0x8D,
    // DUP15 = 0x8E,
    // DUP16 = 0x8F,
    // SWAP1 = 0x90,
    // SWAP2 = 0x91,
    // SWAP3 = 0x92,
    // SWAP4 = 0x93,
    // SWAP5 = 0x94,
    // SWAP6 = 0x95,
    // SWAP7 = 0x96,
    // SWAP8 = 0x97,
    // SWAP9 = 0x98,
    // SWAP10 = 0x99,
    // SWAP11 = 0x9A,
    // SWAP12 = 0x9B,
    // SWAP13 = 0x9C,
    // SWAP14 = 0x9D,
    // SWAP15 = 0x9E,
    // SWAP16 = 0x9F,
    // LOG0 = 0xA0,
    // LOG1 = 0xA1,
    // LOG2 = 0xA2,
    // LOG3 = 0xA3,
    // LOG4 = 0xA4,
    // unused 0xA5-0xEF
    // CREATE = 0xF0,
    // CALL = 0xF1,
    // CALLCODE = 0xF2,
    // RETURN = 0xF3,
    // DELEGATECALL = 0xF4,
    // CREATE2 = 0xF5,
    // unused 0xF6-0xF9
    // STATICCALL = 0xFA,
    // unused 0xFB-0xFC
    // REVERT = 0xFD,
    // INVALID = 0xFE,
    // SELFDESTRUCT = 0xFF,
    UNUSED,
}

impl From<u8> for Opcode {
    fn from(opcode: u8) -> Opcode {
        match opcode {
            x if x == Opcode::ADD as u8 => Opcode::ADD,
            x if x == Opcode::MUL as u8 => Opcode::MUL,
            x if x == Opcode::XOR as u8 => Opcode::XOR,
            x if x == Opcode::POP as u8 => Opcode::POP,
            x if x == Opcode::PC as u8 => Opcode::PC,
            x if x == Opcode::DIV as u8 => Opcode::DIV,
            x if x == Opcode::MOD as u8 => Opcode::MOD,
            x if x == Opcode::JUMPDEST as u8 => Opcode::JUMPDEST,
            x if x == Opcode::ADDMOD as u8 => Opcode::ADDMOD,
            x if x == Opcode::PUSH0 as u8 => Opcode::PUSH0,
            x if x == Opcode::PUSH1 as u8 => Opcode::PUSH1,
            x if x == Opcode::PUSH2 as u8 => Opcode::PUSH2,
            x if x == Opcode::PUSH3 as u8 => Opcode::PUSH3,
            x if x == Opcode::PUSH4 as u8 => Opcode::PUSH4,
            x if x == Opcode::PUSH5 as u8 => Opcode::PUSH5,
            x if x == Opcode::PUSH6 as u8 => Opcode::PUSH6,
            x if x == Opcode::PUSH7 as u8 => Opcode::PUSH7,
            x if x == Opcode::PUSH8 as u8 => Opcode::PUSH8,
            x if x == Opcode::PUSH9 as u8 => Opcode::PUSH9,
            x if x == Opcode::PUSH10 as u8 => Opcode::PUSH10,
            x if x == Opcode::PUSH11 as u8 => Opcode::PUSH11,
            x if x == Opcode::PUSH12 as u8 => Opcode::PUSH12,
            x if x == Opcode::PUSH13 as u8 => Opcode::PUSH13,
            x if x == Opcode::PUSH14 as u8 => Opcode::PUSH14,
            x if x == Opcode::PUSH15 as u8 => Opcode::PUSH15,
            x if x == Opcode::PUSH16 as u8 => Opcode::PUSH16,
            x if x == Opcode::PUSH17 as u8 => Opcode::PUSH17,
            x if x == Opcode::PUSH18 as u8 => Opcode::PUSH18,
            x if x == Opcode::PUSH19 as u8 => Opcode::PUSH19,
            x if x == Opcode::PUSH20 as u8 => Opcode::PUSH20,
            x if x == Opcode::PUSH21 as u8 => Opcode::PUSH21,
            x if x == Opcode::PUSH22 as u8 => Opcode::PUSH22,
            x if x == Opcode::PUSH23 as u8 => Opcode::PUSH23,
            x if x == Opcode::PUSH24 as u8 => Opcode::PUSH24,
            x if x == Opcode::PUSH25 as u8 => Opcode::PUSH25,
            x if x == Opcode::PUSH26 as u8 => Opcode::PUSH26,
            x if x == Opcode::PUSH27 as u8 => Opcode::PUSH27,
            x if x == Opcode::PUSH28 as u8 => Opcode::PUSH28,
            x if x == Opcode::PUSH29 as u8 => Opcode::PUSH29,
            x if x == Opcode::PUSH30 as u8 => Opcode::PUSH30,
            x if x == Opcode::PUSH31 as u8 => Opcode::PUSH31,
            x if x == Opcode::PUSH32 as u8 => Opcode::PUSH32,
            x if x == Opcode::BYTE as u8 => Opcode::BYTE,
            x if x == Opcode::JUMP as u8 => Opcode::JUMP,
            _ => Opcode::UNUSED,
        }
    }
}

#[derive(Debug, Clone)]
pub enum Operation {
    Add,
    Sub,
    Mul,
    Addmod,
    Sgt,
    Xor,
    Pop,
    PC { pc: usize },
    Lt,
    Div,
<<<<<<< HEAD
    IsZero,
=======
    Mod,
>>>>>>> 7d93f67c
    Jumpdest { pc: usize },
    Push(BigUint),
    Byte,
    Jump,
    And,
}

#[derive(Debug, Clone)]
pub struct Program {
    pub(crate) operations: Vec<Operation>,
}

impl Program {
    pub fn from_bytecode(bytecode: &[u8]) -> Self {
        let mut operations = vec![];
        let mut pc = 0;

        while pc < bytecode.len() {
            let Some(opcode) = bytecode.get(pc).copied() else {
                break;
            };
            let op = match Opcode::from(opcode) {
                Opcode::ADD => Operation::Add,
                Opcode::SUB => Operation::Sub,
                Opcode::MUL => Operation::Mul,
                Opcode::XOR => Operation::Xor,
                Opcode::LT => Operation::Lt,
                Opcode::POP => Operation::Pop,
<<<<<<< HEAD
                Opcode::ISZERO => Operation::IsZero,
=======
                Opcode::PC => Operation::PC { pc },
>>>>>>> 7d93f67c
                Opcode::DIV => Operation::Div,
                Opcode::MOD => Operation::Mod,
                Opcode::SGT => Operation::Sgt,
                Opcode::JUMPDEST => Operation::Jumpdest { pc },
                Opcode::JUMP => Operation::Jump,
                Opcode::ADDMOD => Operation::Addmod,
                Opcode::PUSH0 => Operation::Push(BigUint::ZERO),
                Opcode::PUSH1 => {
                    pc += 1;
                    let x = bytecode[pc..(pc + 1)].try_into().unwrap();
                    Operation::Push(BigUint::from_bytes_be(x))
                }
                Opcode::PUSH2 => {
                    pc += 1;
                    let x = bytecode[pc..(pc + 2)].try_into().unwrap();
                    pc += 1;
                    Operation::Push(BigUint::from_bytes_be(x))
                }
                Opcode::PUSH3 => {
                    pc += 1;
                    let x = bytecode[pc..(pc + 3)].try_into().unwrap();
                    pc += 2;
                    Operation::Push(BigUint::from_bytes_be(x))
                }
                Opcode::PUSH4 => {
                    pc += 1;
                    let x = bytecode[pc..(pc + 4)].try_into().unwrap();
                    pc += 3;
                    Operation::Push(BigUint::from_bytes_be(x))
                }
                Opcode::PUSH5 => {
                    pc += 1;
                    let x = bytecode[pc..(pc + 5)].try_into().unwrap();
                    pc += 4;
                    Operation::Push(BigUint::from_bytes_be(x))
                }
                Opcode::PUSH6 => {
                    pc += 1;
                    let x = bytecode[pc..(pc + 6)].try_into().unwrap();
                    pc += 5;
                    Operation::Push(BigUint::from_bytes_be(x))
                }
                Opcode::PUSH7 => {
                    pc += 1;
                    let x = bytecode[pc..(pc + 7)].try_into().unwrap();
                    pc += 6;
                    Operation::Push(BigUint::from_bytes_be(x))
                }
                Opcode::PUSH8 => {
                    pc += 1;
                    let x = bytecode[pc..(pc + 8)].try_into().unwrap();
                    pc += 7;
                    Operation::Push(BigUint::from_bytes_be(x))
                }
                Opcode::PUSH9 => {
                    pc += 1;
                    let x = bytecode[pc..(pc + 9)].try_into().unwrap();
                    pc += 8;
                    Operation::Push(BigUint::from_bytes_be(x))
                }
                Opcode::PUSH10 => {
                    pc += 1;
                    let x = bytecode[pc..(pc + 10)].try_into().unwrap();
                    pc += 9;
                    Operation::Push(BigUint::from_bytes_be(x))
                }
                Opcode::PUSH11 => {
                    pc += 1;
                    let x = bytecode[pc..(pc + 11)].try_into().unwrap();
                    pc += 10;
                    Operation::Push(BigUint::from_bytes_be(x))
                }
                Opcode::PUSH12 => {
                    pc += 1;
                    let x = bytecode[pc..(pc + 12)].try_into().unwrap();
                    pc += 11;
                    Operation::Push(BigUint::from_bytes_be(x))
                }
                Opcode::PUSH13 => {
                    pc += 1;
                    let x = bytecode[pc..(pc + 13)].try_into().unwrap();
                    pc += 12;
                    Operation::Push(BigUint::from_bytes_be(x))
                }
                Opcode::PUSH14 => {
                    pc += 1;
                    let x = bytecode[pc..(pc + 14)].try_into().unwrap();
                    pc += 13;
                    Operation::Push(BigUint::from_bytes_be(x))
                }
                Opcode::PUSH15 => {
                    pc += 1;
                    let x = bytecode[pc..(pc + 15)].try_into().unwrap();
                    pc += 14;
                    Operation::Push(BigUint::from_bytes_be(x))
                }
                Opcode::PUSH16 => {
                    pc += 1;
                    let x = bytecode[pc..(pc + 16)].try_into().unwrap();
                    pc += 15;
                    Operation::Push(BigUint::from_bytes_be(x))
                }
                Opcode::PUSH17 => {
                    pc += 1;
                    let x = bytecode[pc..(pc + 17)].try_into().unwrap();
                    pc += 16;
                    Operation::Push(BigUint::from_bytes_be(x))
                }
                Opcode::PUSH18 => {
                    pc += 1;
                    let x = bytecode[pc..(pc + 18)].try_into().unwrap();
                    pc += 17;
                    Operation::Push(BigUint::from_bytes_be(x))
                }
                Opcode::PUSH19 => {
                    pc += 1;
                    let x = bytecode[pc..(pc + 19)].try_into().unwrap();
                    pc += 18;
                    Operation::Push(BigUint::from_bytes_be(x))
                }
                Opcode::PUSH20 => {
                    pc += 1;
                    let x = bytecode[pc..(pc + 20)].try_into().unwrap();
                    pc += 19;
                    Operation::Push(BigUint::from_bytes_be(x))
                }
                Opcode::PUSH21 => {
                    pc += 1;
                    let x = bytecode[pc..(pc + 21)].try_into().unwrap();
                    pc += 20;
                    Operation::Push(BigUint::from_bytes_be(x))
                }
                Opcode::PUSH22 => {
                    pc += 1;
                    let x = bytecode[pc..(pc + 32)].try_into().unwrap();
                    pc += 21;
                    Operation::Push(BigUint::from_bytes_be(x))
                }
                Opcode::PUSH23 => {
                    pc += 1;
                    let x = bytecode[pc..(pc + 32)].try_into().unwrap();
                    pc += 22;
                    Operation::Push(BigUint::from_bytes_be(x))
                }
                Opcode::PUSH24 => {
                    pc += 1;
                    let x = bytecode[pc..(pc + 32)].try_into().unwrap();
                    pc += 23;
                    Operation::Push(BigUint::from_bytes_be(x))
                }
                Opcode::PUSH25 => {
                    pc += 1;
                    let x = bytecode[pc..(pc + 32)].try_into().unwrap();
                    pc += 24;
                    Operation::Push(BigUint::from_bytes_be(x))
                }
                Opcode::PUSH26 => {
                    pc += 1;
                    let x = bytecode[pc..(pc + 26)].try_into().unwrap();
                    pc += 25;
                    Operation::Push(BigUint::from_bytes_be(x))
                }
                Opcode::PUSH27 => {
                    pc += 1;
                    let x = bytecode[pc..(pc + 27)].try_into().unwrap();
                    pc += 26;
                    Operation::Push(BigUint::from_bytes_be(x))
                }
                Opcode::PUSH28 => {
                    pc += 1;
                    let x = bytecode[pc..(pc + 28)].try_into().unwrap();
                    pc += 27;
                    Operation::Push(BigUint::from_bytes_be(x))
                }
                Opcode::PUSH29 => {
                    pc += 1;
                    let x = bytecode[pc..(pc + 29)].try_into().unwrap();
                    pc += 28;
                    Operation::Push(BigUint::from_bytes_be(x))
                }
                Opcode::PUSH30 => {
                    pc += 1;
                    let x = bytecode[pc..(pc + 30)].try_into().unwrap();
                    pc += 29;
                    Operation::Push(BigUint::from_bytes_be(x))
                }
                Opcode::PUSH31 => {
                    pc += 1;
                    let x = bytecode[pc..(pc + 31)].try_into().unwrap();
                    pc += 30;
                    Operation::Push(BigUint::from_bytes_be(x))
                }
                Opcode::PUSH32 => {
                    pc += 1;
                    let x = bytecode[pc..(pc + 32)].try_into().unwrap();
                    pc += 31;
                    Operation::Push(BigUint::from_bytes_be(x))
                }
                Opcode::BYTE => Operation::Byte,
                Opcode::AND => Operation::And,
                Opcode::UNUSED => panic!("Unknown opcode {:02X}", opcode),
            };
            operations.push(op);
            pc += 1;
        }
        Program { operations }
    }
}

impl From<Vec<Operation>> for Program {
    fn from(operations: Vec<Operation>) -> Self {
        Program { operations }
    }
}<|MERGE_RESOLUTION|>--- conflicted
+++ resolved
@@ -21,13 +21,8 @@
     // SLT = 0x12,
     SGT = 0x13,
     // EQ = 0x14,
-<<<<<<< HEAD
     ISZERO = 0x15,
-    // AND = 0x16,
-=======
-    // ISZERO = 0x15,
     AND = 0x16,
->>>>>>> 7d93f67c
     // OR = 0x17,
     XOR = 0x18,
     // NOT = 0x19,
@@ -231,11 +226,8 @@
     PC { pc: usize },
     Lt,
     Div,
-<<<<<<< HEAD
     IsZero,
-=======
     Mod,
->>>>>>> 7d93f67c
     Jumpdest { pc: usize },
     Push(BigUint),
     Byte,
@@ -264,11 +256,8 @@
                 Opcode::XOR => Operation::Xor,
                 Opcode::LT => Operation::Lt,
                 Opcode::POP => Operation::Pop,
-<<<<<<< HEAD
                 Opcode::ISZERO => Operation::IsZero,
-=======
                 Opcode::PC => Operation::PC { pc },
->>>>>>> 7d93f67c
                 Opcode::DIV => Operation::Div,
                 Opcode::MOD => Operation::Mod,
                 Opcode::SGT => Operation::Sgt,
