use num_bigint::BigUint;

#[derive(Debug)]
pub enum Opcode {
    // STOP = 0x00,
    ADD = 0x01,
    MUL = 0x02,
    SUB = 0x03,
    DIV = 0x04,
    // SDIV = 0x05,
    MOD = 0x06,
    // SMOD = 0x07,
    ADDMOD = 0x08,
    // MULMOD = 0x09,
    // EXP = 0x0A,
    // SIGNEXTEND = 0x0B,

    // unused 0x0C-0x0F
    LT = 0x10,
    // GT = 0x11,
    // SLT = 0x12,
    // SGT = 0x13,
    // EQ = 0x14,
    // ISZERO = 0x15,
    // AND = 0x16,
    // OR = 0x17,
    // XOR = 0x18,
    // NOT = 0x19,
    BYTE = 0x1A,
    // SHL = 0x1B,
    // SHR = 0x1C,
    // SAR = 0x1D,
    // unused 0x1E-0x1F
    // KECCAK256 = 0x20,
    // unused 0x21-0x2F
    // ADDRESS = 0x30,
    // BALANCE = 0x31,
    // ORIGIN = 0x32,
    // CALLER = 0x33,
    // CALLVALUE = 0x34,
    // CALLDATALOAD = 0x35,
    // CALLDATASIZE = 0x36,
    // CALLDATACOPY = 0x37,
    // CODESIZE = 0x38,
    // CODECOPY = 0x39,
    // GASPRICE = 0x3A,
    // EXTCODESIZE = 0x3B,
    // EXTCODECOPY = 0x3C,
    // RETURNDATASIZE = 0x3D,
    // RETURNDATACOPY = 0x3E,
    // EXTCODEHASH = 0x3F,
    // BLOCKHASH = 0x40,
    // COINBASE = 0x41,
    // TIMESTAMP = 0x42,
    // NUMBER = 0x43,
    // DIFFICULTY = 0x44,
    // GASLIMIT = 0x45,
    // CHAINID = 0x46,
    // SELFBALANCE = 0x47,
    // BASEFEE = 0x48,
    // BLOBHASH = 0x49,
    // BLOBBASEFEE = 0x4A,
    // unused 0x4B-0x4F
    POP = 0x50,
    // MLOAD = 0x51,
    // MSTORE = 0x52,
    // MSTORE8 = 0x53,
    // SLOAD = 0x54,
    // SSTORE = 0x55,
    // JUMP = 0x56,
    // JUMPI = 0x57,
    // PC = 0x58,
    // MSIZE = 0x59,
    // GAS = 0x5A,
    JUMPDEST = 0x5B,
    // TLOAD = 0x5C,
    // TSTORE = 0x5D,
    // MCOPY = 0x5E,
    PUSH0 = 0x5F,
    PUSH1 = 0x60,
    PUSH2 = 0x61,
    PUSH3 = 0x62,
    PUSH4 = 0x63,
    PUSH5 = 0x64,
    PUSH6 = 0x65,
    PUSH7 = 0x66,
    PUSH8 = 0x67,
    PUSH9 = 0x68,
    PUSH10 = 0x69,
    PUSH11 = 0x6A,
    PUSH12 = 0x6B,
    PUSH13 = 0x6C,
    PUSH14 = 0x6D,
    PUSH15 = 0x6E,
    PUSH16 = 0x6F,
    PUSH17 = 0x70,
    PUSH18 = 0x71,
    PUSH19 = 0x72,
    PUSH20 = 0x73,
    PUSH21 = 0x74,
    PUSH22 = 0x75,
    PUSH23 = 0x76,
    PUSH24 = 0x77,
    PUSH25 = 0x78,
    PUSH26 = 0x79,
    PUSH27 = 0x7A,
    PUSH28 = 0x7B,
    PUSH29 = 0x7C,
    PUSH30 = 0x7D,
    PUSH31 = 0x7E,
    PUSH32 = 0x7F,
    // DUP1 = 0x80,
    // DUP2 = 0x81,
    // DUP3 = 0x82,
    // DUP4 = 0x83,
    // DUP5 = 0x84,
    // DUP6 = 0x85,
    // DUP7 = 0x86,
    // DUP8 = 0x87,
    // DUP9 = 0x88,
    // DUP10 = 0x89,
    // DUP11 = 0x8A,
    // DUP12 = 0x8B,
    // DUP13 = 0x8C,
    // DUP14 = 0x8D,
    // DUP15 = 0x8E,
    // DUP16 = 0x8F,
    // SWAP1 = 0x90,
    // SWAP2 = 0x91,
    // SWAP3 = 0x92,
    // SWAP4 = 0x93,
    // SWAP5 = 0x94,
    // SWAP6 = 0x95,
    // SWAP7 = 0x96,
    // SWAP8 = 0x97,
    // SWAP9 = 0x98,
    // SWAP10 = 0x99,
    // SWAP11 = 0x9A,
    // SWAP12 = 0x9B,
    // SWAP13 = 0x9C,
    // SWAP14 = 0x9D,
    // SWAP15 = 0x9E,
    // SWAP16 = 0x9F,
    // LOG0 = 0xA0,
    // LOG1 = 0xA1,
    // LOG2 = 0xA2,
    // LOG3 = 0xA3,
    // LOG4 = 0xA4,
    // unused 0xA5-0xEF
    // CREATE = 0xF0,
    // CALL = 0xF1,
    // CALLCODE = 0xF2,
    // RETURN = 0xF3,
    // DELEGATECALL = 0xF4,
    // CREATE2 = 0xF5,
    // unused 0xF6-0xF9
    // STATICCALL = 0xFA,
    // unused 0xFB-0xFC
    // REVERT = 0xFD,
    // INVALID = 0xFE,
    // SELFDESTRUCT = 0xFF,
    UNUSED,
}

impl From<u8> for Opcode {
    fn from(opcode: u8) -> Opcode {
        match opcode {
            x if x == Opcode::ADD as u8 => Opcode::ADD,
            x if x == Opcode::MUL as u8 => Opcode::MUL,
            x if x == Opcode::POP as u8 => Opcode::POP,
            x if x == Opcode::DIV as u8 => Opcode::DIV,
            x if x == Opcode::MOD as u8 => Opcode::MOD,
            x if x == Opcode::JUMPDEST as u8 => Opcode::JUMPDEST,
            x if x == Opcode::ADDMOD as u8 => Opcode::ADDMOD,
            x if x == Opcode::PUSH0 as u8 => Opcode::PUSH0,
            x if x == Opcode::PUSH1 as u8 => Opcode::PUSH1,
            x if x == Opcode::PUSH2 as u8 => Opcode::PUSH2,
            x if x == Opcode::PUSH3 as u8 => Opcode::PUSH3,
            x if x == Opcode::PUSH4 as u8 => Opcode::PUSH4,
            x if x == Opcode::PUSH5 as u8 => Opcode::PUSH5,
            x if x == Opcode::PUSH6 as u8 => Opcode::PUSH6,
            x if x == Opcode::PUSH7 as u8 => Opcode::PUSH7,
            x if x == Opcode::PUSH8 as u8 => Opcode::PUSH8,
            x if x == Opcode::PUSH9 as u8 => Opcode::PUSH9,
            x if x == Opcode::PUSH10 as u8 => Opcode::PUSH10,
            x if x == Opcode::PUSH11 as u8 => Opcode::PUSH11,
            x if x == Opcode::PUSH12 as u8 => Opcode::PUSH12,
            x if x == Opcode::PUSH13 as u8 => Opcode::PUSH13,
            x if x == Opcode::PUSH14 as u8 => Opcode::PUSH14,
            x if x == Opcode::PUSH15 as u8 => Opcode::PUSH15,
            x if x == Opcode::PUSH16 as u8 => Opcode::PUSH16,
            x if x == Opcode::PUSH17 as u8 => Opcode::PUSH17,
            x if x == Opcode::PUSH18 as u8 => Opcode::PUSH18,
            x if x == Opcode::PUSH19 as u8 => Opcode::PUSH19,
            x if x == Opcode::PUSH20 as u8 => Opcode::PUSH20,
            x if x == Opcode::PUSH21 as u8 => Opcode::PUSH21,
            x if x == Opcode::PUSH22 as u8 => Opcode::PUSH22,
            x if x == Opcode::PUSH23 as u8 => Opcode::PUSH23,
            x if x == Opcode::PUSH24 as u8 => Opcode::PUSH24,
            x if x == Opcode::PUSH25 as u8 => Opcode::PUSH25,
            x if x == Opcode::PUSH26 as u8 => Opcode::PUSH26,
            x if x == Opcode::PUSH27 as u8 => Opcode::PUSH27,
            x if x == Opcode::PUSH28 as u8 => Opcode::PUSH28,
            x if x == Opcode::PUSH29 as u8 => Opcode::PUSH29,
            x if x == Opcode::PUSH30 as u8 => Opcode::PUSH30,
            x if x == Opcode::PUSH31 as u8 => Opcode::PUSH31,
            x if x == Opcode::PUSH32 as u8 => Opcode::PUSH32,
            x if x == Opcode::BYTE as u8 => Opcode::BYTE,
            _ => Opcode::UNUSED,
        }
    }
}

#[derive(Debug, Clone)]
pub enum Operation {
    Add,
    Sub,
    Mul,
    Addmod,
    Pop,
<<<<<<< HEAD
    Lt,
=======
    Div,
    Mod,
>>>>>>> 6742acb1
    Jumpdest { pc: usize },
    Push(BigUint),
    Byte,
}

#[derive(Debug, Clone)]
pub struct Program {
    pub(crate) operations: Vec<Operation>,
}

impl Program {
    pub fn from_bytecode(bytecode: &[u8]) -> Self {
        let mut operations = vec![];
        let mut pc = 0;

        while pc < bytecode.len() {
            let Some(opcode) = bytecode.get(pc).copied() else {
                break;
            };
            let op = match Opcode::from(opcode) {
                Opcode::ADD => Operation::Add,
                Opcode::SUB => Operation::Sub,
                Opcode::MUL => Operation::Mul,
                Opcode::LT => Operation::Lt,
                Opcode::POP => Operation::Pop,
                Opcode::DIV => Operation::Div,
                Opcode::MOD => Operation::Mod,
                Opcode::JUMPDEST => Operation::Jumpdest { pc },
                Opcode::ADDMOD => Operation::Addmod,
                Opcode::PUSH0 => Operation::Push(BigUint::ZERO),
                Opcode::PUSH1 => {
                    pc += 1;
                    let x = bytecode[pc..(pc + 1)].try_into().unwrap();
                    Operation::Push(BigUint::from_bytes_be(x))
                }
                Opcode::PUSH2 => {
                    pc += 1;
                    let x = bytecode[pc..(pc + 2)].try_into().unwrap();
                    pc += 1;
                    Operation::Push(BigUint::from_bytes_be(x))
                }
                Opcode::PUSH3 => {
                    pc += 1;
                    let x = bytecode[pc..(pc + 3)].try_into().unwrap();
                    pc += 2;
                    Operation::Push(BigUint::from_bytes_be(x))
                }
                Opcode::PUSH4 => {
                    pc += 1;
                    let x = bytecode[pc..(pc + 4)].try_into().unwrap();
                    pc += 3;
                    Operation::Push(BigUint::from_bytes_be(x))
                }
                Opcode::PUSH5 => {
                    pc += 1;
                    let x = bytecode[pc..(pc + 5)].try_into().unwrap();
                    pc += 4;
                    Operation::Push(BigUint::from_bytes_be(x))
                }
                Opcode::PUSH6 => {
                    pc += 1;
                    let x = bytecode[pc..(pc + 6)].try_into().unwrap();
                    pc += 5;
                    Operation::Push(BigUint::from_bytes_be(x))
                }
                Opcode::PUSH7 => {
                    pc += 1;
                    let x = bytecode[pc..(pc + 7)].try_into().unwrap();
                    pc += 6;
                    Operation::Push(BigUint::from_bytes_be(x))
                }
                Opcode::PUSH8 => {
                    pc += 1;
                    let x = bytecode[pc..(pc + 8)].try_into().unwrap();
                    pc += 7;
                    Operation::Push(BigUint::from_bytes_be(x))
                }
                Opcode::PUSH9 => {
                    pc += 1;
                    let x = bytecode[pc..(pc + 9)].try_into().unwrap();
                    pc += 8;
                    Operation::Push(BigUint::from_bytes_be(x))
                }
                Opcode::PUSH10 => {
                    pc += 1;
                    let x = bytecode[pc..(pc + 10)].try_into().unwrap();
                    pc += 9;
                    Operation::Push(BigUint::from_bytes_be(x))
                }
                Opcode::PUSH11 => {
                    pc += 1;
                    let x = bytecode[pc..(pc + 11)].try_into().unwrap();
                    pc += 10;
                    Operation::Push(BigUint::from_bytes_be(x))
                }
                Opcode::PUSH12 => {
                    pc += 1;
                    let x = bytecode[pc..(pc + 12)].try_into().unwrap();
                    pc += 11;
                    Operation::Push(BigUint::from_bytes_be(x))
                }
                Opcode::PUSH13 => {
                    pc += 1;
                    let x = bytecode[pc..(pc + 13)].try_into().unwrap();
                    pc += 12;
                    Operation::Push(BigUint::from_bytes_be(x))
                }
                Opcode::PUSH14 => {
                    pc += 1;
                    let x = bytecode[pc..(pc + 14)].try_into().unwrap();
                    pc += 13;
                    Operation::Push(BigUint::from_bytes_be(x))
                }
                Opcode::PUSH15 => {
                    pc += 1;
                    let x = bytecode[pc..(pc + 15)].try_into().unwrap();
                    pc += 14;
                    Operation::Push(BigUint::from_bytes_be(x))
                }
                Opcode::PUSH16 => {
                    pc += 1;
                    let x = bytecode[pc..(pc + 16)].try_into().unwrap();
                    pc += 15;
                    Operation::Push(BigUint::from_bytes_be(x))
                }
                Opcode::PUSH17 => {
                    pc += 1;
                    let x = bytecode[pc..(pc + 17)].try_into().unwrap();
                    pc += 16;
                    Operation::Push(BigUint::from_bytes_be(x))
                }
                Opcode::PUSH18 => {
                    pc += 1;
                    let x = bytecode[pc..(pc + 18)].try_into().unwrap();
                    pc += 17;
                    Operation::Push(BigUint::from_bytes_be(x))
                }
                Opcode::PUSH19 => {
                    pc += 1;
                    let x = bytecode[pc..(pc + 19)].try_into().unwrap();
                    pc += 18;
                    Operation::Push(BigUint::from_bytes_be(x))
                }
                Opcode::PUSH20 => {
                    pc += 1;
                    let x = bytecode[pc..(pc + 20)].try_into().unwrap();
                    pc += 19;
                    Operation::Push(BigUint::from_bytes_be(x))
                }
                Opcode::PUSH21 => {
                    pc += 1;
                    let x = bytecode[pc..(pc + 21)].try_into().unwrap();
                    pc += 20;
                    Operation::Push(BigUint::from_bytes_be(x))
                }
                Opcode::PUSH22 => {
                    pc += 1;
                    let x = bytecode[pc..(pc + 32)].try_into().unwrap();
                    pc += 21;
                    Operation::Push(BigUint::from_bytes_be(x))
                }
                Opcode::PUSH23 => {
                    pc += 1;
                    let x = bytecode[pc..(pc + 32)].try_into().unwrap();
                    pc += 22;
                    Operation::Push(BigUint::from_bytes_be(x))
                }
                Opcode::PUSH24 => {
                    pc += 1;
                    let x = bytecode[pc..(pc + 32)].try_into().unwrap();
                    pc += 23;
                    Operation::Push(BigUint::from_bytes_be(x))
                }
                Opcode::PUSH25 => {
                    pc += 1;
                    let x = bytecode[pc..(pc + 32)].try_into().unwrap();
                    pc += 24;
                    Operation::Push(BigUint::from_bytes_be(x))
                }
                Opcode::PUSH26 => {
                    pc += 1;
                    let x = bytecode[pc..(pc + 26)].try_into().unwrap();
                    pc += 25;
                    Operation::Push(BigUint::from_bytes_be(x))
                }
                Opcode::PUSH27 => {
                    pc += 1;
                    let x = bytecode[pc..(pc + 27)].try_into().unwrap();
                    pc += 26;
                    Operation::Push(BigUint::from_bytes_be(x))
                }
                Opcode::PUSH28 => {
                    pc += 1;
                    let x = bytecode[pc..(pc + 28)].try_into().unwrap();
                    pc += 27;
                    Operation::Push(BigUint::from_bytes_be(x))
                }
                Opcode::PUSH29 => {
                    pc += 1;
                    let x = bytecode[pc..(pc + 29)].try_into().unwrap();
                    pc += 28;
                    Operation::Push(BigUint::from_bytes_be(x))
                }
                Opcode::PUSH30 => {
                    pc += 1;
                    let x = bytecode[pc..(pc + 30)].try_into().unwrap();
                    pc += 29;
                    Operation::Push(BigUint::from_bytes_be(x))
                }
                Opcode::PUSH31 => {
                    pc += 1;
                    let x = bytecode[pc..(pc + 31)].try_into().unwrap();
                    pc += 30;
                    Operation::Push(BigUint::from_bytes_be(x))
                }
                Opcode::PUSH32 => {
                    pc += 1;
                    let x = bytecode[pc..(pc + 32)].try_into().unwrap();
                    pc += 31;
                    Operation::Push(BigUint::from_bytes_be(x))
                }
                Opcode::BYTE => Operation::Byte,
                Opcode::UNUSED => panic!("Unknown opcode {:02X}", opcode),
            };
            operations.push(op);
            pc += 1;
        }
        Program { operations }
    }
}

impl From<Vec<Operation>> for Program {
    fn from(operations: Vec<Operation>) -> Self {
        Program { operations }
    }
}<|MERGE_RESOLUTION|>--- conflicted
+++ resolved
@@ -218,12 +218,9 @@
     Mul,
     Addmod,
     Pop,
-<<<<<<< HEAD
     Lt,
-=======
     Div,
     Mod,
->>>>>>> 6742acb1
     Jumpdest { pc: usize },
     Push(BigUint),
     Byte,
