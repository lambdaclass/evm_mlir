use num_bigint::BigUint;

#[derive(Debug)]
pub enum Opcode {
    // STOP = 0x00,
    ADD = 0x01,
    MUL = 0x02,
    SUB = 0x03,
    DIV = 0x04,
    // SDIV = 0x05,
    MOD = 0x06,
    // SMOD = 0x07,
    ADDMOD = 0x08,
    // MULMOD = 0x09,
    EXP = 0x0A,
    // SIGNEXTEND = 0x0B,

    // unused 0x0C-0x0F
    LT = 0x10,
    // GT = 0x11,
    // SLT = 0x12,
    SGT = 0x13,
    // EQ = 0x14,
<<<<<<< HEAD
    // ISZERO = 0x15,
    // AND = 0x16,
    OR = 0x17,
=======
    ISZERO = 0x15,
    AND = 0x16,
    // OR = 0x17,
>>>>>>> 89b60c3d
    XOR = 0x18,
    // NOT = 0x19,
    BYTE = 0x1A,
    // SHL = 0x1B,
    // SHR = 0x1C,
    // SAR = 0x1D,
    // unused 0x1E-0x1F
    // KECCAK256 = 0x20,
    // unused 0x21-0x2F
    // ADDRESS = 0x30,
    // BALANCE = 0x31,
    // ORIGIN = 0x32,
    // CALLER = 0x33,
    // CALLVALUE = 0x34,
    // CALLDATALOAD = 0x35,
    // CALLDATASIZE = 0x36,
    // CALLDATACOPY = 0x37,
    // CODESIZE = 0x38,
    // CODECOPY = 0x39,
    // GASPRICE = 0x3A,
    // EXTCODESIZE = 0x3B,
    // EXTCODECOPY = 0x3C,
    // RETURNDATASIZE = 0x3D,
    // RETURNDATACOPY = 0x3E,
    // EXTCODEHASH = 0x3F,
    // BLOCKHASH = 0x40,
    // COINBASE = 0x41,
    // TIMESTAMP = 0x42,
    // NUMBER = 0x43,
    // DIFFICULTY = 0x44,
    // GASLIMIT = 0x45,
    // CHAINID = 0x46,
    // SELFBALANCE = 0x47,
    // BASEFEE = 0x48,
    // BLOBHASH = 0x49,
    // BLOBBASEFEE = 0x4A,
    // unused 0x4B-0x4F
    POP = 0x50,
    // MLOAD = 0x51,
    // MSTORE = 0x52,
    // MSTORE8 = 0x53,
    // SLOAD = 0x54,
    // SSTORE = 0x55,
    // JUMP = 0x56,
    JUMPI = 0x57,
    // PC = 0x58,
    JUMP = 0x56,
    // JUMPI = 0x57,
    PC = 0x58,
    // MSIZE = 0x59,
    // GAS = 0x5A,
    JUMPDEST = 0x5B,
    // TLOAD = 0x5C,
    // TSTORE = 0x5D,
    // MCOPY = 0x5E,
    PUSH0 = 0x5F,
    PUSH1 = 0x60,
    PUSH2 = 0x61,
    PUSH3 = 0x62,
    PUSH4 = 0x63,
    PUSH5 = 0x64,
    PUSH6 = 0x65,
    PUSH7 = 0x66,
    PUSH8 = 0x67,
    PUSH9 = 0x68,
    PUSH10 = 0x69,
    PUSH11 = 0x6A,
    PUSH12 = 0x6B,
    PUSH13 = 0x6C,
    PUSH14 = 0x6D,
    PUSH15 = 0x6E,
    PUSH16 = 0x6F,
    PUSH17 = 0x70,
    PUSH18 = 0x71,
    PUSH19 = 0x72,
    PUSH20 = 0x73,
    PUSH21 = 0x74,
    PUSH22 = 0x75,
    PUSH23 = 0x76,
    PUSH24 = 0x77,
    PUSH25 = 0x78,
    PUSH26 = 0x79,
    PUSH27 = 0x7A,
    PUSH28 = 0x7B,
    PUSH29 = 0x7C,
    PUSH30 = 0x7D,
    PUSH31 = 0x7E,
    PUSH32 = 0x7F,
    DUP1 = 0x80,
    DUP2 = 0x81,
    DUP3 = 0x82,
    DUP4 = 0x83,
    DUP5 = 0x84,
    DUP6 = 0x85,
    DUP7 = 0x86,
    DUP8 = 0x87,
    DUP9 = 0x88,
    DUP10 = 0x89,
    DUP11 = 0x8A,
    DUP12 = 0x8B,
    DUP13 = 0x8C,
    DUP14 = 0x8D,
    DUP15 = 0x8E,
    DUP16 = 0x8F,
    SWAP1 = 0x90,
    SWAP2 = 0x91,
    SWAP3 = 0x92,
    SWAP4 = 0x93,
    SWAP5 = 0x94,
    SWAP6 = 0x95,
    SWAP7 = 0x96,
    SWAP8 = 0x97,
    SWAP9 = 0x98,
    SWAP10 = 0x99,
    SWAP11 = 0x9A,
    SWAP12 = 0x9B,
    SWAP13 = 0x9C,
    SWAP14 = 0x9D,
    SWAP15 = 0x9E,
    SWAP16 = 0x9F,
    // LOG0 = 0xA0,
    // LOG1 = 0xA1,
    // LOG2 = 0xA2,
    // LOG3 = 0xA3,
    // LOG4 = 0xA4,
    // unused 0xA5-0xEF
    // CREATE = 0xF0,
    // CALL = 0xF1,
    // CALLCODE = 0xF2,
    // RETURN = 0xF3,
    // DELEGATECALL = 0xF4,
    // CREATE2 = 0xF5,
    // unused 0xF6-0xF9
    // STATICCALL = 0xFA,
    // unused 0xFB-0xFC
    // REVERT = 0xFD,
    // INVALID = 0xFE,
    // SELFDESTRUCT = 0xFF,
    UNUSED,
}

impl From<u8> for Opcode {
    fn from(opcode: u8) -> Opcode {
        match opcode {
            x if x == Opcode::ADD as u8 => Opcode::ADD,
            x if x == Opcode::MUL as u8 => Opcode::MUL,
            x if x == Opcode::XOR as u8 => Opcode::XOR,
            x if x == Opcode::POP as u8 => Opcode::POP,
            x if x == Opcode::PC as u8 => Opcode::PC,
            x if x == Opcode::DIV as u8 => Opcode::DIV,
            x if x == Opcode::MOD as u8 => Opcode::MOD,
            x if x == Opcode::JUMPDEST as u8 => Opcode::JUMPDEST,
            x if x == Opcode::ADDMOD as u8 => Opcode::ADDMOD,
            x if x == Opcode::PUSH0 as u8 => Opcode::PUSH0,
            x if x == Opcode::PUSH1 as u8 => Opcode::PUSH1,
            x if x == Opcode::PUSH2 as u8 => Opcode::PUSH2,
            x if x == Opcode::PUSH3 as u8 => Opcode::PUSH3,
            x if x == Opcode::PUSH4 as u8 => Opcode::PUSH4,
            x if x == Opcode::PUSH5 as u8 => Opcode::PUSH5,
            x if x == Opcode::PUSH6 as u8 => Opcode::PUSH6,
            x if x == Opcode::PUSH7 as u8 => Opcode::PUSH7,
            x if x == Opcode::PUSH8 as u8 => Opcode::PUSH8,
            x if x == Opcode::PUSH9 as u8 => Opcode::PUSH9,
            x if x == Opcode::PUSH10 as u8 => Opcode::PUSH10,
            x if x == Opcode::PUSH11 as u8 => Opcode::PUSH11,
            x if x == Opcode::PUSH12 as u8 => Opcode::PUSH12,
            x if x == Opcode::PUSH13 as u8 => Opcode::PUSH13,
            x if x == Opcode::PUSH14 as u8 => Opcode::PUSH14,
            x if x == Opcode::PUSH15 as u8 => Opcode::PUSH15,
            x if x == Opcode::PUSH16 as u8 => Opcode::PUSH16,
            x if x == Opcode::PUSH17 as u8 => Opcode::PUSH17,
            x if x == Opcode::PUSH18 as u8 => Opcode::PUSH18,
            x if x == Opcode::PUSH19 as u8 => Opcode::PUSH19,
            x if x == Opcode::PUSH20 as u8 => Opcode::PUSH20,
            x if x == Opcode::PUSH21 as u8 => Opcode::PUSH21,
            x if x == Opcode::PUSH22 as u8 => Opcode::PUSH22,
            x if x == Opcode::PUSH23 as u8 => Opcode::PUSH23,
            x if x == Opcode::PUSH24 as u8 => Opcode::PUSH24,
            x if x == Opcode::PUSH25 as u8 => Opcode::PUSH25,
            x if x == Opcode::PUSH26 as u8 => Opcode::PUSH26,
            x if x == Opcode::PUSH27 as u8 => Opcode::PUSH27,
            x if x == Opcode::PUSH28 as u8 => Opcode::PUSH28,
            x if x == Opcode::PUSH29 as u8 => Opcode::PUSH29,
            x if x == Opcode::PUSH30 as u8 => Opcode::PUSH30,
            x if x == Opcode::PUSH31 as u8 => Opcode::PUSH31,
            x if x == Opcode::PUSH32 as u8 => Opcode::PUSH32,
            x if x == Opcode::SWAP1 as u8 => Opcode::SWAP1,
            x if x == Opcode::SWAP1 as u8 => Opcode::SWAP2,
            x if x == Opcode::SWAP1 as u8 => Opcode::SWAP3,
            x if x == Opcode::SWAP1 as u8 => Opcode::SWAP4,
            x if x == Opcode::SWAP1 as u8 => Opcode::SWAP5,
            x if x == Opcode::SWAP1 as u8 => Opcode::SWAP6,
            x if x == Opcode::SWAP1 as u8 => Opcode::SWAP7,
            x if x == Opcode::SWAP1 as u8 => Opcode::SWAP8,
            x if x == Opcode::SWAP1 as u8 => Opcode::SWAP9,
            x if x == Opcode::SWAP1 as u8 => Opcode::SWAP10,
            x if x == Opcode::SWAP1 as u8 => Opcode::SWAP11,
            x if x == Opcode::SWAP1 as u8 => Opcode::SWAP12,
            x if x == Opcode::SWAP1 as u8 => Opcode::SWAP13,
            x if x == Opcode::SWAP1 as u8 => Opcode::SWAP14,
            x if x == Opcode::SWAP1 as u8 => Opcode::SWAP15,
            x if x == Opcode::SWAP1 as u8 => Opcode::SWAP16,
            x if x == Opcode::BYTE as u8 => Opcode::BYTE,
            x if x == Opcode::JUMPI as u8 => Opcode::JUMPI,
            x if x == Opcode::JUMP as u8 => Opcode::JUMP,
            _ => Opcode::UNUSED,
        }
    }
}

#[derive(Debug, Clone)]
pub enum Operation {
    Add,
    Sub,
    Mul,
    Addmod,
    Sgt,
    Xor,
    Pop,
    PC { pc: usize },
    Lt,
    Div,
    IsZero,
    Mod,
    Exp,
    Jumpdest { pc: usize },
    Push(BigUint),
    Dup(u32),
    Swap(u32),
    Byte,
<<<<<<< HEAD
    Or,
=======
    Jumpi,
    Jump,
    And,
>>>>>>> 89b60c3d
}

#[derive(Debug, Clone)]
pub struct Program {
    pub(crate) operations: Vec<Operation>,
}

impl Program {
    pub fn from_bytecode(bytecode: &[u8]) -> Self {
        let mut operations = vec![];
        let mut pc = 0;

        while pc < bytecode.len() {
            let Some(opcode) = bytecode.get(pc).copied() else {
                break;
            };
            let op = match Opcode::from(opcode) {
                Opcode::ADD => Operation::Add,
                Opcode::SUB => Operation::Sub,
                Opcode::MUL => Operation::Mul,
                Opcode::XOR => Operation::Xor,
                Opcode::LT => Operation::Lt,
                Opcode::POP => Operation::Pop,
                Opcode::ISZERO => Operation::IsZero,
                Opcode::PC => Operation::PC { pc },
                Opcode::DIV => Operation::Div,
                Opcode::MOD => Operation::Mod,
                Opcode::SGT => Operation::Sgt,
                Opcode::EXP => Operation::Exp,
                Opcode::JUMPDEST => Operation::Jumpdest { pc },
                Opcode::JUMP => Operation::Jump,
                Opcode::ADDMOD => Operation::Addmod,
                Opcode::PUSH0 => Operation::Push(BigUint::ZERO),
                Opcode::PUSH1 => {
                    pc += 1;
                    let x = bytecode[pc..(pc + 1)].try_into().unwrap();
                    Operation::Push(BigUint::from_bytes_be(x))
                }
                Opcode::PUSH2 => {
                    pc += 1;
                    let x = bytecode[pc..(pc + 2)].try_into().unwrap();
                    pc += 1;
                    Operation::Push(BigUint::from_bytes_be(x))
                }
                Opcode::PUSH3 => {
                    pc += 1;
                    let x = bytecode[pc..(pc + 3)].try_into().unwrap();
                    pc += 2;
                    Operation::Push(BigUint::from_bytes_be(x))
                }
                Opcode::PUSH4 => {
                    pc += 1;
                    let x = bytecode[pc..(pc + 4)].try_into().unwrap();
                    pc += 3;
                    Operation::Push(BigUint::from_bytes_be(x))
                }
                Opcode::PUSH5 => {
                    pc += 1;
                    let x = bytecode[pc..(pc + 5)].try_into().unwrap();
                    pc += 4;
                    Operation::Push(BigUint::from_bytes_be(x))
                }
                Opcode::PUSH6 => {
                    pc += 1;
                    let x = bytecode[pc..(pc + 6)].try_into().unwrap();
                    pc += 5;
                    Operation::Push(BigUint::from_bytes_be(x))
                }
                Opcode::PUSH7 => {
                    pc += 1;
                    let x = bytecode[pc..(pc + 7)].try_into().unwrap();
                    pc += 6;
                    Operation::Push(BigUint::from_bytes_be(x))
                }
                Opcode::PUSH8 => {
                    pc += 1;
                    let x = bytecode[pc..(pc + 8)].try_into().unwrap();
                    pc += 7;
                    Operation::Push(BigUint::from_bytes_be(x))
                }
                Opcode::PUSH9 => {
                    pc += 1;
                    let x = bytecode[pc..(pc + 9)].try_into().unwrap();
                    pc += 8;
                    Operation::Push(BigUint::from_bytes_be(x))
                }
                Opcode::PUSH10 => {
                    pc += 1;
                    let x = bytecode[pc..(pc + 10)].try_into().unwrap();
                    pc += 9;
                    Operation::Push(BigUint::from_bytes_be(x))
                }
                Opcode::PUSH11 => {
                    pc += 1;
                    let x = bytecode[pc..(pc + 11)].try_into().unwrap();
                    pc += 10;
                    Operation::Push(BigUint::from_bytes_be(x))
                }
                Opcode::PUSH12 => {
                    pc += 1;
                    let x = bytecode[pc..(pc + 12)].try_into().unwrap();
                    pc += 11;
                    Operation::Push(BigUint::from_bytes_be(x))
                }
                Opcode::PUSH13 => {
                    pc += 1;
                    let x = bytecode[pc..(pc + 13)].try_into().unwrap();
                    pc += 12;
                    Operation::Push(BigUint::from_bytes_be(x))
                }
                Opcode::PUSH14 => {
                    pc += 1;
                    let x = bytecode[pc..(pc + 14)].try_into().unwrap();
                    pc += 13;
                    Operation::Push(BigUint::from_bytes_be(x))
                }
                Opcode::PUSH15 => {
                    pc += 1;
                    let x = bytecode[pc..(pc + 15)].try_into().unwrap();
                    pc += 14;
                    Operation::Push(BigUint::from_bytes_be(x))
                }
                Opcode::PUSH16 => {
                    pc += 1;
                    let x = bytecode[pc..(pc + 16)].try_into().unwrap();
                    pc += 15;
                    Operation::Push(BigUint::from_bytes_be(x))
                }
                Opcode::PUSH17 => {
                    pc += 1;
                    let x = bytecode[pc..(pc + 17)].try_into().unwrap();
                    pc += 16;
                    Operation::Push(BigUint::from_bytes_be(x))
                }
                Opcode::PUSH18 => {
                    pc += 1;
                    let x = bytecode[pc..(pc + 18)].try_into().unwrap();
                    pc += 17;
                    Operation::Push(BigUint::from_bytes_be(x))
                }
                Opcode::PUSH19 => {
                    pc += 1;
                    let x = bytecode[pc..(pc + 19)].try_into().unwrap();
                    pc += 18;
                    Operation::Push(BigUint::from_bytes_be(x))
                }
                Opcode::PUSH20 => {
                    pc += 1;
                    let x = bytecode[pc..(pc + 20)].try_into().unwrap();
                    pc += 19;
                    Operation::Push(BigUint::from_bytes_be(x))
                }
                Opcode::PUSH21 => {
                    pc += 1;
                    let x = bytecode[pc..(pc + 21)].try_into().unwrap();
                    pc += 20;
                    Operation::Push(BigUint::from_bytes_be(x))
                }
                Opcode::PUSH22 => {
                    pc += 1;
                    let x = bytecode[pc..(pc + 32)].try_into().unwrap();
                    pc += 21;
                    Operation::Push(BigUint::from_bytes_be(x))
                }
                Opcode::PUSH23 => {
                    pc += 1;
                    let x = bytecode[pc..(pc + 32)].try_into().unwrap();
                    pc += 22;
                    Operation::Push(BigUint::from_bytes_be(x))
                }
                Opcode::PUSH24 => {
                    pc += 1;
                    let x = bytecode[pc..(pc + 32)].try_into().unwrap();
                    pc += 23;
                    Operation::Push(BigUint::from_bytes_be(x))
                }
                Opcode::PUSH25 => {
                    pc += 1;
                    let x = bytecode[pc..(pc + 32)].try_into().unwrap();
                    pc += 24;
                    Operation::Push(BigUint::from_bytes_be(x))
                }
                Opcode::PUSH26 => {
                    pc += 1;
                    let x = bytecode[pc..(pc + 26)].try_into().unwrap();
                    pc += 25;
                    Operation::Push(BigUint::from_bytes_be(x))
                }
                Opcode::PUSH27 => {
                    pc += 1;
                    let x = bytecode[pc..(pc + 27)].try_into().unwrap();
                    pc += 26;
                    Operation::Push(BigUint::from_bytes_be(x))
                }
                Opcode::PUSH28 => {
                    pc += 1;
                    let x = bytecode[pc..(pc + 28)].try_into().unwrap();
                    pc += 27;
                    Operation::Push(BigUint::from_bytes_be(x))
                }
                Opcode::PUSH29 => {
                    pc += 1;
                    let x = bytecode[pc..(pc + 29)].try_into().unwrap();
                    pc += 28;
                    Operation::Push(BigUint::from_bytes_be(x))
                }
                Opcode::PUSH30 => {
                    pc += 1;
                    let x = bytecode[pc..(pc + 30)].try_into().unwrap();
                    pc += 29;
                    Operation::Push(BigUint::from_bytes_be(x))
                }
                Opcode::PUSH31 => {
                    pc += 1;
                    let x = bytecode[pc..(pc + 31)].try_into().unwrap();
                    pc += 30;
                    Operation::Push(BigUint::from_bytes_be(x))
                }
                Opcode::PUSH32 => {
                    pc += 1;
                    let x = bytecode[pc..(pc + 32)].try_into().unwrap();
                    pc += 31;
                    Operation::Push(BigUint::from_bytes_be(x))
                }
                Opcode::DUP1 => Operation::Dup(1),
                Opcode::DUP2 => Operation::Dup(2),
                Opcode::DUP3 => Operation::Dup(3),
                Opcode::DUP4 => Operation::Dup(4),
                Opcode::DUP5 => Operation::Dup(5),
                Opcode::DUP6 => Operation::Dup(6),
                Opcode::DUP7 => Operation::Dup(7),
                Opcode::DUP8 => Operation::Dup(8),
                Opcode::DUP9 => Operation::Dup(9),
                Opcode::DUP10 => Operation::Dup(10),
                Opcode::DUP11 => Operation::Dup(11),
                Opcode::DUP12 => Operation::Dup(12),
                Opcode::DUP13 => Operation::Dup(13),
                Opcode::DUP14 => Operation::Dup(14),
                Opcode::DUP15 => Operation::Dup(15),
                Opcode::DUP16 => Operation::Dup(16),
                Opcode::SWAP1 => Operation::Swap(1),
                Opcode::SWAP2 => Operation::Swap(2),
                Opcode::SWAP3 => Operation::Swap(3),
                Opcode::SWAP4 => Operation::Swap(4),
                Opcode::SWAP5 => Operation::Swap(5),
                Opcode::SWAP6 => Operation::Swap(6),
                Opcode::SWAP7 => Operation::Swap(7),
                Opcode::SWAP8 => Operation::Swap(8),
                Opcode::SWAP9 => Operation::Swap(9),
                Opcode::SWAP10 => Operation::Swap(10),
                Opcode::SWAP11 => Operation::Swap(11),
                Opcode::SWAP12 => Operation::Swap(12),
                Opcode::SWAP13 => Operation::Swap(13),
                Opcode::SWAP14 => Operation::Swap(14),
                Opcode::SWAP15 => Operation::Swap(15),
                Opcode::SWAP16 => Operation::Swap(16),
                Opcode::BYTE => Operation::Byte,
<<<<<<< HEAD
                Opcode::OR => Operation::Or,
=======
                Opcode::JUMPI => Operation::Jumpi,
                Opcode::AND => Operation::And,
>>>>>>> 89b60c3d
                Opcode::UNUSED => panic!("Unknown opcode {:02X}", opcode),
            };
            operations.push(op);
            pc += 1;
        }
        Program { operations }
    }
}

impl From<Vec<Operation>> for Program {
    fn from(operations: Vec<Operation>) -> Self {
        Program { operations }
    }
}<|MERGE_RESOLUTION|>--- conflicted
+++ resolved
@@ -21,15 +21,9 @@
     // SLT = 0x12,
     SGT = 0x13,
     // EQ = 0x14,
-<<<<<<< HEAD
-    // ISZERO = 0x15,
-    // AND = 0x16,
-    OR = 0x17,
-=======
     ISZERO = 0x15,
     AND = 0x16,
-    // OR = 0x17,
->>>>>>> 89b60c3d
+    OR = 0x17,
     XOR = 0x18,
     // NOT = 0x19,
     BYTE = 0x1A,
@@ -260,13 +254,10 @@
     Dup(u32),
     Swap(u32),
     Byte,
-<<<<<<< HEAD
     Or,
-=======
     Jumpi,
     Jump,
     And,
->>>>>>> 89b60c3d
 }
 
 #[derive(Debug, Clone)]
@@ -524,12 +515,9 @@
                 Opcode::SWAP15 => Operation::Swap(15),
                 Opcode::SWAP16 => Operation::Swap(16),
                 Opcode::BYTE => Operation::Byte,
-<<<<<<< HEAD
-                Opcode::OR => Operation::Or,
-=======
                 Opcode::JUMPI => Operation::Jumpi,
                 Opcode::AND => Operation::And,
->>>>>>> 89b60c3d
+                Opcode::OR => Operation::Or,
                 Opcode::UNUSED => panic!("Unknown opcode {:02X}", opcode),
             };
             operations.push(op);
