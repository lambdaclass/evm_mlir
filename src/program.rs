--- conflicted
+++ resolved
@@ -301,15 +301,10 @@
             x if x == Opcode::LOG3 as u8 => Opcode::LOG3,
             x if x == Opcode::LOG4 as u8 => Opcode::LOG4,
             x if x == Opcode::RETURN as u8 => Opcode::RETURN,
-<<<<<<< HEAD
-            x if x == Opcode::MSTORE as u8 => Opcode::MSTORE,
-            x if x == Opcode::MSTORE8 as u8 => Opcode::MSTORE8,
             x if x == Opcode::NOT as u8 => Opcode::NOT,
-=======
             x if x == Opcode::REVERT as u8 => Opcode::REVERT,
             x if x == Opcode::ORIGIN as u8 => Opcode::ORIGIN,
             x if x == Opcode::CALLDATACOPY as u8 => Opcode::CALLDATACOPY,
->>>>>>> 7891aa4a
             x => return Err(OpcodeParseError(x)),
         };
 
@@ -371,9 +366,7 @@
     Revert,
     Mstore,
     Mstore8,
-<<<<<<< HEAD
     Not,
-=======
     CallDataCopy,
     Log(u8),
     Origin,
@@ -446,7 +439,7 @@
             Operation::Revert => vec![Opcode::REVERT as u8],
         }
     }
->>>>>>> 7891aa4a
+
 }
 
 #[derive(Debug, Clone)]
