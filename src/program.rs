--- conflicted
+++ resolved
@@ -16,14 +16,8 @@
     // SIGNEXTEND = 0x0B,
 
     // unused 0x0C-0x0F
-<<<<<<< HEAD
-
-    // LT = 0x10,
+    LT = 0x10,
     GT = 0x11,
-=======
-    LT = 0x10,
-    // GT = 0x11,
->>>>>>> 79bb8d7c
     // SLT = 0x12,
     SGT = 0x13,
     // EQ = 0x14,
@@ -259,11 +253,8 @@
                 Opcode::POP => Operation::Pop,
                 Opcode::DIV => Operation::Div,
                 Opcode::MOD => Operation::Mod,
-<<<<<<< HEAD
+                Opcode::SGT => Operation::Sgt,
                 Opcode::GT => Operation::Gt,
-=======
-                Opcode::SGT => Operation::Sgt,
->>>>>>> 79bb8d7c
                 Opcode::JUMPDEST => Operation::Jumpdest { pc },
                 Opcode::ADDMOD => Operation::Addmod,
                 Opcode::PUSH0 => Operation::Push(BigUint::ZERO),
