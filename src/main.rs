use std::path::PathBuf;

<<<<<<< HEAD
use evm_mlir::{context::Context, executor::Executor, program::Program, syscall::SyscallContext};
=======
use evm_mlir::{
    context::Context, db::Db, env::Env, executor::Executor, program::Program,
    syscall::SyscallContext,
};

>>>>>>> cf8d0016
fn main() {
    let args: Vec<String> = std::env::args().collect();
    let path = args.get(1).expect("No path provided").as_str();
    let bytecode = std::fs::read(path).expect("Could not read file");
    let program = Program::from_bytecode(&bytecode);

    if let Err(err) = program {
        eprintln!("{:#?}", err);
        return;
    }

    // This is for intermediate files
    let output_file = PathBuf::from("output");

    let context = Context::new();
    let module = context
        .compile(&program.unwrap(), &output_file)
        .expect("failed to compile program");

    let executor = Executor::new(&module);

    let env = Env::default();
    let mut db = Db::default();
    let mut context = SyscallContext::new(env, &mut db);

    let initial_gas = 1000;

    let result = executor.execute(&mut context, initial_gas);
    println!("Execution result: {result}");
}<|MERGE_RESOLUTION|>--- conflicted
+++ resolved
@@ -1,14 +1,10 @@
 use std::path::PathBuf;
 
-<<<<<<< HEAD
-use evm_mlir::{context::Context, executor::Executor, program::Program, syscall::SyscallContext};
-=======
 use evm_mlir::{
     context::Context, db::Db, env::Env, executor::Executor, program::Program,
     syscall::SyscallContext,
 };
 
->>>>>>> cf8d0016
 fn main() {
     let args: Vec<String> = std::env::args().collect();
     let path = args.get(1).expect("No path provided").as_str();
