use std::path::PathBuf;

use evm_mlir::{context::Context, executor::Executor, program::Program, syscall::SyscallContext};
use melior::{dialect::ods::pdl::OperandOperation, ir::Operation};
use num_bigint::BigUint;
fn main() {
    // let args: Vec<String> = std::env::args().collect();
    // let path = args.get(1).expect("No path provided").as_str();
    // let bytecode = std::fs::read(path).expect("Could not read file");
    // let program = Program::from_bytecode(&bytecode);

    // // This is for intermediate files
    // let output_file = PathBuf::from("output");

    // let context = Context::new();
    // let module = context
    //     .compile(&program, &output_file)
    //     .expect("failed to compile program");

    // let executor = Executor::new(&module);

    // let mut context = SyscallContext::default();
    // let initial_gas = 1000;

    // let result = executor.execute(&mut context, initial_gas);

    // println!("Execution result: {result}");
    use evm_mlir::program::Operation;

    if let Err(err) = program {
        eprintln!("{:#?}", err);
        return;
    }

    // This is for intermediate files
    let output_file = PathBuf::from("output");

    let program = vec![
        Operation::Push((1, BigUint::from(32_u8))),
        Operation::Push((1, BigUint::from(0_u8))),
        Operation::Push((1, BigUint::from(0_u8))),
        Operation::CallDataCopy,
    ]
    .into();

    let context = Context::new();
<<<<<<< HEAD
    let module = context.compile(&program, &output_file);
=======
    let module = context
        .compile(&program.unwrap(), &output_file)
        .expect("failed to compile program");
>>>>>>> f987e350

    let executor = Executor::new(&module.unwrap());

    let mut context = SyscallContext::default();

    // calldata = vec = [0,1,2, ..., 30, 31]
    let mut vec: Vec<u8> = vec![];
    for i in 0..34 {
        vec.push(i as u8);
    }

    context.env.tx.calldata = vec;

    let initial_gas = 1000;

    let result = executor.execute(&mut context, initial_gas);
    for byte in context.memory {
        println!("byte = {:X}", byte);
    }
    println!("Execution result: {result}");
}<|MERGE_RESOLUTION|>--- conflicted
+++ resolved
@@ -44,13 +44,9 @@
     .into();
 
     let context = Context::new();
-<<<<<<< HEAD
-    let module = context.compile(&program, &output_file);
-=======
     let module = context
         .compile(&program.unwrap(), &output_file)
         .expect("failed to compile program");
->>>>>>> f987e350
 
     let executor = Executor::new(&module.unwrap());
 
