--- conflicted
+++ resolved
@@ -1,29 +1,15 @@
-<<<<<<< HEAD
-use evm_mlir::{program::Program, Env, Evm};
+use evm_mlir::{
+    db::{Bytecode, Db},
+    env::{Env, TransactTo},
+    primitives::Address,
+    program::Program,
+    Evm,
+};
 use num_bigint::BigUint;
-=======
-use std::path::PathBuf;
-
-use evm_mlir::{
-    context::Context,
-    db::Db,
-    env::Env,
-    executor::{Executor, OptLevel},
-    program::Program,
-    syscall::SyscallContext,
-};
->>>>>>> 3569463d
 
 fn main() {
     let args: Vec<String> = std::env::args().collect();
     let path = args.get(1).expect("No path provided").as_str();
-    let opt_level = match args.get(2).map(String::as_str) {
-        None | Some("2") => OptLevel::Default,
-        Some("0") => OptLevel::None,
-        Some("1") => OptLevel::Less,
-        Some("3") => OptLevel::Aggressive,
-        _ => panic!("Invalid optimization level"),
-    };
     let bytecode = std::fs::read(path).expect("Could not read file");
     let program = Program::from_bytecode(&bytecode);
 
@@ -32,23 +18,16 @@
         return;
     }
 
-<<<<<<< HEAD
     let mut env = Env::default();
-    let initial_gas = 1000;
-    env.tx.gas_limit = initial_gas;
-=======
-    // This is for intermediate files
-    let output_file = PathBuf::from("output");
+    env.tx.gas_limit = 999_999;
 
-    let context = Context::new();
-    let module = context
-        .compile(&program.unwrap(), &output_file)
-        .expect("failed to compile program");
-
-    let executor = Executor::new(&module, opt_level);
->>>>>>> 3569463d
-
-    let mut evm = Evm::new(env, program.unwrap());
+    let (address, bytecode) = (
+        Address::from_low_u64_be(40),
+        Bytecode::from(program.unwrap().to_bytecode()),
+    );
+    env.tx.transact_to = TransactTo::Call(address);
+    let db = Db::new().with_bytecode(address, bytecode);
+    let mut evm = Evm::new(env, db);
 
     let result = evm.transact();
 
