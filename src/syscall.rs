--- conflicted
+++ resolved
@@ -378,7 +378,6 @@
         let (return_code, refunded_gas, return_data) = match context.get_result().unwrap().result {
             ExecutionResult::Success {
                 gas_used, output, ..
-<<<<<<< HEAD
             } => (
                 call_opcode::SUCCESS_RETURN_CODE,
                 gas_to_send - gas_used,
@@ -405,56 +404,15 @@
         self.call_frame
             .last_call_return_data
             .clone_from(&return_data.to_vec());
-        //BUG: If return_data size is not equal to ret_size, then this write will panic
-        //A safe and efficient copying from slice auiliary function should be made which
-        //handles various boundary conditions, like:
-        // 1. Return data slice > (ret_offset + ret_size)
-        //   - In this case, should we still write ret_size bytes? (Copy not completed) or should
-        //   we keep the memory without changes?
-        // 2. Return data slice < (ret_offset + ret_size)
-        //   - In this case, what happens with the underlying memory? Is it padded with zeros?
-        //   Is it kept as it was? Should the operation fail?
-        self.write_to_memory(ret_offset as _, ret_size as _, &return_data);
+        Self::copy_exact(
+            &mut self.inner_context.memory,
+            &return_data,
+            ret_offset,
+            ret_size,
+        );
         *consumed_gas -= refunded_gas;
 
         return_code
-    }
-
-    fn write_to_memory(&mut self, offset: usize, size: usize, data: &[u8]) {
-        // TODO: Hot patch to memory write bug here. Should be improved
-        if size == 0 {
-            return;
-        }
-        self.inner_context.memory[offset..offset + size].copy_from_slice(data);
-=======
-            } => {
-                Self::copy_exact(
-                    &mut self.inner_context.memory,
-                    output.data(),
-                    ret_offset,
-                    ret_size,
-                );
-                *consumed_gas -= gas_to_send - gas_used;
-                call_opcode::SUCCESS_RETURN_CODE
-            }
-            //TODO: If we revert, should we still send the value to the called contract?
-            ExecutionResult::Revert {
-                gas_used, output, ..
-            } => {
-                Self::copy_exact(
-                    &mut self.inner_context.memory,
-                    &output,
-                    ret_offset,
-                    ret_size,
-                );
-                *consumed_gas -= gas_to_send - gas_used;
-                call_opcode::REVERT_RETURN_CODE
-            }
-            ExecutionResult::Halt { gas_used, .. } => {
-                *consumed_gas -= gas_to_send - gas_used;
-                call_opcode::REVERT_RETURN_CODE
-            }
-        }
     }
 
     fn copy_exact(target: &mut [u8], source: &[u8], t_offset: u32, s_size: u32) {
@@ -476,7 +434,6 @@
 
         // Perform the copy
         target[t_offset..t_offset + bytes_to_copy].copy_from_slice(&source[..bytes_to_copy]);
->>>>>>> d106f330
     }
 
     pub extern "C" fn store_in_selfbalance_ptr(&mut self, balance: &mut U256) {
