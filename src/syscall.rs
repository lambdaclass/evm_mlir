--- conflicted
+++ resolved
@@ -17,7 +17,6 @@
 //! [`mlir::write_result_syscall`] for an example).
 use std::ffi::c_void;
 
-use ethereum_types::U256 as EU256;
 use melior::ExecutionEngine;
 
 use crate::{
@@ -263,7 +262,6 @@
         }
     }
 
-<<<<<<< HEAD
     pub extern "C" fn write_storage(&mut self, stg_key: &U256, stg_value: &U256) {
         let address = self.env.tx.caller;
 
@@ -272,16 +270,11 @@
 
         self.db.write_storage(address, key, value);
     }
+
     pub extern "C" fn read_storage(&mut self, stg_key: &U256, stg_value: &mut U256) {
         let address = self.env.tx.caller;
 
         let key = ((EU256::zero() + stg_key.hi) << 128) + stg_key.lo;
-=======
-    pub extern "C" fn read_storage(&mut self, stg_key: &U256, stg_value: &mut U256) {
-        let address = self.env.tx.caller;
-
-        let key = ((EU256::from(stg_key.hi)) << 128) + stg_key.lo;
->>>>>>> 31b03b8f
 
         let result = self.db.read_storage(address, key);
 
@@ -353,10 +346,7 @@
 pub mod symbols {
     pub const WRITE_RESULT: &str = "evm_mlir__write_result";
     pub const EXTEND_MEMORY: &str = "evm_mlir__extend_memory";
-<<<<<<< HEAD
     pub const STORAGE_WRITE: &str = "evm_mlir__write_storage";
-=======
->>>>>>> 31b03b8f
     pub const STORAGE_READ: &str = "evm_mlir__read_storage";
     pub const APPEND_LOG: &str = "evm_mlir__append_log";
     pub const APPEND_LOG_ONE_TOPIC: &str = "evm_mlir__append_log_with_one_topic";
@@ -392,14 +382,11 @@
                 as *mut (),
         );
         engine.register_symbol(
-<<<<<<< HEAD
             symbols::STORAGE_WRITE,
             SyscallContext::write_storage as *const fn(*mut c_void, *const U256, *const U256)
                 as *mut (),
         );
         engine.register_symbol(
-=======
->>>>>>> 31b03b8f
             symbols::APPEND_LOG,
             SyscallContext::append_log as *const fn(*mut c_void, u32, u32) as *mut (),
         );
@@ -587,7 +574,6 @@
             location,
         ));
 
-<<<<<<< HEAD
         module.body().append_operation(func::func(
             context,
             StringAttribute::new(context, symbols::STORAGE_WRITE),
@@ -599,8 +585,6 @@
             location,
         ));
 
-=======
->>>>>>> 31b03b8f
         module.body().append_operation(func::func(
             context,
             StringAttribute::new(context, symbols::APPEND_LOG),
@@ -853,7 +837,6 @@
         ));
     }
 
-<<<<<<< HEAD
     /// Writes the storage given a key value pair
     pub(crate) fn storage_write_syscall<'c>(
         mlir_ctx: &'c MeliorContext,
@@ -872,8 +855,6 @@
         ));
     }
 
-=======
->>>>>>> 31b03b8f
     /// Receives log data and appends a log to the logs vector
     pub(crate) fn append_log_syscall<'c>(
         mlir_ctx: &'c MeliorContext,
