//! # Module implementing syscalls for the EVM
//!
//! The syscalls implemented here are to be exposed to the generated code
//! via [`register_syscalls`]. Each syscall implements functionality that's
//! not possible to implement in the generated code, such as interacting with
//! the storage, or just difficult, like allocating memory in the heap
//! ([`SyscallContext::extend_memory`]).
//!
//! ### Adding a new syscall
//!
//! New syscalls should be implemented by adding a new method to the [`SyscallContext`]
//! struct (see [`SyscallContext::write_result`] for an example). After that, the syscall
//! should be registered in the [`register_syscalls`] function, which will make it available
//! to the generated code. Afterwards, the syscall should be declared in
//! [`mlir::declare_syscalls`], which will make the syscall available inside the MLIR code.
//! Finally, the function can be called from the MLIR code like a normal function (see
//! [`mlir::write_result_syscall`] for an example).
use std::ffi::c_void;

use crate::{
    constants::{call_opcode, gas_cost, precompiles, CallType},
    context::Context,
    db::AccountInfo,
    env::{Env, TransactTo},
    executor::{Executor, OptLevel},
<<<<<<< HEAD
    journal::Journal,
    precompiles::ecrecover,
=======
    precompiles::{ecrecover, identity},
>>>>>>> b4a2cc2c
    primitives::{Address, Bytes, B256, U256 as EU256},
    program::Program,
    result::{EVMError, ExecutionResult, HaltReason, Output, ResultAndState, SuccessReason},
    state::AccountStatus,
    utils::{compute_contract_address, compute_contract_address2},
};
use melior::ExecutionEngine;
use sha3::{Digest, Keccak256};
use std::collections::HashMap;

/// Function type for the main entrypoint of the generated code
pub type MainFunc = extern "C" fn(&mut SyscallContext, initial_gas: u64) -> u8;

#[derive(Clone, Copy, Debug, Default, Eq, Hash, Ord, PartialEq, PartialOrd)]
#[repr(C, align(16))]
pub struct U256 {
    pub lo: u128,
    pub hi: u128,
}

impl U256 {
    pub fn from_fixed_be_bytes(bytes: [u8; 32]) -> Self {
        let hi = u128::from_be_bytes(bytes[0..16].try_into().unwrap());
        let lo = u128::from_be_bytes(bytes[16..32].try_into().unwrap());
        U256 { hi, lo }
    }

    pub fn copy_from(&mut self, value: &Address) {
        let mut buffer = [0u8; 32];
        buffer[12..32].copy_from_slice(&value.0);
        self.lo = u128::from_be_bytes(buffer[16..32].try_into().unwrap());
        self.hi = u128::from_be_bytes(buffer[0..16].try_into().unwrap());
    }

    pub fn to_primitive_u256(&self) -> EU256 {
        (EU256::from(self.hi) << 128) + self.lo
    }

    pub fn zero() -> U256 {
        U256 { lo: 0, hi: 0 }
    }
}

impl From<&U256> for Address {
    fn from(value: &U256) -> Self {
        // NOTE: return an address using the last 20 bytes, discarding the first 12 bytes.
        let hi_bytes = value.hi.to_be_bytes();
        let lo_bytes = value.lo.to_be_bytes();
        let address = [&hi_bytes[12..16], &lo_bytes[..]].concat();
        Address::from_slice(&address)
    }
}

#[derive(Debug, Clone)]
pub enum ExitStatusCode {
    Return = 0,
    Stop,
    Revert,
    Error,
    Default,
}
impl ExitStatusCode {
    #[inline(always)]
    pub fn to_u8(self) -> u8 {
        self as u8
    }
    pub fn from_u8(value: u8) -> Self {
        match value {
            x if x == Self::Return.to_u8() => Self::Return,
            x if x == Self::Stop.to_u8() => Self::Stop,
            x if x == Self::Revert.to_u8() => Self::Revert,
            x if x == Self::Error.to_u8() => Self::Error,
            _ => Self::Default,
        }
    }
}

#[derive(Debug, Default)]
pub struct InnerContext {
    /// The memory segment of the EVM.
    /// For extending it, see [`Self::extend_memory`]
    memory: Vec<u8>,
    /// The result of the execution
    return_data: Option<(usize, usize)>,
    // The program bytecode
    pub program: Vec<u8>,
    gas_remaining: Option<u64>,
    gas_refund: u64,
    exit_status: Option<ExitStatusCode>,
    logs: Vec<LogData>,
}

/// Information about current call frame
#[derive(Debug, Default)]
pub struct CallFrame {
    pub caller: Address,
    ctx_is_static: bool,
    last_call_return_data: Vec<u8>,
}

impl CallFrame {
    pub fn new(caller: Address) -> Self {
        Self {
            caller,
            ctx_is_static: false,
            ..Default::default()
        }
    }
}

/// The context passed to syscalls
#[derive(Debug)]
pub struct SyscallContext<'c> {
    pub env: Env,
    pub journal: Journal<'c>,
    pub call_frame: CallFrame,
    pub inner_context: InnerContext,
    pub transient_storage: HashMap<(Address, EU256), EU256>, // TODO: Move this to Journal
}

#[derive(Clone, Debug, Default, Eq, PartialEq, Hash)]
pub struct LogData {
    pub topics: Vec<U256>,
    pub data: Vec<u8>,
}

#[derive(Clone, Debug, Default, Eq, PartialEq, Hash)]
pub struct Log {
    pub address: Address,
    pub data: LogData,
}

/// Accessors for disponibilizing the execution results
impl<'c> SyscallContext<'c> {
    pub fn new(env: Env, journal: Journal<'c>, call_frame: CallFrame) -> Self {
        Self {
            env,
            journal,
            call_frame,
            inner_context: Default::default(),
            transient_storage: Default::default(),
        }
    }

    pub fn return_values(&self) -> &[u8] {
        let (offset, size) = self.inner_context.return_data.unwrap_or((0, 0));
        &self.inner_context.memory[offset..offset + size]
    }

    pub fn logs(&self) -> Vec<Log> {
        self.inner_context
            .logs
            .iter()
            .map(|logdata| Log {
                address: self.env.tx.caller,
                data: logdata.clone(),
            })
            .collect()
    }

    pub fn get_result(&self) -> Result<ResultAndState, EVMError> {
        let gas_remaining = self.inner_context.gas_remaining.unwrap_or(0);
        let gas_refunded = self.inner_context.gas_refund;
        let gas_initial = self.env.tx.gas_limit;
        let gas_used = gas_initial.saturating_sub(gas_remaining);
        let exit_status = self
            .inner_context
            .exit_status
            .clone()
            .unwrap_or(ExitStatusCode::Default);
        let return_values = self.return_values().to_vec();
        let result = match exit_status {
            ExitStatusCode::Return => ExecutionResult::Success {
                reason: SuccessReason::Return,
                gas_used,
                gas_refunded,
                output: Output::Call(return_values.into()), // TODO: add case Output::Create
                logs: self.logs(),
            },
            ExitStatusCode::Stop => ExecutionResult::Success {
                reason: SuccessReason::Stop,
                gas_used,
                gas_refunded,
                output: Output::Call(return_values.into()), // TODO: add case Output::Create
                logs: self.logs(),
            },
            ExitStatusCode::Revert => ExecutionResult::Revert {
                output: return_values.into(),
                gas_used,
            },
            ExitStatusCode::Error | ExitStatusCode::Default => ExecutionResult::Halt {
                reason: HaltReason::OpcodeNotFound, // TODO: check which Halt error
                gas_used,
            },
        };

        // TODO: Check if this is ok
        let state = self.journal.into_state();

        Ok(ResultAndState { result, state })
    }
}

/// Syscall implementations
///
/// Note that each function is marked as `extern "C"`, which is necessary for the
/// function to be callable from the generated code.
impl<'c> SyscallContext<'c> {
    pub extern "C" fn write_result(
        &mut self,
        offset: u32,
        bytes_len: u32,
        remaining_gas: u64,
        execution_result: u8,
    ) {
        self.inner_context.return_data = Some((offset as usize, bytes_len as usize));
        self.inner_context.gas_remaining = Some(remaining_gas);
        self.inner_context.exit_status = Some(ExitStatusCode::from_u8(execution_result));
    }

    pub extern "C" fn get_return_data_size(&mut self) -> u32 {
        self.call_frame.last_call_return_data.len() as _
    }

    pub extern "C" fn copy_return_data_into_memory(
        &mut self,
        dest_offset: u32,
        offset: u32,
        size: u32,
    ) {
        Self::copy_exact(
            &mut self.inner_context.memory,
            &self.call_frame.last_call_return_data,
            dest_offset,
            offset,
            size,
        );
    }

    pub extern "C" fn call(
        &mut self,
        mut gas_to_send: u64,
        call_to_address: &U256,
        value_to_transfer: &U256,
        args_offset: u32,
        args_size: u32,
        ret_offset: u32,
        ret_size: u32,
        available_gas: u64,
        consumed_gas: &mut u64,
        call_type: u8,
    ) -> u8 {
        //TODO: Add call depth check
        //TODO: Check that the args offsets and sizes are correct -> This from the MLIR side
        //TODO: This should instead add the account fetch (warm or cold) cost
        //For the moment we consider warm access
        let callee_address = Address::from(call_to_address);
        //Copy the calldata from memory
        let off = args_offset as usize;
        let size = args_size as usize;
        let calldata = Bytes::copy_from_slice(&self.inner_context.memory[off..off + size]);

        let (return_code, return_data) = match callee_address {
            x if x == Address::from_low_u64_be(precompiles::ECRECOVER_ADDRESS) => (
                call_opcode::SUCCESS_RETURN_CODE,
                ecrecover(&calldata, gas_to_send, consumed_gas).unwrap_or_default(),
            ),
            x if x == Address::from_low_u64_be(precompiles::IDENTITY_ADDRESS) => (
                call_opcode::SUCCESS_RETURN_CODE,
                identity(&calldata, gas_to_send, consumed_gas),
            ),
            _ => {
                // Execute subcontext
                //TODO: Add call depth check
                //TODO: Check that the args offsets and sizes are correct -> This from the MLIR side
                let callee_address = Address::from(call_to_address);
                let value = value_to_transfer.to_primitive_u256();
                let call_type = CallType::try_from(call_type)
                    .expect("Error while parsing CallType on call syscall");

                //TODO: This should instead add the account fetch (warm or cold) cost
                //For the moment we consider warm access
                let callee_account = match self.journal.get_account(&callee_address) {
                    Some(acc) => {
                        *consumed_gas = call_opcode::WARM_MEMORY_ACCESS_COST;
                        acc
                    }
                    None => {
                        *consumed_gas = 0;
                        return call_opcode::REVERT_RETURN_CODE;
                    }
                };

                let caller_address = self.env.tx.get_address();
                let caller_account = self
                    .journal
                    .get_account(&caller_address)
                    .unwrap_or_default();

                let mut stipend = 0;
                if !value.is_zero() {
                    if caller_account.balance < value {
                        //There isn't enough balance to send
                        return call_opcode::REVERT_RETURN_CODE;
                    }
                    *consumed_gas += call_opcode::NOT_ZERO_VALUE_COST;
                    if callee_account.is_empty() {
                        *consumed_gas += call_opcode::EMPTY_CALLEE_COST;
                    }
                    if available_gas < *consumed_gas {
                        return call_opcode::REVERT_RETURN_CODE; //It acctually doesn't matter what we return here
                    }
                    stipend = call_opcode::STIPEND_GAS_ADDITION;

                    //TODO: Maybe we should increment the nonce too
                    let caller_balance = caller_account.balance;
                    self.journal
                        .set_balance(&caller_address, caller_balance - value);

                    let callee_balance = callee_account.balance;
                    self.journal
                        .set_balance(&callee_address, callee_balance + value);
                }

                let remaining_gas = available_gas - *consumed_gas;
                gas_to_send = std::cmp::min(
                    remaining_gas / call_opcode::GAS_CAP_DIVISION_FACTOR,
                    gas_to_send,
                );
                *consumed_gas += gas_to_send;
                gas_to_send += stipend;

                let mut env = self.env.clone();

                //TODO: Check if calling `get_address()` here is ok
                let this_address = self.env.tx.get_address();
                let (new_frame_caller, new_value, transact_to) = match call_type {
                    CallType::Call | CallType::StaticCall => (this_address, value, callee_address),
                    CallType::CallCode => (this_address, value, this_address),
                    CallType::DelegateCall => {
                        (self.call_frame.caller, self.env.tx.value, this_address)
                    }
                };

                env.tx.value = new_value;
                env.tx.transact_to = TransactTo::Call(transact_to);
                env.tx.gas_limit = gas_to_send;

                //Copy the calldata from memory
                let off = args_offset as usize;
                let size = args_size as usize;
                env.tx.data = Bytes::from(self.inner_context.memory[off..off + size].to_vec());

                //NOTE: We could optimize this by not making the call if the bytecode is zero.
                //We would have to refund the stipend here
                //TODO: Check if returning REVERT because of database fail is ok
                let bytecode = self.journal.code_by_address(&callee_address);

                let program = Program::from_bytecode(&bytecode);

                let context = Context::new();
                let module = context
                    .compile(&program, Default::default())
                    .expect("failed to compile program");

                let is_static = self.call_frame.ctx_is_static || call_type == CallType::StaticCall;

                let call_frame = CallFrame {
                    caller: new_frame_caller,
                    ctx_is_static: is_static,
                    ..Default::default()
                };

                let journal = self.journal.eject_base();

                let mut context = SyscallContext::new(env.clone(), journal, call_frame);
                let executor = Executor::new(&module, &context, OptLevel::Aggressive);

                executor.execute(&mut context, env.tx.gas_limit);

                let result = context.get_result().unwrap().result;

                let unused_gas = gas_to_send - result.gas_used();
                *consumed_gas -= unused_gas;
                *consumed_gas -= result.gas_refunded();
                let return_code = if result.is_success() {
                    self.journal.extend_from_successful(context.journal);
                    call_opcode::SUCCESS_RETURN_CODE
                } else {
                    //TODO: If we revert, should we still send the value to the called contract?
                    self.journal.extend_from_reverted(context.journal);
                    call_opcode::REVERT_RETURN_CODE
                };
                let output = result.into_output().unwrap_or_default();
                (return_code, output)
            }
        };

        //TODO: This copying mechanism may be improved with a safe copy_from_slice which would
        //reduce the need of calling return_data.to_vec()
        self.call_frame.last_call_return_data.clear();
        self.call_frame
            .last_call_return_data
            .clone_from(&return_data.to_vec());
        Self::copy_exact(
            &mut self.inner_context.memory,
            &return_data,
            ret_offset,
            0,
            ret_size,
        );

        return_code
    }

    fn copy_exact(
        target: &mut [u8],
        source: &[u8],
        target_offset: u32,
        source_offset: u32,
        size: u32,
    ) {
        // Convert u32 to usize
        let target_offset = target_offset as usize;
        let source_offset = source_offset as usize;
        let size = size as usize;

        // Check if the offsets are within their respective slices
        if size + target_offset > target.len() {
            eprintln!("ERROR: Specified target offset and size are bigger than target len");
            return;
        }

        if size + source_offset > source.len() {
            eprintln!("ERROR: Specified source offset and size are bigger than source len");
            return;
        }

        // Calculate the actual number of bytes we can copy
        let available_target_space = target.len() - target_offset;
        let available_source_bytes = source.len() - source_offset;
        let bytes_to_copy = size.min(available_target_space).min(available_source_bytes);

        // Perform the copy
        target[target_offset..target_offset + bytes_to_copy]
            .copy_from_slice(&source[source_offset..source_offset + bytes_to_copy]);
    }

    pub extern "C" fn store_in_selfbalance_ptr(&mut self, balance: &mut U256) {
        let account = match self.env.tx.transact_to {
            TransactTo::Call(address) => self.journal.get_account(&address).unwrap_or_default(),
            TransactTo::Create => AccountInfo::default(), //This branch should never happen
        };
        balance.hi = (account.balance >> 128).low_u128();
        balance.lo = account.balance.low_u128();
    }

    pub extern "C" fn keccak256_hasher(&mut self, offset: u32, size: u32, hash_ptr: &mut U256) {
        let offset = offset as usize;
        let size = size as usize;
        let data = &self.inner_context.memory[offset..offset + size];
        let mut hasher = Keccak256::new();
        hasher.update(data);
        let result = hasher.finalize();
        *hash_ptr = U256::from_fixed_be_bytes(result.into());
    }

    pub extern "C" fn store_in_callvalue_ptr(&self, value: &mut U256) {
        let aux = &self.env.tx.value;
        value.lo = aux.low_u128();
        value.hi = (aux >> 128).low_u128();
    }

    pub extern "C" fn store_in_blobbasefee_ptr(&self, value: &mut u128) {
        *value = self.env.block.blob_gasprice.unwrap_or_default();
    }

    pub extern "C" fn get_gaslimit(&self) -> u64 {
        self.env.tx.gas_limit
    }

    pub extern "C" fn store_in_caller_ptr(&self, value: &mut U256) {
        value.copy_from(&self.call_frame.caller);
    }

    pub extern "C" fn store_in_gasprice_ptr(&self, value: &mut U256) {
        let aux = &self.env.tx.gas_price;
        value.lo = aux.low_u128();
        value.hi = (aux >> 128).low_u128();
    }

    pub extern "C" fn get_chainid(&self) -> u64 {
        self.env.cfg.chain_id
    }

    pub extern "C" fn get_calldata_ptr(&mut self) -> *const u8 {
        self.env.tx.data.as_ptr()
    }

    pub extern "C" fn get_calldata_size_syscall(&self) -> u32 {
        self.env.tx.data.len() as u32
    }

    pub extern "C" fn get_origin(&self, address: &mut U256) {
        let aux = &self.env.tx.caller;
        address.copy_from(aux);
    }

    pub extern "C" fn extend_memory(&mut self, new_size: u32) -> *mut u8 {
        let new_size = new_size as usize;
        if new_size <= self.inner_context.memory.len() {
            return self.inner_context.memory.as_mut_ptr();
        }
        match self
            .inner_context
            .memory
            .try_reserve(new_size - self.inner_context.memory.len())
        {
            Ok(()) => {
                self.inner_context.memory.resize(new_size, 0);
                self.inner_context.memory.as_mut_ptr()
            }
            // TODO: use tracing here
            Err(err) => {
                eprintln!("Failed to reserve memory: {err}");
                std::ptr::null_mut()
            }
        }
    }

    pub extern "C" fn copy_code_to_memory(
        &mut self,
        code_offset: u32,
        size: u32,
        dest_offset: u32,
    ) {
        let code_size = self.inner_context.program.len();
        // cast everything to `usize`
        let code_offset = code_offset as usize;
        let size = size as usize;
        let dest_offset = dest_offset as usize;

        // adjust the size so it does not go out of bounds
        let size: usize = if code_offset + size > code_size {
            code_size.saturating_sub(code_offset)
        } else {
            size
        };

        let Some(code_slice) = &self
            .inner_context
            .program
            .get(code_offset..code_offset + size)
        else {
            eprintln!("Error on copy_code_to_memory");
            return; // TODO: fix bug with code indexes
        };
        // copy the program into memory
        self.inner_context.memory[dest_offset..dest_offset + size].copy_from_slice(code_slice);
    }

    pub extern "C" fn read_storage(&mut self, stg_key: &U256, stg_value: &mut U256) {
        let address = self.env.tx.get_address();

        let key = stg_key.to_primitive_u256();

        // Read value from journaled_storage. If there isn't one, then read from db
        let result = self
            .journal
            .read_storage(&address, &key)
            .unwrap_or_default()
            .present_value;

        stg_value.hi = (result >> 128).low_u128();
        stg_value.lo = result.low_u128();
    }

    pub extern "C" fn write_storage(&mut self, stg_key: &U256, stg_value: &mut U256) -> i64 {
        let key = stg_key.to_primitive_u256();
        let value = stg_value.to_primitive_u256();
        // TODO: Check if this case is ok. Can storage be written on Create?
        let TransactTo::Call(address) = self.env.tx.transact_to else {
            return 0;
        };

        let is_cold = !self.journal.key_is_warm(&address, &key);
        let slot = self.journal.read_storage(&address, &key);
        self.journal.write_storage(&address, key, value);

        let (original, current) = match slot {
            Some(slot) => (slot.original_value, slot.present_value),
            None => (value, value),
        };

        // Compute the gas cost
        let mut gas_cost: i64 = if original.is_zero() && current.is_zero() && current != value {
            20_000
        } else if original == current && current != value {
            2_900
        } else {
            100
        };

        // When the value is cold, add extra 2100 gas
        if is_cold {
            gas_cost += 2_100;
        }

        // Compute the gas refund
        let reset_non_zero_to_zero = !original.is_zero() && !current.is_zero() && value.is_zero();
        let undo_reset_to_zero = !original.is_zero() && current.is_zero() && !value.is_zero();
        let undo_reset_to_zero_into_original = undo_reset_to_zero && (value == original);
        let reset_back_to_zero = original.is_zero() && !current.is_zero() && value.is_zero();
        let reset_to_original = (current != value) && (original == value);

        let gas_refund: i64 = if reset_non_zero_to_zero {
            4_800
        } else if undo_reset_to_zero_into_original {
            -2_000
        } else if undo_reset_to_zero {
            -4_800
        } else if reset_back_to_zero {
            19_900
        } else if reset_to_original {
            2_800
        } else {
            0
        };

        if gas_refund > 0 {
            self.inner_context.gas_refund += gas_refund as u64;
        } else {
            self.inner_context.gas_refund -= gas_refund.unsigned_abs();
        };

        gas_cost
    }

    pub extern "C" fn append_log(&mut self, offset: u32, size: u32) {
        self.create_log(offset, size, vec![]);
    }

    pub extern "C" fn append_log_with_one_topic(&mut self, offset: u32, size: u32, topic: &U256) {
        self.create_log(offset, size, vec![*topic]);
    }

    pub extern "C" fn append_log_with_two_topics(
        &mut self,
        offset: u32,
        size: u32,
        topic1: &U256,
        topic2: &U256,
    ) {
        self.create_log(offset, size, vec![*topic1, *topic2]);
    }

    pub extern "C" fn append_log_with_three_topics(
        &mut self,
        offset: u32,
        size: u32,
        topic1: &U256,
        topic2: &U256,
        topic3: &U256,
    ) {
        self.create_log(offset, size, vec![*topic1, *topic2, *topic3]);
    }

    pub extern "C" fn append_log_with_four_topics(
        &mut self,
        offset: u32,
        size: u32,
        topic1: &U256,
        topic2: &U256,
        topic3: &U256,
        topic4: &U256,
    ) {
        self.create_log(offset, size, vec![*topic1, *topic2, *topic3, *topic4]);
    }

    pub extern "C" fn get_block_number(&self, number: &mut U256) {
        let block_number = self.env.block.number;

        number.hi = (block_number >> 128).low_u128();
        number.lo = block_number.low_u128();
    }

    pub extern "C" fn get_block_hash(&mut self, number: &mut U256) {
        let number_as_u256 = number.to_primitive_u256();

        // If number is not in the valid range (last 256 blocks), return zero.
        let hash = if number_as_u256 < self.env.block.number.saturating_sub(EU256::from(256))
            || number_as_u256 >= self.env.block.number
        {
            // TODO: check if this is necessary. Db should only contain last 256 blocks, so number check would not be needed.
            B256::zero()
        } else {
            self.journal.get_block_hash(&number_as_u256)
        };

        let (hi, lo) = hash.as_bytes().split_at(16);
        number.lo = u128::from_be_bytes(lo.try_into().unwrap());
        number.hi = u128::from_be_bytes(hi.try_into().unwrap());
    }

    /// Receives a memory offset and size, and a vector of topics.
    /// Creates a Log with topics and data equal to memory[offset..offset + size]
    /// and pushes it to the logs vector.
    fn create_log(&mut self, offset: u32, size: u32, topics: Vec<U256>) {
        let offset = offset as usize;
        let size = size as usize;
        let data: Vec<u8> = self.inner_context.memory[offset..offset + size].into();

        let log = LogData { data, topics };
        self.inner_context.logs.push(log);
    }

    pub extern "C" fn get_codesize_from_address(&mut self, address: &U256) -> u64 {
        //TODO: Here we are returning 0 if a Database error occurs. Check this
        self.journal.code_by_address(&Address::from(address)).len() as _
    }

    pub extern "C" fn get_address_ptr(&mut self) -> *const u8 {
        self.env.tx.get_address().to_fixed_bytes().as_ptr()
    }

    pub extern "C" fn get_prevrandao(&self, prevrandao: &mut U256) {
        let randao = self.env.block.prevrandao.unwrap_or_default();
        *prevrandao = U256::from_fixed_be_bytes(randao.into());
    }

    pub extern "C" fn get_coinbase_ptr(&self) -> *const u8 {
        self.env.block.coinbase.as_ptr()
    }

    pub extern "C" fn store_in_timestamp_ptr(&self, value: &mut U256) {
        let aux = &self.env.block.timestamp;
        value.lo = aux.low_u128();
        value.hi = (aux >> 128).low_u128();
    }

    pub extern "C" fn store_in_basefee_ptr(&self, basefee: &mut U256) {
        basefee.hi = (self.env.block.basefee >> 128).low_u128();
        basefee.lo = self.env.block.basefee.low_u128();
    }

    pub extern "C" fn store_in_balance(&mut self, address: &U256, balance: &mut U256) {
        // addresses longer than 20 bytes should be invalid
        if (address.hi >> 32) != 0 {
            balance.hi = 0;
            balance.lo = 0;
        } else {
            let address_hi_slice = address.hi.to_be_bytes();
            let address_lo_slice = address.lo.to_be_bytes();

            let address_slice = [&address_hi_slice[12..16], &address_lo_slice[..]].concat();

            let address = Address::from_slice(&address_slice);

            match self.journal.get_account(&address) {
                Some(a) => {
                    balance.hi = (a.balance >> 128).low_u128();
                    balance.lo = a.balance.low_u128();
                }
                None => {
                    balance.hi = 0;
                    balance.lo = 0;
                }
            };
        }
    }

    pub extern "C" fn get_blob_hash_at_index(&mut self, index: &U256, blobhash: &mut U256) {
        if index.hi != 0 {
            *blobhash = U256::default();
            return;
        }
        *blobhash = usize::try_from(index.lo)
            .ok()
            .and_then(|idx| self.env.tx.blob_hashes.get(idx).cloned())
            .map(|x| U256::from_fixed_be_bytes(x.into()))
            .unwrap_or_default();
    }

    pub extern "C" fn copy_ext_code_to_memory(
        &mut self,
        address_value: &U256,
        code_offset: u32,
        size: u32,
        dest_offset: u32,
    ) {
        let size = size as usize;
        let code_offset = code_offset as usize;
        let dest_offset = dest_offset as usize;
        let address = Address::from(address_value);
        // TODO: Check if returning default bytecode on database failure is ok
        // A silenced error like this may produce unexpected code behaviour
        let code = self.journal.code_by_address(&address);
        let code_size = code.len();
        let code_to_copy_size = code_size.saturating_sub(code_offset);
        let code_slice = &code[code_offset..code_offset + code_to_copy_size];
        let padding_size = size - code_to_copy_size;
        let padding_offset = dest_offset + code_to_copy_size;
        // copy the program into memory
        self.inner_context.memory[dest_offset..dest_offset + code_to_copy_size]
            .copy_from_slice(code_slice);
        // pad the left part with zero
        self.inner_context.memory[padding_offset..padding_offset + padding_size].fill(0);
    }

    pub extern "C" fn get_code_hash(&mut self, address: &mut U256) {
        let hash = match self.journal.get_account(&Address::from(address as &U256)) {
            Some(account_info) => account_info.code_hash,
            _ => B256::zero(),
        };

        *address = U256::from_fixed_be_bytes(hash.to_fixed_bytes());
    }

    fn create_aux(
        &mut self,
        size: u32,
        offset: u32,
        value: &mut U256,
        remaining_gas: &mut u64,
        salt: Option<&U256>,
    ) -> u8 {
        let value_as_u256 = value.to_primitive_u256();
        let offset = offset as usize;
        let size = size as usize;
        let minimum_word_size = ((size + 31) / 32) as u64;
        let sender_address = self.env.tx.get_address();

        let initialization_bytecode = &self.inner_context.memory[offset..offset + size];
        let program = Program::from_bytecode(initialization_bytecode);

        let sender_account = self.journal.get_account(&sender_address).unwrap();

        let (dest_addr, hash_cost) = match salt {
            Some(s) => (
                compute_contract_address2(
                    sender_address,
                    s.to_primitive_u256(),
                    initialization_bytecode,
                ),
                minimum_word_size * gas_cost::HASH_WORD_COST as u64,
            ),
            _ => (
                compute_contract_address(sender_address, sender_account.nonce),
                0,
            ),
        };

        // Check if there is already a contract stored in dest_address
        if self.journal.get_account(&dest_addr).is_some() {
            return 1;
        }

        // Create subcontext for the initialization code
        // TODO: Add call depth check
        let mut new_env = self.env.clone();
        new_env.tx.transact_to = TransactTo::Call(dest_addr);
        new_env.tx.gas_limit = *remaining_gas;
        let call_frame = CallFrame::new(sender_address);

        // Execute initialization code
        let context = Context::new();
        let module = context
            .compile(&program, Default::default())
            .expect("failed to compile program");

        // NOTE: Here we are not taking into account what happens if the deployment code reverts
        let ctx_journal = self.journal.eject_base();
        let mut context = SyscallContext::new(new_env.clone(), ctx_journal, call_frame);
        let executor = Executor::new(&module, &context, OptLevel::Aggressive);
        executor.execute(&mut context, new_env.tx.gas_limit);
        let result = context.get_result().unwrap().result;
        let bytecode = result.output().cloned().unwrap_or_default();

        self.journal.extend_from_successful(context.journal);

        // Set the gas cost
        let init_code_cost = minimum_word_size * gas_cost::INIT_WORD_COST as u64;
        let code_deposit_cost = (bytecode.len() as u64) * gas_cost::BYTE_DEPOSIT_COST as u64;
        let gas_cost = init_code_cost + code_deposit_cost + hash_cost + result.gas_used()
            - result.gas_refunded();
        *remaining_gas = gas_cost;

        // Check if balance is enough
        let Some(sender_balance) = sender_account.balance.checked_sub(value_as_u256) else {
            *value = U256::zero();
            return 0;
        };

        // Create new contract and update sender account
        self.journal
            .new_contract(dest_addr, bytecode, value_as_u256);
        self.journal
            .set_nonce(&sender_address, sender_account.nonce + 1);
        self.journal.set_balance(&sender_address, sender_balance);

        value.copy_from(&dest_addr);

        // TODO: add dest_addr as warm in the access list
        0
    }

    pub extern "C" fn create(
        &mut self,
        size: u32,
        offset: u32,
        value: &mut U256,
        remaining_gas: &mut u64,
    ) -> u8 {
        self.create_aux(size, offset, value, remaining_gas, None)
    }

    pub extern "C" fn create2(
        &mut self,
        size: u32,
        offset: u32,
        value: &mut U256,
        remaining_gas: &mut u64,
        salt: &U256,
    ) -> u8 {
        self.create_aux(size, offset, value, remaining_gas, Some(salt))
    }

    pub extern "C" fn selfdestruct(&mut self, receiver_address: &U256) -> u64 {
        let sender_address = self.env.tx.get_address();
        let receiver_address = Address::from(receiver_address);

        let sender_balance = self
            .journal
            .get_account(&sender_address)
            .unwrap_or_default()
            .balance;

        let receiver_is_empty = match self.journal.get_account(&receiver_address) {
            Some(receiver) => {
                let is_empty = receiver.is_empty();
                self.journal
                    .set_balance(&receiver_address, receiver.balance + sender_balance);
                is_empty
            }
            None => {
                self.journal.new_account(receiver_address, sender_balance);
                true
            }
        };

        self.journal.set_balance(&sender_address, EU256::zero());

        if self.journal.get_account(&sender_address).is_some() {
            self.journal
                .set_status(&sender_address, AccountStatus::SelfDestructed);
        }

        if !sender_balance.is_zero() && receiver_is_empty {
            gas_cost::SELFDESTRUCT_DYNAMIC_GAS as u64
        } else {
            0
        }
        // TODO: add gas cost for cold addresses
    }

    pub extern "C" fn read_transient_storage(&mut self, stg_key: &U256, stg_value: &mut U256) {
        let key = stg_key.to_primitive_u256();
        let address = self.env.tx.get_address();

        let result = self
            .transient_storage
            .get(&(address, key))
            .cloned()
            .unwrap_or(EU256::zero());

        stg_value.hi = (result >> 128).low_u128();
        stg_value.lo = result.low_u128();
    }

    pub extern "C" fn write_transient_storage(&mut self, stg_key: &U256, stg_value: &mut U256) {
        let address = self.env.tx.get_address();

        let key = stg_key.to_primitive_u256();
        let value = stg_value.to_primitive_u256();
        self.transient_storage.insert((address, key), value);
    }
}

pub mod symbols {
    // Global variables
    pub const CONTEXT_IS_STATIC: &str = "evm_mlir__context_is_static";
    // Syscalls
    pub const WRITE_RESULT: &str = "evm_mlir__write_result";
    pub const EXTEND_MEMORY: &str = "evm_mlir__extend_memory";
    pub const KECCAK256_HASHER: &str = "evm_mlir__keccak256_hasher";
    pub const STORAGE_WRITE: &str = "evm_mlir__write_storage";
    pub const STORAGE_READ: &str = "evm_mlir__read_storage";
    pub const APPEND_LOG: &str = "evm_mlir__append_log";
    pub const APPEND_LOG_ONE_TOPIC: &str = "evm_mlir__append_log_with_one_topic";
    pub const APPEND_LOG_TWO_TOPICS: &str = "evm_mlir__append_log_with_two_topics";
    pub const APPEND_LOG_THREE_TOPICS: &str = "evm_mlir__append_log_with_three_topics";
    pub const APPEND_LOG_FOUR_TOPICS: &str = "evm_mlir__append_log_with_four_topics";
    pub const GET_CALLDATA_PTR: &str = "evm_mlir__get_calldata_ptr";
    pub const GET_CALLDATA_SIZE: &str = "evm_mlir__get_calldata_size";
    pub const GET_CODESIZE_FROM_ADDRESS: &str = "evm_mlir__get_codesize_from_address";
    pub const COPY_CODE_TO_MEMORY: &str = "evm_mlir__copy_code_to_memory";
    pub const GET_ADDRESS_PTR: &str = "evm_mlir__get_address_ptr";
    pub const GET_GASLIMIT: &str = "evm_mlir__get_gaslimit";
    pub const STORE_IN_CALLVALUE_PTR: &str = "evm_mlir__store_in_callvalue_ptr";
    pub const STORE_IN_BLOBBASEFEE_PTR: &str = "evm_mlir__store_in_blobbasefee_ptr";
    pub const GET_BLOB_HASH_AT_INDEX: &str = "evm_mlir__get_blob_hash_at_index";
    pub const STORE_IN_BALANCE: &str = "evm_mlir__store_in_balance";
    pub const GET_COINBASE_PTR: &str = "evm_mlir__get_coinbase_ptr";
    pub const STORE_IN_TIMESTAMP_PTR: &str = "evm_mlir__store_in_timestamp_ptr";
    pub const STORE_IN_BASEFEE_PTR: &str = "evm_mlir__store_in_basefee_ptr";
    pub const STORE_IN_CALLER_PTR: &str = "evm_mlir__store_in_caller_ptr";
    pub const GET_ORIGIN: &str = "evm_mlir__get_origin";
    pub const GET_CHAINID: &str = "evm_mlir__get_chainid";
    pub const STORE_IN_GASPRICE_PTR: &str = "evm_mlir__store_in_gasprice_ptr";
    pub const GET_BLOCK_NUMBER: &str = "evm_mlir__get_block_number";
    pub const STORE_IN_SELFBALANCE_PTR: &str = "evm_mlir__store_in_selfbalance_ptr";
    pub const COPY_EXT_CODE_TO_MEMORY: &str = "evm_mlir__copy_ext_code_to_memory";
    pub const GET_PREVRANDAO: &str = "evm_mlir__get_prevrandao";
    pub const GET_BLOCK_HASH: &str = "evm_mlir__get_block_hash";
    pub const GET_CODE_HASH: &str = "evm_mlir__get_code_hash";
    pub const CALL: &str = "evm_mlir__call";
    pub const CREATE: &str = "evm_mlir__create";
    pub const CREATE2: &str = "evm_mlir__create2";
    pub const GET_RETURN_DATA_SIZE: &str = "evm_mlir__get_return_data_size";
    pub const COPY_RETURN_DATA_INTO_MEMORY: &str = "evm_mlir__copy_return_data_into_memory";
    pub const TRANSIENT_STORAGE_READ: &str = "evm_mlir__transient_storage_read";
    pub const TRANSIENT_STORAGE_WRITE: &str = "evm_mlir__transient_storage_write";
    pub const SELFDESTRUCT: &str = "evm_mlir__selfdestruct";
}

impl<'c> SyscallContext<'c> {
    /// Registers all the syscalls as symbols in the execution engine
    ///
    /// This allows the generated code to call the syscalls by name.
    pub fn register_symbols(&self, engine: &ExecutionEngine) {
        unsafe {
            // Global variables
            engine.register_symbol(
                symbols::CONTEXT_IS_STATIC,
                &self.call_frame.ctx_is_static as *const bool as *mut (),
            );
            // Syscalls
            engine.register_symbol(
                symbols::WRITE_RESULT,
                SyscallContext::write_result as *const fn(*mut c_void, u32, u32, u64, u8)
                    as *mut (),
            );
            engine.register_symbol(
                symbols::KECCAK256_HASHER,
                SyscallContext::keccak256_hasher as *const fn(*mut c_void, u32, u32, *const U256)
                    as *mut (),
            );
            engine.register_symbol(
                symbols::EXTEND_MEMORY,
                SyscallContext::extend_memory as *const fn(*mut c_void, u32) as *mut (),
            );
            engine.register_symbol(
                symbols::STORAGE_READ,
                SyscallContext::read_storage as *const fn(*const c_void, *const U256, *mut U256)
                    as *mut (),
            );
            engine.register_symbol(
                symbols::STORAGE_WRITE,
                SyscallContext::write_storage as *const fn(*mut c_void, *const U256, *const U256)
                    as *mut (),
            );
            engine.register_symbol(
                symbols::APPEND_LOG,
                SyscallContext::append_log as *const fn(*mut c_void, u32, u32) as *mut (),
            );
            engine.register_symbol(
                symbols::APPEND_LOG_ONE_TOPIC,
                SyscallContext::append_log_with_one_topic
                    as *const fn(*mut c_void, u32, u32, *const U256) as *mut (),
            );
            engine.register_symbol(
                symbols::APPEND_LOG_TWO_TOPICS,
                SyscallContext::append_log_with_two_topics
                    as *const fn(*mut c_void, u32, u32, *const U256, *const U256)
                    as *mut (),
            );
            engine.register_symbol(
                symbols::APPEND_LOG_THREE_TOPICS,
                SyscallContext::append_log_with_three_topics
                    as *const fn(*mut c_void, u32, u32, *const U256, *const U256, *const U256)
                    as *mut (),
            );
            engine.register_symbol(
                symbols::APPEND_LOG_FOUR_TOPICS,
                SyscallContext::append_log_with_four_topics
                    as *const fn(
                        *mut c_void,
                        u32,
                        u32,
                        *const U256,
                        *const U256,
                        *const U256,
                        *const U256,
                    ) as *mut (),
            );
            engine.register_symbol(
                symbols::CALL,
                SyscallContext::call
                    as *const fn(
                        *mut c_void,
                        u64,
                        *const U256,
                        *const U256,
                        u32,
                        u32,
                        u32,
                        u32,
                        u64,
                        *mut u64,
                        u8,
                    ) as *mut (),
            );
            engine.register_symbol(
                symbols::GET_CALLDATA_PTR,
                SyscallContext::get_calldata_ptr as *const fn(*mut c_void) as *mut (),
            );
            engine.register_symbol(
                symbols::GET_CALLDATA_SIZE,
                SyscallContext::get_calldata_size_syscall as *const fn(*mut c_void) as *mut (),
            );
            engine.register_symbol(
                symbols::EXTEND_MEMORY,
                SyscallContext::extend_memory as *const fn(*mut c_void, u32) as *mut (),
            );
            engine.register_symbol(
                symbols::COPY_CODE_TO_MEMORY,
                SyscallContext::copy_code_to_memory as *const fn(*mut c_void, u32, u32, u32)
                    as *mut (),
            );
            engine.register_symbol(
                symbols::GET_ORIGIN,
                SyscallContext::get_origin as *const fn(*mut c_void, *mut U256) as *mut (),
            );
            engine.register_symbol(
                symbols::GET_ADDRESS_PTR,
                SyscallContext::get_address_ptr as *const fn(*mut c_void) as *mut (),
            );
            engine.register_symbol(
                symbols::STORE_IN_CALLVALUE_PTR,
                SyscallContext::store_in_callvalue_ptr as *const fn(*mut c_void, *mut U256)
                    as *mut (),
            );
            engine.register_symbol(
                symbols::STORE_IN_BLOBBASEFEE_PTR,
                SyscallContext::store_in_blobbasefee_ptr
                    as *const extern "C" fn(&SyscallContext, *mut u128) -> ()
                    as *mut (),
            );
            engine.register_symbol(
                symbols::GET_CODESIZE_FROM_ADDRESS,
                SyscallContext::get_codesize_from_address as *const fn(*mut c_void, *mut U256)
                    as *mut (),
            );
            engine.register_symbol(
                symbols::GET_COINBASE_PTR,
                SyscallContext::get_coinbase_ptr as *const fn(*mut c_void) as *mut (),
            );
            engine.register_symbol(
                symbols::STORE_IN_TIMESTAMP_PTR,
                SyscallContext::store_in_timestamp_ptr as *const fn(*mut c_void, *mut U256)
                    as *mut (),
            );
            engine.register_symbol(
                symbols::STORE_IN_BASEFEE_PTR,
                SyscallContext::store_in_basefee_ptr as *const fn(*mut c_void, *mut U256)
                    as *mut (),
            );
            engine.register_symbol(
                symbols::STORE_IN_CALLER_PTR,
                SyscallContext::store_in_caller_ptr as *const fn(*mut c_void, *mut U256) as *mut (),
            );
            engine.register_symbol(
                symbols::GET_GASLIMIT,
                SyscallContext::get_gaslimit as *const fn(*mut c_void) as *mut (),
            );
            engine.register_symbol(
                symbols::STORE_IN_GASPRICE_PTR,
                SyscallContext::store_in_gasprice_ptr as *const fn(*mut c_void, *mut U256)
                    as *mut (),
            );
            engine.register_symbol(
                symbols::GET_BLOCK_NUMBER,
                SyscallContext::get_block_number as *const fn(*mut c_void, *mut U256) as *mut (),
            );
            engine.register_symbol(
                symbols::GET_PREVRANDAO,
                SyscallContext::get_prevrandao as *const fn(*mut c_void, *mut U256) as *mut (),
            );
            engine.register_symbol(
                symbols::GET_BLOB_HASH_AT_INDEX,
                SyscallContext::get_blob_hash_at_index
                    as *const fn(*mut c_void, *mut U256, *mut U256) as *mut (),
            );
            engine.register_symbol(
                symbols::GET_CHAINID,
                SyscallContext::get_chainid as *const extern "C" fn(&SyscallContext) -> u64
                    as *mut (),
            );
            engine.register_symbol(
                symbols::STORE_IN_BALANCE,
                SyscallContext::store_in_balance as *const fn(*mut c_void, *const U256, *mut U256)
                    as *mut (),
            );
            engine.register_symbol(
                symbols::STORE_IN_SELFBALANCE_PTR,
                SyscallContext::store_in_selfbalance_ptr
                    as *const extern "C" fn(&SyscallContext) -> u64 as *mut (),
            );
            engine.register_symbol(
                symbols::COPY_EXT_CODE_TO_MEMORY,
                SyscallContext::copy_ext_code_to_memory
                    as *const extern "C" fn(*mut c_void, *mut U256, u32, u32, u32)
                    as *mut (),
            );
            engine.register_symbol(
                symbols::GET_BLOCK_HASH,
                SyscallContext::get_block_hash as *const fn(*mut c_void, *mut U256) as *mut (),
            );

            engine.register_symbol(
                symbols::GET_CODE_HASH,
                SyscallContext::get_code_hash as *const fn(*mut c_void, *mut U256) as *mut (),
            );

            engine.register_symbol(
                symbols::CREATE,
                SyscallContext::create
                    as *const extern "C" fn(*mut c_void, u32, u32, *mut U256, *mut u64)
                    as *mut (),
            );

            engine.register_symbol(
                symbols::CREATE2,
                SyscallContext::create2
                    as *const extern "C" fn(*mut c_void, u32, u32, *mut U256, *mut u64, *mut U256)
                    as *mut (),
            );

            engine.register_symbol(
                symbols::GET_RETURN_DATA_SIZE,
                SyscallContext::get_return_data_size as *const fn(*mut c_void) as *mut (),
            );
            engine.register_symbol(
                symbols::COPY_RETURN_DATA_INTO_MEMORY,
                SyscallContext::copy_return_data_into_memory
                    as *const fn(*mut c_void, u32, u32, u32) as *mut (),
            );

            engine.register_symbol(
                symbols::SELFDESTRUCT,
                SyscallContext::selfdestruct as *const fn(*mut c_void, *mut U256) as *mut (),
            );

            engine.register_symbol(
                symbols::TRANSIENT_STORAGE_READ,
                SyscallContext::read_transient_storage
                    as *const fn(*const c_void, *const U256, *mut U256) as *mut (),
            );

            engine.register_symbol(
                symbols::TRANSIENT_STORAGE_WRITE,
                SyscallContext::write_transient_storage
                    as *const fn(*const c_void, *const U256, *mut U256) as *mut (),
            );
        }
    }
}

/// MLIR util for declaring syscalls
pub(crate) mod mlir {
    use melior::{
        dialect::{
            func,
            llvm::{attributes::Linkage, r#type::pointer},
        },
        ir::{
            attribute::{FlatSymbolRefAttribute, StringAttribute, TypeAttribute},
            r#type::{FunctionType, IntegerType},
            Block, Identifier, Location, Module as MeliorModule, Region, Value,
        },
        Context as MeliorContext,
    };

    use crate::{errors::CodegenError, utils::llvm_mlir};

    use super::symbols;

    pub(crate) fn declare_symbols(context: &MeliorContext, module: &MeliorModule) {
        let location = Location::unknown(context);

        // Type declarations
        let ptr_type = pointer(context, 0);
        let uint8 = IntegerType::new(context, 8).into();
        let uint32 = IntegerType::new(context, 32).into();
        let uint64 = IntegerType::new(context, 64).into();

        let attributes = &[(
            Identifier::new(context, "sym_visibility"),
            StringAttribute::new(context, "private").into(),
        )];

        // Globals declaration
        module.body().append_operation(llvm_mlir::global(
            context,
            symbols::CONTEXT_IS_STATIC,
            ptr_type,
            Linkage::External,
            location,
        ));
        // Syscall declarations
        module.body().append_operation(func::func(
            context,
            StringAttribute::new(context, symbols::WRITE_RESULT),
            TypeAttribute::new(
                FunctionType::new(context, &[ptr_type, uint32, uint32, uint64, uint8], &[]).into(),
            ),
            Region::new(),
            attributes,
            location,
        ));

        module.body().append_operation(func::func(
            context,
            StringAttribute::new(context, symbols::KECCAK256_HASHER),
            TypeAttribute::new(
                FunctionType::new(context, &[ptr_type, uint32, uint32, ptr_type], &[]).into(),
            ),
            Region::new(),
            attributes,
            location,
        ));

        module.body().append_operation(func::func(
            context,
            StringAttribute::new(context, symbols::GET_CALLDATA_PTR),
            TypeAttribute::new(FunctionType::new(context, &[ptr_type], &[ptr_type]).into()),
            Region::new(),
            attributes,
            location,
        ));

        module.body().append_operation(func::func(
            context,
            StringAttribute::new(context, symbols::GET_CALLDATA_SIZE),
            TypeAttribute::new(FunctionType::new(context, &[ptr_type], &[uint32]).into()),
            Region::new(),
            attributes,
            location,
        ));

        module.body().append_operation(func::func(
            context,
            StringAttribute::new(context, symbols::GET_CHAINID),
            TypeAttribute::new(FunctionType::new(context, &[ptr_type], &[uint64]).into()),
            Region::new(),
            attributes,
            location,
        ));

        module.body().append_operation(func::func(
            context,
            StringAttribute::new(context, symbols::STORE_IN_CALLVALUE_PTR),
            TypeAttribute::new(FunctionType::new(context, &[ptr_type, ptr_type], &[]).into()),
            Region::new(),
            attributes,
            location,
        ));
        module.body().append_operation(func::func(
            context,
            StringAttribute::new(context, symbols::STORE_IN_CALLER_PTR),
            TypeAttribute::new(FunctionType::new(context, &[ptr_type, ptr_type], &[]).into()),
            Region::new(),
            attributes,
            location,
        ));

        module.body().append_operation(func::func(
            context,
            StringAttribute::new(context, symbols::STORE_IN_GASPRICE_PTR),
            TypeAttribute::new(FunctionType::new(context, &[ptr_type, ptr_type], &[]).into()),
            Region::new(),
            attributes,
            location,
        ));

        module.body().append_operation(func::func(
            context,
            StringAttribute::new(context, symbols::STORE_IN_SELFBALANCE_PTR),
            TypeAttribute::new(FunctionType::new(context, &[ptr_type, ptr_type], &[]).into()),
            Region::new(),
            attributes,
            location,
        ));

        module.body().append_operation(func::func(
            context,
            StringAttribute::new(context, symbols::STORE_IN_BLOBBASEFEE_PTR),
            TypeAttribute::new(FunctionType::new(context, &[ptr_type, ptr_type], &[]).into()),
            Region::new(),
            attributes,
            location,
        ));

        module.body().append_operation(func::func(
            context,
            StringAttribute::new(context, symbols::GET_GASLIMIT),
            TypeAttribute::new(FunctionType::new(context, &[ptr_type], &[uint64]).into()),
            Region::new(),
            attributes,
            location,
        ));

        module.body().append_operation(func::func(
            context,
            StringAttribute::new(context, symbols::EXTEND_MEMORY),
            TypeAttribute::new(FunctionType::new(context, &[ptr_type, uint32], &[ptr_type]).into()),
            Region::new(),
            attributes,
            location,
        ));

        module.body().append_operation(func::func(
            context,
            StringAttribute::new(context, symbols::COPY_CODE_TO_MEMORY),
            TypeAttribute::new(
                FunctionType::new(context, &[ptr_type, uint32, uint32, uint32], &[]).into(),
            ),
            Region::new(),
            attributes,
            location,
        ));

        module.body().append_operation(func::func(
            context,
            StringAttribute::new(context, symbols::STORAGE_READ),
            r#TypeAttribute::new(
                FunctionType::new(context, &[ptr_type, ptr_type, ptr_type], &[]).into(),
            ),
            Region::new(),
            attributes,
            location,
        ));

        module.body().append_operation(func::func(
            context,
            StringAttribute::new(context, symbols::STORAGE_WRITE),
            r#TypeAttribute::new(
                FunctionType::new(context, &[ptr_type, ptr_type, ptr_type], &[uint64]).into(),
            ),
            Region::new(),
            attributes,
            location,
        ));

        module.body().append_operation(func::func(
            context,
            StringAttribute::new(context, symbols::APPEND_LOG),
            TypeAttribute::new(FunctionType::new(context, &[ptr_type, uint32, uint32], &[]).into()),
            Region::new(),
            attributes,
            location,
        ));
        module.body().append_operation(func::func(
            context,
            StringAttribute::new(context, symbols::APPEND_LOG_ONE_TOPIC),
            TypeAttribute::new(
                FunctionType::new(context, &[ptr_type, uint32, uint32, ptr_type], &[]).into(),
            ),
            Region::new(),
            attributes,
            location,
        ));
        module.body().append_operation(func::func(
            context,
            StringAttribute::new(context, symbols::APPEND_LOG_TWO_TOPICS),
            TypeAttribute::new(
                FunctionType::new(
                    context,
                    &[ptr_type, uint32, uint32, ptr_type, ptr_type],
                    &[],
                )
                .into(),
            ),
            Region::new(),
            attributes,
            location,
        ));
        module.body().append_operation(func::func(
            context,
            StringAttribute::new(context, symbols::APPEND_LOG_THREE_TOPICS),
            TypeAttribute::new(
                FunctionType::new(
                    context,
                    &[ptr_type, uint32, uint32, ptr_type, ptr_type, ptr_type],
                    &[],
                )
                .into(),
            ),
            Region::new(),
            attributes,
            location,
        ));
        module.body().append_operation(func::func(
            context,
            StringAttribute::new(context, symbols::APPEND_LOG_FOUR_TOPICS),
            TypeAttribute::new(
                FunctionType::new(
                    context,
                    &[
                        ptr_type, uint32, uint32, ptr_type, ptr_type, ptr_type, ptr_type,
                    ],
                    &[],
                )
                .into(),
            ),
            Region::new(),
            attributes,
            location,
        ));

        module.body().append_operation(func::func(
            context,
            StringAttribute::new(context, symbols::GET_ORIGIN),
            TypeAttribute::new(FunctionType::new(context, &[ptr_type, ptr_type], &[]).into()),
            Region::new(),
            attributes,
            location,
        ));

        module.body().append_operation(func::func(
            context,
            StringAttribute::new(context, symbols::GET_COINBASE_PTR),
            TypeAttribute::new(FunctionType::new(context, &[ptr_type], &[ptr_type]).into()),
            Region::new(),
            attributes,
            location,
        ));

        module.body().append_operation(func::func(
            context,
            StringAttribute::new(context, symbols::GET_BLOCK_NUMBER),
            TypeAttribute::new(FunctionType::new(context, &[ptr_type, ptr_type], &[]).into()),
            Region::new(),
            attributes,
            location,
        ));

        module.body().append_operation(func::func(
            context,
            StringAttribute::new(context, symbols::GET_CODESIZE_FROM_ADDRESS),
            TypeAttribute::new(FunctionType::new(context, &[ptr_type, ptr_type], &[uint64]).into()),
            Region::new(),
            attributes,
            location,
        ));

        module.body().append_operation(func::func(
            context,
            StringAttribute::new(context, symbols::GET_ADDRESS_PTR),
            TypeAttribute::new(FunctionType::new(context, &[ptr_type], &[ptr_type]).into()),
            Region::new(),
            attributes,
            location,
        ));

        module.body().append_operation(func::func(
            context,
            StringAttribute::new(context, symbols::GET_PREVRANDAO),
            TypeAttribute::new(FunctionType::new(context, &[ptr_type, ptr_type], &[]).into()),
            Region::new(),
            attributes,
            location,
        ));

        module.body().append_operation(func::func(
            context,
            StringAttribute::new(context, symbols::STORE_IN_TIMESTAMP_PTR),
            TypeAttribute::new(FunctionType::new(context, &[ptr_type, ptr_type], &[]).into()),
            Region::new(),
            attributes,
            location,
        ));

        module.body().append_operation(func::func(
            context,
            StringAttribute::new(context, symbols::STORE_IN_BASEFEE_PTR),
            TypeAttribute::new(FunctionType::new(context, &[ptr_type, ptr_type], &[]).into()),
            Region::new(),
            attributes,
            location,
        ));

        module.body().append_operation(func::func(
            context,
            StringAttribute::new(context, symbols::CALL),
            TypeAttribute::new(
                FunctionType::new(
                    context,
                    &[
                        ptr_type, uint64, ptr_type, ptr_type, uint32, uint32, uint32, uint32,
                        uint64, ptr_type, uint8,
                    ],
                    &[uint8],
                )
                .into(),
            ),
            Region::new(),
            attributes,
            location,
        ));

        module.body().append_operation(func::func(
            context,
            StringAttribute::new(context, symbols::STORE_IN_BALANCE),
            TypeAttribute::new(
                FunctionType::new(context, &[ptr_type, ptr_type, ptr_type], &[]).into(),
            ),
            Region::new(),
            attributes,
            location,
        ));

        module.body().append_operation(func::func(
            context,
            StringAttribute::new(context, symbols::COPY_EXT_CODE_TO_MEMORY),
            TypeAttribute::new(
                FunctionType::new(context, &[ptr_type, ptr_type, uint32, uint32, uint32], &[])
                    .into(),
            ),
            Region::new(),
            attributes,
            location,
        ));

        module.body().append_operation(func::func(
            context,
            StringAttribute::new(context, symbols::GET_BLOB_HASH_AT_INDEX),
            TypeAttribute::new(
                FunctionType::new(context, &[ptr_type, ptr_type, ptr_type], &[]).into(),
            ),
            Region::new(),
            attributes,
            location,
        ));

        module.body().append_operation(func::func(
            context,
            StringAttribute::new(context, symbols::GET_BLOCK_HASH),
            TypeAttribute::new(FunctionType::new(context, &[ptr_type, ptr_type], &[]).into()),
            Region::new(),
            attributes,
            location,
        ));

        module.body().append_operation(func::func(
            context,
            StringAttribute::new(context, symbols::GET_CODE_HASH),
            TypeAttribute::new(FunctionType::new(context, &[ptr_type, ptr_type], &[]).into()),
            Region::new(),
            attributes,
            location,
        ));

        module.body().append_operation(func::func(
            context,
            StringAttribute::new(context, symbols::CREATE),
            TypeAttribute::new(
                FunctionType::new(
                    context,
                    &[ptr_type, uint32, uint32, ptr_type, ptr_type],
                    &[uint8],
                )
                .into(),
            ),
            Region::new(),
            attributes,
            location,
        ));

        module.body().append_operation(func::func(
            context,
            StringAttribute::new(context, symbols::CREATE2),
            TypeAttribute::new(
                FunctionType::new(
                    context,
                    &[ptr_type, uint32, uint32, ptr_type, ptr_type, ptr_type],
                    &[uint8],
                )
                .into(),
            ),
            Region::new(),
            attributes,
            location,
        ));

        module.body().append_operation(func::func(
            context,
            StringAttribute::new(context, symbols::GET_RETURN_DATA_SIZE),
            TypeAttribute::new(FunctionType::new(context, &[ptr_type], &[uint32]).into()),
            Region::new(),
            attributes,
            location,
        ));

        module.body().append_operation(func::func(
            context,
            StringAttribute::new(context, symbols::COPY_RETURN_DATA_INTO_MEMORY),
            TypeAttribute::new(
                FunctionType::new(context, &[ptr_type, uint32, uint32, uint32], &[]).into(),
            ),
            Region::new(),
            attributes,
            location,
        ));

        module.body().append_operation(func::func(
            context,
            StringAttribute::new(context, symbols::SELFDESTRUCT),
            TypeAttribute::new(FunctionType::new(context, &[ptr_type, ptr_type], &[uint64]).into()),
            Region::new(),
            attributes,
            location,
        ));

        module.body().append_operation(func::func(
            context,
            StringAttribute::new(context, symbols::TRANSIENT_STORAGE_READ),
            r#TypeAttribute::new(
                FunctionType::new(context, &[ptr_type, ptr_type, ptr_type], &[]).into(),
            ),
            Region::new(),
            attributes,
            location,
        ));

        module.body().append_operation(func::func(
            context,
            StringAttribute::new(context, symbols::TRANSIENT_STORAGE_WRITE),
            r#TypeAttribute::new(
                FunctionType::new(context, &[ptr_type, ptr_type, ptr_type], &[]).into(),
            ),
            Region::new(),
            attributes,
            location,
        ));
    }

    /// Stores the return values in the syscall context
    #[allow(clippy::too_many_arguments)]
    pub(crate) fn write_result_syscall<'c>(
        mlir_ctx: &'c MeliorContext,
        syscall_ctx: Value<'c, 'c>,
        block: &Block,
        offset: Value,
        size: Value,
        gas: Value,
        reason: Value,
        location: Location,
    ) {
        block.append_operation(func::call(
            mlir_ctx,
            FlatSymbolRefAttribute::new(mlir_ctx, symbols::WRITE_RESULT),
            &[syscall_ctx, offset, size, gas, reason],
            &[],
            location,
        ));
    }

    pub(crate) fn keccak256_syscall<'c>(
        mlir_ctx: &'c MeliorContext,
        syscall_ctx: Value<'c, 'c>,
        block: &'c Block,
        offset: Value<'c, 'c>,
        size: Value<'c, 'c>,
        hash_ptr: Value<'c, 'c>,
        location: Location<'c>,
    ) {
        block.append_operation(func::call(
            mlir_ctx,
            FlatSymbolRefAttribute::new(mlir_ctx, symbols::KECCAK256_HASHER),
            &[syscall_ctx, offset, size, hash_ptr],
            &[],
            location,
        ));
    }

    pub(crate) fn get_calldata_size_syscall<'c>(
        mlir_ctx: &'c MeliorContext,
        syscall_ctx: Value<'c, 'c>,
        block: &'c Block,
        location: Location<'c>,
    ) -> Result<Value<'c, 'c>, CodegenError> {
        let uint32 = IntegerType::new(mlir_ctx, 32).into();
        let value = block
            .append_operation(func::call(
                mlir_ctx,
                FlatSymbolRefAttribute::new(mlir_ctx, symbols::GET_CALLDATA_SIZE),
                &[syscall_ctx],
                &[uint32],
                location,
            ))
            .result(0)?;
        Ok(value.into())
    }

    /// Returns a pointer to the start of the calldata
    pub(crate) fn get_calldata_ptr_syscall<'c>(
        mlir_ctx: &'c MeliorContext,
        syscall_ctx: Value<'c, 'c>,
        block: &'c Block,
        location: Location<'c>,
    ) -> Result<Value<'c, 'c>, CodegenError> {
        let ptr_type = pointer(mlir_ctx, 0);
        let value = block
            .append_operation(func::call(
                mlir_ctx,
                FlatSymbolRefAttribute::new(mlir_ctx, symbols::GET_CALLDATA_PTR),
                &[syscall_ctx],
                &[ptr_type],
                location,
            ))
            .result(0)?;
        Ok(value.into())
    }

    pub(crate) fn get_gaslimit<'c>(
        mlir_ctx: &'c MeliorContext,
        syscall_ctx: Value<'c, 'c>,
        block: &'c Block,
        location: Location<'c>,
    ) -> Result<Value<'c, 'c>, CodegenError> {
        let uint64 = IntegerType::new(mlir_ctx, 64).into();
        let value = block
            .append_operation(func::call(
                mlir_ctx,
                FlatSymbolRefAttribute::new(mlir_ctx, symbols::GET_GASLIMIT),
                &[syscall_ctx],
                &[uint64],
                location,
            ))
            .result(0)?;
        Ok(value.into())
    }

    pub(crate) fn get_chainid_syscall<'c>(
        mlir_ctx: &'c MeliorContext,
        syscall_ctx: Value<'c, 'c>,
        block: &'c Block,
        location: Location<'c>,
    ) -> Result<Value<'c, 'c>, CodegenError> {
        let uint64 = IntegerType::new(mlir_ctx, 64).into();
        let value = block
            .append_operation(func::call(
                mlir_ctx,
                FlatSymbolRefAttribute::new(mlir_ctx, symbols::GET_CHAINID),
                &[syscall_ctx],
                &[uint64],
                location,
            ))
            .result(0)?;
        Ok(value.into())
    }

    pub(crate) fn store_in_callvalue_ptr<'c>(
        mlir_ctx: &'c MeliorContext,
        syscall_ctx: Value<'c, 'c>,
        block: &'c Block,
        location: Location<'c>,
        callvalue_ptr: Value<'c, 'c>,
    ) {
        block.append_operation(func::call(
            mlir_ctx,
            FlatSymbolRefAttribute::new(mlir_ctx, symbols::STORE_IN_CALLVALUE_PTR),
            &[syscall_ctx, callvalue_ptr],
            &[],
            location,
        ));
    }

    pub(crate) fn store_in_blobbasefee_ptr<'c>(
        mlir_ctx: &'c MeliorContext,
        syscall_ctx: Value<'c, 'c>,
        block: &'c Block,
        location: Location<'c>,
        blob_base_fee_ptr: Value<'c, 'c>,
    ) {
        block.append_operation(func::call(
            mlir_ctx,
            FlatSymbolRefAttribute::new(mlir_ctx, symbols::STORE_IN_BLOBBASEFEE_PTR),
            &[syscall_ctx, blob_base_fee_ptr],
            &[],
            location,
        ));
    }

    pub(crate) fn store_in_gasprice_ptr<'c>(
        mlir_ctx: &'c MeliorContext,
        syscall_ctx: Value<'c, 'c>,
        block: &'c Block,
        location: Location<'c>,
        gasprice_ptr: Value<'c, 'c>,
    ) {
        block.append_operation(func::call(
            mlir_ctx,
            FlatSymbolRefAttribute::new(mlir_ctx, symbols::STORE_IN_GASPRICE_PTR),
            &[syscall_ctx, gasprice_ptr],
            &[],
            location,
        ));
    }

    pub(crate) fn store_in_caller_ptr<'c>(
        mlir_ctx: &'c MeliorContext,
        syscall_ctx: Value<'c, 'c>,
        block: &'c Block,
        location: Location<'c>,
        caller_ptr: Value<'c, 'c>,
    ) {
        block.append_operation(func::call(
            mlir_ctx,
            FlatSymbolRefAttribute::new(mlir_ctx, symbols::STORE_IN_CALLER_PTR),
            &[syscall_ctx, caller_ptr],
            &[],
            location,
        ));
    }

    /// Extends the memory segment of the syscall context.
    /// Returns a pointer to the start of the memory segment.
    pub(crate) fn extend_memory_syscall<'c>(
        mlir_ctx: &'c MeliorContext,
        syscall_ctx: Value<'c, 'c>,
        block: &'c Block,
        new_size: Value<'c, 'c>,
        location: Location<'c>,
    ) -> Result<Value<'c, 'c>, CodegenError> {
        let ptr_type = pointer(mlir_ctx, 0);
        let value = block
            .append_operation(func::call(
                mlir_ctx,
                FlatSymbolRefAttribute::new(mlir_ctx, symbols::EXTEND_MEMORY),
                &[syscall_ctx, new_size],
                &[ptr_type],
                location,
            ))
            .result(0)?;
        Ok(value.into())
    }

    pub(crate) fn store_in_selfbalance_ptr<'c>(
        mlir_ctx: &'c MeliorContext,
        syscall_ctx: Value<'c, 'c>,
        block: &'c Block,
        location: Location<'c>,
        balance_ptr: Value<'c, 'c>,
    ) {
        block.append_operation(func::call(
            mlir_ctx,
            FlatSymbolRefAttribute::new(mlir_ctx, symbols::STORE_IN_SELFBALANCE_PTR),
            &[syscall_ctx, balance_ptr],
            &[],
            location,
        ));
    }

    /// Reads the storage given a key
    pub(crate) fn storage_read_syscall<'c>(
        mlir_ctx: &'c MeliorContext,
        syscall_ctx: Value<'c, 'c>,
        block: &'c Block,
        key: Value<'c, 'c>,
        value: Value<'c, 'c>,
        location: Location<'c>,
    ) {
        block.append_operation(func::call(
            mlir_ctx,
            FlatSymbolRefAttribute::new(mlir_ctx, symbols::STORAGE_READ),
            &[syscall_ctx, key, value],
            &[],
            location,
        ));
    }

    /// Writes the storage given a key value pair
    pub(crate) fn storage_write_syscall<'c>(
        mlir_ctx: &'c MeliorContext,
        syscall_ctx: Value<'c, 'c>,
        block: &'c Block,
        key: Value<'c, 'c>,
        value: Value<'c, 'c>,
        location: Location<'c>,
    ) -> Result<Value<'c, 'c>, CodegenError> {
        let uint64 = IntegerType::new(mlir_ctx, 64);
        let value = block
            .append_operation(func::call(
                mlir_ctx,
                FlatSymbolRefAttribute::new(mlir_ctx, symbols::STORAGE_WRITE),
                &[syscall_ctx, key, value],
                &[uint64.into()],
                location,
            ))
            .result(0)?;
        Ok(value.into())
    }

    pub(crate) fn transient_storage_read_syscall<'c>(
        mlir_ctx: &'c MeliorContext,
        syscall_ctx: Value<'c, 'c>,
        block: &'c Block,
        key: Value<'c, 'c>,
        value: Value<'c, 'c>,
        location: Location<'c>,
    ) {
        block.append_operation(func::call(
            mlir_ctx,
            FlatSymbolRefAttribute::new(mlir_ctx, symbols::TRANSIENT_STORAGE_READ),
            &[syscall_ctx, key, value],
            &[],
            location,
        ));
    }

    pub(crate) fn transient_storage_write_syscall<'c>(
        mlir_ctx: &'c MeliorContext,
        syscall_ctx: Value<'c, 'c>,
        block: &'c Block,
        key: Value<'c, 'c>,
        value: Value<'c, 'c>,
        location: Location<'c>,
    ) {
        block.append_operation(func::call(
            mlir_ctx,
            FlatSymbolRefAttribute::new(mlir_ctx, symbols::TRANSIENT_STORAGE_WRITE),
            &[syscall_ctx, key, value],
            &[],
            location,
        ));
    }

    /// Receives log data and appends a log to the logs vector
    pub(crate) fn append_log_syscall<'c>(
        mlir_ctx: &'c MeliorContext,
        syscall_ctx: Value<'c, 'c>,
        block: &'c Block,
        data: Value<'c, 'c>,
        size: Value<'c, 'c>,
        location: Location<'c>,
    ) {
        block.append_operation(func::call(
            mlir_ctx,
            FlatSymbolRefAttribute::new(mlir_ctx, symbols::APPEND_LOG),
            &[syscall_ctx, data, size],
            &[],
            location,
        ));
    }

    /// Receives log data and a topic and appends a log to the logs vector
    pub(crate) fn append_log_with_one_topic_syscall<'c>(
        mlir_ctx: &'c MeliorContext,
        syscall_ctx: Value<'c, 'c>,
        block: &'c Block,
        data: Value<'c, 'c>,
        size: Value<'c, 'c>,
        topic: Value<'c, 'c>,
        location: Location<'c>,
    ) {
        block.append_operation(func::call(
            mlir_ctx,
            FlatSymbolRefAttribute::new(mlir_ctx, symbols::APPEND_LOG_ONE_TOPIC),
            &[syscall_ctx, data, size, topic],
            &[],
            location,
        ));
    }

    /// Receives log data, two topics and appends a log to the logs vector
    #[allow(clippy::too_many_arguments)]
    pub(crate) fn append_log_with_two_topics_syscall<'c>(
        mlir_ctx: &'c MeliorContext,
        syscall_ctx: Value<'c, 'c>,
        block: &'c Block,
        data: Value<'c, 'c>,
        size: Value<'c, 'c>,
        topic1_ptr: Value<'c, 'c>,
        topic2_ptr: Value<'c, 'c>,
        location: Location<'c>,
    ) {
        block.append_operation(func::call(
            mlir_ctx,
            FlatSymbolRefAttribute::new(mlir_ctx, symbols::APPEND_LOG_TWO_TOPICS),
            &[syscall_ctx, data, size, topic1_ptr, topic2_ptr],
            &[],
            location,
        ));
    }

    /// Receives log data, three topics and appends a log to the logs vector
    #[allow(clippy::too_many_arguments)]
    pub(crate) fn append_log_with_three_topics_syscall<'c>(
        mlir_ctx: &'c MeliorContext,
        syscall_ctx: Value<'c, 'c>,
        block: &'c Block,
        data: Value<'c, 'c>,
        size: Value<'c, 'c>,
        topic1_ptr: Value<'c, 'c>,
        topic2_ptr: Value<'c, 'c>,
        topic3_ptr: Value<'c, 'c>,
        location: Location<'c>,
    ) {
        block.append_operation(func::call(
            mlir_ctx,
            FlatSymbolRefAttribute::new(mlir_ctx, symbols::APPEND_LOG_THREE_TOPICS),
            &[syscall_ctx, data, size, topic1_ptr, topic2_ptr, topic3_ptr],
            &[],
            location,
        ));
    }

    /// Receives log data, three topics and appends a log to the logs vector
    #[allow(clippy::too_many_arguments)]
    pub(crate) fn append_log_with_four_topics_syscall<'c>(
        mlir_ctx: &'c MeliorContext,
        syscall_ctx: Value<'c, 'c>,
        block: &'c Block,
        data: Value<'c, 'c>,
        size: Value<'c, 'c>,
        topic1_ptr: Value<'c, 'c>,
        topic2_ptr: Value<'c, 'c>,
        topic3_ptr: Value<'c, 'c>,
        topic4_ptr: Value<'c, 'c>,
        location: Location<'c>,
    ) {
        block.append_operation(func::call(
            mlir_ctx,
            FlatSymbolRefAttribute::new(mlir_ctx, symbols::APPEND_LOG_FOUR_TOPICS),
            &[
                syscall_ctx,
                data,
                size,
                topic1_ptr,
                topic2_ptr,
                topic3_ptr,
                topic4_ptr,
            ],
            &[],
            location,
        ));
    }

    pub(crate) fn get_origin_syscall<'c>(
        mlir_ctx: &'c MeliorContext,
        syscall_ctx: Value<'c, 'c>,
        block: &'c Block,
        address_pointer: Value<'c, 'c>,
        location: Location<'c>,
    ) {
        block.append_operation(func::call(
            mlir_ctx,
            FlatSymbolRefAttribute::new(mlir_ctx, symbols::GET_ORIGIN),
            &[syscall_ctx, address_pointer],
            &[],
            location,
        ));
    }

    /// Returns a pointer to the coinbase address.
    pub(crate) fn get_coinbase_ptr_syscall<'c>(
        mlir_ctx: &'c MeliorContext,
        syscall_ctx: Value<'c, 'c>,
        block: &'c Block,
        location: Location<'c>,
    ) -> Result<Value<'c, 'c>, CodegenError> {
        let ptr_type = pointer(mlir_ctx, 0);
        let value = block
            .append_operation(func::call(
                mlir_ctx,
                FlatSymbolRefAttribute::new(mlir_ctx, symbols::GET_COINBASE_PTR),
                &[syscall_ctx],
                &[ptr_type],
                location,
            ))
            .result(0)?;
        Ok(value.into())
    }

    /// Returns the block number.
    #[allow(unused)]
    pub(crate) fn get_block_number_syscall<'c>(
        mlir_ctx: &'c MeliorContext,
        syscall_ctx: Value<'c, 'c>,
        block: &'c Block,
        number: Value<'c, 'c>,
        location: Location<'c>,
    ) {
        block.append_operation(func::call(
            mlir_ctx,
            FlatSymbolRefAttribute::new(mlir_ctx, symbols::GET_BLOCK_NUMBER),
            &[syscall_ctx, number],
            &[],
            location,
        ));
    }

    pub(crate) fn copy_code_to_memory_syscall<'c>(
        mlir_ctx: &'c MeliorContext,
        syscall_ctx: Value<'c, 'c>,
        block: &'c Block,
        offset: Value,
        size: Value,
        dest_offset: Value,
        location: Location<'c>,
    ) {
        block.append_operation(func::call(
            mlir_ctx,
            FlatSymbolRefAttribute::new(mlir_ctx, symbols::COPY_CODE_TO_MEMORY),
            &[syscall_ctx, offset, size, dest_offset],
            &[],
            location,
        ));
    }

    /// Returns a pointer to the address of the current executing contract
    #[allow(unused)]
    pub(crate) fn get_address_ptr_syscall<'c>(
        mlir_ctx: &'c MeliorContext,
        syscall_ctx: Value<'c, 'c>,
        block: &'c Block,
        location: Location<'c>,
    ) -> Result<Value<'c, 'c>, CodegenError> {
        let uint256 = IntegerType::new(mlir_ctx, 256);
        let ptr_type = pointer(mlir_ctx, 0);
        let value = block
            .append_operation(func::call(
                mlir_ctx,
                FlatSymbolRefAttribute::new(mlir_ctx, symbols::GET_ADDRESS_PTR),
                &[syscall_ctx],
                &[ptr_type],
                location,
            ))
            .result(0)?;
        Ok(value.into())
    }

    /// Stores the current block's timestamp in the `timestamp_ptr`.
    pub(crate) fn store_in_timestamp_ptr<'c>(
        mlir_ctx: &'c MeliorContext,
        syscall_ctx: Value<'c, 'c>,
        block: &'c Block,
        location: Location<'c>,
        timestamp_ptr: Value<'c, 'c>,
    ) {
        block.append_operation(func::call(
            mlir_ctx,
            FlatSymbolRefAttribute::new(mlir_ctx, symbols::STORE_IN_TIMESTAMP_PTR),
            &[syscall_ctx, timestamp_ptr],
            &[],
            location,
        ));
    }

    #[allow(unused)]
    pub(crate) fn store_in_basefee_ptr_syscall<'c>(
        mlir_ctx: &'c MeliorContext,
        syscall_ctx: Value<'c, 'c>,
        basefee_ptr: Value<'c, 'c>,
        block: &'c Block,
        location: Location<'c>,
    ) {
        block
            .append_operation(func::call(
                mlir_ctx,
                FlatSymbolRefAttribute::new(mlir_ctx, symbols::STORE_IN_BASEFEE_PTR),
                &[syscall_ctx, basefee_ptr],
                &[],
                location,
            ))
            .result(0);
    }

    #[allow(clippy::too_many_arguments)]
    pub(crate) fn call_syscall<'c>(
        mlir_ctx: &'c MeliorContext,
        syscall_ctx: Value<'c, 'c>,
        block: &'c Block,
        location: Location<'c>,
        gas: Value<'c, 'c>,
        address: Value<'c, 'c>,
        value_ptr: Value<'c, 'c>,
        args_offset: Value<'c, 'c>,
        args_size: Value<'c, 'c>,
        ret_offset: Value<'c, 'c>,
        ret_size: Value<'c, 'c>,
        available_gas: Value<'c, 'c>,
        remaining_gas_ptr: Value<'c, 'c>,
        call_type: Value<'c, 'c>,
    ) -> Result<Value<'c, 'c>, CodegenError> {
        let uint8 = IntegerType::new(mlir_ctx, 8).into();
        let result = block
            .append_operation(func::call(
                mlir_ctx,
                FlatSymbolRefAttribute::new(mlir_ctx, symbols::CALL),
                &[
                    syscall_ctx,
                    gas,
                    address,
                    value_ptr,
                    args_offset,
                    args_size,
                    ret_offset,
                    ret_size,
                    available_gas,
                    remaining_gas_ptr,
                    call_type,
                ],
                &[uint8],
                location,
            ))
            .result(0)?;

        Ok(result.into())
    }

    #[allow(unused)]
    pub(crate) fn store_in_balance_syscall<'c>(
        mlir_ctx: &'c MeliorContext,
        syscall_ctx: Value<'c, 'c>,
        block: &'c Block,
        address: Value<'c, 'c>,
        balance: Value<'c, 'c>,
        location: Location<'c>,
    ) {
        let ptr_type = pointer(mlir_ctx, 0);
        let value = block.append_operation(func::call(
            mlir_ctx,
            FlatSymbolRefAttribute::new(mlir_ctx, symbols::STORE_IN_BALANCE),
            &[syscall_ctx, address, balance],
            &[],
            location,
        ));
    }

    /// Receives an account address and copies the corresponding bytecode
    /// to memory.
    #[allow(clippy::too_many_arguments)]
    pub(crate) fn copy_ext_code_to_memory_syscall<'c>(
        mlir_ctx: &'c MeliorContext,
        syscall_ctx: Value<'c, 'c>,
        block: &'c Block,
        address_ptr: Value<'c, 'c>,
        offset: Value<'c, 'c>,
        size: Value<'c, 'c>,
        dest_offset: Value<'c, 'c>,
        location: Location<'c>,
    ) {
        block.append_operation(func::call(
            mlir_ctx,
            FlatSymbolRefAttribute::new(mlir_ctx, symbols::COPY_EXT_CODE_TO_MEMORY),
            &[syscall_ctx, address_ptr, offset, size, dest_offset],
            &[],
            location,
        ));
    }

    pub(crate) fn get_prevrandao_syscall<'c>(
        mlir_ctx: &'c MeliorContext,
        syscall_ctx: Value<'c, 'c>,
        block: &'c Block,
        prevrandao_ptr: Value<'c, 'c>,
        location: Location<'c>,
    ) {
        block.append_operation(func::call(
            mlir_ctx,
            FlatSymbolRefAttribute::new(mlir_ctx, symbols::GET_PREVRANDAO),
            &[syscall_ctx, prevrandao_ptr],
            &[],
            location,
        ));
    }

    pub(crate) fn get_codesize_from_address_syscall<'c>(
        mlir_ctx: &'c MeliorContext,
        syscall_ctx: Value<'c, 'c>,
        block: &'c Block,
        address: Value<'c, 'c>,
        location: Location<'c>,
    ) -> Result<Value<'c, 'c>, CodegenError> {
        let uint64 = IntegerType::new(mlir_ctx, 64).into();
        let value = block
            .append_operation(func::call(
                mlir_ctx,
                FlatSymbolRefAttribute::new(mlir_ctx, symbols::GET_CODESIZE_FROM_ADDRESS),
                &[syscall_ctx, address],
                &[uint64],
                location,
            ))
            .result(0)?;
        Ok(value.into())
    }

    pub(crate) fn get_blob_hash_at_index_syscall<'c>(
        mlir_ctx: &'c MeliorContext,
        syscall_ctx: Value<'c, 'c>,
        block: &'c Block,
        index: Value<'c, 'c>,
        blobhash: Value<'c, 'c>,
        location: Location<'c>,
    ) {
        block.append_operation(func::call(
            mlir_ctx,
            FlatSymbolRefAttribute::new(mlir_ctx, symbols::GET_BLOB_HASH_AT_INDEX),
            &[syscall_ctx, index, blobhash],
            &[],
            location,
        ));
    }

    pub(crate) fn get_block_hash_syscall<'c>(
        mlir_ctx: &'c MeliorContext,
        syscall_ctx: Value<'c, 'c>,
        block: &'c Block,
        block_number: Value<'c, 'c>,
        location: Location<'c>,
    ) {
        block.append_operation(func::call(
            mlir_ctx,
            FlatSymbolRefAttribute::new(mlir_ctx, symbols::GET_BLOCK_HASH),
            &[syscall_ctx, block_number],
            &[],
            location,
        ));
    }

    pub(crate) fn get_code_hash_syscall<'c>(
        mlir_ctx: &'c MeliorContext,
        syscall_ctx: Value<'c, 'c>,
        block: &'c Block,
        address: Value<'c, 'c>,
        location: Location<'c>,
    ) {
        block.append_operation(func::call(
            mlir_ctx,
            FlatSymbolRefAttribute::new(mlir_ctx, symbols::GET_CODE_HASH),
            &[syscall_ctx, address],
            &[],
            location,
        ));
    }

    #[allow(clippy::too_many_arguments)]
    pub(crate) fn create_syscall<'c>(
        mlir_ctx: &'c MeliorContext,
        syscall_ctx: Value<'c, 'c>,
        block: &'c Block,
        size: Value<'c, 'c>,
        offset: Value<'c, 'c>,
        value: Value<'c, 'c>,
        remaining_gas: Value<'c, 'c>,
        location: Location<'c>,
    ) -> Result<Value<'c, 'c>, CodegenError> {
        let uint8 = IntegerType::new(mlir_ctx, 8).into();
        let result = block
            .append_operation(func::call(
                mlir_ctx,
                FlatSymbolRefAttribute::new(mlir_ctx, symbols::CREATE),
                &[syscall_ctx, size, offset, value, remaining_gas],
                &[uint8],
                location,
            ))
            .result(0)?;
        Ok(result.into())
    }

    #[allow(clippy::too_many_arguments)]
    pub(crate) fn create2_syscall<'c>(
        mlir_ctx: &'c MeliorContext,
        syscall_ctx: Value<'c, 'c>,
        block: &'c Block,
        size: Value<'c, 'c>,
        offset: Value<'c, 'c>,
        value: Value<'c, 'c>,
        remaining_gas: Value<'c, 'c>,
        salt: Value<'c, 'c>,
        location: Location<'c>,
    ) -> Result<Value<'c, 'c>, CodegenError> {
        let uint8 = IntegerType::new(mlir_ctx, 8).into();
        let result = block
            .append_operation(func::call(
                mlir_ctx,
                FlatSymbolRefAttribute::new(mlir_ctx, symbols::CREATE2),
                &[syscall_ctx, size, offset, value, remaining_gas, salt],
                &[uint8],
                location,
            ))
            .result(0)?;
        Ok(result.into())
    }

    pub(crate) fn get_return_data_size<'c>(
        mlir_ctx: &'c MeliorContext,
        syscall_ctx: Value<'c, 'c>,
        block: &'c Block,
        location: Location<'c>,
    ) -> Result<Value<'c, 'c>, CodegenError> {
        let uint32 = IntegerType::new(mlir_ctx, 32).into();
        let result = block
            .append_operation(func::call(
                mlir_ctx,
                FlatSymbolRefAttribute::new(mlir_ctx, symbols::GET_RETURN_DATA_SIZE),
                &[syscall_ctx],
                &[uint32],
                location,
            ))
            .result(0)?;

        Ok(result.into())
    }

    pub(crate) fn copy_return_data_into_memory<'c>(
        mlir_ctx: &'c MeliorContext,
        syscall_ctx: Value<'c, 'c>,
        block: &'c Block,
        dest_offset: Value<'c, 'c>,
        offset: Value<'c, 'c>,
        size: Value<'c, 'c>,
        location: Location<'c>,
    ) {
        block.append_operation(func::call(
            mlir_ctx,
            FlatSymbolRefAttribute::new(mlir_ctx, symbols::COPY_RETURN_DATA_INTO_MEMORY),
            &[syscall_ctx, dest_offset, offset, size],
            &[],
            location,
        ));
    }

    pub(crate) fn selfdestruct_syscall<'c>(
        mlir_ctx: &'c MeliorContext,
        syscall_ctx: Value<'c, 'c>,
        block: &'c Block,
        address: Value<'c, 'c>,
        location: Location<'c>,
    ) -> Result<Value<'c, 'c>, CodegenError> {
        let uint64 = IntegerType::new(mlir_ctx, 64).into();

        let result = block
            .append_operation(func::call(
                mlir_ctx,
                FlatSymbolRefAttribute::new(mlir_ctx, symbols::SELFDESTRUCT),
                &[syscall_ctx, address],
                &[uint64],
                location,
            ))
            .result(0)?;

        Ok(result.into())
    }
}<|MERGE_RESOLUTION|>--- conflicted
+++ resolved
@@ -23,12 +23,8 @@
     db::AccountInfo,
     env::{Env, TransactTo},
     executor::{Executor, OptLevel},
-<<<<<<< HEAD
     journal::Journal,
-    precompiles::ecrecover,
-=======
     precompiles::{ecrecover, identity},
->>>>>>> b4a2cc2c
     primitives::{Address, Bytes, B256, U256 as EU256},
     program::Program,
     result::{EVMError, ExecutionResult, HaltReason, Output, ResultAndState, SuccessReason},
