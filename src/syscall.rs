//! # Module implementing syscalls for the EVM
//!
//! The syscalls implemented here are to be exposed to the generated code
//! via [`register_syscalls`]. Each syscall implements functionality that's
//! not possible to implement in the generated code, such as interacting with
//! the storage, or just difficult, like allocating memory in the heap
//! ([`SyscallContext::extend_memory`]).
//!
//! ### Adding a new syscall
//!
//! New syscalls should be implemented by adding a new method to the [`SyscallContext`]
//! struct (see [`SyscallContext::write_result`] for an example). After that, the syscall
//! should be registered in the [`register_syscalls`] function, which will make it available
//! to the generated code. Afterwards, the syscall should be declared in
//! [`mlir::declare_syscalls`], which will make the syscall available inside the MLIR code.
//! Finally, the function can be called from the MLIR code like a normal function (see
//! [`mlir::write_result_syscall`] for an example).
use std::ffi::c_void;

use ethereum_types::Address;
use melior::ExecutionEngine;

<<<<<<< HEAD
use crate::{
    db::{Database, Db},
    env::Env,
};
=======
use crate::{db::Db, env::Env, primitives::Address};
>>>>>>> 3569463d

/// Function type for the main entrypoint of the generated code
pub type MainFunc = extern "C" fn(&mut SyscallContext, initial_gas: u64) -> u8;

#[derive(Clone, Copy, Debug, Default, Eq, Hash, Ord, PartialEq, PartialOrd)]
#[repr(C, align(16))]
pub struct U256 {
    pub lo: u128,
    pub hi: u128,
}

<<<<<<< HEAD
#[derive(Clone, Copy, Debug, Default, Eq, Hash, Ord, PartialEq, PartialOrd)]
#[repr(C, align(16))]
pub struct H160 {
    pub lo: u128,
    pub hi: u32,
=======
impl U256 {
    pub fn from_be_bytes(bytes: [u8; 32]) -> Self {
        let hi = u128::from_be_bytes(bytes[0..16].try_into().unwrap());
        let lo = u128::from_be_bytes(bytes[16..32].try_into().unwrap());
        U256 { hi, lo }
    }

    pub fn copy_from_address(&mut self, value: &Address) {
        let mut buffer = [0u8; 32];
        buffer[12..32].copy_from_slice(&value.0);
        self.lo = u128::from_be_bytes(buffer[16..32].try_into().unwrap());
        self.hi = u128::from_be_bytes(buffer[0..16].try_into().unwrap());
    }
>>>>>>> 3569463d
}

#[derive(Debug, Clone)]
pub enum ExitStatusCode {
    Return = 0,
    Stop,
    Revert,
    Error,
    Default,
}
impl ExitStatusCode {
    #[inline(always)]
    pub fn to_u8(self) -> u8 {
        self as u8
    }
    pub fn from_u8(value: u8) -> Self {
        match value {
            x if x == Self::Return.to_u8() => Self::Return,
            x if x == Self::Stop.to_u8() => Self::Stop,
            x if x == Self::Revert.to_u8() => Self::Revert,
            x if x == Self::Error.to_u8() => Self::Error,
            _ => Self::Default,
        }
    }
}

#[derive(Debug, Eq, PartialEq)]
pub enum ExecutionResult {
    Success {
        return_data: Vec<u8>,
        gas_remaining: u64,
        logs: Vec<Log>,
    },
    Revert {
        return_data: Vec<u8>,
        gas_remaining: u64,
    },
    Halt,
}

impl ExecutionResult {
    pub fn is_success(&self) -> bool {
        matches!(self, Self::Success { .. })
    }

    pub fn is_revert(&self) -> bool {
        matches!(self, Self::Revert { .. })
    }

    pub fn is_halt(&self) -> bool {
        matches!(self, Self::Halt { .. })
    }

    pub fn return_data(&self) -> Option<&[u8]> {
        match self {
            Self::Success { return_data, .. } | Self::Revert { return_data, .. } => {
                Some(return_data)
            }
            Self::Halt => None,
        }
    }

    pub fn return_logs(&self) -> Option<&Vec<Log>> {
        match self {
            Self::Success { logs, .. } => Some(logs),
            _ => None,
        }
    }
}

#[derive(Debug, Default)]
pub struct InnerContext {
    /// The memory segment of the EVM.
    /// For extending it, see [`Self::extend_memory`]
    memory: Vec<u8>,
    /// The result of the execution
    return_data: Option<(usize, usize)>,
    gas_remaining: Option<u64>,
    exit_status: Option<ExitStatusCode>,
    logs: Vec<Log>,
}

/// The context passed to syscalls
#[derive(Debug)]
pub struct SyscallContext<'c> {
    pub env: Env,
    pub db: &'c mut Db,
    pub inner_context: InnerContext,
}

#[derive(Clone, Debug, Default, Eq, PartialEq)]
pub struct Log {
    pub topics: Vec<U256>,
    pub data: Vec<u8>,
}

/// Accessors for disponibilizing the execution results
impl<'c> SyscallContext<'c> {
    pub fn new(env: Env, db: &'c mut Db) -> Self {
        Self {
            env,
            db,
            inner_context: Default::default(),
        }
    }

    pub fn return_values(&self) -> &[u8] {
        // TODO: maybe initialize as (0, 0) instead of None
        let (offset, size) = self.inner_context.return_data.unwrap_or((0, 0));
        &self.inner_context.memory[offset..offset + size]
    }

    pub fn get_result(&self) -> ExecutionResult {
        let gas_remaining = self.inner_context.gas_remaining.unwrap_or(0);
        let exit_status = self
            .inner_context
            .exit_status
            .clone()
            .unwrap_or(ExitStatusCode::Default);
        match exit_status {
            ExitStatusCode::Return | ExitStatusCode::Stop => ExecutionResult::Success {
                return_data: self.return_values().to_vec(),
                gas_remaining,
                logs: self.inner_context.logs.to_owned(),
            },
            ExitStatusCode::Revert => ExecutionResult::Revert {
                return_data: self.return_values().to_vec(),
                gas_remaining,
            },
            ExitStatusCode::Error | ExitStatusCode::Default => ExecutionResult::Halt,
        }
    }
}

/// Syscall implementations
///
/// Note that each function is marked as `extern "C"`, which is necessary for the
/// function to be callable from the generated code.
impl<'c> SyscallContext<'c> {
    pub extern "C" fn write_result(
        &mut self,
        offset: u32,
        bytes_len: u32,
        remaining_gas: u64,
        execution_result: u8,
    ) {
        self.inner_context.return_data = Some((offset as usize, bytes_len as usize));
        self.inner_context.gas_remaining = Some(remaining_gas);
        self.inner_context.exit_status = Some(ExitStatusCode::from_u8(execution_result));
    }

    #[allow(improper_ctypes)]
    pub extern "C" fn store_in_callvalue_ptr(&self, value: &mut U256) {
        let aux = &self.env.tx.value;
        value.lo = aux.low_u128();
        value.hi = (aux >> 128).low_u128();
    }

    #[allow(improper_ctypes)]
    pub extern "C" fn store_in_gasprice_ptr(&self, value: &mut U256) {
        let aux = &self.env.tx.gas_price;
        value.lo = aux.low_u128();
        value.hi = (aux >> 128).low_u128();
    }

    pub extern "C" fn get_chainid(&self) -> u64 {
        self.env.cfg.chain_id
    }

    pub extern "C" fn get_calldata_size(&self) -> u32 {
        self.env.tx.data.len() as u32
    }

    pub extern "C" fn get_origin(&self, address: &mut U256) {
        let aux = &self.env.tx.caller;
        address.copy_from_address(aux);
    }

    pub extern "C" fn extend_memory(&mut self, new_size: u32) -> *mut u8 {
        let new_size = new_size as usize;
        if new_size <= self.inner_context.memory.len() {
            return self.inner_context.memory.as_mut_ptr();
        }
        match self
            .inner_context
            .memory
            .try_reserve(new_size - self.inner_context.memory.len())
        {
            Ok(()) => {
                self.inner_context.memory.resize(new_size, 0);
                self.inner_context.memory.as_mut_ptr()
            }
            // TODO: use tracing here
            Err(err) => {
                eprintln!("Failed to reserve memory: {err}");
                std::ptr::null_mut()
            }
        }
    }

    pub extern "C" fn append_log(&mut self, offset: u32, size: u32) {
        self.create_log(offset, size, vec![]);
    }
    #[allow(improper_ctypes)]
    pub extern "C" fn append_log_with_one_topic(&mut self, offset: u32, size: u32, topic: &U256) {
        self.create_log(offset, size, vec![*topic]);
    }

    #[allow(improper_ctypes)]
    pub extern "C" fn append_log_with_two_topics(
        &mut self,
        offset: u32,
        size: u32,
        topic1: &U256,
        topic2: &U256,
    ) {
        self.create_log(offset, size, vec![*topic1, *topic2]);
    }

    #[allow(improper_ctypes)]
    pub extern "C" fn append_log_with_three_topics(
        &mut self,
        offset: u32,
        size: u32,
        topic1: &U256,
        topic2: &U256,
        topic3: &U256,
    ) {
        self.create_log(offset, size, vec![*topic1, *topic2, *topic3]);
    }

    #[allow(improper_ctypes)]
    pub extern "C" fn append_log_with_four_topics(
        &mut self,
        offset: u32,
        size: u32,
        topic1: &U256,
        topic2: &U256,
        topic3: &U256,
        topic4: &U256,
    ) {
        self.create_log(offset, size, vec![*topic1, *topic2, *topic3, *topic4]);
    }

    #[allow(improper_ctypes)]
    pub extern "C" fn get_block_number(&self, number: &mut U256) {
        let block_number = self.env.block.number;

        number.hi = (block_number >> 128).low_u128();
        number.lo = block_number.low_u128();
    }

    /// Receives a memory offset and size, and a vector of topics.
    /// Creates a Log with topics and data equal to memory[offset..offset + size]
    /// and pushes it to the logs vector.
    fn create_log(&mut self, offset: u32, size: u32, topics: Vec<U256>) {
        let offset = offset as usize;
        let size = size as usize;
        let data: Vec<u8> = self.inner_context.memory[offset..offset + size].into();

        let log = Log { data, topics };
        self.inner_context.logs.push(log);
    }
    pub extern "C" fn get_calldata_ptr(&mut self) -> *const u8 {
        self.env.tx.data.as_ptr()
    }

    pub extern "C" fn get_balance(&mut self, address: &H160, balance: &mut U256) {
        let address_hi_slice = address.hi.to_be_bytes();
        let address_lo_slice = address.lo.to_be_bytes();
        let mut address_slice = Vec::from(address_hi_slice);

        address_lo_slice
            .into_iter()
            .for_each(|val| address_slice.push(val));

        let address = Address::from_slice(&(address_slice));

        match self.db.basic(address).unwrap() {
            Some(a) => {
                balance.hi = (a.balance >> 128).low_u128();
                balance.lo = a.balance.low_u128();
            }
            None => {
                balance.hi = 0;
                balance.lo = 0;
            }
        };
    }
}

pub mod symbols {
    pub const WRITE_RESULT: &str = "evm_mlir__write_result";
    pub const EXTEND_MEMORY: &str = "evm_mlir__extend_memory";
    pub const APPEND_LOG: &str = "evm_mlir__append_log";
    pub const APPEND_LOG_ONE_TOPIC: &str = "evm_mlir__append_log_with_one_topic";
    pub const APPEND_LOG_TWO_TOPICS: &str = "evm_mlir__append_log_with_two_topics";
    pub const APPEND_LOG_THREE_TOPICS: &str = "evm_mlir__append_log_with_three_topics";
    pub const APPEND_LOG_FOUR_TOPICS: &str = "evm_mlir__append_log_with_four_topics";
    pub const GET_CALLDATA_PTR: &str = "evm_mlir__get_calldata_ptr";
    pub const GET_CALLDATA_SIZE: &str = "evm_mlir__get_calldata_size";
    pub const STORE_IN_CALLVALUE_PTR: &str = "evm_mlir__store_in_callvalue_ptr";
<<<<<<< HEAD
    pub const GET_BALANCE: &str = "evm_mlir__get_balance";
=======
    pub const GET_ORIGIN: &str = "evm_mlir__get_origin";
    pub const GET_CHAINID: &str = "evm_mlir__get_chainid";
    pub const STORE_IN_GASPRICE_PTR: &str = "evm_mlir__store_in_gasprice_ptr";
    pub const GET_BLOCK_NUMBER: &str = "evm_mlir__get_block_number";
>>>>>>> 3569463d
}

/// Registers all the syscalls as symbols in the execution engine
///
/// This allows the generated code to call the syscalls by name.
pub fn register_syscalls(engine: &ExecutionEngine) {
    unsafe {
        engine.register_symbol(
            symbols::WRITE_RESULT,
            SyscallContext::write_result as *const fn(*mut c_void, u32, u32, u64, u8) as *mut (),
        );
        engine.register_symbol(
            symbols::EXTEND_MEMORY,
            SyscallContext::extend_memory as *const fn(*mut c_void, u32) as *mut (),
        );
        engine.register_symbol(
            symbols::APPEND_LOG,
            SyscallContext::append_log as *const fn(*mut c_void, u32, u32) as *mut (),
        );
        engine.register_symbol(
            symbols::APPEND_LOG_ONE_TOPIC,
            SyscallContext::append_log_with_one_topic
                as *const fn(*mut c_void, u32, u32, *const U256) as *mut (),
        );
        engine.register_symbol(
            symbols::APPEND_LOG_TWO_TOPICS,
            SyscallContext::append_log_with_two_topics
                as *const fn(*mut c_void, u32, u32, *const U256, *const U256)
                as *mut (),
        );
        engine.register_symbol(
            symbols::APPEND_LOG_THREE_TOPICS,
            SyscallContext::append_log_with_three_topics
                as *const fn(*mut c_void, u32, u32, *const U256, *const U256, *const U256)
                as *mut (),
        );
        engine.register_symbol(
            symbols::APPEND_LOG_FOUR_TOPICS,
            SyscallContext::append_log_with_four_topics
                as *const fn(
                    *mut c_void,
                    u32,
                    u32,
                    *const U256,
                    *const U256,
                    *const U256,
                    *const U256,
                ) as *mut (),
        );
        engine.register_symbol(
            symbols::GET_CALLDATA_PTR,
            SyscallContext::get_calldata_ptr as *const fn(*mut c_void) as *mut (),
        );
        engine.register_symbol(
            symbols::GET_CALLDATA_SIZE,
            SyscallContext::get_calldata_size as *const fn(*mut c_void) as *mut (),
        );
        engine.register_symbol(
            symbols::GET_ORIGIN,
            SyscallContext::get_origin as *const fn(*mut c_void, *mut U256) as *mut (),
        );
        engine.register_symbol(
            symbols::STORE_IN_CALLVALUE_PTR,
            SyscallContext::store_in_callvalue_ptr as *const fn(*mut c_void, *mut U256) as *mut (),
        );
        engine.register_symbol(
<<<<<<< HEAD
            symbols::GET_BALANCE,
            SyscallContext::get_balance as *const fn(*mut c_void, *const H160, *mut U256)
                as *mut (),
=======
            symbols::STORE_IN_GASPRICE_PTR,
            SyscallContext::store_in_gasprice_ptr as *const fn(*mut c_void, *mut U256) as *mut (),
        );
        engine.register_symbol(
            symbols::GET_BLOCK_NUMBER,
            SyscallContext::get_block_number as *const fn(*mut c_void, *mut U256) as *mut (),
        );
        engine.register_symbol(
            symbols::GET_CHAINID,
            SyscallContext::get_chainid as *const extern "C" fn(&SyscallContext) -> u64 as *mut (),
>>>>>>> 3569463d
        );
    };
}

/// MLIR util for declaring syscalls
pub(crate) mod mlir {
    use melior::{
        dialect::{func, llvm::r#type::pointer},
        ir::{
            attribute::{FlatSymbolRefAttribute, StringAttribute, TypeAttribute},
            r#type::{FunctionType, IntegerType},
            Block, Identifier, Location, Module as MeliorModule, Region, Value,
        },
        Context as MeliorContext,
    };

    use crate::errors::CodegenError;

    use super::symbols;

    pub(crate) fn declare_syscalls(context: &MeliorContext, module: &MeliorModule) {
        let location = Location::unknown(context);

        // Type declarations
        let ptr_type = pointer(context, 0);
        let uint32 = IntegerType::new(context, 32).into();
        let uint64 = IntegerType::new(context, 64).into();
        let uint8 = IntegerType::new(context, 8).into();

        let attributes = &[(
            Identifier::new(context, "sym_visibility"),
            StringAttribute::new(context, "private").into(),
        )];

        // Syscall declarations
        module.body().append_operation(func::func(
            context,
            StringAttribute::new(context, symbols::WRITE_RESULT),
            TypeAttribute::new(
                FunctionType::new(context, &[ptr_type, uint32, uint32, uint64, uint8], &[]).into(),
            ),
            Region::new(),
            attributes,
            location,
        ));

        module.body().append_operation(func::func(
            context,
            StringAttribute::new(context, symbols::GET_CALLDATA_SIZE),
            TypeAttribute::new(FunctionType::new(context, &[ptr_type], &[uint32]).into()),
            Region::new(),
            attributes,
            location,
        ));

        module.body().append_operation(func::func(
            context,
            StringAttribute::new(context, symbols::GET_CHAINID),
            TypeAttribute::new(FunctionType::new(context, &[ptr_type], &[uint64]).into()),
            Region::new(),
            attributes,
            location,
        ));

        module.body().append_operation(func::func(
            context,
            StringAttribute::new(context, symbols::STORE_IN_CALLVALUE_PTR),
            TypeAttribute::new(FunctionType::new(context, &[ptr_type, ptr_type], &[]).into()),
            Region::new(),
            attributes,
            location,
        ));

        module.body().append_operation(func::func(
            context,
            StringAttribute::new(context, symbols::STORE_IN_GASPRICE_PTR),
            TypeAttribute::new(FunctionType::new(context, &[ptr_type, ptr_type], &[]).into()),
            Region::new(),
            attributes,
            location,
        ));
        module.body().append_operation(func::func(
            context,
            StringAttribute::new(context, symbols::EXTEND_MEMORY),
            TypeAttribute::new(FunctionType::new(context, &[ptr_type, uint32], &[ptr_type]).into()),
            Region::new(),
            attributes,
            location,
        ));
        module.body().append_operation(func::func(
            context,
            StringAttribute::new(context, symbols::APPEND_LOG),
            TypeAttribute::new(FunctionType::new(context, &[ptr_type, uint32, uint32], &[]).into()),
            Region::new(),
            attributes,
            location,
        ));
        module.body().append_operation(func::func(
            context,
            StringAttribute::new(context, symbols::APPEND_LOG_ONE_TOPIC),
            TypeAttribute::new(
                FunctionType::new(context, &[ptr_type, uint32, uint32, ptr_type], &[]).into(),
            ),
            Region::new(),
            attributes,
            location,
        ));
        module.body().append_operation(func::func(
            context,
            StringAttribute::new(context, symbols::APPEND_LOG_TWO_TOPICS),
            TypeAttribute::new(
                FunctionType::new(
                    context,
                    &[ptr_type, uint32, uint32, ptr_type, ptr_type],
                    &[],
                )
                .into(),
            ),
            Region::new(),
            attributes,
            location,
        ));
        module.body().append_operation(func::func(
            context,
            StringAttribute::new(context, symbols::APPEND_LOG_THREE_TOPICS),
            TypeAttribute::new(
                FunctionType::new(
                    context,
                    &[ptr_type, uint32, uint32, ptr_type, ptr_type, ptr_type],
                    &[],
                )
                .into(),
            ),
            Region::new(),
            attributes,
            location,
        ));
        module.body().append_operation(func::func(
            context,
            StringAttribute::new(context, symbols::APPEND_LOG_FOUR_TOPICS),
            TypeAttribute::new(
                FunctionType::new(
                    context,
                    &[
                        ptr_type, uint32, uint32, ptr_type, ptr_type, ptr_type, ptr_type,
                    ],
                    &[],
                )
                .into(),
            ),
            Region::new(),
            attributes,
            location,
        ));

        module.body().append_operation(func::func(
            context,
            StringAttribute::new(context, symbols::GET_ORIGIN),
            TypeAttribute::new(FunctionType::new(context, &[ptr_type, ptr_type], &[]).into()),
            Region::new(),
            attributes,
            location,
        ));

        module.body().append_operation(func::func(
            context,
            StringAttribute::new(context, symbols::GET_CALLDATA_PTR),
            TypeAttribute::new(FunctionType::new(context, &[ptr_type], &[ptr_type]).into()),
            Region::new(),
            attributes,
            location,
        ));

        module.body().append_operation(func::func(
            context,
<<<<<<< HEAD
            StringAttribute::new(context, symbols::GET_BALANCE),
            TypeAttribute::new(
                FunctionType::new(context, &[ptr_type, ptr_type, ptr_type], &[]).into(),
            ),
=======
            StringAttribute::new(context, symbols::GET_BLOCK_NUMBER),
            TypeAttribute::new(FunctionType::new(context, &[ptr_type, ptr_type], &[]).into()),
>>>>>>> 3569463d
            Region::new(),
            attributes,
            location,
        ));
    }

    /// Stores the return values in the syscall context
    #[allow(clippy::too_many_arguments)]
    pub(crate) fn write_result_syscall<'c>(
        mlir_ctx: &'c MeliorContext,
        syscall_ctx: Value<'c, 'c>,
        block: &Block,
        offset: Value,
        size: Value,
        gas: Value,
        reason: Value,
        location: Location,
    ) {
        block.append_operation(func::call(
            mlir_ctx,
            FlatSymbolRefAttribute::new(mlir_ctx, symbols::WRITE_RESULT),
            &[syscall_ctx, offset, size, gas, reason],
            &[],
            location,
        ));
    }

    pub(crate) fn get_calldata_size_syscall<'c>(
        mlir_ctx: &'c MeliorContext,
        syscall_ctx: Value<'c, 'c>,
        block: &'c Block,
        location: Location<'c>,
    ) -> Result<Value<'c, 'c>, CodegenError> {
        let uint32 = IntegerType::new(mlir_ctx, 32).into();
        let value = block
            .append_operation(func::call(
                mlir_ctx,
                FlatSymbolRefAttribute::new(mlir_ctx, symbols::GET_CALLDATA_SIZE),
                &[syscall_ctx],
                &[uint32],
                location,
            ))
            .result(0)?;
        Ok(value.into())
    }

    pub(crate) fn get_chainid_syscall<'c>(
        mlir_ctx: &'c MeliorContext,
        syscall_ctx: Value<'c, 'c>,
        block: &'c Block,
        location: Location<'c>,
    ) -> Result<Value<'c, 'c>, CodegenError> {
        let uint64 = IntegerType::new(mlir_ctx, 64).into();
        let value = block
            .append_operation(func::call(
                mlir_ctx,
                FlatSymbolRefAttribute::new(mlir_ctx, symbols::GET_CHAINID),
                &[syscall_ctx],
                &[uint64],
                location,
            ))
            .result(0)?;
        Ok(value.into())
    }

    pub(crate) fn store_in_callvalue_ptr<'c>(
        mlir_ctx: &'c MeliorContext,
        syscall_ctx: Value<'c, 'c>,
        block: &'c Block,
        location: Location<'c>,
        callvalue_ptr: Value<'c, 'c>,
    ) {
        block.append_operation(func::call(
            mlir_ctx,
            FlatSymbolRefAttribute::new(mlir_ctx, symbols::STORE_IN_CALLVALUE_PTR),
            &[syscall_ctx, callvalue_ptr],
            &[],
            location,
        ));
    }

    pub(crate) fn store_in_gasprice_ptr<'c>(
        mlir_ctx: &'c MeliorContext,
        syscall_ctx: Value<'c, 'c>,
        block: &'c Block,
        location: Location<'c>,
        gasprice_ptr: Value<'c, 'c>,
    ) {
        block.append_operation(func::call(
            mlir_ctx,
            FlatSymbolRefAttribute::new(mlir_ctx, symbols::STORE_IN_GASPRICE_PTR),
            &[syscall_ctx, gasprice_ptr],
            &[],
            location,
        ));
    }

    /// Extends the memory segment of the syscall context.
    /// Returns a pointer to the start of the memory segment.
    pub(crate) fn extend_memory_syscall<'c>(
        mlir_ctx: &'c MeliorContext,
        syscall_ctx: Value<'c, 'c>,
        block: &'c Block,
        new_size: Value<'c, 'c>,
        location: Location<'c>,
    ) -> Result<Value<'c, 'c>, CodegenError> {
        let ptr_type = pointer(mlir_ctx, 0);
        let value = block
            .append_operation(func::call(
                mlir_ctx,
                FlatSymbolRefAttribute::new(mlir_ctx, symbols::EXTEND_MEMORY),
                &[syscall_ctx, new_size],
                &[ptr_type],
                location,
            ))
            .result(0)?;
        Ok(value.into())
    }

    /// Receives log data and appends a log to the logs vector
    pub(crate) fn append_log_syscall<'c>(
        mlir_ctx: &'c MeliorContext,
        syscall_ctx: Value<'c, 'c>,
        block: &'c Block,
        data: Value<'c, 'c>,
        size: Value<'c, 'c>,
        location: Location<'c>,
    ) {
        block.append_operation(func::call(
            mlir_ctx,
            FlatSymbolRefAttribute::new(mlir_ctx, symbols::APPEND_LOG),
            &[syscall_ctx, data, size],
            &[],
            location,
        ));
    }

    /// Receives log data and a topic and appends a log to the logs vector
    pub(crate) fn append_log_with_one_topic_syscall<'c>(
        mlir_ctx: &'c MeliorContext,
        syscall_ctx: Value<'c, 'c>,
        block: &'c Block,
        data: Value<'c, 'c>,
        size: Value<'c, 'c>,
        topic: Value<'c, 'c>,
        location: Location<'c>,
    ) {
        block.append_operation(func::call(
            mlir_ctx,
            FlatSymbolRefAttribute::new(mlir_ctx, symbols::APPEND_LOG_ONE_TOPIC),
            &[syscall_ctx, data, size, topic],
            &[],
            location,
        ));
    }

    /// Receives log data, two topics and appends a log to the logs vector
    #[allow(clippy::too_many_arguments)]
    pub(crate) fn append_log_with_two_topics_syscall<'c>(
        mlir_ctx: &'c MeliorContext,
        syscall_ctx: Value<'c, 'c>,
        block: &'c Block,
        data: Value<'c, 'c>,
        size: Value<'c, 'c>,
        topic1_ptr: Value<'c, 'c>,
        topic2_ptr: Value<'c, 'c>,
        location: Location<'c>,
    ) {
        block.append_operation(func::call(
            mlir_ctx,
            FlatSymbolRefAttribute::new(mlir_ctx, symbols::APPEND_LOG_TWO_TOPICS),
            &[syscall_ctx, data, size, topic1_ptr, topic2_ptr],
            &[],
            location,
        ));
    }

    /// Receives log data, three topics and appends a log to the logs vector
    #[allow(clippy::too_many_arguments)]
    pub(crate) fn append_log_with_three_topics_syscall<'c>(
        mlir_ctx: &'c MeliorContext,
        syscall_ctx: Value<'c, 'c>,
        block: &'c Block,
        data: Value<'c, 'c>,
        size: Value<'c, 'c>,
        topic1_ptr: Value<'c, 'c>,
        topic2_ptr: Value<'c, 'c>,
        topic3_ptr: Value<'c, 'c>,
        location: Location<'c>,
    ) {
        block.append_operation(func::call(
            mlir_ctx,
            FlatSymbolRefAttribute::new(mlir_ctx, symbols::APPEND_LOG_THREE_TOPICS),
            &[syscall_ctx, data, size, topic1_ptr, topic2_ptr, topic3_ptr],
            &[],
            location,
        ));
    }

    /// Receives log data, three topics and appends a log to the logs vector
    #[allow(clippy::too_many_arguments)]
    pub(crate) fn append_log_with_four_topics_syscall<'c>(
        mlir_ctx: &'c MeliorContext,
        syscall_ctx: Value<'c, 'c>,
        block: &'c Block,
        data: Value<'c, 'c>,
        size: Value<'c, 'c>,
        topic1_ptr: Value<'c, 'c>,
        topic2_ptr: Value<'c, 'c>,
        topic3_ptr: Value<'c, 'c>,
        topic4_ptr: Value<'c, 'c>,
        location: Location<'c>,
    ) {
        block.append_operation(func::call(
            mlir_ctx,
            FlatSymbolRefAttribute::new(mlir_ctx, symbols::APPEND_LOG_FOUR_TOPICS),
            &[
                syscall_ctx,
                data,
                size,
                topic1_ptr,
                topic2_ptr,
                topic3_ptr,
                topic4_ptr,
            ],
            &[],
            location,
        ));
    }

    pub(crate) fn get_origin_syscall<'c>(
        mlir_ctx: &'c MeliorContext,
        syscall_ctx: Value<'c, 'c>,
        block: &'c Block,
        address_pointer: Value<'c, 'c>,
        location: Location<'c>,
    ) {
        block.append_operation(func::call(
            mlir_ctx,
            FlatSymbolRefAttribute::new(mlir_ctx, symbols::GET_ORIGIN),
            &[syscall_ctx, address_pointer],
            &[],
            location,
        ));
    }

    /// Returns a pointer to the calldata.
    #[allow(unused)]
    pub(crate) fn get_calldata_ptr_syscall<'c>(
        mlir_ctx: &'c MeliorContext,
        syscall_ctx: Value<'c, 'c>,
        block: &'c Block,
        location: Location<'c>,
    ) -> Result<Value<'c, 'c>, CodegenError> {
        let ptr_type = pointer(mlir_ctx, 0);
        let value = block
            .append_operation(func::call(
                mlir_ctx,
                FlatSymbolRefAttribute::new(mlir_ctx, symbols::GET_CALLDATA_PTR),
                &[syscall_ctx],
                &[ptr_type],
                location,
            ))
            .result(0)?;
        Ok(value.into())
    }

    /// Returns a pointer to the calldata.
    #[allow(unused)]
<<<<<<< HEAD
    pub(crate) fn get_balance_syscall<'c>(
        mlir_ctx: &'c MeliorContext,
        syscall_ctx: Value<'c, 'c>,
        block: &'c Block,
        address: Value<'c, 'c>,
        balance: Value<'c, 'c>,
        location: Location<'c>,
    ) {
        let ptr_type = pointer(mlir_ctx, 0);
        let value = block.append_operation(func::call(
            mlir_ctx,
            FlatSymbolRefAttribute::new(mlir_ctx, symbols::GET_BALANCE),
            &[syscall_ctx, address, balance],
=======
    pub(crate) fn get_block_number_syscall<'c>(
        mlir_ctx: &'c MeliorContext,
        syscall_ctx: Value<'c, 'c>,
        block: &'c Block,
        number: Value<'c, 'c>,
        location: Location<'c>,
    ) {
        block.append_operation(func::call(
            mlir_ctx,
            FlatSymbolRefAttribute::new(mlir_ctx, symbols::GET_BLOCK_NUMBER),
            &[syscall_ctx, number],
>>>>>>> 3569463d
            &[],
            location,
        ));
    }
}<|MERGE_RESOLUTION|>--- conflicted
+++ resolved
@@ -20,14 +20,7 @@
 use ethereum_types::Address;
 use melior::ExecutionEngine;
 
-<<<<<<< HEAD
-use crate::{
-    db::{Database, Db},
-    env::Env,
-};
-=======
 use crate::{db::Db, env::Env, primitives::Address};
->>>>>>> 3569463d
 
 /// Function type for the main entrypoint of the generated code
 pub type MainFunc = extern "C" fn(&mut SyscallContext, initial_gas: u64) -> u8;
@@ -39,13 +32,13 @@
     pub hi: u128,
 }
 
-<<<<<<< HEAD
 #[derive(Clone, Copy, Debug, Default, Eq, Hash, Ord, PartialEq, PartialOrd)]
 #[repr(C, align(16))]
 pub struct H160 {
     pub lo: u128,
     pub hi: u32,
-=======
+}
+
 impl U256 {
     pub fn from_be_bytes(bytes: [u8; 32]) -> Self {
         let hi = u128::from_be_bytes(bytes[0..16].try_into().unwrap());
@@ -59,7 +52,6 @@
         self.lo = u128::from_be_bytes(buffer[16..32].try_into().unwrap());
         self.hi = u128::from_be_bytes(buffer[0..16].try_into().unwrap());
     }
->>>>>>> 3569463d
 }
 
 #[derive(Debug, Clone)]
@@ -362,14 +354,11 @@
     pub const GET_CALLDATA_PTR: &str = "evm_mlir__get_calldata_ptr";
     pub const GET_CALLDATA_SIZE: &str = "evm_mlir__get_calldata_size";
     pub const STORE_IN_CALLVALUE_PTR: &str = "evm_mlir__store_in_callvalue_ptr";
-<<<<<<< HEAD
     pub const GET_BALANCE: &str = "evm_mlir__get_balance";
-=======
     pub const GET_ORIGIN: &str = "evm_mlir__get_origin";
     pub const GET_CHAINID: &str = "evm_mlir__get_chainid";
     pub const STORE_IN_GASPRICE_PTR: &str = "evm_mlir__store_in_gasprice_ptr";
     pub const GET_BLOCK_NUMBER: &str = "evm_mlir__get_block_number";
->>>>>>> 3569463d
 }
 
 /// Registers all the syscalls as symbols in the execution engine
@@ -436,22 +425,21 @@
             SyscallContext::store_in_callvalue_ptr as *const fn(*mut c_void, *mut U256) as *mut (),
         );
         engine.register_symbol(
-<<<<<<< HEAD
+            symbols::STORE_IN_GASPRICE_PTR,
+            SyscallContext::store_in_gasprice_ptr as *const fn(*mut c_void, *mut U256) as *mut (),
+        );
+        engine.register_symbol(
+            symbols::GET_BLOCK_NUMBER,
+            SyscallContext::get_block_number as *const fn(*mut c_void, *mut U256) as *mut (),
+        );
+        engine.register_symbol(
+            symbols::GET_CHAINID,
+            SyscallContext::get_chainid as *const extern "C" fn(&SyscallContext) -> u64 as *mut (),
+        );
+        engine.register_symbol(
             symbols::GET_BALANCE,
             SyscallContext::get_balance as *const fn(*mut c_void, *const H160, *mut U256)
                 as *mut (),
-=======
-            symbols::STORE_IN_GASPRICE_PTR,
-            SyscallContext::store_in_gasprice_ptr as *const fn(*mut c_void, *mut U256) as *mut (),
-        );
-        engine.register_symbol(
-            symbols::GET_BLOCK_NUMBER,
-            SyscallContext::get_block_number as *const fn(*mut c_void, *mut U256) as *mut (),
-        );
-        engine.register_symbol(
-            symbols::GET_CHAINID,
-            SyscallContext::get_chainid as *const extern "C" fn(&SyscallContext) -> u64 as *mut (),
->>>>>>> 3569463d
         );
     };
 }
@@ -627,15 +615,19 @@
 
         module.body().append_operation(func::func(
             context,
-<<<<<<< HEAD
+            StringAttribute::new(context, symbols::GET_BLOCK_NUMBER),
+            TypeAttribute::new(FunctionType::new(context, &[ptr_type, ptr_type], &[]).into()),
+            Region::new(),
+            attributes,
+            location,
+        ));
+      
+        module.body().append_operation(func::func(
+            context,
             StringAttribute::new(context, symbols::GET_BALANCE),
             TypeAttribute::new(
                 FunctionType::new(context, &[ptr_type, ptr_type, ptr_type], &[]).into(),
             ),
-=======
-            StringAttribute::new(context, symbols::GET_BLOCK_NUMBER),
-            TypeAttribute::new(FunctionType::new(context, &[ptr_type, ptr_type], &[]).into()),
->>>>>>> 3569463d
             Region::new(),
             attributes,
             location,
@@ -902,10 +894,25 @@
             .result(0)?;
         Ok(value.into())
     }
-
-    /// Returns a pointer to the calldata.
+  
     #[allow(unused)]
-<<<<<<< HEAD
+    pub(crate) fn get_block_number_syscall<'c>(
+        mlir_ctx: &'c MeliorContext,
+        syscall_ctx: Value<'c, 'c>,
+        block: &'c Block,
+        number: Value<'c, 'c>,
+        location: Location<'c>,
+    ) {
+        block.append_operation(func::call(
+            mlir_ctx,
+            FlatSymbolRefAttribute::new(mlir_ctx, symbols::GET_BLOCK_NUMBER),
+            &[syscall_ctx, number],
+            &[],
+            location,
+        ));
+    }
+  
+  #[allow(unused)]
     pub(crate) fn get_balance_syscall<'c>(
         mlir_ctx: &'c MeliorContext,
         syscall_ctx: Value<'c, 'c>,
@@ -919,19 +926,6 @@
             mlir_ctx,
             FlatSymbolRefAttribute::new(mlir_ctx, symbols::GET_BALANCE),
             &[syscall_ctx, address, balance],
-=======
-    pub(crate) fn get_block_number_syscall<'c>(
-        mlir_ctx: &'c MeliorContext,
-        syscall_ctx: Value<'c, 'c>,
-        block: &'c Block,
-        number: Value<'c, 'c>,
-        location: Location<'c>,
-    ) {
-        block.append_operation(func::call(
-            mlir_ctx,
-            FlatSymbolRefAttribute::new(mlir_ctx, symbols::GET_BLOCK_NUMBER),
-            &[syscall_ctx, number],
->>>>>>> 3569463d
             &[],
             location,
         ));
