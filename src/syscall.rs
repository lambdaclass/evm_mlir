//! # Module implementing syscalls for the EVM
//!
//! The syscalls implemented here are to be exposed to the generated code
//! via [`register_syscalls`]. Each syscall implements functionality that's
//! not possible to implement in the generated code, such as interacting with
//! the storage, or just difficult, like allocating memory in the heap
//! ([`SyscallContext::extend_memory`]).
//!
//! ### Adding a new syscall
//!
//! New syscalls should be implemented by adding a new method to the [`SyscallContext`]
//! struct (see [`SyscallContext::write_result`] for an example). After that, the syscall
//! should be registered in the [`register_syscalls`] function, which will make it available
//! to the generated code. Afterwards, the syscall should be declared in
//! [`mlir::declare_syscalls`], which will make the syscall available inside the MLIR code.
//! Finally, the function can be called from the MLIR code like a normal function (see
//! [`mlir::write_result_syscall`] for an example).
use std::ffi::c_void;

use melior::ExecutionEngine;

use crate::{db::Db, env::Env, primitives::Address};

/// Function type for the main entrypoint of the generated code
pub type MainFunc = extern "C" fn(&mut SyscallContext, initial_gas: u64) -> u8;

#[derive(Clone, Copy, Debug, Default, Eq, Hash, Ord, PartialEq, PartialOrd)]
#[repr(C, align(16))]
pub struct U256 {
    pub lo: u128,
    pub hi: u128,
}

impl U256 {
    pub fn from_be_bytes(bytes: [u8; 32]) -> Self {
        let hi = u128::from_be_bytes(bytes[0..16].try_into().unwrap());
        let lo = u128::from_be_bytes(bytes[16..32].try_into().unwrap());
        U256 { hi, lo }
    }

    pub fn copy_from_address(&mut self, value: &Address) {
        let mut buffer = [0u8; 32];
        buffer[12..32].copy_from_slice(&value.0);
        self.lo = u128::from_be_bytes(buffer[16..32].try_into().unwrap());
        self.hi = u128::from_be_bytes(buffer[0..16].try_into().unwrap());
    }
}

#[derive(Debug, Clone)]
pub enum ExitStatusCode {
    Return = 0,
    Stop,
    Revert,
    Error,
    Default,
}
impl ExitStatusCode {
    #[inline(always)]
    pub fn to_u8(self) -> u8 {
        self as u8
    }
    pub fn from_u8(value: u8) -> Self {
        match value {
            x if x == Self::Return.to_u8() => Self::Return,
            x if x == Self::Stop.to_u8() => Self::Stop,
            x if x == Self::Revert.to_u8() => Self::Revert,
            x if x == Self::Error.to_u8() => Self::Error,
            _ => Self::Default,
        }
    }
}

#[derive(Debug, Eq, PartialEq)]
pub enum ExecutionResult {
    Success {
        return_data: Vec<u8>,
        gas_remaining: u64,
        logs: Vec<Log>,
    },
    Revert {
        return_data: Vec<u8>,
        gas_remaining: u64,
    },
    Halt,
}

impl ExecutionResult {
    pub fn is_success(&self) -> bool {
        matches!(self, Self::Success { .. })
    }

    pub fn is_revert(&self) -> bool {
        matches!(self, Self::Revert { .. })
    }

    pub fn is_halt(&self) -> bool {
        matches!(self, Self::Halt { .. })
    }

    pub fn return_data(&self) -> Option<&[u8]> {
        match self {
            Self::Success { return_data, .. } | Self::Revert { return_data, .. } => {
                Some(return_data)
            }
            Self::Halt => None,
        }
    }

    pub fn return_logs(&self) -> Option<&Vec<Log>> {
        match self {
            Self::Success { logs, .. } => Some(logs),
            _ => None,
        }
    }
}

#[derive(Debug, Default)]
pub struct InnerContext {
    /// The memory segment of the EVM.
    /// For extending it, see [`Self::extend_memory`]
    memory: Vec<u8>,
    /// The result of the execution
    return_data: Option<(usize, usize)>,
    gas_remaining: Option<u64>,
    exit_status: Option<ExitStatusCode>,
    logs: Vec<Log>,
}

/// The context passed to syscalls
#[derive(Debug)]
pub struct SyscallContext<'c> {
    pub env: Env,
    pub db: &'c mut Db,
    pub inner_context: InnerContext,
}

#[derive(Clone, Debug, Default, Eq, PartialEq)]
pub struct Log {
    pub topics: Vec<U256>,
    pub data: Vec<u8>,
}

/// Accessors for disponibilizing the execution results
impl<'c> SyscallContext<'c> {
    pub fn new(env: Env, db: &'c mut Db) -> Self {
        Self {
            env,
            db,
            inner_context: Default::default(),
        }
    }

    pub fn return_values(&self) -> &[u8] {
        // TODO: maybe initialize as (0, 0) instead of None
        let (offset, size) = self.inner_context.return_data.unwrap_or((0, 0));
        &self.inner_context.memory[offset..offset + size]
    }

    pub fn get_result(&self) -> ExecutionResult {
        let gas_remaining = self.inner_context.gas_remaining.unwrap_or(0);
        let exit_status = self
            .inner_context
            .exit_status
            .clone()
            .unwrap_or(ExitStatusCode::Default);
        match exit_status {
            ExitStatusCode::Return | ExitStatusCode::Stop => ExecutionResult::Success {
                return_data: self.return_values().to_vec(),
                gas_remaining,
                logs: self.inner_context.logs.to_owned(),
            },
            ExitStatusCode::Revert => ExecutionResult::Revert {
                return_data: self.return_values().to_vec(),
                gas_remaining,
            },
            ExitStatusCode::Error | ExitStatusCode::Default => ExecutionResult::Halt,
        }
    }
}

/// Syscall implementations
///
/// Note that each function is marked as `extern "C"`, which is necessary for the
/// function to be callable from the generated code.
impl<'c> SyscallContext<'c> {
    pub extern "C" fn write_result(
        &mut self,
        offset: u32,
        bytes_len: u32,
        remaining_gas: u64,
        execution_result: u8,
    ) {
        self.inner_context.return_data = Some((offset as usize, bytes_len as usize));
        self.inner_context.gas_remaining = Some(remaining_gas);
        self.inner_context.exit_status = Some(ExitStatusCode::from_u8(execution_result));
    }

    #[allow(improper_ctypes)]
    pub extern "C" fn store_in_callvalue_ptr(&self, value: &mut U256) {
        let aux = &self.env.tx.value;
        value.lo = aux.low_u128();
        value.hi = (aux >> 128).low_u128();
    }

    #[allow(improper_ctypes)]
    pub extern "C" fn store_in_gasprice_ptr(&self, value: &mut U256) {
        let aux = &self.env.tx.gas_price;
        value.lo = aux.low_u128();
        value.hi = (aux >> 128).low_u128();
    }

    pub extern "C" fn get_chainid(&self) -> u64 {
        self.env.cfg.chain_id
    }

    pub extern "C" fn get_calldata_ptr(&mut self) -> *const u8 {
        self.env.tx.data.as_ptr()
    }

    pub extern "C" fn get_calldata_size_syscall(&self) -> u32 {
        self.env.tx.data.len() as u32
    }

    pub extern "C" fn get_origin(&self, address: &mut U256) {
        let aux = &self.env.tx.caller;
        address.copy_from_address(aux);
    }

    pub extern "C" fn extend_memory(&mut self, new_size: u32) -> *mut u8 {
        let new_size = new_size as usize;
        if new_size <= self.inner_context.memory.len() {
            return self.inner_context.memory.as_mut_ptr();
        }
        match self
            .inner_context
            .memory
            .try_reserve(new_size - self.inner_context.memory.len())
        {
            Ok(()) => {
                self.inner_context.memory.resize(new_size, 0);
                self.inner_context.memory.as_mut_ptr()
            }
            // TODO: use tracing here
            Err(err) => {
                eprintln!("Failed to reserve memory: {err}");
                std::ptr::null_mut()
            }
        }
    }

    pub extern "C" fn append_log(&mut self, offset: u32, size: u32) {
        self.create_log(offset, size, vec![]);
    }
    #[allow(improper_ctypes)]
    pub extern "C" fn append_log_with_one_topic(&mut self, offset: u32, size: u32, topic: &U256) {
        self.create_log(offset, size, vec![*topic]);
    }

    #[allow(improper_ctypes)]
    pub extern "C" fn append_log_with_two_topics(
        &mut self,
        offset: u32,
        size: u32,
        topic1: &U256,
        topic2: &U256,
    ) {
        self.create_log(offset, size, vec![*topic1, *topic2]);
    }

    #[allow(improper_ctypes)]
    pub extern "C" fn append_log_with_three_topics(
        &mut self,
        offset: u32,
        size: u32,
        topic1: &U256,
        topic2: &U256,
        topic3: &U256,
    ) {
        self.create_log(offset, size, vec![*topic1, *topic2, *topic3]);
    }

    #[allow(improper_ctypes)]
    pub extern "C" fn append_log_with_four_topics(
        &mut self,
        offset: u32,
        size: u32,
        topic1: &U256,
        topic2: &U256,
        topic3: &U256,
        topic4: &U256,
    ) {
        self.create_log(offset, size, vec![*topic1, *topic2, *topic3, *topic4]);
    }

    #[allow(improper_ctypes)]
    pub extern "C" fn get_block_number(&self, number: &mut U256) {
        let block_number = self.env.block.number;

        number.hi = (block_number >> 128).low_u128();
        number.lo = block_number.low_u128();
    }

    /// Receives a memory offset and size, and a vector of topics.
    /// Creates a Log with topics and data equal to memory[offset..offset + size]
    /// and pushes it to the logs vector.
    fn create_log(&mut self, offset: u32, size: u32, topics: Vec<U256>) {
        let offset = offset as usize;
        let size = size as usize;
        let data: Vec<u8> = self.inner_context.memory[offset..offset + size].into();

        let log = Log { data, topics };
        self.inner_context.logs.push(log);
    }
<<<<<<< HEAD
    pub extern "C" fn get_calldata_ptr(&mut self) -> *const u8 {
        self.env.tx.data.as_ptr()
    }

    #[allow(improper_ctypes)]
    pub extern "C" fn get_basefee(&self, basefee: &mut U256) {
        basefee.hi = (self.env.block.basefee >> 128).low_u128();
        basefee.lo = self.env.block.basefee.low_u128();
    }
=======
>>>>>>> b268ffa5
}

pub mod symbols {
    pub const WRITE_RESULT: &str = "evm_mlir__write_result";
    pub const EXTEND_MEMORY: &str = "evm_mlir__extend_memory";
    pub const APPEND_LOG: &str = "evm_mlir__append_log";
    pub const APPEND_LOG_ONE_TOPIC: &str = "evm_mlir__append_log_with_one_topic";
    pub const APPEND_LOG_TWO_TOPICS: &str = "evm_mlir__append_log_with_two_topics";
    pub const APPEND_LOG_THREE_TOPICS: &str = "evm_mlir__append_log_with_three_topics";
    pub const APPEND_LOG_FOUR_TOPICS: &str = "evm_mlir__append_log_with_four_topics";
    pub const GET_CALLDATA_PTR: &str = "evm_mlir__get_calldata_ptr";
    pub const GET_CALLDATA_SIZE: &str = "evm_mlir__get_calldata_size";
    pub const STORE_IN_CALLVALUE_PTR: &str = "evm_mlir__store_in_callvalue_ptr";
<<<<<<< HEAD
    pub const GET_BASEFEE: &str = "evm_mlir__get_basefee";
=======
    pub const GET_ORIGIN: &str = "evm_mlir__get_origin";
    pub const GET_CHAINID: &str = "evm_mlir__get_chainid";
    pub const STORE_IN_GASPRICE_PTR: &str = "evm_mlir__store_in_gasprice_ptr";
>>>>>>> b268ffa5
    pub const GET_BLOCK_NUMBER: &str = "evm_mlir__get_block_number";
}

/// Registers all the syscalls as symbols in the execution engine
///
/// This allows the generated code to call the syscalls by name.
pub fn register_syscalls(engine: &ExecutionEngine) {
    unsafe {
        engine.register_symbol(
            symbols::WRITE_RESULT,
            SyscallContext::write_result as *const fn(*mut c_void, u32, u32, u64, u8) as *mut (),
        );
        engine.register_symbol(
            symbols::EXTEND_MEMORY,
            SyscallContext::extend_memory as *const fn(*mut c_void, u32) as *mut (),
        );
        engine.register_symbol(
            symbols::APPEND_LOG,
            SyscallContext::append_log as *const fn(*mut c_void, u32, u32) as *mut (),
        );
        engine.register_symbol(
            symbols::APPEND_LOG_ONE_TOPIC,
            SyscallContext::append_log_with_one_topic
                as *const fn(*mut c_void, u32, u32, *const U256) as *mut (),
        );
        engine.register_symbol(
            symbols::APPEND_LOG_TWO_TOPICS,
            SyscallContext::append_log_with_two_topics
                as *const fn(*mut c_void, u32, u32, *const U256, *const U256)
                as *mut (),
        );
        engine.register_symbol(
            symbols::APPEND_LOG_THREE_TOPICS,
            SyscallContext::append_log_with_three_topics
                as *const fn(*mut c_void, u32, u32, *const U256, *const U256, *const U256)
                as *mut (),
        );
        engine.register_symbol(
            symbols::APPEND_LOG_FOUR_TOPICS,
            SyscallContext::append_log_with_four_topics
                as *const fn(
                    *mut c_void,
                    u32,
                    u32,
                    *const U256,
                    *const U256,
                    *const U256,
                    *const U256,
                ) as *mut (),
        );
        engine.register_symbol(
            symbols::GET_CALLDATA_PTR,
            SyscallContext::get_calldata_ptr as *const fn(*mut c_void) as *mut (),
        );
        engine.register_symbol(
            symbols::GET_CALLDATA_SIZE,
            SyscallContext::get_calldata_size_syscall as *const fn(*mut c_void) as *mut (),
        );
        engine.register_symbol(
            symbols::EXTEND_MEMORY,
            SyscallContext::extend_memory as *const fn(*mut c_void, u32) as *mut (),
        );
        engine.register_symbol(
            symbols::GET_ORIGIN,
            SyscallContext::get_origin as *const fn(*mut c_void, *mut U256) as *mut (),
        );
        engine.register_symbol(
            symbols::STORE_IN_CALLVALUE_PTR,
            SyscallContext::store_in_callvalue_ptr as *const fn(*mut c_void, *mut U256) as *mut (),
        );
        engine.register_symbol(
<<<<<<< HEAD
            symbols::GET_BASEFEE,
            SyscallContext::get_basefee as *const fn(*mut c_void, *mut U256) as *mut (),
=======
            symbols::STORE_IN_GASPRICE_PTR,
            SyscallContext::store_in_gasprice_ptr as *const fn(*mut c_void, *mut U256) as *mut (),
>>>>>>> b268ffa5
        );
        engine.register_symbol(
            symbols::GET_BLOCK_NUMBER,
            SyscallContext::get_block_number as *const fn(*mut c_void, *mut U256) as *mut (),
        );
        engine.register_symbol(
            symbols::GET_CHAINID,
            SyscallContext::get_chainid as *const extern "C" fn(&SyscallContext) -> u64 as *mut (),
        );
    };
}

/// MLIR util for declaring syscalls
pub(crate) mod mlir {
    use melior::{
        dialect::{func, llvm::r#type::pointer},
        ir::{
            attribute::{FlatSymbolRefAttribute, StringAttribute, TypeAttribute},
            r#type::{FunctionType, IntegerType},
            Block, Identifier, Location, Module as MeliorModule, Region, Value,
        },
        Context as MeliorContext,
    };

    use crate::errors::CodegenError;

    use super::symbols;

    pub(crate) fn declare_syscalls(context: &MeliorContext, module: &MeliorModule) {
        let location = Location::unknown(context);

        // Type declarations
        let ptr_type = pointer(context, 0);
        let uint32 = IntegerType::new(context, 32).into();
        let uint64 = IntegerType::new(context, 64).into();
        let uint8 = IntegerType::new(context, 8).into();

        let attributes = &[(
            Identifier::new(context, "sym_visibility"),
            StringAttribute::new(context, "private").into(),
        )];

        // Syscall declarations
        module.body().append_operation(func::func(
            context,
            StringAttribute::new(context, symbols::WRITE_RESULT),
            TypeAttribute::new(
                FunctionType::new(context, &[ptr_type, uint32, uint32, uint64, uint8], &[]).into(),
            ),
            Region::new(),
            attributes,
            location,
        ));

        module.body().append_operation(func::func(
            context,
            StringAttribute::new(context, symbols::GET_CALLDATA_PTR),
            TypeAttribute::new(FunctionType::new(context, &[ptr_type], &[ptr_type]).into()),
            Region::new(),
            attributes,
            location,
        ));

        module.body().append_operation(func::func(
            context,
            StringAttribute::new(context, symbols::GET_CALLDATA_SIZE),
            TypeAttribute::new(FunctionType::new(context, &[ptr_type], &[uint32]).into()),
            Region::new(),
            attributes,
            location,
        ));

        module.body().append_operation(func::func(
            context,
            StringAttribute::new(context, symbols::GET_CHAINID),
            TypeAttribute::new(FunctionType::new(context, &[ptr_type], &[uint64]).into()),
            Region::new(),
            attributes,
            location,
        ));

        module.body().append_operation(func::func(
            context,
            StringAttribute::new(context, symbols::STORE_IN_CALLVALUE_PTR),
            TypeAttribute::new(FunctionType::new(context, &[ptr_type, ptr_type], &[]).into()),
            Region::new(),
            attributes,
            location,
        ));

        module.body().append_operation(func::func(
            context,
            StringAttribute::new(context, symbols::STORE_IN_GASPRICE_PTR),
            TypeAttribute::new(FunctionType::new(context, &[ptr_type, ptr_type], &[]).into()),
            Region::new(),
            attributes,
            location,
        ));
        module.body().append_operation(func::func(
            context,
            StringAttribute::new(context, symbols::EXTEND_MEMORY),
            TypeAttribute::new(FunctionType::new(context, &[ptr_type, uint32], &[ptr_type]).into()),
            Region::new(),
            attributes,
            location,
        ));
        module.body().append_operation(func::func(
            context,
            StringAttribute::new(context, symbols::APPEND_LOG),
            TypeAttribute::new(FunctionType::new(context, &[ptr_type, uint32, uint32], &[]).into()),
            Region::new(),
            attributes,
            location,
        ));
        module.body().append_operation(func::func(
            context,
            StringAttribute::new(context, symbols::APPEND_LOG_ONE_TOPIC),
            TypeAttribute::new(
                FunctionType::new(context, &[ptr_type, uint32, uint32, ptr_type], &[]).into(),
            ),
            Region::new(),
            attributes,
            location,
        ));
        module.body().append_operation(func::func(
            context,
            StringAttribute::new(context, symbols::APPEND_LOG_TWO_TOPICS),
            TypeAttribute::new(
                FunctionType::new(
                    context,
                    &[ptr_type, uint32, uint32, ptr_type, ptr_type],
                    &[],
                )
                .into(),
            ),
            Region::new(),
            attributes,
            location,
        ));
        module.body().append_operation(func::func(
            context,
            StringAttribute::new(context, symbols::APPEND_LOG_THREE_TOPICS),
            TypeAttribute::new(
                FunctionType::new(
                    context,
                    &[ptr_type, uint32, uint32, ptr_type, ptr_type, ptr_type],
                    &[],
                )
                .into(),
            ),
            Region::new(),
            attributes,
            location,
        ));
        module.body().append_operation(func::func(
            context,
            StringAttribute::new(context, symbols::APPEND_LOG_FOUR_TOPICS),
            TypeAttribute::new(
                FunctionType::new(
                    context,
                    &[
                        ptr_type, uint32, uint32, ptr_type, ptr_type, ptr_type, ptr_type,
                    ],
                    &[],
                )
                .into(),
            ),
            Region::new(),
            attributes,
            location,
        ));

        module.body().append_operation(func::func(
            context,
            StringAttribute::new(context, symbols::GET_ORIGIN),
            TypeAttribute::new(FunctionType::new(context, &[ptr_type, ptr_type], &[]).into()),
            Region::new(),
            attributes,
            location,
        ));

        module.body().append_operation(func::func(
            context,
            StringAttribute::new(context, symbols::GET_BLOCK_NUMBER),
            TypeAttribute::new(FunctionType::new(context, &[ptr_type, ptr_type], &[]).into()),
            Region::new(),
            attributes,
            location,
        ));

        module.body().append_operation(func::func(
            context,
            StringAttribute::new(context, symbols::GET_BASEFEE),
            TypeAttribute::new(FunctionType::new(context, &[ptr_type, ptr_type], &[]).into()),
            Region::new(),
            attributes,
            location,
        ));
    }

    /// Stores the return values in the syscall context
    #[allow(clippy::too_many_arguments)]
    pub(crate) fn write_result_syscall<'c>(
        mlir_ctx: &'c MeliorContext,
        syscall_ctx: Value<'c, 'c>,
        block: &Block,
        offset: Value,
        size: Value,
        gas: Value,
        reason: Value,
        location: Location,
    ) {
        block.append_operation(func::call(
            mlir_ctx,
            FlatSymbolRefAttribute::new(mlir_ctx, symbols::WRITE_RESULT),
            &[syscall_ctx, offset, size, gas, reason],
            &[],
            location,
        ));
    }

    pub(crate) fn get_calldata_size_syscall<'c>(
        mlir_ctx: &'c MeliorContext,
        syscall_ctx: Value<'c, 'c>,
        block: &'c Block,
        location: Location<'c>,
    ) -> Result<Value<'c, 'c>, CodegenError> {
        let uint32 = IntegerType::new(mlir_ctx, 32).into();
        let value = block
            .append_operation(func::call(
                mlir_ctx,
                FlatSymbolRefAttribute::new(mlir_ctx, symbols::GET_CALLDATA_SIZE),
                &[syscall_ctx],
                &[uint32],
                location,
            ))
            .result(0)?;
        Ok(value.into())
    }

    /// Returns a pointer to the start of the calldata
    pub(crate) fn get_calldata_ptr_syscall<'c>(
        mlir_ctx: &'c MeliorContext,
        syscall_ctx: Value<'c, 'c>,
        block: &'c Block,
        location: Location<'c>,
    ) -> Result<Value<'c, 'c>, CodegenError> {
        let ptr_type = pointer(mlir_ctx, 0);
        let value = block
            .append_operation(func::call(
                mlir_ctx,
                FlatSymbolRefAttribute::new(mlir_ctx, symbols::GET_CALLDATA_PTR),
                &[syscall_ctx],
                &[ptr_type],
                location,
            ))
            .result(0)?;
        Ok(value.into())
    }

    pub(crate) fn get_chainid_syscall<'c>(
        mlir_ctx: &'c MeliorContext,
        syscall_ctx: Value<'c, 'c>,
        block: &'c Block,
        location: Location<'c>,
    ) -> Result<Value<'c, 'c>, CodegenError> {
        let uint64 = IntegerType::new(mlir_ctx, 64).into();
        let value = block
            .append_operation(func::call(
                mlir_ctx,
                FlatSymbolRefAttribute::new(mlir_ctx, symbols::GET_CHAINID),
                &[syscall_ctx],
                &[uint64],
                location,
            ))
            .result(0)?;
        Ok(value.into())
    }

    pub(crate) fn store_in_callvalue_ptr<'c>(
        mlir_ctx: &'c MeliorContext,
        syscall_ctx: Value<'c, 'c>,
        block: &'c Block,
        location: Location<'c>,
        callvalue_ptr: Value<'c, 'c>,
    ) {
        block.append_operation(func::call(
            mlir_ctx,
            FlatSymbolRefAttribute::new(mlir_ctx, symbols::STORE_IN_CALLVALUE_PTR),
            &[syscall_ctx, callvalue_ptr],
            &[],
            location,
        ));
    }

    pub(crate) fn store_in_gasprice_ptr<'c>(
        mlir_ctx: &'c MeliorContext,
        syscall_ctx: Value<'c, 'c>,
        block: &'c Block,
        location: Location<'c>,
        gasprice_ptr: Value<'c, 'c>,
    ) {
        block.append_operation(func::call(
            mlir_ctx,
            FlatSymbolRefAttribute::new(mlir_ctx, symbols::STORE_IN_GASPRICE_PTR),
            &[syscall_ctx, gasprice_ptr],
            &[],
            location,
        ));
    }

    /// Extends the memory segment of the syscall context.
    /// Returns a pointer to the start of the memory segment.
    pub(crate) fn extend_memory_syscall<'c>(
        mlir_ctx: &'c MeliorContext,
        syscall_ctx: Value<'c, 'c>,
        block: &'c Block,
        new_size: Value<'c, 'c>,
        location: Location<'c>,
    ) -> Result<Value<'c, 'c>, CodegenError> {
        let ptr_type = pointer(mlir_ctx, 0);
        let value = block
            .append_operation(func::call(
                mlir_ctx,
                FlatSymbolRefAttribute::new(mlir_ctx, symbols::EXTEND_MEMORY),
                &[syscall_ctx, new_size],
                &[ptr_type],
                location,
            ))
            .result(0)?;
        Ok(value.into())
    }

    /// Receives log data and appends a log to the logs vector
    pub(crate) fn append_log_syscall<'c>(
        mlir_ctx: &'c MeliorContext,
        syscall_ctx: Value<'c, 'c>,
        block: &'c Block,
        data: Value<'c, 'c>,
        size: Value<'c, 'c>,
        location: Location<'c>,
    ) {
        block.append_operation(func::call(
            mlir_ctx,
            FlatSymbolRefAttribute::new(mlir_ctx, symbols::APPEND_LOG),
            &[syscall_ctx, data, size],
            &[],
            location,
        ));
    }

    /// Receives log data and a topic and appends a log to the logs vector
    pub(crate) fn append_log_with_one_topic_syscall<'c>(
        mlir_ctx: &'c MeliorContext,
        syscall_ctx: Value<'c, 'c>,
        block: &'c Block,
        data: Value<'c, 'c>,
        size: Value<'c, 'c>,
        topic: Value<'c, 'c>,
        location: Location<'c>,
    ) {
        block.append_operation(func::call(
            mlir_ctx,
            FlatSymbolRefAttribute::new(mlir_ctx, symbols::APPEND_LOG_ONE_TOPIC),
            &[syscall_ctx, data, size, topic],
            &[],
            location,
        ));
    }

    /// Receives log data, two topics and appends a log to the logs vector
    #[allow(clippy::too_many_arguments)]
    pub(crate) fn append_log_with_two_topics_syscall<'c>(
        mlir_ctx: &'c MeliorContext,
        syscall_ctx: Value<'c, 'c>,
        block: &'c Block,
        data: Value<'c, 'c>,
        size: Value<'c, 'c>,
        topic1_ptr: Value<'c, 'c>,
        topic2_ptr: Value<'c, 'c>,
        location: Location<'c>,
    ) {
        block.append_operation(func::call(
            mlir_ctx,
            FlatSymbolRefAttribute::new(mlir_ctx, symbols::APPEND_LOG_TWO_TOPICS),
            &[syscall_ctx, data, size, topic1_ptr, topic2_ptr],
            &[],
            location,
        ));
    }

    /// Receives log data, three topics and appends a log to the logs vector
    #[allow(clippy::too_many_arguments)]
    pub(crate) fn append_log_with_three_topics_syscall<'c>(
        mlir_ctx: &'c MeliorContext,
        syscall_ctx: Value<'c, 'c>,
        block: &'c Block,
        data: Value<'c, 'c>,
        size: Value<'c, 'c>,
        topic1_ptr: Value<'c, 'c>,
        topic2_ptr: Value<'c, 'c>,
        topic3_ptr: Value<'c, 'c>,
        location: Location<'c>,
    ) {
        block.append_operation(func::call(
            mlir_ctx,
            FlatSymbolRefAttribute::new(mlir_ctx, symbols::APPEND_LOG_THREE_TOPICS),
            &[syscall_ctx, data, size, topic1_ptr, topic2_ptr, topic3_ptr],
            &[],
            location,
        ));
    }

    /// Receives log data, three topics and appends a log to the logs vector
    #[allow(clippy::too_many_arguments)]
    pub(crate) fn append_log_with_four_topics_syscall<'c>(
        mlir_ctx: &'c MeliorContext,
        syscall_ctx: Value<'c, 'c>,
        block: &'c Block,
        data: Value<'c, 'c>,
        size: Value<'c, 'c>,
        topic1_ptr: Value<'c, 'c>,
        topic2_ptr: Value<'c, 'c>,
        topic3_ptr: Value<'c, 'c>,
        topic4_ptr: Value<'c, 'c>,
        location: Location<'c>,
    ) {
        block.append_operation(func::call(
            mlir_ctx,
            FlatSymbolRefAttribute::new(mlir_ctx, symbols::APPEND_LOG_FOUR_TOPICS),
            &[
                syscall_ctx,
                data,
                size,
                topic1_ptr,
                topic2_ptr,
                topic3_ptr,
                topic4_ptr,
            ],
            &[],
            location,
        ));
    }

    pub(crate) fn get_origin_syscall<'c>(
        mlir_ctx: &'c MeliorContext,
        syscall_ctx: Value<'c, 'c>,
        block: &'c Block,
        address_pointer: Value<'c, 'c>,
        location: Location<'c>,
    ) {
        block.append_operation(func::call(
            mlir_ctx,
            FlatSymbolRefAttribute::new(mlir_ctx, symbols::GET_ORIGIN),
            &[syscall_ctx, address_pointer],
            &[],
            location,
        ));
    }

    /// Returns a pointer to the calldata.
    #[allow(unused)]
    pub(crate) fn get_block_number_syscall<'c>(
        mlir_ctx: &'c MeliorContext,
        syscall_ctx: Value<'c, 'c>,
        block: &'c Block,
        number: Value<'c, 'c>,
        location: Location<'c>,
    ) {
        block.append_operation(func::call(
            mlir_ctx,
            FlatSymbolRefAttribute::new(mlir_ctx, symbols::GET_BLOCK_NUMBER),
            &[syscall_ctx, number],
            &[],
            location,
        ));
    }

    #[allow(unused)]
    pub(crate) fn get_basefee_syscall<'c>(
        mlir_ctx: &'c MeliorContext,
        syscall_ctx: Value<'c, 'c>,
        basefee_ptr: Value<'c, 'c>,
        block: &'c Block,
        location: Location<'c>,
    ) {
        block
            .append_operation(func::call(
                mlir_ctx,
                FlatSymbolRefAttribute::new(mlir_ctx, symbols::GET_BASEFEE),
                &[syscall_ctx, basefee_ptr],
                &[],
                location,
            ))
            .result(0);
    }
}<|MERGE_RESOLUTION|>--- conflicted
+++ resolved
@@ -311,18 +311,12 @@
         let log = Log { data, topics };
         self.inner_context.logs.push(log);
     }
-<<<<<<< HEAD
-    pub extern "C" fn get_calldata_ptr(&mut self) -> *const u8 {
-        self.env.tx.data.as_ptr()
-    }
 
     #[allow(improper_ctypes)]
     pub extern "C" fn get_basefee(&self, basefee: &mut U256) {
         basefee.hi = (self.env.block.basefee >> 128).low_u128();
         basefee.lo = self.env.block.basefee.low_u128();
     }
-=======
->>>>>>> b268ffa5
 }
 
 pub mod symbols {
@@ -336,13 +330,10 @@
     pub const GET_CALLDATA_PTR: &str = "evm_mlir__get_calldata_ptr";
     pub const GET_CALLDATA_SIZE: &str = "evm_mlir__get_calldata_size";
     pub const STORE_IN_CALLVALUE_PTR: &str = "evm_mlir__store_in_callvalue_ptr";
-<<<<<<< HEAD
     pub const GET_BASEFEE: &str = "evm_mlir__get_basefee";
-=======
     pub const GET_ORIGIN: &str = "evm_mlir__get_origin";
     pub const GET_CHAINID: &str = "evm_mlir__get_chainid";
     pub const STORE_IN_GASPRICE_PTR: &str = "evm_mlir__store_in_gasprice_ptr";
->>>>>>> b268ffa5
     pub const GET_BLOCK_NUMBER: &str = "evm_mlir__get_block_number";
 }
 
@@ -414,13 +405,12 @@
             SyscallContext::store_in_callvalue_ptr as *const fn(*mut c_void, *mut U256) as *mut (),
         );
         engine.register_symbol(
-<<<<<<< HEAD
             symbols::GET_BASEFEE,
             SyscallContext::get_basefee as *const fn(*mut c_void, *mut U256) as *mut (),
-=======
+        );
+        engine.register_symbol(
             symbols::STORE_IN_GASPRICE_PTR,
             SyscallContext::store_in_gasprice_ptr as *const fn(*mut c_void, *mut U256) as *mut (),
->>>>>>> b268ffa5
         );
         engine.register_symbol(
             symbols::GET_BLOCK_NUMBER,
