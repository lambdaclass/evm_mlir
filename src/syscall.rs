--- conflicted
+++ resolved
@@ -333,16 +333,15 @@
         self.inner_context.logs.push(log);
     }
 
-<<<<<<< HEAD
     pub extern "C" fn store_in_timestamp_ptr(&self, value: &mut U256) {
         let aux = &self.env.block.timestamp;
         value.lo = aux.low_u128();
         value.hi = (aux >> 128).low_u128();
-=======
+    }
+
     pub extern "C" fn store_in_basefee_ptr(&self, basefee: &mut U256) {
         basefee.hi = (self.env.block.basefee >> 128).low_u128();
         basefee.lo = self.env.block.basefee.low_u128();
->>>>>>> 7891aa4a
     }
 }
 
@@ -358,12 +357,9 @@
     pub const GET_CALLDATA_PTR: &str = "evm_mlir__get_calldata_ptr";
     pub const GET_CALLDATA_SIZE: &str = "evm_mlir__get_calldata_size";
     pub const STORE_IN_CALLVALUE_PTR: &str = "evm_mlir__store_in_callvalue_ptr";
-<<<<<<< HEAD
     pub const STORE_IN_TIMESTAMP_PTR: &str = "evm_mlir__store_in_timestamp_ptr";
-=======
     pub const STORE_IN_BASEFEE_PTR: &str = "evm_mlir__store_in_basefee_ptr";
     pub const STORE_IN_CALLER_PTR: &str = "evm_mlir__store_in_caller_ptr";
->>>>>>> 7891aa4a
     pub const GET_ORIGIN: &str = "evm_mlir__get_origin";
     pub const GET_CHAINID: &str = "evm_mlir__get_chainid";
     pub const STORE_IN_GASPRICE_PTR: &str = "evm_mlir__store_in_gasprice_ptr";
@@ -443,17 +439,16 @@
             SyscallContext::store_in_callvalue_ptr as *const fn(*mut c_void, *mut U256) as *mut (),
         );
         engine.register_symbol(
-<<<<<<< HEAD
             symbols::STORE_IN_TIMESTAMP_PTR,
             SyscallContext::store_in_timestamp_ptr as *const fn(*mut c_void, *mut U256) as *mut (),
-=======
+        );
+        engine.register_symbol(
             symbols::STORE_IN_BASEFEE_PTR,
             SyscallContext::store_in_basefee_ptr as *const fn(*mut c_void, *mut U256) as *mut (),
         );
         engine.register_symbol(
             symbols::STORE_IN_CALLER_PTR,
             SyscallContext::store_in_caller_ptr as *const fn(*mut c_void, *mut U256) as *mut (),
->>>>>>> 7891aa4a
         );
         engine.register_symbol(
             symbols::STORE_IN_GASPRICE_PTR,
@@ -671,11 +666,16 @@
 
         module.body().append_operation(func::func(
             context,
-<<<<<<< HEAD
             StringAttribute::new(context, symbols::STORE_IN_TIMESTAMP_PTR),
-=======
+            TypeAttribute::new(FunctionType::new(context, &[ptr_type, ptr_type], &[]).into()),
+            Region::new(),
+            attributes,
+            location,
+        ));
+
+        module.body().append_operation(func::func(
+            context,
             StringAttribute::new(context, symbols::STORE_IN_BASEFEE_PTR),
->>>>>>> 7891aa4a
             TypeAttribute::new(FunctionType::new(context, &[ptr_type, ptr_type], &[]).into()),
             Region::new(),
             attributes,
@@ -995,7 +995,6 @@
         ));
     }
 
-<<<<<<< HEAD
     /// Stores the current block's timestamp in the `timestamp_ptr`.
     pub(crate) fn store_in_timestamp_ptr<'c>(
         mlir_ctx: &'c MeliorContext,
@@ -1011,7 +1010,8 @@
             &[],
             location,
         ));
-=======
+    }
+
     #[allow(unused)]
     pub(crate) fn store_in_basefee_ptr_syscall<'c>(
         mlir_ctx: &'c MeliorContext,
@@ -1029,6 +1029,5 @@
                 location,
             ))
             .result(0);
->>>>>>> 7891aa4a
     }
 }