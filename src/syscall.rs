//! # Module implementing syscalls for the EVM
//!
//! The syscalls implemented here are to be exposed to the generated code
//! via [`register_syscalls`]. Each syscall implements functionality that's
//! not possible to implement in the generated code, such as interacting with
//! the storage, or just difficult, like allocating memory in the heap
//! ([`SyscallContext::extend_memory`]).
//!
//! ### Adding a new syscall
//!
//! New syscalls should be implemented by adding a new method to the [`SyscallContext`]
//! struct (see [`SyscallContext::write_result`] for an example). After that, the syscall
//! should be registered in the [`register_syscalls`] function, which will make it available
//! to the generated code. Afterwards, the syscall should be declared in
//! [`mlir::declare_syscalls`], which will make the syscall available inside the MLIR code.
//! Finally, the function can be called from the MLIR code like a normal function (see
//! [`mlir::write_result_syscall`] for an example).
use std::ffi::c_void;

use melior::ExecutionEngine;

use crate::{db::Db, env::Env};

/// Function type for the main entrypoint of the generated code
pub type MainFunc = extern "C" fn(&mut SyscallContext, initial_gas: u64) -> u8;

#[derive(Clone, Copy, Debug, Default, Eq, Hash, Ord, PartialEq, PartialOrd)]
#[repr(C, align(16))]
pub struct U256 {
    pub lo: u128,
    pub hi: u128,
}

#[derive(Debug, Clone)]
pub enum ExitStatusCode {
    Return = 0,
    Stop,
    Revert,
    Error,
    Default,
}
impl ExitStatusCode {
    #[inline(always)]
    pub fn to_u8(self) -> u8 {
        self as u8
    }
    pub fn from_u8(value: u8) -> Self {
        match value {
            x if x == Self::Return.to_u8() => Self::Return,
            x if x == Self::Stop.to_u8() => Self::Stop,
            x if x == Self::Revert.to_u8() => Self::Revert,
            x if x == Self::Error.to_u8() => Self::Error,
            _ => Self::Default,
        }
    }
}

#[derive(Debug, Eq, PartialEq)]
pub enum ExecutionResult {
    Success {
        return_data: Vec<u8>,
        gas_remaining: u64,
        logs: Vec<Log>,
    },
    Revert {
        return_data: Vec<u8>,
        gas_remaining: u64,
    },
    Halt,
}

impl ExecutionResult {
    pub fn is_success(&self) -> bool {
        matches!(self, Self::Success { .. })
    }

    pub fn is_revert(&self) -> bool {
        matches!(self, Self::Revert { .. })
    }

    pub fn is_halt(&self) -> bool {
        matches!(self, Self::Halt { .. })
    }

    pub fn return_data(&self) -> Option<&[u8]> {
        match self {
            Self::Success { return_data, .. } | Self::Revert { return_data, .. } => {
                Some(return_data)
            }
            Self::Halt => None,
        }
    }

    pub fn return_logs(&self) -> Option<&Vec<Log>> {
        match self {
            Self::Success { logs, .. } => Some(logs),
            _ => None,
        }
    }
}

#[derive(Debug, Default)]
pub struct InnerContext {
    /// The memory segment of the EVM.
    /// For extending it, see [`Self::extend_memory`]
    memory: Vec<u8>,
    /// The result of the execution
    return_data: Option<(usize, usize)>,
    gas_remaining: Option<u64>,
    exit_status: Option<ExitStatusCode>,
    logs: Vec<Log>,
}

/// The context passed to syscalls
#[derive(Debug)]
pub struct SyscallContext<'c> {
    pub env: Env,
    pub db: &'c mut Db,
    pub inner_context: InnerContext,
}

#[derive(Clone, Debug, Default, Eq, PartialEq)]
pub struct Log {
    pub topics: Vec<U256>,
    pub data: Vec<u8>,
}

/// Accessors for disponibilizing the execution results
impl<'c> SyscallContext<'c> {
    pub fn new(env: Env, db: &'c mut Db) -> Self {
        Self {
            env,
            db,
            inner_context: Default::default(),
        }
    }

    pub fn return_values(&self) -> &[u8] {
        // TODO: maybe initialize as (0, 0) instead of None
        let (offset, size) = self.inner_context.return_data.unwrap_or((0, 0));
        &self.inner_context.memory[offset..offset + size]
    }

    pub fn get_result(&self) -> ExecutionResult {
        let gas_remaining = self.inner_context.gas_remaining.unwrap_or(0);
        let exit_status = self
            .inner_context
            .exit_status
            .clone()
            .unwrap_or(ExitStatusCode::Default);
        match exit_status {
            ExitStatusCode::Return | ExitStatusCode::Stop => ExecutionResult::Success {
                return_data: self.return_values().to_vec(),
                gas_remaining,
                logs: self.inner_context.logs.to_owned(),
            },
            ExitStatusCode::Revert => ExecutionResult::Revert {
                return_data: self.return_values().to_vec(),
                gas_remaining,
            },
            ExitStatusCode::Error | ExitStatusCode::Default => ExecutionResult::Halt,
        }
    }
}

/// Syscall implementations
///
/// Note that each function is marked as `extern "C"`, which is necessary for the
/// function to be callable from the generated code.
impl<'c> SyscallContext<'c> {
    pub extern "C" fn write_result(
        &mut self,
        offset: u32,
        bytes_len: u32,
        remaining_gas: u64,
        execution_result: u8,
    ) {
        self.inner_context.return_data = Some((offset as usize, bytes_len as usize));
        self.inner_context.gas_remaining = Some(remaining_gas);
        self.inner_context.exit_status = Some(ExitStatusCode::from_u8(execution_result));
    }

    #[allow(improper_ctypes)]
    pub extern "C" fn store_in_callvalue_ptr(&self, value: &mut U256) {
        let aux = &self.env.tx.value;
        value.lo = aux.low_u128();
        value.hi = (aux >> 128).low_u128();
    }

    pub extern "C" fn get_calldata_size(&self) -> u32 {
<<<<<<< HEAD
        self.env.tx.data.len() as u32
=======
        self.env.tx.calldata.len() as u32
>>>>>>> 2dd30972
    }

    pub extern "C" fn extend_memory(&mut self, new_size: u32) -> *mut u8 {
        let new_size = new_size as usize;
        if new_size <= self.inner_context.memory.len() {
            return self.inner_context.memory.as_mut_ptr();
        }
        match self
            .inner_context
            .memory
            .try_reserve(new_size - self.inner_context.memory.len())
        {
            Ok(()) => {
                self.inner_context.memory.resize(new_size, 0);
                self.inner_context.memory.as_mut_ptr()
            }
            // TODO: use tracing here
            Err(err) => {
                eprintln!("Failed to reserve memory: {err}");
                std::ptr::null_mut()
            }
        }
    }

    pub extern "C" fn append_log(&mut self, offset: u32, size: u32) {
        self.create_log(offset, size, vec![]);
    }
    #[allow(improper_ctypes)]
    pub extern "C" fn append_log_with_one_topic(&mut self, offset: u32, size: u32, topic: &U256) {
        self.create_log(offset, size, vec![*topic]);
    }

    #[allow(improper_ctypes)]
    pub extern "C" fn append_log_with_two_topics(
        &mut self,
        offset: u32,
        size: u32,
        topic1: &U256,
        topic2: &U256,
    ) {
        self.create_log(offset, size, vec![*topic1, *topic2]);
    }

    #[allow(improper_ctypes)]
    pub extern "C" fn append_log_with_three_topics(
        &mut self,
        offset: u32,
        size: u32,
        topic1: &U256,
        topic2: &U256,
        topic3: &U256,
    ) {
        self.create_log(offset, size, vec![*topic1, *topic2, *topic3]);
    }

    #[allow(improper_ctypes)]
    pub extern "C" fn append_log_with_four_topics(
        &mut self,
        offset: u32,
        size: u32,
        topic1: &U256,
        topic2: &U256,
        topic3: &U256,
        topic4: &U256,
    ) {
        self.create_log(offset, size, vec![*topic1, *topic2, *topic3, *topic4]);
    }

    /// Receives a memory offset and size, and a vector of topics.
    /// Creates a Log with topics and data equal to memory[offset..offset + size]
    /// and pushes it to the logs vector.
    fn create_log(&mut self, offset: u32, size: u32, topics: Vec<U256>) {
        let offset = offset as usize;
        let size = size as usize;
        let data: Vec<u8> = self.inner_context.memory[offset..offset + size].into();

        let log = Log { data, topics };
        self.inner_context.logs.push(log);
    }
    pub extern "C" fn get_calldata_ptr(&mut self) -> *const u8 {
        self.env.tx.data.as_ptr()
    }
}

pub mod symbols {
    pub const WRITE_RESULT: &str = "evm_mlir__write_result";
    pub const EXTEND_MEMORY: &str = "evm_mlir__extend_memory";
    pub const APPEND_LOG: &str = "evm_mlir__append_log";
    pub const APPEND_LOG_ONE_TOPIC: &str = "evm_mlir__append_log_with_one_topic";
    pub const APPEND_LOG_TWO_TOPICS: &str = "evm_mlir__append_log_with_two_topics";
    pub const APPEND_LOG_THREE_TOPICS: &str = "evm_mlir__append_log_with_three_topics";
    pub const APPEND_LOG_FOUR_TOPICS: &str = "evm_mlir__append_log_with_four_topics";
    pub const GET_CALLDATA_PTR: &str = "evm_mlir__get_calldata_ptr";
    pub const GET_CALLDATA_SIZE: &str = "evm_mlir__get_calldata_size";
    pub const STORE_IN_CALLVALUE_PTR: &str = "evm_mlir__store_in_callvalue_ptr";
}

/// Registers all the syscalls as symbols in the execution engine
///
/// This allows the generated code to call the syscalls by name.
pub fn register_syscalls(engine: &ExecutionEngine) {
    unsafe {
        engine.register_symbol(
            symbols::WRITE_RESULT,
            SyscallContext::write_result as *const fn(*mut c_void, u32, u32, u64, u8) as *mut (),
        );
        engine.register_symbol(
            symbols::EXTEND_MEMORY,
            SyscallContext::extend_memory as *const fn(*mut c_void, u32) as *mut (),
        );
        engine.register_symbol(
            symbols::APPEND_LOG,
            SyscallContext::append_log as *const fn(*mut c_void, u32, u32) as *mut (),
        );
        engine.register_symbol(
            symbols::APPEND_LOG_ONE_TOPIC,
            SyscallContext::append_log_with_one_topic
                as *const fn(*mut c_void, u32, u32, *const U256) as *mut (),
        );
        engine.register_symbol(
            symbols::APPEND_LOG_TWO_TOPICS,
            SyscallContext::append_log_with_two_topics
                as *const fn(*mut c_void, u32, u32, *const U256, *const U256)
                as *mut (),
        );
        engine.register_symbol(
            symbols::APPEND_LOG_THREE_TOPICS,
            SyscallContext::append_log_with_three_topics
                as *const fn(*mut c_void, u32, u32, *const U256, *const U256, *const U256)
                as *mut (),
        );
        engine.register_symbol(
            symbols::APPEND_LOG_FOUR_TOPICS,
            SyscallContext::append_log_with_four_topics
                as *const fn(
                    *mut c_void,
                    u32,
                    u32,
                    *const U256,
                    *const U256,
                    *const U256,
                    *const U256,
                ) as *mut (),
        );
        engine.register_symbol(
            symbols::GET_CALLDATA_PTR,
            SyscallContext::get_calldata_ptr as *const fn(*mut c_void) as *mut (),
        );
        engine.register_symbol(
            symbols::GET_CALLDATA_SIZE,
            SyscallContext::get_calldata_size as *const fn(*mut c_void) as *mut (),
        );
        engine.register_symbol(
            symbols::STORE_IN_CALLVALUE_PTR,
            SyscallContext::store_in_callvalue_ptr as *const fn(*mut c_void, *mut U256) as *mut (),
        );
    };
}

/// MLIR util for declaring syscalls
pub(crate) mod mlir {
    use melior::{
        dialect::{func, llvm::r#type::pointer},
        ir::{
            attribute::{FlatSymbolRefAttribute, StringAttribute, TypeAttribute},
            r#type::{FunctionType, IntegerType},
            Block, Identifier, Location, Module as MeliorModule, Region, Value,
        },
        Context as MeliorContext,
    };

    use crate::errors::CodegenError;

    use super::symbols;

    pub(crate) fn declare_syscalls(context: &MeliorContext, module: &MeliorModule) {
        let location = Location::unknown(context);

        // Type declarations
        let ptr_type = pointer(context, 0);
        let uint32 = IntegerType::new(context, 32).into();
        //let uint256 = IntegerType::new(context, 256).into();
        let uint64 = IntegerType::new(context, 64).into();
        let uint8 = IntegerType::new(context, 8).into();

        let attributes = &[(
            Identifier::new(context, "sym_visibility"),
            StringAttribute::new(context, "private").into(),
        )];

        // Syscall declarations
        module.body().append_operation(func::func(
            context,
            StringAttribute::new(context, symbols::WRITE_RESULT),
            TypeAttribute::new(
                FunctionType::new(context, &[ptr_type, uint32, uint32, uint64, uint8], &[]).into(),
            ),
            Region::new(),
            attributes,
            location,
        ));

        module.body().append_operation(func::func(
            context,
            StringAttribute::new(context, symbols::GET_CALLDATA_SIZE),
            TypeAttribute::new(FunctionType::new(context, &[ptr_type], &[uint32]).into()),
            Region::new(),
            attributes,
            location,
        ));

        module.body().append_operation(func::func(
            context,
            StringAttribute::new(context, symbols::STORE_IN_CALLVALUE_PTR),
            TypeAttribute::new(FunctionType::new(context, &[ptr_type, ptr_type], &[]).into()),
            Region::new(),
            attributes,
            location,
        ));

        module.body().append_operation(func::func(
            context,
            StringAttribute::new(context, symbols::EXTEND_MEMORY),
            TypeAttribute::new(FunctionType::new(context, &[ptr_type, uint32], &[ptr_type]).into()),
            Region::new(),
            attributes,
            location,
        ));
        module.body().append_operation(func::func(
            context,
            StringAttribute::new(context, symbols::APPEND_LOG),
            TypeAttribute::new(FunctionType::new(context, &[ptr_type, uint32, uint32], &[]).into()),
            Region::new(),
            attributes,
            location,
        ));
        module.body().append_operation(func::func(
            context,
            StringAttribute::new(context, symbols::APPEND_LOG_ONE_TOPIC),
            TypeAttribute::new(
                FunctionType::new(context, &[ptr_type, uint32, uint32, ptr_type], &[]).into(),
            ),
            Region::new(),
            attributes,
            location,
        ));
        module.body().append_operation(func::func(
            context,
            StringAttribute::new(context, symbols::APPEND_LOG_TWO_TOPICS),
            TypeAttribute::new(
                FunctionType::new(
                    context,
                    &[ptr_type, uint32, uint32, ptr_type, ptr_type],
                    &[],
                )
                .into(),
            ),
            Region::new(),
            attributes,
            location,
        ));
        module.body().append_operation(func::func(
            context,
            StringAttribute::new(context, symbols::APPEND_LOG_THREE_TOPICS),
            TypeAttribute::new(
                FunctionType::new(
                    context,
                    &[ptr_type, uint32, uint32, ptr_type, ptr_type, ptr_type],
                    &[],
                )
                .into(),
            ),
            Region::new(),
            attributes,
            location,
        ));
        module.body().append_operation(func::func(
            context,
            StringAttribute::new(context, symbols::APPEND_LOG_FOUR_TOPICS),
            TypeAttribute::new(
                FunctionType::new(
                    context,
                    &[
                        ptr_type, uint32, uint32, ptr_type, ptr_type, ptr_type, ptr_type,
                    ],
                    &[],
                )
                .into(),
            ),
            Region::new(),
            attributes,
            location,
        ));

        module.body().append_operation(func::func(
            context,
            StringAttribute::new(context, symbols::GET_CALLDATA_PTR),
            TypeAttribute::new(FunctionType::new(context, &[ptr_type], &[ptr_type]).into()),
            Region::new(),
            attributes,
            location,
        ));
    }

    /// Stores the return values in the syscall context
    #[allow(clippy::too_many_arguments)]
    pub(crate) fn write_result_syscall<'c>(
        mlir_ctx: &'c MeliorContext,
        syscall_ctx: Value<'c, 'c>,
        block: &Block,
        offset: Value,
        size: Value,
        gas: Value,
        reason: Value,
        location: Location,
    ) {
        block.append_operation(func::call(
            mlir_ctx,
            FlatSymbolRefAttribute::new(mlir_ctx, symbols::WRITE_RESULT),
            &[syscall_ctx, offset, size, gas, reason],
            &[],
            location,
        ));
    }

    pub(crate) fn get_calldata_size_syscall<'c>(
        mlir_ctx: &'c MeliorContext,
        syscall_ctx: Value<'c, 'c>,
        block: &'c Block,
        location: Location<'c>,
    ) -> Result<Value<'c, 'c>, CodegenError> {
        let uint32 = IntegerType::new(mlir_ctx, 32).into();
        let value = block
            .append_operation(func::call(
                mlir_ctx,
                FlatSymbolRefAttribute::new(mlir_ctx, symbols::GET_CALLDATA_SIZE),
                &[syscall_ctx],
                &[uint32],
                location,
            ))
            .result(0)?;
        Ok(value.into())
    }

    pub(crate) fn store_in_callvalue_ptr<'c>(
        mlir_ctx: &'c MeliorContext,
        syscall_ctx: Value<'c, 'c>,
        block: &'c Block,
        location: Location<'c>,
        callvalue_ptr: Value<'c, 'c>,
    ) {
        block.append_operation(func::call(
            mlir_ctx,
            FlatSymbolRefAttribute::new(mlir_ctx, symbols::STORE_IN_CALLVALUE_PTR),
            &[syscall_ctx, callvalue_ptr],
            &[],
            location,
        ));
    }

    /// Extends the memory segment of the syscall context.
    /// Returns a pointer to the start of the memory segment.
    pub(crate) fn extend_memory_syscall<'c>(
        mlir_ctx: &'c MeliorContext,
        syscall_ctx: Value<'c, 'c>,
        block: &'c Block,
        new_size: Value<'c, 'c>,
        location: Location<'c>,
    ) -> Result<Value<'c, 'c>, CodegenError> {
        let ptr_type = pointer(mlir_ctx, 0);
        let value = block
            .append_operation(func::call(
                mlir_ctx,
                FlatSymbolRefAttribute::new(mlir_ctx, symbols::EXTEND_MEMORY),
                &[syscall_ctx, new_size],
                &[ptr_type],
                location,
            ))
            .result(0)?;
        Ok(value.into())
    }

    /// Receives log data and appends a log to the logs vector
    pub(crate) fn append_log_syscall<'c>(
        mlir_ctx: &'c MeliorContext,
        syscall_ctx: Value<'c, 'c>,
        block: &'c Block,
        data: Value<'c, 'c>,
        size: Value<'c, 'c>,
        location: Location<'c>,
    ) {
        block.append_operation(func::call(
            mlir_ctx,
            FlatSymbolRefAttribute::new(mlir_ctx, symbols::APPEND_LOG),
            &[syscall_ctx, data, size],
            &[],
            location,
        ));
    }

    /// Receives log data and a topic and appends a log to the logs vector
    pub(crate) fn append_log_with_one_topic_syscall<'c>(
        mlir_ctx: &'c MeliorContext,
        syscall_ctx: Value<'c, 'c>,
        block: &'c Block,
        data: Value<'c, 'c>,
        size: Value<'c, 'c>,
        topic: Value<'c, 'c>,
        location: Location<'c>,
    ) {
        block.append_operation(func::call(
            mlir_ctx,
            FlatSymbolRefAttribute::new(mlir_ctx, symbols::APPEND_LOG_ONE_TOPIC),
            &[syscall_ctx, data, size, topic],
            &[],
            location,
        ));
    }

    /// Receives log data, two topics and appends a log to the logs vector
    #[allow(clippy::too_many_arguments)]
    pub(crate) fn append_log_with_two_topics_syscall<'c>(
        mlir_ctx: &'c MeliorContext,
        syscall_ctx: Value<'c, 'c>,
        block: &'c Block,
        data: Value<'c, 'c>,
        size: Value<'c, 'c>,
        topic1_ptr: Value<'c, 'c>,
        topic2_ptr: Value<'c, 'c>,
        location: Location<'c>,
    ) {
        block.append_operation(func::call(
            mlir_ctx,
            FlatSymbolRefAttribute::new(mlir_ctx, symbols::APPEND_LOG_TWO_TOPICS),
            &[syscall_ctx, data, size, topic1_ptr, topic2_ptr],
            &[],
            location,
        ));
    }

    /// Receives log data, three topics and appends a log to the logs vector
    #[allow(clippy::too_many_arguments)]
    pub(crate) fn append_log_with_three_topics_syscall<'c>(
        mlir_ctx: &'c MeliorContext,
        syscall_ctx: Value<'c, 'c>,
        block: &'c Block,
        data: Value<'c, 'c>,
        size: Value<'c, 'c>,
        topic1_ptr: Value<'c, 'c>,
        topic2_ptr: Value<'c, 'c>,
        topic3_ptr: Value<'c, 'c>,
        location: Location<'c>,
    ) {
        block.append_operation(func::call(
            mlir_ctx,
            FlatSymbolRefAttribute::new(mlir_ctx, symbols::APPEND_LOG_THREE_TOPICS),
            &[syscall_ctx, data, size, topic1_ptr, topic2_ptr, topic3_ptr],
            &[],
            location,
        ));
    }

    /// Receives log data, three topics and appends a log to the logs vector
    #[allow(clippy::too_many_arguments)]
    pub(crate) fn append_log_with_four_topics_syscall<'c>(
        mlir_ctx: &'c MeliorContext,
        syscall_ctx: Value<'c, 'c>,
        block: &'c Block,
        data: Value<'c, 'c>,
        size: Value<'c, 'c>,
        topic1_ptr: Value<'c, 'c>,
        topic2_ptr: Value<'c, 'c>,
        topic3_ptr: Value<'c, 'c>,
        topic4_ptr: Value<'c, 'c>,
        location: Location<'c>,
    ) {
        block.append_operation(func::call(
            mlir_ctx,
            FlatSymbolRefAttribute::new(mlir_ctx, symbols::APPEND_LOG_FOUR_TOPICS),
            &[
                syscall_ctx,
                data,
                size,
                topic1_ptr,
                topic2_ptr,
                topic3_ptr,
                topic4_ptr,
            ],
            &[],
            location,
        ));
    }
    /// Returns a pointer to the calldata.
    #[allow(unused)]
    pub(crate) fn get_calldata_ptr_syscall<'c>(
        mlir_ctx: &'c MeliorContext,
        syscall_ctx: Value<'c, 'c>,
        block: &'c Block,
        location: Location<'c>,
    ) -> Result<Value<'c, 'c>, CodegenError> {
        let ptr_type = pointer(mlir_ctx, 0);
        let value = block
            .append_operation(func::call(
                mlir_ctx,
                FlatSymbolRefAttribute::new(mlir_ctx, symbols::GET_CALLDATA_PTR),
                &[syscall_ctx],
                &[ptr_type],
                location,
            ))
            .result(0)?;
        Ok(value.into())
    }
}<|MERGE_RESOLUTION|>--- conflicted
+++ resolved
@@ -188,11 +188,7 @@
     }
 
     pub extern "C" fn get_calldata_size(&self) -> u32 {
-<<<<<<< HEAD
         self.env.tx.data.len() as u32
-=======
-        self.env.tx.calldata.len() as u32
->>>>>>> 2dd30972
     }
 
     pub extern "C" fn extend_memory(&mut self, new_size: u32) -> *mut u8 {
