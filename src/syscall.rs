--- conflicted
+++ resolved
@@ -864,20 +864,13 @@
         *address = U256::from_fixed_be_bytes(hash.to_fixed_bytes());
     }
 
-<<<<<<< HEAD
     fn create_aux(
-=======
-    pub extern "C" fn create(
->>>>>>> f7310b4c
         &mut self,
         size: u32,
         offset: u32,
         value: &mut U256,
         remaining_gas: &mut u64,
-<<<<<<< HEAD
         salt: Option<&U256>,
-=======
->>>>>>> f7310b4c
     ) -> u8 {
         let value_as_u256 = value.to_primitive_u256();
         let offset = offset as usize;
@@ -930,17 +923,10 @@
         let bytecode = result.output().cloned().unwrap_or_default();
 
         // Set the gas cost
-<<<<<<< HEAD
         let init_code_cost = minimum_word_size * gas_cost::INIT_WORD_COST as u64;
         let code_deposit_cost = (bytecode.len() as u64) * gas_cost::BYTE_DEPOSIT_COST as u64;
         let gas_cost = init_code_cost + code_deposit_cost + hash_cost + result.gas_used()
             - result.gas_refunded();
-=======
-        let init_code_cost = ((size + 31) / 32) as u64 * gas_cost::INIT_WORD_COST as u64;
-        let code_deposit_cost = (bytecode.len() as u64) * gas_cost::BYTE_DEPOSIT_COST as u64;
-        let gas_cost =
-            init_code_cost + code_deposit_cost + result.gas_used() - result.gas_refunded();
->>>>>>> f7310b4c
         *remaining_gas = gas_cost;
 
         // Check if balance is enough
@@ -1214,7 +1200,6 @@
             symbols::CREATE,
             SyscallContext::create
                 as *const extern "C" fn(*mut c_void, u32, u32, *mut U256, *mut u64)
-<<<<<<< HEAD
                 as *mut (),
         );
 
@@ -1222,8 +1207,6 @@
             symbols::CREATE2,
             SyscallContext::create2
                 as *const extern "C" fn(*mut c_void, u32, u32, *mut U256, *mut u64, *mut U256)
-=======
->>>>>>> f7310b4c
                 as *mut (),
         );
 
@@ -1633,7 +1616,6 @@
                     &[uint8],
                 )
                 .into(),
-<<<<<<< HEAD
             ),
             Region::new(),
             attributes,
@@ -1650,8 +1632,6 @@
                     &[uint8],
                 )
                 .into(),
-=======
->>>>>>> f7310b4c
             ),
             Region::new(),
             attributes,
@@ -2366,7 +2346,6 @@
                 location,
             ))
             .result(0)?;
-<<<<<<< HEAD
         Ok(result.into())
     }
 
@@ -2392,8 +2371,6 @@
                 location,
             ))
             .result(0)?;
-=======
->>>>>>> f7310b4c
         Ok(result.into())
     }
 
