//! # Module implementing syscalls for the EVM
//!
//! The syscalls implemented here are to be exposed to the generated code
//! via [`register_syscalls`]. Each syscall implements functionality that's
//! not possible to implement in the generated code, such as interacting with
//! the storage, or just difficult, like allocating memory in the heap
//! ([`SyscallContext::extend_memory`]).
//!
//! ### Adding a new syscall
//!
//! New syscalls should be implemented by adding a new method to the [`SyscallContext`]
//! struct (see [`SyscallContext::write_result`] for an example). After that, the syscall
//! should be registered in the [`register_syscalls`] function, which will make it available
//! to the generated code. Afterwards, the syscall should be declared in
//! [`mlir::declare_syscalls`], which will make the syscall available inside the MLIR code.
//! Finally, the function can be called from the MLIR code like a normal function (see
//! [`mlir::write_result_syscall`] for an example).
use std::ffi::c_void;

use crate::{
    db::{AccountInfo, Database, Db},
    env::{Env, TransactTo},
    primitives::Address,
    result::{EVMError, ExecutionResult, HaltReason, Output, ResultAndState, SuccessReason},
    utils::u256_from_u128,
};
use melior::ExecutionEngine;
<<<<<<< HEAD

use crate::{
    db::{DatabaseError, Db},
    env::Env,
    primitives::Address,
};
=======
use sha3::{Digest, Keccak256};
>>>>>>> c3c913d8

/// Function type for the main entrypoint of the generated code
pub type MainFunc = extern "C" fn(&mut SyscallContext, initial_gas: u64) -> u8;

#[derive(Clone, Copy, Debug, Default, Eq, Hash, Ord, PartialEq, PartialOrd)]
#[repr(C, align(16))]
pub struct U256 {
    pub lo: u128,
    pub hi: u128,
}

impl U256 {
    pub fn from_be_bytes(bytes: [u8; 32]) -> Self {
        let hi = u128::from_be_bytes(bytes[0..16].try_into().unwrap());
        let lo = u128::from_be_bytes(bytes[16..32].try_into().unwrap());
        U256 { hi, lo }
    }

    pub fn copy_from_address(&mut self, value: &Address) {
        let mut buffer = [0u8; 32];
        buffer[12..32].copy_from_slice(&value.0);
        self.lo = u128::from_be_bytes(buffer[16..32].try_into().unwrap());
        self.hi = u128::from_be_bytes(buffer[0..16].try_into().unwrap());
    }
}

impl TryFrom<&U256> for Address {
    type Error = ();

    fn try_from(value: &U256) -> Result<Self, Self::Error> {
        const FIRST_12_BYTES_MASK: u128 = 0xFFFFFFFFFFFFFFFFFFFFFFFF00000000;
        let hi_bytes = value.hi.to_be_bytes();
        let lo_bytes = value.lo.to_be_bytes();
        // Address is valid only if first 12 bytes are set to zero
        if value.hi & FIRST_12_BYTES_MASK != 0 {
            return Err(());
        }
        let address = [&hi_bytes[12..16], &lo_bytes[..]].concat();
        Ok(Address::from_slice(&address))
    }
}

#[derive(Debug, Clone)]
pub enum ExitStatusCode {
    Return = 0,
    Stop,
    Revert,
    Error,
    Default,
}
impl ExitStatusCode {
    #[inline(always)]
    pub fn to_u8(self) -> u8 {
        self as u8
    }
    pub fn from_u8(value: u8) -> Self {
        match value {
            x if x == Self::Return.to_u8() => Self::Return,
            x if x == Self::Stop.to_u8() => Self::Stop,
            x if x == Self::Revert.to_u8() => Self::Revert,
            x if x == Self::Error.to_u8() => Self::Error,
            _ => Self::Default,
        }
    }
}

#[derive(Debug, Default)]
pub struct InnerContext {
    /// The memory segment of the EVM.
    /// For extending it, see [`Self::extend_memory`]
    memory: Vec<u8>,
    /// The result of the execution
    return_data: Option<(usize, usize)>,
    // The program bytecode
    pub program: Vec<u8>,
    gas_remaining: Option<u64>,
    exit_status: Option<ExitStatusCode>,
    logs: Vec<LogData>,
}

/// The context passed to syscalls
#[derive(Debug)]
pub struct SyscallContext<'c> {
    pub env: Env,
    pub db: &'c mut Db,
    pub inner_context: InnerContext,
}

#[derive(Clone, Debug, Default, Eq, PartialEq, Hash)]
pub struct LogData {
    pub topics: Vec<U256>,
    pub data: Vec<u8>,
}

#[derive(Clone, Debug, Default, Eq, PartialEq, Hash)]
pub struct Log {
    pub address: Address,
    pub data: LogData,
}

/// Accessors for disponibilizing the execution results
impl<'c> SyscallContext<'c> {
    pub fn new(env: Env, db: &'c mut Db) -> Self {
        Self {
            env,
            db,
            inner_context: Default::default(),
        }
    }

    pub fn return_values(&self) -> &[u8] {
        let (offset, size) = self.inner_context.return_data.unwrap_or((0, 0));
        &self.inner_context.memory[offset..offset + size]
    }

    pub fn logs(&self) -> Vec<Log> {
        self.inner_context
            .logs
            .iter()
            .map(|logdata| Log {
                address: self.env.tx.caller,
                data: logdata.clone(),
            })
            .collect()
    }

    pub fn get_result(&self) -> Result<ResultAndState, EVMError> {
        let gas_remaining = self.inner_context.gas_remaining.unwrap_or(0);
        let gas_initial = self.env.tx.gas_limit;
        let gas_used = gas_initial.saturating_sub(gas_remaining);
        let exit_status = self
            .inner_context
            .exit_status
            .clone()
            .unwrap_or(ExitStatusCode::Default);
        let return_values = self.return_values().to_vec();
        let result = match exit_status {
            ExitStatusCode::Return => ExecutionResult::Success {
                reason: SuccessReason::Return,
                gas_used,
                gas_refunded: 0, // TODO: implement gas refunds
                output: Output::Call(return_values.into()), // TODO: add case Output::Create
                logs: self.logs(),
            },
            ExitStatusCode::Stop => ExecutionResult::Success {
                reason: SuccessReason::Stop,
                gas_used,
                gas_refunded: 0, // TODO: implement gas refunds
                output: Output::Call(return_values.into()), // TODO: add case Output::Create
                logs: self.logs(),
            },
            ExitStatusCode::Revert => ExecutionResult::Revert {
                output: return_values.into(),
                gas_used,
            },
            ExitStatusCode::Error | ExitStatusCode::Default => ExecutionResult::Halt {
                reason: HaltReason::OpcodeNotFound, // TODO: check which Halt error
                gas_used,
            },
        };

        let state = self.db.clone().into_state();

        Ok(ResultAndState { result, state })
    }
}

/// Syscall implementations
///
/// Note that each function is marked as `extern "C"`, which is necessary for the
/// function to be callable from the generated code.
impl<'c> SyscallContext<'c> {
    pub extern "C" fn write_result(
        &mut self,
        offset: u32,
        bytes_len: u32,
        remaining_gas: u64,
        execution_result: u8,
    ) {
        self.inner_context.return_data = Some((offset as usize, bytes_len as usize));
        self.inner_context.gas_remaining = Some(remaining_gas);
        self.inner_context.exit_status = Some(ExitStatusCode::from_u8(execution_result));
    }

    pub extern "C" fn store_in_selfbalance_ptr(&mut self, balance: &mut U256) {
        let account = match self.env.tx.transact_to {
            TransactTo::Call(address) => self.db.basic(address).unwrap().unwrap_or_default(),
            TransactTo::Create => AccountInfo::default(), //This branch should never happen
        };
        balance.hi = (account.balance >> 128).low_u128();
        balance.lo = account.balance.low_u128();
    }

    pub extern "C" fn keccak256_hasher(&mut self, offset: u32, size: u32, hash_ptr: &mut U256) {
        let offset = offset as usize;
        let size = size as usize;
        let data = &self.inner_context.memory[offset..offset + size];
        let mut hasher = Keccak256::new();
        hasher.update(data);
        let result = hasher.finalize();
        *hash_ptr = U256::from_be_bytes(result.into());
    }

    pub extern "C" fn store_in_callvalue_ptr(&self, value: &mut U256) {
        let aux = &self.env.tx.value;
        value.lo = aux.low_u128();
        value.hi = (aux >> 128).low_u128();
    }

    pub extern "C" fn store_in_blobbasefee_ptr(&self, value: &mut U256) {
        let aux = &self.env.block.blob_base_fee;
        value.lo = aux.low_u128();
        value.hi = (aux >> 128).low_u128();
    }

    pub extern "C" fn get_gaslimit(&self) -> u64 {
        self.env.tx.gas_limit
    }

    pub extern "C" fn store_in_caller_ptr(&self, value: &mut U256) {
        //TODO: Here we are returning the tx.caller value, which in fact corresponds to ORIGIN
        //opcode. For the moment it's ok, but it should be changed when we implement the CALL opcode.
        let bytes = &self.env.tx.caller.to_fixed_bytes();
        let high: [u8; 16] = [&[0u8; 12], &bytes[..4]].concat().try_into().unwrap();
        let low: [u8; 16] = bytes[4..20].try_into().unwrap();
        //Now, we have to swap endianess, since data will be interpreted as it comes from
        //little endiann, aligned to 16 bytes
        value.lo = u128::from_be_bytes(low);
        value.hi = u128::from_be_bytes(high);
    }

    pub extern "C" fn store_in_gasprice_ptr(&self, value: &mut U256) {
        let aux = &self.env.tx.gas_price;
        value.lo = aux.low_u128();
        value.hi = (aux >> 128).low_u128();
    }

    pub extern "C" fn get_chainid(&self) -> u64 {
        self.env.cfg.chain_id
    }

    pub extern "C" fn get_calldata_ptr(&mut self) -> *const u8 {
        self.env.tx.data.as_ptr()
    }

    pub extern "C" fn get_calldata_size_syscall(&self) -> u32 {
        self.env.tx.data.len() as u32
    }

    pub extern "C" fn get_origin(&self, address: &mut U256) {
        let aux = &self.env.tx.caller;
        address.copy_from_address(aux);
    }

    pub extern "C" fn extend_memory(&mut self, new_size: u32) -> *mut u8 {
        let new_size = new_size as usize;
        if new_size <= self.inner_context.memory.len() {
            return self.inner_context.memory.as_mut_ptr();
        }
        match self
            .inner_context
            .memory
            .try_reserve(new_size - self.inner_context.memory.len())
        {
            Ok(()) => {
                self.inner_context.memory.resize(new_size, 0);
                self.inner_context.memory.as_mut_ptr()
            }
            // TODO: use tracing here
            Err(err) => {
                eprintln!("Failed to reserve memory: {err}");
                std::ptr::null_mut()
            }
        }
    }

    pub extern "C" fn copy_code_to_memory(
        &mut self,
        code_offset: u32,
        size: u32,
        dest_offset: u32,
    ) {
        let code_size = self.inner_context.program.len();
        // cast everything to `usize`
        let code_offset = code_offset as usize;
        let size = size as usize;
        let dest_offset = dest_offset as usize;

        // adjust the size so it does not go out of bounds
        let size: usize = if code_offset + size > code_size {
            code_size.saturating_sub(code_offset)
        } else {
            size
        };

        let code_slice = &self.inner_context.program[code_offset..code_offset + size];
        // copy the program into memory
        self.inner_context.memory[dest_offset..dest_offset + size].copy_from_slice(code_slice);
    }

    pub extern "C" fn read_storage(&mut self, stg_key: &U256, stg_value: &mut U256) {
        let address = self.env.tx.caller;

        let key = u256_from_u128(stg_key.hi, stg_key.lo);

        let result = self.db.read_storage(address, key);

        stg_value.hi = (result >> 128).low_u128();
        stg_value.lo = result.low_u128();
    }

    pub extern "C" fn write_storage(&mut self, stg_key: &U256, stg_value: &U256) {
        let address = self.env.tx.caller;

        let key = u256_from_u128(stg_key.hi, stg_key.lo);
        let value = u256_from_u128(stg_value.hi, stg_value.lo);

        self.db.write_storage(address, key, value);
    }

    pub extern "C" fn append_log(&mut self, offset: u32, size: u32) {
        self.create_log(offset, size, vec![]);
    }

    pub extern "C" fn append_log_with_one_topic(&mut self, offset: u32, size: u32, topic: &U256) {
        self.create_log(offset, size, vec![*topic]);
    }

    pub extern "C" fn append_log_with_two_topics(
        &mut self,
        offset: u32,
        size: u32,
        topic1: &U256,
        topic2: &U256,
    ) {
        self.create_log(offset, size, vec![*topic1, *topic2]);
    }

    pub extern "C" fn append_log_with_three_topics(
        &mut self,
        offset: u32,
        size: u32,
        topic1: &U256,
        topic2: &U256,
        topic3: &U256,
    ) {
        self.create_log(offset, size, vec![*topic1, *topic2, *topic3]);
    }

    pub extern "C" fn append_log_with_four_topics(
        &mut self,
        offset: u32,
        size: u32,
        topic1: &U256,
        topic2: &U256,
        topic3: &U256,
        topic4: &U256,
    ) {
        self.create_log(offset, size, vec![*topic1, *topic2, *topic3, *topic4]);
    }

    pub extern "C" fn get_block_number(&self, number: &mut U256) {
        let block_number = self.env.block.number;

        number.hi = (block_number >> 128).low_u128();
        number.lo = block_number.low_u128();
    }

    /// Receives a memory offset and size, and a vector of topics.
    /// Creates a Log with topics and data equal to memory[offset..offset + size]
    /// and pushes it to the logs vector.
    fn create_log(&mut self, offset: u32, size: u32, topics: Vec<U256>) {
        let offset = offset as usize;
        let size = size as usize;
        let data: Vec<u8> = self.inner_context.memory[offset..offset + size].into();

        let log = LogData { data, topics };
        self.inner_context.logs.push(log);
    }

<<<<<<< HEAD
    pub extern "C" fn get_codesize_from_address(&mut self, address: &U256) -> u64 {
        let address_hi_bytes = address.hi.to_be_bytes();
        let address_lo_bytes = address.lo.to_be_bytes();
        // build the 20-byte address from the hi and lo bytes of the U256 address
        let address = [&address_hi_bytes[12..16], &address_lo_bytes[..]].concat();
        let address: Address = Address::from_slice(&address);
        match self.db.code_by_address(address) {
            Ok(bytecode) => bytecode.len() as u64,
            Err(DatabaseError) => 0,
        }
    }
=======
    pub extern "C" fn get_address_ptr(&mut self) -> *const u8 {
        self.env.tx.get_address().to_fixed_bytes().as_ptr()
    }

    pub extern "C" fn get_coinbase_ptr(&self) -> *const u8 {
        self.env.block.coinbase.as_ptr()
    }

    pub extern "C" fn store_in_timestamp_ptr(&self, value: &mut U256) {
        let aux = &self.env.block.timestamp;
        value.lo = aux.low_u128();
        value.hi = (aux >> 128).low_u128();
    }

    pub extern "C" fn store_in_basefee_ptr(&self, basefee: &mut U256) {
        basefee.hi = (self.env.block.basefee >> 128).low_u128();
        basefee.lo = self.env.block.basefee.low_u128();
    }

    pub extern "C" fn store_in_balance(&mut self, address: &U256, balance: &mut U256) {
        // addresses longer than 20 bytes should be invalid
        if (address.hi >> 32) != 0 {
            balance.hi = 0;
            balance.lo = 0;
        } else {
            let address_hi_slice = address.hi.to_be_bytes();
            let address_lo_slice = address.lo.to_be_bytes();

            let address_slice = [&address_hi_slice[12..16], &address_lo_slice[..]].concat();

            let address = Address::from_slice(&address_slice);

            match self.db.basic(address).unwrap() {
                Some(a) => {
                    balance.hi = (a.balance >> 128).low_u128();
                    balance.lo = a.balance.low_u128();
                }
                None => {
                    balance.hi = 0;
                    balance.lo = 0;
                }
            };
        }
    }

    pub extern "C" fn copy_ext_code_to_memory(
        &mut self,
        address_value: &U256,
        code_offset: u32,
        size: u32,
        dest_offset: u32,
    ) {
        let size = size as usize;
        let code_offset = code_offset as usize;
        let dest_offset = dest_offset as usize;
        let Ok(address) = Address::try_from(address_value) else {
            self.inner_context.memory[dest_offset..dest_offset + size].fill(0);
            return;
        };
        let code = self.db.code_by_address(address);
        let code_size = code.len();
        let code_to_copy_size = code_size.saturating_sub(code_offset);
        let code_slice = &code[code_offset..code_offset + code_to_copy_size];
        let padding_size = size - code_to_copy_size;
        let padding_offset = dest_offset + code_to_copy_size;
        // copy the program into memory
        self.inner_context.memory[dest_offset..dest_offset + code_to_copy_size]
            .copy_from_slice(code_slice);
        // pad the left part with zero
        self.inner_context.memory[padding_offset..padding_offset + padding_size].fill(0);
    }
>>>>>>> c3c913d8
}

pub mod symbols {
    pub const WRITE_RESULT: &str = "evm_mlir__write_result";
    pub const EXTEND_MEMORY: &str = "evm_mlir__extend_memory";
    pub const KECCAK256_HASHER: &str = "evm_mlir__keccak256_hasher";
    pub const STORAGE_WRITE: &str = "evm_mlir__write_storage";
    pub const STORAGE_READ: &str = "evm_mlir__read_storage";
    pub const APPEND_LOG: &str = "evm_mlir__append_log";
    pub const APPEND_LOG_ONE_TOPIC: &str = "evm_mlir__append_log_with_one_topic";
    pub const APPEND_LOG_TWO_TOPICS: &str = "evm_mlir__append_log_with_two_topics";
    pub const APPEND_LOG_THREE_TOPICS: &str = "evm_mlir__append_log_with_three_topics";
    pub const APPEND_LOG_FOUR_TOPICS: &str = "evm_mlir__append_log_with_four_topics";
    pub const GET_CALLDATA_PTR: &str = "evm_mlir__get_calldata_ptr";
    pub const GET_CALLDATA_SIZE: &str = "evm_mlir__get_calldata_size";
    pub const COPY_CODE_TO_MEMORY: &str = "evm_mlir__copy_code_to_memory";
    pub const GET_ADDRESS_PTR: &str = "evm_mlir__get_address_ptr";
    pub const GET_GASLIMIT: &str = "evm_mlir__get_gaslimit";
    pub const STORE_IN_CALLVALUE_PTR: &str = "evm_mlir__store_in_callvalue_ptr";
<<<<<<< HEAD
    pub const GET_CODESIZE_FROM_ADDRESS: &str = "evm_mlir__get_codesize_from_address";
=======
    pub const STORE_IN_BLOBBASEFEE_PTR: &str = "evm_mlir__store_in_blobbasefee_ptr";
    pub const STORE_IN_BALANCE: &str = "evm_mlir__store_in_balance";
    pub const GET_COINBASE_PTR: &str = "evm_mlir__get_coinbase_ptr";
    pub const STORE_IN_TIMESTAMP_PTR: &str = "evm_mlir__store_in_timestamp_ptr";
    pub const STORE_IN_BASEFEE_PTR: &str = "evm_mlir__store_in_basefee_ptr";
    pub const STORE_IN_CALLER_PTR: &str = "evm_mlir__store_in_caller_ptr";
>>>>>>> c3c913d8
    pub const GET_ORIGIN: &str = "evm_mlir__get_origin";
    pub const GET_CHAINID: &str = "evm_mlir__get_chainid";
    pub const STORE_IN_GASPRICE_PTR: &str = "evm_mlir__store_in_gasprice_ptr";
    pub const GET_BLOCK_NUMBER: &str = "evm_mlir__get_block_number";
    pub const STORE_IN_SELFBALANCE_PTR: &str = "evm_mlir__store_in_selfbalance_ptr";
    pub const COPY_EXT_CODE_TO_MEMORY: &str = "evm_mlir__copy_ext_code_to_memory";
}

/// Registers all the syscalls as symbols in the execution engine
///
/// This allows the generated code to call the syscalls by name.
pub fn register_syscalls(engine: &ExecutionEngine) {
    unsafe {
        engine.register_symbol(
            symbols::WRITE_RESULT,
            SyscallContext::write_result as *const fn(*mut c_void, u32, u32, u64, u8) as *mut (),
        );
        engine.register_symbol(
            symbols::KECCAK256_HASHER,
            SyscallContext::keccak256_hasher as *const fn(*mut c_void, u32, u32, *const U256)
                as *mut (),
        );
        engine.register_symbol(
            symbols::EXTEND_MEMORY,
            SyscallContext::extend_memory as *const fn(*mut c_void, u32) as *mut (),
        );
        engine.register_symbol(
            symbols::STORAGE_READ,
            SyscallContext::read_storage as *const fn(*const c_void, *const U256, *mut U256)
                as *mut (),
        );
        engine.register_symbol(
            symbols::STORAGE_WRITE,
            SyscallContext::write_storage as *const fn(*mut c_void, *const U256, *const U256)
                as *mut (),
        );
        engine.register_symbol(
            symbols::APPEND_LOG,
            SyscallContext::append_log as *const fn(*mut c_void, u32, u32) as *mut (),
        );
        engine.register_symbol(
            symbols::APPEND_LOG_ONE_TOPIC,
            SyscallContext::append_log_with_one_topic
                as *const fn(*mut c_void, u32, u32, *const U256) as *mut (),
        );
        engine.register_symbol(
            symbols::APPEND_LOG_TWO_TOPICS,
            SyscallContext::append_log_with_two_topics
                as *const fn(*mut c_void, u32, u32, *const U256, *const U256)
                as *mut (),
        );
        engine.register_symbol(
            symbols::APPEND_LOG_THREE_TOPICS,
            SyscallContext::append_log_with_three_topics
                as *const fn(*mut c_void, u32, u32, *const U256, *const U256, *const U256)
                as *mut (),
        );
        engine.register_symbol(
            symbols::APPEND_LOG_FOUR_TOPICS,
            SyscallContext::append_log_with_four_topics
                as *const fn(
                    *mut c_void,
                    u32,
                    u32,
                    *const U256,
                    *const U256,
                    *const U256,
                    *const U256,
                ) as *mut (),
        );
        engine.register_symbol(
            symbols::GET_CALLDATA_PTR,
            SyscallContext::get_calldata_ptr as *const fn(*mut c_void) as *mut (),
        );
        engine.register_symbol(
            symbols::GET_CALLDATA_SIZE,
            SyscallContext::get_calldata_size_syscall as *const fn(*mut c_void) as *mut (),
        );
        engine.register_symbol(
            symbols::EXTEND_MEMORY,
            SyscallContext::extend_memory as *const fn(*mut c_void, u32) as *mut (),
        );
        engine.register_symbol(
            symbols::COPY_CODE_TO_MEMORY,
            SyscallContext::copy_code_to_memory as *const fn(*mut c_void, u32, u32, u32) as *mut (),
        );
        engine.register_symbol(
            symbols::GET_ORIGIN,
            SyscallContext::get_origin as *const fn(*mut c_void, *mut U256) as *mut (),
        );
        engine.register_symbol(
            symbols::GET_ADDRESS_PTR,
            SyscallContext::get_address_ptr as *const fn(*mut c_void) as *mut (),
        );
        engine.register_symbol(
            symbols::STORE_IN_CALLVALUE_PTR,
            SyscallContext::store_in_callvalue_ptr as *const fn(*mut c_void, *mut U256) as *mut (),
        );
        engine.register_symbol(
<<<<<<< HEAD
            symbols::GET_CODESIZE_FROM_ADDRESS,
            SyscallContext::get_codesize_from_address as *const fn(*mut c_void, *mut U256)
                as *mut (),
=======
            symbols::STORE_IN_BLOBBASEFEE_PTR,
            SyscallContext::store_in_blobbasefee_ptr
                as *const extern "C" fn(&SyscallContext, *mut U256) -> () as *mut (),
        );
        engine.register_symbol(
            symbols::GET_COINBASE_PTR,
            SyscallContext::get_coinbase_ptr as *const fn(*mut c_void) as *mut (),
        );
        engine.register_symbol(
            symbols::STORE_IN_TIMESTAMP_PTR,
            SyscallContext::store_in_timestamp_ptr as *const fn(*mut c_void, *mut U256) as *mut (),
        );
        engine.register_symbol(
            symbols::STORE_IN_BASEFEE_PTR,
            SyscallContext::store_in_basefee_ptr as *const fn(*mut c_void, *mut U256) as *mut (),
        );
        engine.register_symbol(
            symbols::STORE_IN_CALLER_PTR,
            SyscallContext::store_in_caller_ptr as *const fn(*mut c_void, *mut U256) as *mut (),
        );
        engine.register_symbol(
            symbols::GET_GASLIMIT,
            SyscallContext::get_gaslimit as *const fn(*mut c_void) as *mut (),
>>>>>>> c3c913d8
        );
        engine.register_symbol(
            symbols::STORE_IN_GASPRICE_PTR,
            SyscallContext::store_in_gasprice_ptr as *const fn(*mut c_void, *mut U256) as *mut (),
        );
        engine.register_symbol(
            symbols::GET_BLOCK_NUMBER,
            SyscallContext::get_block_number as *const fn(*mut c_void, *mut U256) as *mut (),
        );
        engine.register_symbol(
            symbols::GET_CHAINID,
            SyscallContext::get_chainid as *const extern "C" fn(&SyscallContext) -> u64 as *mut (),
        );
        engine.register_symbol(
            symbols::STORE_IN_BALANCE,
            SyscallContext::store_in_balance as *const fn(*mut c_void, *const U256, *mut U256)
                as *mut (),
        );
        engine.register_symbol(
            symbols::STORE_IN_SELFBALANCE_PTR,
            SyscallContext::store_in_selfbalance_ptr as *const extern "C" fn(&SyscallContext) -> u64
                as *mut (),
        );
        engine.register_symbol(
            symbols::COPY_EXT_CODE_TO_MEMORY,
            SyscallContext::copy_ext_code_to_memory
                as *const extern "C" fn(*mut c_void, *mut U256, u32, u32, u32)
                as *mut (),
        );
    };
}

/// MLIR util for declaring syscalls
pub(crate) mod mlir {
    use melior::{
        dialect::{func, llvm::r#type::pointer},
        ir::{
            attribute::{FlatSymbolRefAttribute, StringAttribute, TypeAttribute},
            r#type::{FunctionType, IntegerType},
            Block, Identifier, Location, Module as MeliorModule, Region, Value,
        },
        Context as MeliorContext,
    };

    use crate::errors::CodegenError;

    use super::symbols;

    pub(crate) fn declare_syscalls(context: &MeliorContext, module: &MeliorModule) {
        let location = Location::unknown(context);

        // Type declarations
        let ptr_type = pointer(context, 0);
        let uint32 = IntegerType::new(context, 32).into();
        let uint64 = IntegerType::new(context, 64).into();
        let uint8 = IntegerType::new(context, 8).into();

        let attributes = &[(
            Identifier::new(context, "sym_visibility"),
            StringAttribute::new(context, "private").into(),
        )];

        // Syscall declarations
        module.body().append_operation(func::func(
            context,
            StringAttribute::new(context, symbols::WRITE_RESULT),
            TypeAttribute::new(
                FunctionType::new(context, &[ptr_type, uint32, uint32, uint64, uint8], &[]).into(),
            ),
            Region::new(),
            attributes,
            location,
        ));

        module.body().append_operation(func::func(
            context,
            StringAttribute::new(context, symbols::KECCAK256_HASHER),
            TypeAttribute::new(
                FunctionType::new(context, &[ptr_type, uint32, uint32, ptr_type], &[]).into(),
            ),
            Region::new(),
            attributes,
            location,
        ));

        module.body().append_operation(func::func(
            context,
            StringAttribute::new(context, symbols::GET_CALLDATA_PTR),
            TypeAttribute::new(FunctionType::new(context, &[ptr_type], &[ptr_type]).into()),
            Region::new(),
            attributes,
            location,
        ));

        module.body().append_operation(func::func(
            context,
            StringAttribute::new(context, symbols::GET_CALLDATA_SIZE),
            TypeAttribute::new(FunctionType::new(context, &[ptr_type], &[uint32]).into()),
            Region::new(),
            attributes,
            location,
        ));

        module.body().append_operation(func::func(
            context,
            StringAttribute::new(context, symbols::GET_CHAINID),
            TypeAttribute::new(FunctionType::new(context, &[ptr_type], &[uint64]).into()),
            Region::new(),
            attributes,
            location,
        ));

        module.body().append_operation(func::func(
            context,
            StringAttribute::new(context, symbols::STORE_IN_CALLVALUE_PTR),
            TypeAttribute::new(FunctionType::new(context, &[ptr_type, ptr_type], &[]).into()),
            Region::new(),
            attributes,
            location,
        ));
        module.body().append_operation(func::func(
            context,
            StringAttribute::new(context, symbols::STORE_IN_CALLER_PTR),
            TypeAttribute::new(FunctionType::new(context, &[ptr_type, ptr_type], &[]).into()),
            Region::new(),
            attributes,
            location,
        ));

        module.body().append_operation(func::func(
            context,
            StringAttribute::new(context, symbols::STORE_IN_GASPRICE_PTR),
            TypeAttribute::new(FunctionType::new(context, &[ptr_type, ptr_type], &[]).into()),
            Region::new(),
            attributes,
            location,
        ));

        module.body().append_operation(func::func(
            context,
            StringAttribute::new(context, symbols::STORE_IN_SELFBALANCE_PTR),
            TypeAttribute::new(FunctionType::new(context, &[ptr_type, ptr_type], &[]).into()),
            Region::new(),
            attributes,
            location,
        ));

        module.body().append_operation(func::func(
            context,
            StringAttribute::new(context, symbols::STORE_IN_BLOBBASEFEE_PTR),
            TypeAttribute::new(FunctionType::new(context, &[ptr_type, ptr_type], &[]).into()),
            Region::new(),
            attributes,
            location,
        ));

        module.body().append_operation(func::func(
            context,
            StringAttribute::new(context, symbols::GET_GASLIMIT),
            TypeAttribute::new(FunctionType::new(context, &[ptr_type], &[uint64]).into()),
            Region::new(),
            attributes,
            location,
        ));

        module.body().append_operation(func::func(
            context,
            StringAttribute::new(context, symbols::EXTEND_MEMORY),
            TypeAttribute::new(FunctionType::new(context, &[ptr_type, uint32], &[ptr_type]).into()),
            Region::new(),
            attributes,
            location,
        ));

        module.body().append_operation(func::func(
            context,
            StringAttribute::new(context, symbols::COPY_CODE_TO_MEMORY),
            TypeAttribute::new(
                FunctionType::new(context, &[ptr_type, uint32, uint32, uint32], &[]).into(),
            ),
            Region::new(),
            attributes,
            location,
        ));

        module.body().append_operation(func::func(
            context,
            StringAttribute::new(context, symbols::STORAGE_READ),
            r#TypeAttribute::new(
                FunctionType::new(context, &[ptr_type, ptr_type, ptr_type], &[]).into(),
            ),
            Region::new(),
            attributes,
            location,
        ));

        module.body().append_operation(func::func(
            context,
            StringAttribute::new(context, symbols::STORAGE_WRITE),
            r#TypeAttribute::new(
                FunctionType::new(context, &[ptr_type, ptr_type, ptr_type], &[]).into(),
            ),
            Region::new(),
            attributes,
            location,
        ));

        module.body().append_operation(func::func(
            context,
            StringAttribute::new(context, symbols::APPEND_LOG),
            TypeAttribute::new(FunctionType::new(context, &[ptr_type, uint32, uint32], &[]).into()),
            Region::new(),
            attributes,
            location,
        ));
        module.body().append_operation(func::func(
            context,
            StringAttribute::new(context, symbols::APPEND_LOG_ONE_TOPIC),
            TypeAttribute::new(
                FunctionType::new(context, &[ptr_type, uint32, uint32, ptr_type], &[]).into(),
            ),
            Region::new(),
            attributes,
            location,
        ));
        module.body().append_operation(func::func(
            context,
            StringAttribute::new(context, symbols::APPEND_LOG_TWO_TOPICS),
            TypeAttribute::new(
                FunctionType::new(
                    context,
                    &[ptr_type, uint32, uint32, ptr_type, ptr_type],
                    &[],
                )
                .into(),
            ),
            Region::new(),
            attributes,
            location,
        ));
        module.body().append_operation(func::func(
            context,
            StringAttribute::new(context, symbols::APPEND_LOG_THREE_TOPICS),
            TypeAttribute::new(
                FunctionType::new(
                    context,
                    &[ptr_type, uint32, uint32, ptr_type, ptr_type, ptr_type],
                    &[],
                )
                .into(),
            ),
            Region::new(),
            attributes,
            location,
        ));
        module.body().append_operation(func::func(
            context,
            StringAttribute::new(context, symbols::APPEND_LOG_FOUR_TOPICS),
            TypeAttribute::new(
                FunctionType::new(
                    context,
                    &[
                        ptr_type, uint32, uint32, ptr_type, ptr_type, ptr_type, ptr_type,
                    ],
                    &[],
                )
                .into(),
            ),
            Region::new(),
            attributes,
            location,
        ));

        module.body().append_operation(func::func(
            context,
            StringAttribute::new(context, symbols::GET_ORIGIN),
            TypeAttribute::new(FunctionType::new(context, &[ptr_type, ptr_type], &[]).into()),
            Region::new(),
            attributes,
            location,
        ));

        module.body().append_operation(func::func(
            context,
            StringAttribute::new(context, symbols::GET_COINBASE_PTR),
            TypeAttribute::new(FunctionType::new(context, &[ptr_type], &[ptr_type]).into()),
            Region::new(),
            attributes,
            location,
        ));

        module.body().append_operation(func::func(
            context,
            StringAttribute::new(context, symbols::GET_BLOCK_NUMBER),
            TypeAttribute::new(FunctionType::new(context, &[ptr_type, ptr_type], &[]).into()),
            Region::new(),
            attributes,
            location,
        ));

        module.body().append_operation(func::func(
            context,
<<<<<<< HEAD
            StringAttribute::new(context, symbols::GET_CODESIZE_FROM_ADDRESS),
            TypeAttribute::new(FunctionType::new(context, &[ptr_type, ptr_type], &[uint64]).into()),
=======
            StringAttribute::new(context, symbols::GET_ADDRESS_PTR),
            TypeAttribute::new(FunctionType::new(context, &[ptr_type], &[ptr_type]).into()),
            Region::new(),
            attributes,
            location,
        ));

        module.body().append_operation(func::func(
            context,
            StringAttribute::new(context, symbols::STORE_IN_TIMESTAMP_PTR),
            TypeAttribute::new(FunctionType::new(context, &[ptr_type, ptr_type], &[]).into()),
            Region::new(),
            attributes,
            location,
        ));

        module.body().append_operation(func::func(
            context,
            StringAttribute::new(context, symbols::STORE_IN_BASEFEE_PTR),
            TypeAttribute::new(FunctionType::new(context, &[ptr_type, ptr_type], &[]).into()),
            Region::new(),
            attributes,
            location,
        ));

        module.body().append_operation(func::func(
            context,
            StringAttribute::new(context, symbols::STORE_IN_BALANCE),
            TypeAttribute::new(
                FunctionType::new(context, &[ptr_type, ptr_type, ptr_type], &[]).into(),
            ),
            Region::new(),
            attributes,
            location,
        ));

        module.body().append_operation(func::func(
            context,
            StringAttribute::new(context, symbols::COPY_EXT_CODE_TO_MEMORY),
            TypeAttribute::new(
                FunctionType::new(context, &[ptr_type, ptr_type, uint32, uint32, uint32], &[])
                    .into(),
            ),
>>>>>>> c3c913d8
            Region::new(),
            attributes,
            location,
        ));
    }

    /// Stores the return values in the syscall context
    #[allow(clippy::too_many_arguments)]
    pub(crate) fn write_result_syscall<'c>(
        mlir_ctx: &'c MeliorContext,
        syscall_ctx: Value<'c, 'c>,
        block: &Block,
        offset: Value,
        size: Value,
        gas: Value,
        reason: Value,
        location: Location,
    ) {
        block.append_operation(func::call(
            mlir_ctx,
            FlatSymbolRefAttribute::new(mlir_ctx, symbols::WRITE_RESULT),
            &[syscall_ctx, offset, size, gas, reason],
            &[],
            location,
        ));
    }

    pub(crate) fn keccak256_syscall<'c>(
        mlir_ctx: &'c MeliorContext,
        syscall_ctx: Value<'c, 'c>,
        block: &'c Block,
        offset: Value<'c, 'c>,
        size: Value<'c, 'c>,
        hash_ptr: Value<'c, 'c>,
        location: Location<'c>,
    ) {
        block.append_operation(func::call(
            mlir_ctx,
            FlatSymbolRefAttribute::new(mlir_ctx, symbols::KECCAK256_HASHER),
            &[syscall_ctx, offset, size, hash_ptr],
            &[],
            location,
        ));
    }

    pub(crate) fn get_calldata_size_syscall<'c>(
        mlir_ctx: &'c MeliorContext,
        syscall_ctx: Value<'c, 'c>,
        block: &'c Block,
        location: Location<'c>,
    ) -> Result<Value<'c, 'c>, CodegenError> {
        let uint32 = IntegerType::new(mlir_ctx, 32).into();
        let value = block
            .append_operation(func::call(
                mlir_ctx,
                FlatSymbolRefAttribute::new(mlir_ctx, symbols::GET_CALLDATA_SIZE),
                &[syscall_ctx],
                &[uint32],
                location,
            ))
            .result(0)?;
        Ok(value.into())
    }

    /// Returns a pointer to the start of the calldata
    pub(crate) fn get_calldata_ptr_syscall<'c>(
        mlir_ctx: &'c MeliorContext,
        syscall_ctx: Value<'c, 'c>,
        block: &'c Block,
        location: Location<'c>,
    ) -> Result<Value<'c, 'c>, CodegenError> {
        let ptr_type = pointer(mlir_ctx, 0);
        let value = block
            .append_operation(func::call(
                mlir_ctx,
                FlatSymbolRefAttribute::new(mlir_ctx, symbols::GET_CALLDATA_PTR),
                &[syscall_ctx],
                &[ptr_type],
                location,
            ))
            .result(0)?;
        Ok(value.into())
    }

    pub(crate) fn get_gaslimit<'c>(
        mlir_ctx: &'c MeliorContext,
        syscall_ctx: Value<'c, 'c>,
        block: &'c Block,
        location: Location<'c>,
    ) -> Result<Value<'c, 'c>, CodegenError> {
        let uint64 = IntegerType::new(mlir_ctx, 64).into();
        let value = block
            .append_operation(func::call(
                mlir_ctx,
                FlatSymbolRefAttribute::new(mlir_ctx, symbols::GET_GASLIMIT),
                &[syscall_ctx],
                &[uint64],
                location,
            ))
            .result(0)?;
        Ok(value.into())
    }

    pub(crate) fn get_chainid_syscall<'c>(
        mlir_ctx: &'c MeliorContext,
        syscall_ctx: Value<'c, 'c>,
        block: &'c Block,
        location: Location<'c>,
    ) -> Result<Value<'c, 'c>, CodegenError> {
        let uint64 = IntegerType::new(mlir_ctx, 64).into();
        let value = block
            .append_operation(func::call(
                mlir_ctx,
                FlatSymbolRefAttribute::new(mlir_ctx, symbols::GET_CHAINID),
                &[syscall_ctx],
                &[uint64],
                location,
            ))
            .result(0)?;
        Ok(value.into())
    }

    pub(crate) fn store_in_callvalue_ptr<'c>(
        mlir_ctx: &'c MeliorContext,
        syscall_ctx: Value<'c, 'c>,
        block: &'c Block,
        location: Location<'c>,
        callvalue_ptr: Value<'c, 'c>,
    ) {
        block.append_operation(func::call(
            mlir_ctx,
            FlatSymbolRefAttribute::new(mlir_ctx, symbols::STORE_IN_CALLVALUE_PTR),
            &[syscall_ctx, callvalue_ptr],
            &[],
            location,
        ));
    }

    pub(crate) fn store_in_blobbasefee_ptr<'c>(
        mlir_ctx: &'c MeliorContext,
        syscall_ctx: Value<'c, 'c>,
        block: &'c Block,
        location: Location<'c>,
        blob_base_fee_ptr: Value<'c, 'c>,
    ) {
        block.append_operation(func::call(
            mlir_ctx,
            FlatSymbolRefAttribute::new(mlir_ctx, symbols::STORE_IN_BLOBBASEFEE_PTR),
            &[syscall_ctx, blob_base_fee_ptr],
            &[],
            location,
        ));
    }

    pub(crate) fn store_in_gasprice_ptr<'c>(
        mlir_ctx: &'c MeliorContext,
        syscall_ctx: Value<'c, 'c>,
        block: &'c Block,
        location: Location<'c>,
        gasprice_ptr: Value<'c, 'c>,
    ) {
        block.append_operation(func::call(
            mlir_ctx,
            FlatSymbolRefAttribute::new(mlir_ctx, symbols::STORE_IN_GASPRICE_PTR),
            &[syscall_ctx, gasprice_ptr],
            &[],
            location,
        ));
    }

    pub(crate) fn store_in_caller_ptr<'c>(
        mlir_ctx: &'c MeliorContext,
        syscall_ctx: Value<'c, 'c>,
        block: &'c Block,
        location: Location<'c>,
        caller_ptr: Value<'c, 'c>,
    ) {
        block.append_operation(func::call(
            mlir_ctx,
            FlatSymbolRefAttribute::new(mlir_ctx, symbols::STORE_IN_CALLER_PTR),
            &[syscall_ctx, caller_ptr],
            &[],
            location,
        ));
    }

    /// Extends the memory segment of the syscall context.
    /// Returns a pointer to the start of the memory segment.
    pub(crate) fn extend_memory_syscall<'c>(
        mlir_ctx: &'c MeliorContext,
        syscall_ctx: Value<'c, 'c>,
        block: &'c Block,
        new_size: Value<'c, 'c>,
        location: Location<'c>,
    ) -> Result<Value<'c, 'c>, CodegenError> {
        let ptr_type = pointer(mlir_ctx, 0);
        let value = block
            .append_operation(func::call(
                mlir_ctx,
                FlatSymbolRefAttribute::new(mlir_ctx, symbols::EXTEND_MEMORY),
                &[syscall_ctx, new_size],
                &[ptr_type],
                location,
            ))
            .result(0)?;
        Ok(value.into())
    }

    pub(crate) fn store_in_selfbalance_ptr<'c>(
        mlir_ctx: &'c MeliorContext,
        syscall_ctx: Value<'c, 'c>,
        block: &'c Block,
        location: Location<'c>,
        balance_ptr: Value<'c, 'c>,
    ) {
        block.append_operation(func::call(
            mlir_ctx,
            FlatSymbolRefAttribute::new(mlir_ctx, symbols::STORE_IN_SELFBALANCE_PTR),
            &[syscall_ctx, balance_ptr],
            &[],
            location,
        ));
    }

    /// Reads the storage given a key
    pub(crate) fn storage_read_syscall<'c>(
        mlir_ctx: &'c MeliorContext,
        syscall_ctx: Value<'c, 'c>,
        block: &'c Block,
        key: Value<'c, 'c>,
        value: Value<'c, 'c>,
        location: Location<'c>,
    ) {
        block.append_operation(func::call(
            mlir_ctx,
            FlatSymbolRefAttribute::new(mlir_ctx, symbols::STORAGE_READ),
            &[syscall_ctx, key, value],
            &[],
            location,
        ));
    }

    /// Writes the storage given a key value pair
    pub(crate) fn storage_write_syscall<'c>(
        mlir_ctx: &'c MeliorContext,
        syscall_ctx: Value<'c, 'c>,
        block: &'c Block,
        key: Value<'c, 'c>,
        value: Value<'c, 'c>,
        location: Location<'c>,
    ) {
        block.append_operation(func::call(
            mlir_ctx,
            FlatSymbolRefAttribute::new(mlir_ctx, symbols::STORAGE_WRITE),
            &[syscall_ctx, key, value],
            &[],
            location,
        ));
    }

    /// Receives log data and appends a log to the logs vector
    pub(crate) fn append_log_syscall<'c>(
        mlir_ctx: &'c MeliorContext,
        syscall_ctx: Value<'c, 'c>,
        block: &'c Block,
        data: Value<'c, 'c>,
        size: Value<'c, 'c>,
        location: Location<'c>,
    ) {
        block.append_operation(func::call(
            mlir_ctx,
            FlatSymbolRefAttribute::new(mlir_ctx, symbols::APPEND_LOG),
            &[syscall_ctx, data, size],
            &[],
            location,
        ));
    }

    /// Receives log data and a topic and appends a log to the logs vector
    pub(crate) fn append_log_with_one_topic_syscall<'c>(
        mlir_ctx: &'c MeliorContext,
        syscall_ctx: Value<'c, 'c>,
        block: &'c Block,
        data: Value<'c, 'c>,
        size: Value<'c, 'c>,
        topic: Value<'c, 'c>,
        location: Location<'c>,
    ) {
        block.append_operation(func::call(
            mlir_ctx,
            FlatSymbolRefAttribute::new(mlir_ctx, symbols::APPEND_LOG_ONE_TOPIC),
            &[syscall_ctx, data, size, topic],
            &[],
            location,
        ));
    }

    /// Receives log data, two topics and appends a log to the logs vector
    #[allow(clippy::too_many_arguments)]
    pub(crate) fn append_log_with_two_topics_syscall<'c>(
        mlir_ctx: &'c MeliorContext,
        syscall_ctx: Value<'c, 'c>,
        block: &'c Block,
        data: Value<'c, 'c>,
        size: Value<'c, 'c>,
        topic1_ptr: Value<'c, 'c>,
        topic2_ptr: Value<'c, 'c>,
        location: Location<'c>,
    ) {
        block.append_operation(func::call(
            mlir_ctx,
            FlatSymbolRefAttribute::new(mlir_ctx, symbols::APPEND_LOG_TWO_TOPICS),
            &[syscall_ctx, data, size, topic1_ptr, topic2_ptr],
            &[],
            location,
        ));
    }

    /// Receives log data, three topics and appends a log to the logs vector
    #[allow(clippy::too_many_arguments)]
    pub(crate) fn append_log_with_three_topics_syscall<'c>(
        mlir_ctx: &'c MeliorContext,
        syscall_ctx: Value<'c, 'c>,
        block: &'c Block,
        data: Value<'c, 'c>,
        size: Value<'c, 'c>,
        topic1_ptr: Value<'c, 'c>,
        topic2_ptr: Value<'c, 'c>,
        topic3_ptr: Value<'c, 'c>,
        location: Location<'c>,
    ) {
        block.append_operation(func::call(
            mlir_ctx,
            FlatSymbolRefAttribute::new(mlir_ctx, symbols::APPEND_LOG_THREE_TOPICS),
            &[syscall_ctx, data, size, topic1_ptr, topic2_ptr, topic3_ptr],
            &[],
            location,
        ));
    }

    /// Receives log data, three topics and appends a log to the logs vector
    #[allow(clippy::too_many_arguments)]
    pub(crate) fn append_log_with_four_topics_syscall<'c>(
        mlir_ctx: &'c MeliorContext,
        syscall_ctx: Value<'c, 'c>,
        block: &'c Block,
        data: Value<'c, 'c>,
        size: Value<'c, 'c>,
        topic1_ptr: Value<'c, 'c>,
        topic2_ptr: Value<'c, 'c>,
        topic3_ptr: Value<'c, 'c>,
        topic4_ptr: Value<'c, 'c>,
        location: Location<'c>,
    ) {
        block.append_operation(func::call(
            mlir_ctx,
            FlatSymbolRefAttribute::new(mlir_ctx, symbols::APPEND_LOG_FOUR_TOPICS),
            &[
                syscall_ctx,
                data,
                size,
                topic1_ptr,
                topic2_ptr,
                topic3_ptr,
                topic4_ptr,
            ],
            &[],
            location,
        ));
    }

    pub(crate) fn get_origin_syscall<'c>(
        mlir_ctx: &'c MeliorContext,
        syscall_ctx: Value<'c, 'c>,
        block: &'c Block,
        address_pointer: Value<'c, 'c>,
        location: Location<'c>,
    ) {
        block.append_operation(func::call(
            mlir_ctx,
            FlatSymbolRefAttribute::new(mlir_ctx, symbols::GET_ORIGIN),
            &[syscall_ctx, address_pointer],
            &[],
            location,
        ));
    }

    /// Returns a pointer to the coinbase address.
    pub(crate) fn get_coinbase_ptr_syscall<'c>(
        mlir_ctx: &'c MeliorContext,
        syscall_ctx: Value<'c, 'c>,
        block: &'c Block,
        location: Location<'c>,
    ) -> Result<Value<'c, 'c>, CodegenError> {
        let ptr_type = pointer(mlir_ctx, 0);
        let value = block
            .append_operation(func::call(
                mlir_ctx,
                FlatSymbolRefAttribute::new(mlir_ctx, symbols::GET_COINBASE_PTR),
                &[syscall_ctx],
                &[ptr_type],
                location,
            ))
            .result(0)?;
        Ok(value.into())
    }

    /// Returns the block number.
    #[allow(unused)]
    pub(crate) fn get_block_number_syscall<'c>(
        mlir_ctx: &'c MeliorContext,
        syscall_ctx: Value<'c, 'c>,
        block: &'c Block,
        number: Value<'c, 'c>,
        location: Location<'c>,
    ) {
        block.append_operation(func::call(
            mlir_ctx,
            FlatSymbolRefAttribute::new(mlir_ctx, symbols::GET_BLOCK_NUMBER),
            &[syscall_ctx, number],
            &[],
            location,
        ));
    }

<<<<<<< HEAD
    #[allow(unused)]
    pub(crate) fn get_codesize_from_address_syscall<'c>(
        mlir_ctx: &'c MeliorContext,
        syscall_ctx: Value<'c, 'c>,
        block: &'c Block,
        address: Value<'c, 'c>,
        location: Location<'c>,
    ) -> Result<Value<'c, 'c>, CodegenError> {
        let uint64 = IntegerType::new(mlir_ctx, 64).into();
        let value = block
            .append_operation(func::call(
                mlir_ctx,
                FlatSymbolRefAttribute::new(mlir_ctx, symbols::GET_CODESIZE_FROM_ADDRESS),
                &[syscall_ctx, address],
                &[uint64],
=======
    pub(crate) fn copy_code_to_memory_syscall<'c>(
        mlir_ctx: &'c MeliorContext,
        syscall_ctx: Value<'c, 'c>,
        block: &'c Block,
        offset: Value,
        size: Value,
        dest_offset: Value,
        location: Location<'c>,
    ) {
        block.append_operation(func::call(
            mlir_ctx,
            FlatSymbolRefAttribute::new(mlir_ctx, symbols::COPY_CODE_TO_MEMORY),
            &[syscall_ctx, offset, size, dest_offset],
            &[],
            location,
        ));
    }

    /// Returns a pointer to the address of the current executing contract
    #[allow(unused)]
    pub(crate) fn get_address_ptr_syscall<'c>(
        mlir_ctx: &'c MeliorContext,
        syscall_ctx: Value<'c, 'c>,
        block: &'c Block,
        location: Location<'c>,
    ) -> Result<Value<'c, 'c>, CodegenError> {
        let uint256 = IntegerType::new(mlir_ctx, 256);
        let ptr_type = pointer(mlir_ctx, 0);
        let value = block
            .append_operation(func::call(
                mlir_ctx,
                FlatSymbolRefAttribute::new(mlir_ctx, symbols::GET_ADDRESS_PTR),
                &[syscall_ctx],
                &[ptr_type],
>>>>>>> c3c913d8
                location,
            ))
            .result(0)?;
        Ok(value.into())
    }
<<<<<<< HEAD
=======

    /// Stores the current block's timestamp in the `timestamp_ptr`.
    pub(crate) fn store_in_timestamp_ptr<'c>(
        mlir_ctx: &'c MeliorContext,
        syscall_ctx: Value<'c, 'c>,
        block: &'c Block,
        location: Location<'c>,
        timestamp_ptr: Value<'c, 'c>,
    ) {
        block.append_operation(func::call(
            mlir_ctx,
            FlatSymbolRefAttribute::new(mlir_ctx, symbols::STORE_IN_TIMESTAMP_PTR),
            &[syscall_ctx, timestamp_ptr],
            &[],
            location,
        ));
    }

    #[allow(unused)]
    pub(crate) fn store_in_basefee_ptr_syscall<'c>(
        mlir_ctx: &'c MeliorContext,
        syscall_ctx: Value<'c, 'c>,
        basefee_ptr: Value<'c, 'c>,
        block: &'c Block,
        location: Location<'c>,
    ) {
        block
            .append_operation(func::call(
                mlir_ctx,
                FlatSymbolRefAttribute::new(mlir_ctx, symbols::STORE_IN_BASEFEE_PTR),
                &[syscall_ctx, basefee_ptr],
                &[],
                location,
            ))
            .result(0);
    }

    #[allow(unused)]
    pub(crate) fn store_in_balance_syscall<'c>(
        mlir_ctx: &'c MeliorContext,
        syscall_ctx: Value<'c, 'c>,
        block: &'c Block,
        address: Value<'c, 'c>,
        balance: Value<'c, 'c>,
        location: Location<'c>,
    ) {
        let ptr_type = pointer(mlir_ctx, 0);
        let value = block.append_operation(func::call(
            mlir_ctx,
            FlatSymbolRefAttribute::new(mlir_ctx, symbols::STORE_IN_BALANCE),
            &[syscall_ctx, address, balance],
            &[],
            location,
        ));
    }

    /// Receives an account address and copies the corresponding bytecode
    /// to memory.
    #[allow(clippy::too_many_arguments)]
    pub(crate) fn copy_ext_code_to_memory_syscall<'c>(
        mlir_ctx: &'c MeliorContext,
        syscall_ctx: Value<'c, 'c>,
        block: &'c Block,
        address_ptr: Value<'c, 'c>,
        offset: Value<'c, 'c>,
        size: Value<'c, 'c>,
        dest_offset: Value<'c, 'c>,
        location: Location<'c>,
    ) {
        block.append_operation(func::call(
            mlir_ctx,
            FlatSymbolRefAttribute::new(mlir_ctx, symbols::COPY_EXT_CODE_TO_MEMORY),
            &[syscall_ctx, address_ptr, offset, size, dest_offset],
            &[],
            location,
        ));
    }
>>>>>>> c3c913d8
}<|MERGE_RESOLUTION|>--- conflicted
+++ resolved
@@ -25,16 +25,7 @@
     utils::u256_from_u128,
 };
 use melior::ExecutionEngine;
-<<<<<<< HEAD
-
-use crate::{
-    db::{DatabaseError, Db},
-    env::Env,
-    primitives::Address,
-};
-=======
 use sha3::{Digest, Keccak256};
->>>>>>> c3c913d8
 
 /// Function type for the main entrypoint of the generated code
 pub type MainFunc = extern "C" fn(&mut SyscallContext, initial_gas: u64) -> u8;
@@ -415,19 +406,13 @@
         self.inner_context.logs.push(log);
     }
 
-<<<<<<< HEAD
     pub extern "C" fn get_codesize_from_address(&mut self, address: &U256) -> u64 {
-        let address_hi_bytes = address.hi.to_be_bytes();
-        let address_lo_bytes = address.lo.to_be_bytes();
-        // build the 20-byte address from the hi and lo bytes of the U256 address
-        let address = [&address_hi_bytes[12..16], &address_lo_bytes[..]].concat();
-        let address: Address = Address::from_slice(&address);
-        match self.db.code_by_address(address) {
-            Ok(bytecode) => bytecode.len() as u64,
-            Err(DatabaseError) => 0,
+        match Address::try_from(address) {
+            Ok(add) => self.db.code_by_address(add).len() as _,
+            Err(_) => 0,
         }
     }
-=======
+
     pub extern "C" fn get_address_ptr(&mut self) -> *const u8 {
         self.env.tx.get_address().to_fixed_bytes().as_ptr()
     }
@@ -499,7 +484,6 @@
         // pad the left part with zero
         self.inner_context.memory[padding_offset..padding_offset + padding_size].fill(0);
     }
->>>>>>> c3c913d8
 }
 
 pub mod symbols {
@@ -515,20 +499,17 @@
     pub const APPEND_LOG_FOUR_TOPICS: &str = "evm_mlir__append_log_with_four_topics";
     pub const GET_CALLDATA_PTR: &str = "evm_mlir__get_calldata_ptr";
     pub const GET_CALLDATA_SIZE: &str = "evm_mlir__get_calldata_size";
+    pub const GET_CODESIZE_FROM_ADDRESS: &str = "evm_mlir__get_codesize_from_address";
     pub const COPY_CODE_TO_MEMORY: &str = "evm_mlir__copy_code_to_memory";
     pub const GET_ADDRESS_PTR: &str = "evm_mlir__get_address_ptr";
     pub const GET_GASLIMIT: &str = "evm_mlir__get_gaslimit";
     pub const STORE_IN_CALLVALUE_PTR: &str = "evm_mlir__store_in_callvalue_ptr";
-<<<<<<< HEAD
-    pub const GET_CODESIZE_FROM_ADDRESS: &str = "evm_mlir__get_codesize_from_address";
-=======
     pub const STORE_IN_BLOBBASEFEE_PTR: &str = "evm_mlir__store_in_blobbasefee_ptr";
     pub const STORE_IN_BALANCE: &str = "evm_mlir__store_in_balance";
     pub const GET_COINBASE_PTR: &str = "evm_mlir__get_coinbase_ptr";
     pub const STORE_IN_TIMESTAMP_PTR: &str = "evm_mlir__store_in_timestamp_ptr";
     pub const STORE_IN_BASEFEE_PTR: &str = "evm_mlir__store_in_basefee_ptr";
     pub const STORE_IN_CALLER_PTR: &str = "evm_mlir__store_in_caller_ptr";
->>>>>>> c3c913d8
     pub const GET_ORIGIN: &str = "evm_mlir__get_origin";
     pub const GET_CHAINID: &str = "evm_mlir__get_chainid";
     pub const STORE_IN_GASPRICE_PTR: &str = "evm_mlir__store_in_gasprice_ptr";
@@ -628,14 +609,14 @@
             SyscallContext::store_in_callvalue_ptr as *const fn(*mut c_void, *mut U256) as *mut (),
         );
         engine.register_symbol(
-<<<<<<< HEAD
+            symbols::STORE_IN_BLOBBASEFEE_PTR,
+            SyscallContext::store_in_blobbasefee_ptr
+                as *const extern "C" fn(&SyscallContext, *mut U256) -> () as *mut (),
+        );
+        engine.register_symbol(
             symbols::GET_CODESIZE_FROM_ADDRESS,
             SyscallContext::get_codesize_from_address as *const fn(*mut c_void, *mut U256)
                 as *mut (),
-=======
-            symbols::STORE_IN_BLOBBASEFEE_PTR,
-            SyscallContext::store_in_blobbasefee_ptr
-                as *const extern "C" fn(&SyscallContext, *mut U256) -> () as *mut (),
         );
         engine.register_symbol(
             symbols::GET_COINBASE_PTR,
@@ -656,7 +637,6 @@
         engine.register_symbol(
             symbols::GET_GASLIMIT,
             SyscallContext::get_gaslimit as *const fn(*mut c_void) as *mut (),
->>>>>>> c3c913d8
         );
         engine.register_symbol(
             symbols::STORE_IN_GASPRICE_PTR,
@@ -956,13 +936,17 @@
             attributes,
             location,
         ));
-
-        module.body().append_operation(func::func(
-            context,
-<<<<<<< HEAD
+        module.body().append_operation(func::func(
+            context,
             StringAttribute::new(context, symbols::GET_CODESIZE_FROM_ADDRESS),
             TypeAttribute::new(FunctionType::new(context, &[ptr_type, ptr_type], &[uint64]).into()),
-=======
+            Region::new(),
+            attributes,
+            location,
+        ));
+
+        module.body().append_operation(func::func(
+            context,
             StringAttribute::new(context, symbols::GET_ADDRESS_PTR),
             TypeAttribute::new(FunctionType::new(context, &[ptr_type], &[ptr_type]).into()),
             Region::new(),
@@ -1006,7 +990,6 @@
                 FunctionType::new(context, &[ptr_type, ptr_type, uint32, uint32, uint32], &[])
                     .into(),
             ),
->>>>>>> c3c913d8
             Region::new(),
             attributes,
             location,
@@ -1432,23 +1415,6 @@
         ));
     }
 
-<<<<<<< HEAD
-    #[allow(unused)]
-    pub(crate) fn get_codesize_from_address_syscall<'c>(
-        mlir_ctx: &'c MeliorContext,
-        syscall_ctx: Value<'c, 'c>,
-        block: &'c Block,
-        address: Value<'c, 'c>,
-        location: Location<'c>,
-    ) -> Result<Value<'c, 'c>, CodegenError> {
-        let uint64 = IntegerType::new(mlir_ctx, 64).into();
-        let value = block
-            .append_operation(func::call(
-                mlir_ctx,
-                FlatSymbolRefAttribute::new(mlir_ctx, symbols::GET_CODESIZE_FROM_ADDRESS),
-                &[syscall_ctx, address],
-                &[uint64],
-=======
     pub(crate) fn copy_code_to_memory_syscall<'c>(
         mlir_ctx: &'c MeliorContext,
         syscall_ctx: Value<'c, 'c>,
@@ -1483,14 +1449,11 @@
                 FlatSymbolRefAttribute::new(mlir_ctx, symbols::GET_ADDRESS_PTR),
                 &[syscall_ctx],
                 &[ptr_type],
->>>>>>> c3c913d8
                 location,
             ))
             .result(0)?;
         Ok(value.into())
     }
-<<<<<<< HEAD
-=======
 
     /// Stores the current block's timestamp in the `timestamp_ptr`.
     pub(crate) fn store_in_timestamp_ptr<'c>(
@@ -1568,5 +1531,25 @@
             location,
         ));
     }
->>>>>>> c3c913d8
+
+    #[allow(unused)]
+    pub(crate) fn get_codesize_from_address_syscall<'c>(
+        mlir_ctx: &'c MeliorContext,
+        syscall_ctx: Value<'c, 'c>,
+        block: &'c Block,
+        address: Value<'c, 'c>,
+        location: Location<'c>,
+    ) -> Result<Value<'c, 'c>, CodegenError> {
+        let uint64 = IntegerType::new(mlir_ctx, 64).into();
+        let value = block
+            .append_operation(func::call(
+                mlir_ctx,
+                FlatSymbolRefAttribute::new(mlir_ctx, symbols::GET_CODESIZE_FROM_ADDRESS),
+                &[syscall_ctx, address],
+                &[uint64],
+                location,
+            ))
+            .result(0)?;
+        Ok(value.into())
+    }
 }