//! # Module implementing syscalls for the EVM
//!
//! The syscalls implemented here are to be exposed to the generated code
//! via [`register_syscalls`]. Each syscall implements functionality that's
//! not possible to implement in the generated code, such as interacting with
//! the storage, or just difficult, like allocating memory in the heap
//! ([`SyscallContext::extend_memory`]).
//!
//! ### Adding a new syscall
//!
//! New syscalls should be implemented by adding a new method to the [`SyscallContext`]
//! struct (see [`SyscallContext::write_result`] for an example). After that, the syscall
//! should be registered in the [`register_syscalls`] function, which will make it available
//! to the generated code. Afterwards, the syscall should be declared in
//! [`mlir::declare_syscalls`], which will make the syscall available inside the MLIR code.
//! Finally, the function can be called from the MLIR code like a normal function (see
//! [`mlir::write_result_syscall`] for an example).
use std::ffi::c_void;

use crate::{
    constants::{call_opcode, gas_cost},
    context::Context,
    db::{AccountInfo, Database, Db},
    env::{Env, TransactTo},
    executor::{Executor, OptLevel},
    primitives::{Address, Bytes, B256, U256 as EU256},
    program::Program,
    result::{EVMError, ExecutionResult, HaltReason, Output, ResultAndState, SuccessReason},
<<<<<<< HEAD
    state::{AccountStatus, EvmStorageSlot},
=======
    state::EvmStorageSlot,
>>>>>>> 4e00c6ec
    utils::{compute_contract_address, compute_contract_address2},
};
use melior::ExecutionEngine;
use sha3::{Digest, Keccak256};
use std::collections::HashMap;

/// Function type for the main entrypoint of the generated code
pub type MainFunc = extern "C" fn(&mut SyscallContext, initial_gas: u64) -> u8;

#[derive(Clone, Copy, Debug, Default, Eq, Hash, Ord, PartialEq, PartialOrd)]
#[repr(C, align(16))]
pub struct U256 {
    pub lo: u128,
    pub hi: u128,
}

impl U256 {
    pub fn from_fixed_be_bytes(bytes: [u8; 32]) -> Self {
        let hi = u128::from_be_bytes(bytes[0..16].try_into().unwrap());
        let lo = u128::from_be_bytes(bytes[16..32].try_into().unwrap());
        U256 { hi, lo }
    }

    pub fn copy_from(&mut self, value: &Address) {
        let mut buffer = [0u8; 32];
        buffer[12..32].copy_from_slice(&value.0);
        self.lo = u128::from_be_bytes(buffer[16..32].try_into().unwrap());
        self.hi = u128::from_be_bytes(buffer[0..16].try_into().unwrap());
    }

    pub fn to_primitive_u256(&self) -> EU256 {
        (EU256::from(self.hi) << 128) + self.lo
    }

    pub fn zero() -> U256 {
        U256 { lo: 0, hi: 0 }
    }
}

impl From<&U256> for Address {
    fn from(value: &U256) -> Self {
        // NOTE: return an address using the last 20 bytes, discarding the first 12 bytes.
        let hi_bytes = value.hi.to_be_bytes();
        let lo_bytes = value.lo.to_be_bytes();
        let address = [&hi_bytes[12..16], &lo_bytes[..]].concat();
        Address::from_slice(&address)
    }
}

#[derive(Debug, Clone)]
pub enum ExitStatusCode {
    Return = 0,
    Stop,
    Revert,
    Error,
    Default,
}
impl ExitStatusCode {
    #[inline(always)]
    pub fn to_u8(self) -> u8 {
        self as u8
    }
    pub fn from_u8(value: u8) -> Self {
        match value {
            x if x == Self::Return.to_u8() => Self::Return,
            x if x == Self::Stop.to_u8() => Self::Stop,
            x if x == Self::Revert.to_u8() => Self::Revert,
            x if x == Self::Error.to_u8() => Self::Error,
            _ => Self::Default,
        }
    }
}

#[derive(Debug, Default)]
pub struct InnerContext {
    /// The memory segment of the EVM.
    /// For extending it, see [`Self::extend_memory`]
    memory: Vec<u8>,
    /// The result of the execution
    return_data: Option<(usize, usize)>,
    // The program bytecode
    pub program: Vec<u8>,
    gas_remaining: Option<u64>,
    gas_refund: u64,
    exit_status: Option<ExitStatusCode>,
    logs: Vec<LogData>,
    journaled_storage: HashMap<EU256, EvmStorageSlot>, // TODO: rename to journaled_state and move into a separate Struct
}

/// Information about current call frame
#[derive(Debug, Default)]
pub struct CallFrame {
    pub caller: Address,
    last_call_return_data: Vec<u8>,
}

impl CallFrame {
    pub fn new(caller: Address) -> Self {
        Self {
            caller,
            ..Default::default()
        }
    }
}

/// The context passed to syscalls
#[derive(Debug)]
pub struct SyscallContext<'c> {
    pub env: Env,
    pub db: &'c mut Db,
    pub call_frame: CallFrame,
    pub inner_context: InnerContext,
}

#[derive(Clone, Debug, Default, Eq, PartialEq, Hash)]
pub struct LogData {
    pub topics: Vec<U256>,
    pub data: Vec<u8>,
}

#[derive(Clone, Debug, Default, Eq, PartialEq, Hash)]
pub struct Log {
    pub address: Address,
    pub data: LogData,
}

/// Accessors for disponibilizing the execution results
impl<'c> SyscallContext<'c> {
    pub fn new(env: Env, db: &'c mut Db, call_frame: CallFrame) -> Self {
        Self {
            env,
            db,
            call_frame,
            inner_context: Default::default(),
        }
    }

    pub fn return_values(&self) -> &[u8] {
        let (offset, size) = self.inner_context.return_data.unwrap_or((0, 0));
        &self.inner_context.memory[offset..offset + size]
    }

    pub fn logs(&self) -> Vec<Log> {
        self.inner_context
            .logs
            .iter()
            .map(|logdata| Log {
                address: self.env.tx.caller,
                data: logdata.clone(),
            })
            .collect()
    }

    pub fn get_result(&self) -> Result<ResultAndState, EVMError> {
        let gas_remaining = self.inner_context.gas_remaining.unwrap_or(0);
        let gas_refunded = self.inner_context.gas_refund;
        let gas_initial = self.env.tx.gas_limit;
        let gas_used = gas_initial.saturating_sub(gas_remaining);
        let exit_status = self
            .inner_context
            .exit_status
            .clone()
            .unwrap_or(ExitStatusCode::Default);
        let return_values = self.return_values().to_vec();
        let result = match exit_status {
            ExitStatusCode::Return => ExecutionResult::Success {
                reason: SuccessReason::Return,
                gas_used,
                gas_refunded,
                output: Output::Call(return_values.into()), // TODO: add case Output::Create
                logs: self.logs(),
            },
            ExitStatusCode::Stop => ExecutionResult::Success {
                reason: SuccessReason::Stop,
                gas_used,
                gas_refunded,
                output: Output::Call(return_values.into()), // TODO: add case Output::Create
                logs: self.logs(),
            },
            ExitStatusCode::Revert => ExecutionResult::Revert {
                output: return_values.into(),
                gas_used,
            },
            ExitStatusCode::Error | ExitStatusCode::Default => ExecutionResult::Halt {
                reason: HaltReason::OpcodeNotFound, // TODO: check which Halt error
                gas_used,
            },
        };

        let mut state = self.db.clone().into_state();
        let callee_address = self.env.tx.get_address();

        state
            .entry(callee_address)
            .or_default()
            .storage
            .extend(self.inner_context.journaled_storage.clone());

        Ok(ResultAndState { result, state })
    }
}

/// Syscall implementations
///
/// Note that each function is marked as `extern "C"`, which is necessary for the
/// function to be callable from the generated code.
impl<'c> SyscallContext<'c> {
    pub extern "C" fn write_result(
        &mut self,
        offset: u32,
        bytes_len: u32,
        remaining_gas: u64,
        execution_result: u8,
    ) {
        self.inner_context.return_data = Some((offset as usize, bytes_len as usize));
        self.inner_context.gas_remaining = Some(remaining_gas);
        self.inner_context.exit_status = Some(ExitStatusCode::from_u8(execution_result));
    }

    pub extern "C" fn get_return_data_size(&mut self) -> u32 {
        self.call_frame.last_call_return_data.len() as _
    }

    pub extern "C" fn copy_return_data_into_memory(
        &mut self,
        dest_offset: u32,
        offset: u32,
        size: u32,
    ) {
        Self::copy_exact(
            &mut self.inner_context.memory,
            &self.call_frame.last_call_return_data,
            dest_offset,
            offset,
            size,
        );
    }

    pub extern "C" fn call(
        &mut self,
        mut gas_to_send: u64,
        call_to_address: &U256,
        value_to_transfer: &U256,
        args_offset: u32,
        args_size: u32,
        ret_offset: u32,
        ret_size: u32,
        available_gas: u64,
        consumed_gas: &mut u64,
    ) -> u8 {
        //TODO: Add call depth check
        //TODO: Check that the args offsets and sizes are correct -> This from the MLIR side
        let callee_address = Address::from(call_to_address);
        let value = value_to_transfer.to_primitive_u256();

        //TODO: This should instead add the account fetch (warm or cold) cost
        //For the moment we consider warm access
        let callee_account = match self.db.basic(callee_address) {
            Ok(maybe_account) => {
                *consumed_gas = call_opcode::WARM_MEMORY_ACCESS_COST;
                maybe_account.unwrap_or_default()
            }
            Err(_) => {
                *consumed_gas = 0;
                return call_opcode::REVERT_RETURN_CODE;
            }
        };

        let caller_address = self.env.tx.caller;
        let caller_account = self
            .db
            .basic(caller_address)
            .unwrap() //We are sure it exists
            .unwrap_or_default();

        let mut stipend = 0;
        if !value.is_zero() {
            if caller_account.balance < value {
                //There isn't enough balance to send
                return call_opcode::REVERT_RETURN_CODE;
            }
            *consumed_gas += call_opcode::NOT_ZERO_VALUE_COST;
            if callee_account.is_empty() {
                *consumed_gas += call_opcode::EMPTY_CALLEE_COST;
            }
            if available_gas < *consumed_gas {
                return call_opcode::REVERT_RETURN_CODE; //It acctually doesn't matter what we return here
            }
            stipend = call_opcode::STIPEND_GAS_ADDITION;

            //TODO: Maybe we should increment the nonce too
            let caller_balance = caller_account.balance;
            let caller_nonce = caller_account.nonce;
            self.db.set_account(
                caller_address,
                caller_nonce,
                caller_balance - value,
                Default::default(),
            );

            let callee_balance = callee_account.balance;
            let callee_nonce = callee_account.nonce;
            self.db.set_account(
                callee_address,
                callee_nonce,
                callee_balance + value,
                Default::default(),
            );
        }

        let remaining_gas = available_gas - *consumed_gas;
        gas_to_send = std::cmp::min(
            remaining_gas / call_opcode::GAS_CAP_DIVISION_FACTOR,
            gas_to_send,
        );
        *consumed_gas += gas_to_send;
        gas_to_send += stipend;

        let mut env = self.env.clone();
        env.tx.transact_to = TransactTo::Call(callee_address);

        //TODO: Check if this is ok
        let new_frame_caller = match self.env.tx.transact_to {
            TransactTo::Call(a) => a,
            TransactTo::Create => Address::zero(),
        };
        env.tx.value = value;
        env.tx.gas_limit = gas_to_send;

        //Copy the calldata from memory
        let off = args_offset as usize;
        let size = args_size as usize;
        env.tx.data = Bytes::from(self.inner_context.memory[off..off + size].to_vec());

        //NOTE: We could optimize this by not making the call if the bytecode is zero.
        //We would have to refund the stipend here
        //TODO: Check if returning REVERT because of database fail is ok
        let Ok(bytecode) = self.db.code_by_address(callee_address) else {
            *consumed_gas = 0;
            return call_opcode::REVERT_RETURN_CODE;
        };
        let program = Program::from_bytecode(&bytecode);
        let context = Context::new();
        let module = context
            .compile(&program, Default::default())
            .expect("failed to compile program");

        let executor = Executor::new(&module, OptLevel::Aggressive);
        let call_frame = CallFrame::new(new_frame_caller);
        let mut context = SyscallContext::new(env.clone(), self.db, call_frame);

        executor.execute(&mut context, env.tx.gas_limit);

        let (return_code, refunded_gas, return_data) = match context.get_result().unwrap().result {
            ExecutionResult::Success {
                gas_used, output, ..
            } => (
                call_opcode::SUCCESS_RETURN_CODE,
                gas_to_send - gas_used,
                output.into_data(),
            ),
            //TODO: If we revert, should we still send the value to the called contract?
            ExecutionResult::Revert {
                gas_used, output, ..
            } => (
                call_opcode::REVERT_RETURN_CODE,
                gas_to_send - gas_used,
                output,
            ),
            ExecutionResult::Halt { gas_used, .. } => (
                call_opcode::REVERT_RETURN_CODE,
                gas_to_send - gas_used,
                Bytes::default(),
            ),
        };

        //TODO: This copying mechanism may be improved with a safe copy_from_slice which would
        //reduce the need of calling return_data.to_vec()
        self.call_frame.last_call_return_data.clear();
        self.call_frame
            .last_call_return_data
            .clone_from(&return_data.to_vec());
        Self::copy_exact(
            &mut self.inner_context.memory,
            &return_data,
            ret_offset,
            0,
            ret_size,
        );
        *consumed_gas -= refunded_gas;

        return_code
    }

    fn copy_exact(
        target: &mut [u8],
        source: &[u8],
        target_offset: u32,
        source_offset: u32,
        size: u32,
    ) {
        // Convert u32 to usize
        let target_offset = target_offset as usize;
        let source_offset = source_offset as usize;
        let size = size as usize;

        // Check if the offsets are within their respective slices
        if size + target_offset > target.len() {
            eprintln!("ERROR: Specified target offset and size are bigger than target len");
            return;
        }

        if size + source_offset > source.len() {
            eprintln!("ERROR: Specified source offset and size are bigger than source len");
            return;
        }

        // Calculate the actual number of bytes we can copy
        let available_target_space = target.len() - target_offset;
        let available_source_bytes = source.len() - source_offset;
        let bytes_to_copy = size.min(available_target_space).min(available_source_bytes);

        // Perform the copy
        target[target_offset..target_offset + bytes_to_copy]
            .copy_from_slice(&source[source_offset..source_offset + bytes_to_copy]);
    }

    pub extern "C" fn store_in_selfbalance_ptr(&mut self, balance: &mut U256) {
        let account = match self.env.tx.transact_to {
            TransactTo::Call(address) => self.db.basic(address).unwrap().unwrap_or_default(),
            TransactTo::Create => AccountInfo::default(), //This branch should never happen
        };
        balance.hi = (account.balance >> 128).low_u128();
        balance.lo = account.balance.low_u128();
    }

    pub extern "C" fn keccak256_hasher(&mut self, offset: u32, size: u32, hash_ptr: &mut U256) {
        let offset = offset as usize;
        let size = size as usize;
        let data = &self.inner_context.memory[offset..offset + size];
        let mut hasher = Keccak256::new();
        hasher.update(data);
        let result = hasher.finalize();
        *hash_ptr = U256::from_fixed_be_bytes(result.into());
    }

    pub extern "C" fn store_in_callvalue_ptr(&self, value: &mut U256) {
        let aux = &self.env.tx.value;
        value.lo = aux.low_u128();
        value.hi = (aux >> 128).low_u128();
    }

    pub extern "C" fn store_in_blobbasefee_ptr(&self, value: &mut u128) {
        *value = self.env.block.blob_gasprice.unwrap_or_default();
    }

    pub extern "C" fn get_gaslimit(&self) -> u64 {
        self.env.tx.gas_limit
    }

    pub extern "C" fn store_in_caller_ptr(&self, value: &mut U256) {
        //TODO: Here we are returning the tx.caller value, which in fact corresponds to ORIGIN
        //opcode. For the moment it's ok, but it should be changed when we implement the CALL opcode.
        let bytes = &self.env.tx.caller.to_fixed_bytes();
        let high: [u8; 16] = [&[0u8; 12], &bytes[..4]].concat().try_into().unwrap();
        let low: [u8; 16] = bytes[4..20].try_into().unwrap();
        //Now, we have to swap endianess, since data will be interpreted as it comes from
        //little endiann, aligned to 16 bytes
        value.lo = u128::from_be_bytes(low);
        value.hi = u128::from_be_bytes(high);
    }

    pub extern "C" fn store_in_gasprice_ptr(&self, value: &mut U256) {
        let aux = &self.env.tx.gas_price;
        value.lo = aux.low_u128();
        value.hi = (aux >> 128).low_u128();
    }

    pub extern "C" fn get_chainid(&self) -> u64 {
        self.env.cfg.chain_id
    }

    pub extern "C" fn get_calldata_ptr(&mut self) -> *const u8 {
        self.env.tx.data.as_ptr()
    }

    pub extern "C" fn get_calldata_size_syscall(&self) -> u32 {
        self.env.tx.data.len() as u32
    }

    pub extern "C" fn get_origin(&self, address: &mut U256) {
        let aux = &self.env.tx.caller;
        address.copy_from(aux);
    }

    pub extern "C" fn extend_memory(&mut self, new_size: u32) -> *mut u8 {
        let new_size = new_size as usize;
        if new_size <= self.inner_context.memory.len() {
            return self.inner_context.memory.as_mut_ptr();
        }
        match self
            .inner_context
            .memory
            .try_reserve(new_size - self.inner_context.memory.len())
        {
            Ok(()) => {
                self.inner_context.memory.resize(new_size, 0);
                self.inner_context.memory.as_mut_ptr()
            }
            // TODO: use tracing here
            Err(err) => {
                eprintln!("Failed to reserve memory: {err}");
                std::ptr::null_mut()
            }
        }
    }

    pub extern "C" fn copy_code_to_memory(
        &mut self,
        code_offset: u32,
        size: u32,
        dest_offset: u32,
    ) {
        let code_size = self.inner_context.program.len();
        // cast everything to `usize`
        let code_offset = code_offset as usize;
        let size = size as usize;
        let dest_offset = dest_offset as usize;

        // adjust the size so it does not go out of bounds
        let size: usize = if code_offset + size > code_size {
            code_size.saturating_sub(code_offset)
        } else {
            size
        };

        let Some(code_slice) = &self
            .inner_context
            .program
            .get(code_offset..code_offset + size)
        else {
            eprintln!("Error on copy_code_to_memory");
            return; // TODO: fix bug with code indexes
        };
        // copy the program into memory
        self.inner_context.memory[dest_offset..dest_offset + size].copy_from_slice(code_slice);
    }

    pub extern "C" fn read_storage(&mut self, stg_key: &U256, stg_value: &mut U256) {
        let address = self.env.tx.get_address();

        let key = stg_key.to_primitive_u256();

        // Read value from journaled_storage. If there isn't one, then read from db
        let result = self
            .inner_context
            .journaled_storage
            .get(&key)
            .map(|slot| slot.present_value)
            .unwrap_or_else(|| self.db.read_storage(address, key));

        stg_value.hi = (result >> 128).low_u128();
        stg_value.lo = result.low_u128();
    }

    pub extern "C" fn write_storage(&mut self, stg_key: &U256, stg_value: &mut U256) -> i64 {
        let key = stg_key.to_primitive_u256();
        let value = stg_value.to_primitive_u256();
        // TODO: Check if this case is ok. Can storage be written on Create?
        let TransactTo::Call(address) = self.env.tx.transact_to else {
            return 0;
        };

        // Update the journaled storage and retrieve the previous stored values.
        let (original, current, is_cold) = match self.inner_context.journaled_storage.get_mut(&key)
        {
            Some(slot) => {
                let current_value = slot.present_value;
                let is_cold = slot.is_cold;

                slot.present_value = value;
                slot.is_cold = false;

                (slot.original_value, current_value, is_cold)
            }
            None => {
                let original_value = self.db.read_storage(address, key);
                self.inner_context.journaled_storage.insert(
                    key,
                    EvmStorageSlot {
                        original_value,
                        present_value: value,
                        is_cold: false,
                    },
                );
                (original_value, original_value, true)
            }
        };

        // Compute the gas cost
        let mut gas_cost: i64 = if original.is_zero() && current.is_zero() && current != value {
            20_000
        } else if original == current && current != value {
            2_900
        } else {
            100
        };

        // When the value is cold, add extra 2100 gas
        if is_cold {
            gas_cost += 2_100;
        }

        // Compute the gas refund
        let reset_non_zero_to_zero = !original.is_zero() && !current.is_zero() && value.is_zero();
        let undo_reset_to_zero = !original.is_zero() && current.is_zero() && !value.is_zero();
        let undo_reset_to_zero_into_original = undo_reset_to_zero && (value == original);
        let reset_back_to_zero = original.is_zero() && !current.is_zero() && value.is_zero();
        let reset_to_original = (current != value) && (original == value);

        let gas_refund: i64 = if reset_non_zero_to_zero {
            4_800
        } else if undo_reset_to_zero_into_original {
            -2_000
        } else if undo_reset_to_zero {
            -4_800
        } else if reset_back_to_zero {
            19_900
        } else if reset_to_original {
            2_800
        } else {
            0
        };

        if gas_refund > 0 {
            self.inner_context.gas_refund += gas_refund as u64;
        } else {
            self.inner_context.gas_refund -= gas_refund.unsigned_abs();
        };

        gas_cost
    }

    pub extern "C" fn append_log(&mut self, offset: u32, size: u32) {
        self.create_log(offset, size, vec![]);
    }

    pub extern "C" fn append_log_with_one_topic(&mut self, offset: u32, size: u32, topic: &U256) {
        self.create_log(offset, size, vec![*topic]);
    }

    pub extern "C" fn append_log_with_two_topics(
        &mut self,
        offset: u32,
        size: u32,
        topic1: &U256,
        topic2: &U256,
    ) {
        self.create_log(offset, size, vec![*topic1, *topic2]);
    }

    pub extern "C" fn append_log_with_three_topics(
        &mut self,
        offset: u32,
        size: u32,
        topic1: &U256,
        topic2: &U256,
        topic3: &U256,
    ) {
        self.create_log(offset, size, vec![*topic1, *topic2, *topic3]);
    }

    pub extern "C" fn append_log_with_four_topics(
        &mut self,
        offset: u32,
        size: u32,
        topic1: &U256,
        topic2: &U256,
        topic3: &U256,
        topic4: &U256,
    ) {
        self.create_log(offset, size, vec![*topic1, *topic2, *topic3, *topic4]);
    }

    pub extern "C" fn get_block_number(&self, number: &mut U256) {
        let block_number = self.env.block.number;

        number.hi = (block_number >> 128).low_u128();
        number.lo = block_number.low_u128();
    }

    pub extern "C" fn get_block_hash(&mut self, number: &mut U256) {
        let number_as_u256 = number.to_primitive_u256();

        // If number is not in the valid range (last 256 blocks), return zero.
        let hash = if number_as_u256 < self.env.block.number.saturating_sub(EU256::from(256))
            || number_as_u256 >= self.env.block.number
        {
            // TODO: check if this is necessary. Db should only contain last 256 blocks, so number check would not be needed.
            B256::zero()
        } else {
            self.db.block_hash(number_as_u256).unwrap_or(B256::zero())
        };

        let (hi, lo) = hash.as_bytes().split_at(16);
        number.lo = u128::from_be_bytes(lo.try_into().unwrap());
        number.hi = u128::from_be_bytes(hi.try_into().unwrap());
    }

    /// Receives a memory offset and size, and a vector of topics.
    /// Creates a Log with topics and data equal to memory[offset..offset + size]
    /// and pushes it to the logs vector.
    fn create_log(&mut self, offset: u32, size: u32, topics: Vec<U256>) {
        let offset = offset as usize;
        let size = size as usize;
        let data: Vec<u8> = self.inner_context.memory[offset..offset + size].into();

        let log = LogData { data, topics };
        self.inner_context.logs.push(log);
    }

    pub extern "C" fn get_codesize_from_address(&mut self, address: &U256) -> u64 {
        //TODO: Here we are returning 0 if a Database error occurs. Check this
        self.db
            .code_by_address(Address::from(address))
            .map_err(|e| {
                eprintln!("{e}");
                e
            })
            .unwrap_or_default()
            .len() as _
    }

    pub extern "C" fn get_address_ptr(&mut self) -> *const u8 {
        self.env.tx.get_address().to_fixed_bytes().as_ptr()
    }

    pub extern "C" fn get_prevrandao(&self, prevrandao: &mut U256) {
        let randao = self.env.block.prevrandao.unwrap_or_default();
        *prevrandao = U256::from_fixed_be_bytes(randao.into());
    }

    pub extern "C" fn get_coinbase_ptr(&self) -> *const u8 {
        self.env.block.coinbase.as_ptr()
    }

    pub extern "C" fn store_in_timestamp_ptr(&self, value: &mut U256) {
        let aux = &self.env.block.timestamp;
        value.lo = aux.low_u128();
        value.hi = (aux >> 128).low_u128();
    }

    pub extern "C" fn store_in_basefee_ptr(&self, basefee: &mut U256) {
        basefee.hi = (self.env.block.basefee >> 128).low_u128();
        basefee.lo = self.env.block.basefee.low_u128();
    }

    pub extern "C" fn store_in_balance(&mut self, address: &U256, balance: &mut U256) {
        // addresses longer than 20 bytes should be invalid
        if (address.hi >> 32) != 0 {
            balance.hi = 0;
            balance.lo = 0;
        } else {
            let address_hi_slice = address.hi.to_be_bytes();
            let address_lo_slice = address.lo.to_be_bytes();

            let address_slice = [&address_hi_slice[12..16], &address_lo_slice[..]].concat();

            let address = Address::from_slice(&address_slice);

            match self.db.basic(address).unwrap() {
                Some(a) => {
                    balance.hi = (a.balance >> 128).low_u128();
                    balance.lo = a.balance.low_u128();
                }
                None => {
                    balance.hi = 0;
                    balance.lo = 0;
                }
            };
        }
    }

    pub extern "C" fn get_blob_hash_at_index(&mut self, index: &U256, blobhash: &mut U256) {
        if index.hi != 0 {
            *blobhash = U256::default();
            return;
        }
        *blobhash = usize::try_from(index.lo)
            .ok()
            .and_then(|idx| self.env.tx.blob_hashes.get(idx).cloned())
            .map(|x| U256::from_fixed_be_bytes(x.into()))
            .unwrap_or_default();
    }

    pub extern "C" fn copy_ext_code_to_memory(
        &mut self,
        address_value: &U256,
        code_offset: u32,
        size: u32,
        dest_offset: u32,
    ) {
        let size = size as usize;
        let code_offset = code_offset as usize;
        let dest_offset = dest_offset as usize;
        let address = Address::from(address_value);
        // TODO: Check if returning default bytecode on database failure is ok
        // A silenced error like this may produce unexpected code behaviour
        let code = self
            .db
            .code_by_address(address)
            .map_err(|e| {
                eprintln!("{e}");
                e
            })
            .unwrap_or_default();
        let code_size = code.len();
        let code_to_copy_size = code_size.saturating_sub(code_offset);
        let code_slice = &code[code_offset..code_offset + code_to_copy_size];
        let padding_size = size - code_to_copy_size;
        let padding_offset = dest_offset + code_to_copy_size;
        // copy the program into memory
        self.inner_context.memory[dest_offset..dest_offset + code_to_copy_size]
            .copy_from_slice(code_slice);
        // pad the left part with zero
        self.inner_context.memory[padding_offset..padding_offset + padding_size].fill(0);
    }

    pub extern "C" fn get_code_hash(&mut self, address: &mut U256) {
        let hash = match self.db.basic(Address::from(address as &U256)) {
            Ok(Some(account_info)) => account_info.code_hash,
            _ => B256::zero(),
        };

        *address = U256::from_fixed_be_bytes(hash.to_fixed_bytes());
    }

    fn create_aux(
        &mut self,
        size: u32,
        offset: u32,
        value: &mut U256,
        remaining_gas: &mut u64,
        salt: Option<&U256>,
    ) -> u8 {
        let value_as_u256 = value.to_primitive_u256();
        let offset = offset as usize;
        let size = size as usize;
        let minimum_word_size = ((size + 31) / 32) as u64;
        let sender_address = self.env.tx.get_address();

        let initialization_bytecode = &self.inner_context.memory[offset..offset + size];
        let program = Program::from_bytecode(initialization_bytecode);

        let sender_account = self.db.basic(sender_address).unwrap().unwrap();

        let (dest_addr, hash_cost) = match salt {
            Some(s) => (
                compute_contract_address2(
                    sender_address,
                    s.to_primitive_u256(),
                    initialization_bytecode,
                ),
                minimum_word_size * gas_cost::HASH_WORD_COST as u64,
            ),
            _ => (
                compute_contract_address(sender_address, sender_account.nonce),
                0,
            ),
        };

        // Check if there is already a contract stored in dest_address
        if let Ok(Some(_)) = self.db.basic(dest_addr) {
            return 1;
        }

        // Create subcontext for the initialization code
        // TODO: Add call depth check
        let mut new_env = self.env.clone();
        new_env.tx.transact_to = TransactTo::Call(dest_addr);
        new_env.tx.gas_limit = *remaining_gas;
        new_env.tx.caller = self.env.tx.caller;
        let call_frame = CallFrame::new(sender_address);

        // Execute initialization code
        let context = Context::new();
        let module = context
            .compile(&program, Default::default())
            .expect("failed to compile program");
        let executor = Executor::new(&module, OptLevel::Aggressive);
        let mut context = SyscallContext::new(new_env.clone(), self.db, call_frame);
        executor.execute(&mut context, new_env.tx.gas_limit);
        let result = context.get_result().unwrap().result;
        let bytecode = result.output().cloned().unwrap_or_default();

        // Set the gas cost
        let init_code_cost = minimum_word_size * gas_cost::INIT_WORD_COST as u64;
        let code_deposit_cost = (bytecode.len() as u64) * gas_cost::BYTE_DEPOSIT_COST as u64;
        let gas_cost = init_code_cost + code_deposit_cost + hash_cost + result.gas_used()
            - result.gas_refunded();
        *remaining_gas = gas_cost;

        // Check if balance is enough
        let Some(sender_balance) = sender_account.balance.checked_sub(value_as_u256) else {
            *value = U256::zero();
            return 0;
        };

        // Create new contract and update sender account
        self.db.insert_contract(dest_addr, bytecode, value_as_u256);
        self.db.set_account(
            sender_address,
            sender_account.nonce + 1,
            sender_balance,
            Default::default(),
        );

        value.copy_from(&dest_addr);

        // TODO: add dest_addr as warm in the access list
        0
    }

    pub extern "C" fn create(
        &mut self,
        size: u32,
        offset: u32,
        value: &mut U256,
        remaining_gas: &mut u64,
    ) -> u8 {
        self.create_aux(size, offset, value, remaining_gas, None)
    }

    pub extern "C" fn create2(
        &mut self,
        size: u32,
        offset: u32,
        value: &mut U256,
        remaining_gas: &mut u64,
        salt: &U256,
    ) -> u8 {
        self.create_aux(size, offset, value, remaining_gas, Some(salt))
    }
<<<<<<< HEAD

    pub extern "C" fn selfdestruct(&mut self, address: &U256) -> u64 {
        let address = Address::from(address);
        let receiver_empty = self
            .db
            .basic(address)
            .unwrap()
            .map(|acc| !acc.balance.is_zero())
            .unwrap_or(false);
        let callee_address = self.env.tx.get_address();
        let is_moved = self.db.move_balance(callee_address, address);

        if self.db.address_is_created(callee_address) {
            self.db
                .set_status(callee_address, AccountStatus::SelfDestructed);
        }

        if is_moved && receiver_empty {
            gas_cost::SELFDESTRUCT_DYNAMIC_GAS as u64
        } else {
            0
        }
        // TODO: add gas cost for cold addresses
    }
=======
>>>>>>> 4e00c6ec
}

pub mod symbols {
    pub const WRITE_RESULT: &str = "evm_mlir__write_result";
    pub const EXTEND_MEMORY: &str = "evm_mlir__extend_memory";
    pub const KECCAK256_HASHER: &str = "evm_mlir__keccak256_hasher";
    pub const STORAGE_WRITE: &str = "evm_mlir__write_storage";
    pub const STORAGE_READ: &str = "evm_mlir__read_storage";
    pub const APPEND_LOG: &str = "evm_mlir__append_log";
    pub const APPEND_LOG_ONE_TOPIC: &str = "evm_mlir__append_log_with_one_topic";
    pub const APPEND_LOG_TWO_TOPICS: &str = "evm_mlir__append_log_with_two_topics";
    pub const APPEND_LOG_THREE_TOPICS: &str = "evm_mlir__append_log_with_three_topics";
    pub const APPEND_LOG_FOUR_TOPICS: &str = "evm_mlir__append_log_with_four_topics";
    pub const GET_CALLDATA_PTR: &str = "evm_mlir__get_calldata_ptr";
    pub const GET_CALLDATA_SIZE: &str = "evm_mlir__get_calldata_size";
    pub const GET_CODESIZE_FROM_ADDRESS: &str = "evm_mlir__get_codesize_from_address";
    pub const COPY_CODE_TO_MEMORY: &str = "evm_mlir__copy_code_to_memory";
    pub const GET_ADDRESS_PTR: &str = "evm_mlir__get_address_ptr";
    pub const GET_GASLIMIT: &str = "evm_mlir__get_gaslimit";
    pub const STORE_IN_CALLVALUE_PTR: &str = "evm_mlir__store_in_callvalue_ptr";
    pub const STORE_IN_BLOBBASEFEE_PTR: &str = "evm_mlir__store_in_blobbasefee_ptr";
    pub const GET_BLOB_HASH_AT_INDEX: &str = "evm_mlir__get_blob_hash_at_index";
    pub const STORE_IN_BALANCE: &str = "evm_mlir__store_in_balance";
    pub const GET_COINBASE_PTR: &str = "evm_mlir__get_coinbase_ptr";
    pub const STORE_IN_TIMESTAMP_PTR: &str = "evm_mlir__store_in_timestamp_ptr";
    pub const STORE_IN_BASEFEE_PTR: &str = "evm_mlir__store_in_basefee_ptr";
    pub const STORE_IN_CALLER_PTR: &str = "evm_mlir__store_in_caller_ptr";
    pub const GET_ORIGIN: &str = "evm_mlir__get_origin";
    pub const GET_CHAINID: &str = "evm_mlir__get_chainid";
    pub const STORE_IN_GASPRICE_PTR: &str = "evm_mlir__store_in_gasprice_ptr";
    pub const GET_BLOCK_NUMBER: &str = "evm_mlir__get_block_number";
    pub const STORE_IN_SELFBALANCE_PTR: &str = "evm_mlir__store_in_selfbalance_ptr";
    pub const COPY_EXT_CODE_TO_MEMORY: &str = "evm_mlir__copy_ext_code_to_memory";
    pub const GET_PREVRANDAO: &str = "evm_mlir__get_prevrandao";
    pub const GET_BLOCK_HASH: &str = "evm_mlir__get_block_hash";
    pub const GET_CODE_HASH: &str = "evm_mlir__get_code_hash";
    pub const CALL: &str = "evm_mlir__call";
    pub const CREATE: &str = "evm_mlir__create";
    pub const CREATE2: &str = "evm_mlir__create2";
    pub const GET_RETURN_DATA_SIZE: &str = "evm_mlir__get_return_data_size";
    pub const COPY_RETURN_DATA_INTO_MEMORY: &str = "evm_mlir__copy_return_data_into_memory";
    pub const SELFDESTRUCT: &str = "evm_mlir__selfdestruct";
}

/// Registers all the syscalls as symbols in the execution engine
///
/// This allows the generated code to call the syscalls by name.
pub fn register_syscalls(engine: &ExecutionEngine) {
    unsafe {
        engine.register_symbol(
            symbols::WRITE_RESULT,
            SyscallContext::write_result as *const fn(*mut c_void, u32, u32, u64, u8) as *mut (),
        );
        engine.register_symbol(
            symbols::KECCAK256_HASHER,
            SyscallContext::keccak256_hasher as *const fn(*mut c_void, u32, u32, *const U256)
                as *mut (),
        );
        engine.register_symbol(
            symbols::EXTEND_MEMORY,
            SyscallContext::extend_memory as *const fn(*mut c_void, u32) as *mut (),
        );
        engine.register_symbol(
            symbols::STORAGE_READ,
            SyscallContext::read_storage as *const fn(*const c_void, *const U256, *mut U256)
                as *mut (),
        );
        engine.register_symbol(
            symbols::STORAGE_WRITE,
            SyscallContext::write_storage as *const fn(*mut c_void, *const U256, *const U256)
                as *mut (),
        );
        engine.register_symbol(
            symbols::APPEND_LOG,
            SyscallContext::append_log as *const fn(*mut c_void, u32, u32) as *mut (),
        );
        engine.register_symbol(
            symbols::APPEND_LOG_ONE_TOPIC,
            SyscallContext::append_log_with_one_topic
                as *const fn(*mut c_void, u32, u32, *const U256) as *mut (),
        );
        engine.register_symbol(
            symbols::APPEND_LOG_TWO_TOPICS,
            SyscallContext::append_log_with_two_topics
                as *const fn(*mut c_void, u32, u32, *const U256, *const U256)
                as *mut (),
        );
        engine.register_symbol(
            symbols::APPEND_LOG_THREE_TOPICS,
            SyscallContext::append_log_with_three_topics
                as *const fn(*mut c_void, u32, u32, *const U256, *const U256, *const U256)
                as *mut (),
        );
        engine.register_symbol(
            symbols::APPEND_LOG_FOUR_TOPICS,
            SyscallContext::append_log_with_four_topics
                as *const fn(
                    *mut c_void,
                    u32,
                    u32,
                    *const U256,
                    *const U256,
                    *const U256,
                    *const U256,
                ) as *mut (),
        );
        engine.register_symbol(
            symbols::CALL,
            SyscallContext::call
                as *const fn(
                    *mut c_void,
                    u64,
                    *const U256,
                    *const U256,
                    u32,
                    u32,
                    u32,
                    u32,
                    u64,
                    *mut u64,
                ) as *mut (),
        );
        engine.register_symbol(
            symbols::GET_CALLDATA_PTR,
            SyscallContext::get_calldata_ptr as *const fn(*mut c_void) as *mut (),
        );
        engine.register_symbol(
            symbols::GET_CALLDATA_SIZE,
            SyscallContext::get_calldata_size_syscall as *const fn(*mut c_void) as *mut (),
        );
        engine.register_symbol(
            symbols::EXTEND_MEMORY,
            SyscallContext::extend_memory as *const fn(*mut c_void, u32) as *mut (),
        );
        engine.register_symbol(
            symbols::COPY_CODE_TO_MEMORY,
            SyscallContext::copy_code_to_memory as *const fn(*mut c_void, u32, u32, u32) as *mut (),
        );
        engine.register_symbol(
            symbols::GET_ORIGIN,
            SyscallContext::get_origin as *const fn(*mut c_void, *mut U256) as *mut (),
        );
        engine.register_symbol(
            symbols::GET_ADDRESS_PTR,
            SyscallContext::get_address_ptr as *const fn(*mut c_void) as *mut (),
        );
        engine.register_symbol(
            symbols::STORE_IN_CALLVALUE_PTR,
            SyscallContext::store_in_callvalue_ptr as *const fn(*mut c_void, *mut U256) as *mut (),
        );
        engine.register_symbol(
            symbols::STORE_IN_BLOBBASEFEE_PTR,
            SyscallContext::store_in_blobbasefee_ptr
                as *const extern "C" fn(&SyscallContext, *mut u128) -> () as *mut (),
        );
        engine.register_symbol(
            symbols::GET_CODESIZE_FROM_ADDRESS,
            SyscallContext::get_codesize_from_address as *const fn(*mut c_void, *mut U256)
                as *mut (),
        );
        engine.register_symbol(
            symbols::GET_COINBASE_PTR,
            SyscallContext::get_coinbase_ptr as *const fn(*mut c_void) as *mut (),
        );
        engine.register_symbol(
            symbols::STORE_IN_TIMESTAMP_PTR,
            SyscallContext::store_in_timestamp_ptr as *const fn(*mut c_void, *mut U256) as *mut (),
        );
        engine.register_symbol(
            symbols::STORE_IN_BASEFEE_PTR,
            SyscallContext::store_in_basefee_ptr as *const fn(*mut c_void, *mut U256) as *mut (),
        );
        engine.register_symbol(
            symbols::STORE_IN_CALLER_PTR,
            SyscallContext::store_in_caller_ptr as *const fn(*mut c_void, *mut U256) as *mut (),
        );
        engine.register_symbol(
            symbols::GET_GASLIMIT,
            SyscallContext::get_gaslimit as *const fn(*mut c_void) as *mut (),
        );
        engine.register_symbol(
            symbols::STORE_IN_GASPRICE_PTR,
            SyscallContext::store_in_gasprice_ptr as *const fn(*mut c_void, *mut U256) as *mut (),
        );
        engine.register_symbol(
            symbols::GET_BLOCK_NUMBER,
            SyscallContext::get_block_number as *const fn(*mut c_void, *mut U256) as *mut (),
        );
        engine.register_symbol(
            symbols::GET_PREVRANDAO,
            SyscallContext::get_prevrandao as *const fn(*mut c_void, *mut U256) as *mut (),
        );
        engine.register_symbol(
            symbols::GET_BLOB_HASH_AT_INDEX,
            SyscallContext::get_blob_hash_at_index as *const fn(*mut c_void, *mut U256, *mut U256)
                as *mut (),
        );
        engine.register_symbol(
            symbols::GET_CHAINID,
            SyscallContext::get_chainid as *const extern "C" fn(&SyscallContext) -> u64 as *mut (),
        );
        engine.register_symbol(
            symbols::STORE_IN_BALANCE,
            SyscallContext::store_in_balance as *const fn(*mut c_void, *const U256, *mut U256)
                as *mut (),
        );
        engine.register_symbol(
            symbols::STORE_IN_SELFBALANCE_PTR,
            SyscallContext::store_in_selfbalance_ptr as *const extern "C" fn(&SyscallContext) -> u64
                as *mut (),
        );
        engine.register_symbol(
            symbols::COPY_EXT_CODE_TO_MEMORY,
            SyscallContext::copy_ext_code_to_memory
                as *const extern "C" fn(*mut c_void, *mut U256, u32, u32, u32)
                as *mut (),
        );
        engine.register_symbol(
            symbols::GET_BLOCK_HASH,
            SyscallContext::get_block_hash as *const fn(*mut c_void, *mut U256) as *mut (),
        );

        engine.register_symbol(
            symbols::GET_CODE_HASH,
            SyscallContext::get_code_hash as *const fn(*mut c_void, *mut U256) as *mut (),
        );

        engine.register_symbol(
            symbols::CREATE,
            SyscallContext::create
                as *const extern "C" fn(*mut c_void, u32, u32, *mut U256, *mut u64)
                as *mut (),
        );

        engine.register_symbol(
            symbols::CREATE2,
            SyscallContext::create2
                as *const extern "C" fn(*mut c_void, u32, u32, *mut U256, *mut u64, *mut U256)
                as *mut (),
        );

        engine.register_symbol(
            symbols::GET_RETURN_DATA_SIZE,
            SyscallContext::get_return_data_size as *const fn(*mut c_void) as *mut (),
        );
        engine.register_symbol(
            symbols::COPY_RETURN_DATA_INTO_MEMORY,
            SyscallContext::copy_return_data_into_memory as *const fn(*mut c_void, u32, u32, u32)
                as *mut (),
        );

        engine.register_symbol(
            symbols::SELFDESTRUCT,
            SyscallContext::selfdestruct as *const fn(*mut c_void, *mut U256) as *mut (),
        );
    };
}

/// MLIR util for declaring syscalls
pub(crate) mod mlir {
    use melior::{
        dialect::{func, llvm::r#type::pointer},
        ir::{
            attribute::{FlatSymbolRefAttribute, StringAttribute, TypeAttribute},
            r#type::{FunctionType, IntegerType},
            Block, Identifier, Location, Module as MeliorModule, Region, Value,
        },
        Context as MeliorContext,
    };

    use crate::errors::CodegenError;

    use super::symbols;

    pub(crate) fn declare_syscalls(context: &MeliorContext, module: &MeliorModule) {
        let location = Location::unknown(context);

        // Type declarations
        let ptr_type = pointer(context, 0);
        let uint32 = IntegerType::new(context, 32).into();
        let uint64 = IntegerType::new(context, 64).into();
        let uint8 = IntegerType::new(context, 8).into();

        let attributes = &[(
            Identifier::new(context, "sym_visibility"),
            StringAttribute::new(context, "private").into(),
        )];

        // Syscall declarations
        module.body().append_operation(func::func(
            context,
            StringAttribute::new(context, symbols::WRITE_RESULT),
            TypeAttribute::new(
                FunctionType::new(context, &[ptr_type, uint32, uint32, uint64, uint8], &[]).into(),
            ),
            Region::new(),
            attributes,
            location,
        ));

        module.body().append_operation(func::func(
            context,
            StringAttribute::new(context, symbols::KECCAK256_HASHER),
            TypeAttribute::new(
                FunctionType::new(context, &[ptr_type, uint32, uint32, ptr_type], &[]).into(),
            ),
            Region::new(),
            attributes,
            location,
        ));

        module.body().append_operation(func::func(
            context,
            StringAttribute::new(context, symbols::GET_CALLDATA_PTR),
            TypeAttribute::new(FunctionType::new(context, &[ptr_type], &[ptr_type]).into()),
            Region::new(),
            attributes,
            location,
        ));

        module.body().append_operation(func::func(
            context,
            StringAttribute::new(context, symbols::GET_CALLDATA_SIZE),
            TypeAttribute::new(FunctionType::new(context, &[ptr_type], &[uint32]).into()),
            Region::new(),
            attributes,
            location,
        ));

        module.body().append_operation(func::func(
            context,
            StringAttribute::new(context, symbols::GET_CHAINID),
            TypeAttribute::new(FunctionType::new(context, &[ptr_type], &[uint64]).into()),
            Region::new(),
            attributes,
            location,
        ));

        module.body().append_operation(func::func(
            context,
            StringAttribute::new(context, symbols::STORE_IN_CALLVALUE_PTR),
            TypeAttribute::new(FunctionType::new(context, &[ptr_type, ptr_type], &[]).into()),
            Region::new(),
            attributes,
            location,
        ));
        module.body().append_operation(func::func(
            context,
            StringAttribute::new(context, symbols::STORE_IN_CALLER_PTR),
            TypeAttribute::new(FunctionType::new(context, &[ptr_type, ptr_type], &[]).into()),
            Region::new(),
            attributes,
            location,
        ));

        module.body().append_operation(func::func(
            context,
            StringAttribute::new(context, symbols::STORE_IN_GASPRICE_PTR),
            TypeAttribute::new(FunctionType::new(context, &[ptr_type, ptr_type], &[]).into()),
            Region::new(),
            attributes,
            location,
        ));

        module.body().append_operation(func::func(
            context,
            StringAttribute::new(context, symbols::STORE_IN_SELFBALANCE_PTR),
            TypeAttribute::new(FunctionType::new(context, &[ptr_type, ptr_type], &[]).into()),
            Region::new(),
            attributes,
            location,
        ));

        module.body().append_operation(func::func(
            context,
            StringAttribute::new(context, symbols::STORE_IN_BLOBBASEFEE_PTR),
            TypeAttribute::new(FunctionType::new(context, &[ptr_type, ptr_type], &[]).into()),
            Region::new(),
            attributes,
            location,
        ));

        module.body().append_operation(func::func(
            context,
            StringAttribute::new(context, symbols::GET_GASLIMIT),
            TypeAttribute::new(FunctionType::new(context, &[ptr_type], &[uint64]).into()),
            Region::new(),
            attributes,
            location,
        ));

        module.body().append_operation(func::func(
            context,
            StringAttribute::new(context, symbols::EXTEND_MEMORY),
            TypeAttribute::new(FunctionType::new(context, &[ptr_type, uint32], &[ptr_type]).into()),
            Region::new(),
            attributes,
            location,
        ));

        module.body().append_operation(func::func(
            context,
            StringAttribute::new(context, symbols::COPY_CODE_TO_MEMORY),
            TypeAttribute::new(
                FunctionType::new(context, &[ptr_type, uint32, uint32, uint32], &[]).into(),
            ),
            Region::new(),
            attributes,
            location,
        ));

        module.body().append_operation(func::func(
            context,
            StringAttribute::new(context, symbols::STORAGE_READ),
            r#TypeAttribute::new(
                FunctionType::new(context, &[ptr_type, ptr_type, ptr_type], &[]).into(),
            ),
            Region::new(),
            attributes,
            location,
        ));

        module.body().append_operation(func::func(
            context,
            StringAttribute::new(context, symbols::STORAGE_WRITE),
            r#TypeAttribute::new(
                FunctionType::new(context, &[ptr_type, ptr_type, ptr_type], &[uint64]).into(),
            ),
            Region::new(),
            attributes,
            location,
        ));

        module.body().append_operation(func::func(
            context,
            StringAttribute::new(context, symbols::APPEND_LOG),
            TypeAttribute::new(FunctionType::new(context, &[ptr_type, uint32, uint32], &[]).into()),
            Region::new(),
            attributes,
            location,
        ));
        module.body().append_operation(func::func(
            context,
            StringAttribute::new(context, symbols::APPEND_LOG_ONE_TOPIC),
            TypeAttribute::new(
                FunctionType::new(context, &[ptr_type, uint32, uint32, ptr_type], &[]).into(),
            ),
            Region::new(),
            attributes,
            location,
        ));
        module.body().append_operation(func::func(
            context,
            StringAttribute::new(context, symbols::APPEND_LOG_TWO_TOPICS),
            TypeAttribute::new(
                FunctionType::new(
                    context,
                    &[ptr_type, uint32, uint32, ptr_type, ptr_type],
                    &[],
                )
                .into(),
            ),
            Region::new(),
            attributes,
            location,
        ));
        module.body().append_operation(func::func(
            context,
            StringAttribute::new(context, symbols::APPEND_LOG_THREE_TOPICS),
            TypeAttribute::new(
                FunctionType::new(
                    context,
                    &[ptr_type, uint32, uint32, ptr_type, ptr_type, ptr_type],
                    &[],
                )
                .into(),
            ),
            Region::new(),
            attributes,
            location,
        ));
        module.body().append_operation(func::func(
            context,
            StringAttribute::new(context, symbols::APPEND_LOG_FOUR_TOPICS),
            TypeAttribute::new(
                FunctionType::new(
                    context,
                    &[
                        ptr_type, uint32, uint32, ptr_type, ptr_type, ptr_type, ptr_type,
                    ],
                    &[],
                )
                .into(),
            ),
            Region::new(),
            attributes,
            location,
        ));

        module.body().append_operation(func::func(
            context,
            StringAttribute::new(context, symbols::GET_ORIGIN),
            TypeAttribute::new(FunctionType::new(context, &[ptr_type, ptr_type], &[]).into()),
            Region::new(),
            attributes,
            location,
        ));

        module.body().append_operation(func::func(
            context,
            StringAttribute::new(context, symbols::GET_COINBASE_PTR),
            TypeAttribute::new(FunctionType::new(context, &[ptr_type], &[ptr_type]).into()),
            Region::new(),
            attributes,
            location,
        ));

        module.body().append_operation(func::func(
            context,
            StringAttribute::new(context, symbols::GET_BLOCK_NUMBER),
            TypeAttribute::new(FunctionType::new(context, &[ptr_type, ptr_type], &[]).into()),
            Region::new(),
            attributes,
            location,
        ));

        module.body().append_operation(func::func(
            context,
            StringAttribute::new(context, symbols::GET_CODESIZE_FROM_ADDRESS),
            TypeAttribute::new(FunctionType::new(context, &[ptr_type, ptr_type], &[uint64]).into()),
            Region::new(),
            attributes,
            location,
        ));

        module.body().append_operation(func::func(
            context,
            StringAttribute::new(context, symbols::GET_ADDRESS_PTR),
            TypeAttribute::new(FunctionType::new(context, &[ptr_type], &[ptr_type]).into()),
            Region::new(),
            attributes,
            location,
        ));

        module.body().append_operation(func::func(
            context,
            StringAttribute::new(context, symbols::GET_PREVRANDAO),
            TypeAttribute::new(FunctionType::new(context, &[ptr_type, ptr_type], &[]).into()),
            Region::new(),
            attributes,
            location,
        ));

        module.body().append_operation(func::func(
            context,
            StringAttribute::new(context, symbols::STORE_IN_TIMESTAMP_PTR),
            TypeAttribute::new(FunctionType::new(context, &[ptr_type, ptr_type], &[]).into()),
            Region::new(),
            attributes,
            location,
        ));

        module.body().append_operation(func::func(
            context,
            StringAttribute::new(context, symbols::STORE_IN_BASEFEE_PTR),
            TypeAttribute::new(FunctionType::new(context, &[ptr_type, ptr_type], &[]).into()),
            Region::new(),
            attributes,
            location,
        ));

        module.body().append_operation(func::func(
            context,
            StringAttribute::new(context, symbols::CALL),
            TypeAttribute::new(
                FunctionType::new(
                    context,
                    &[
                        ptr_type, uint64, ptr_type, ptr_type, uint32, uint32, uint32, uint32,
                        uint64, ptr_type,
                    ],
                    &[uint8],
                )
                .into(),
            ),
            Region::new(),
            attributes,
            location,
        ));

        module.body().append_operation(func::func(
            context,
            StringAttribute::new(context, symbols::STORE_IN_BALANCE),
            TypeAttribute::new(
                FunctionType::new(context, &[ptr_type, ptr_type, ptr_type], &[]).into(),
            ),
            Region::new(),
            attributes,
            location,
        ));

        module.body().append_operation(func::func(
            context,
            StringAttribute::new(context, symbols::COPY_EXT_CODE_TO_MEMORY),
            TypeAttribute::new(
                FunctionType::new(context, &[ptr_type, ptr_type, uint32, uint32, uint32], &[])
                    .into(),
            ),
            Region::new(),
            attributes,
            location,
        ));

        module.body().append_operation(func::func(
            context,
            StringAttribute::new(context, symbols::GET_BLOB_HASH_AT_INDEX),
            TypeAttribute::new(
                FunctionType::new(context, &[ptr_type, ptr_type, ptr_type], &[]).into(),
            ),
            Region::new(),
            attributes,
            location,
        ));

        module.body().append_operation(func::func(
            context,
            StringAttribute::new(context, symbols::GET_BLOCK_HASH),
            TypeAttribute::new(FunctionType::new(context, &[ptr_type, ptr_type], &[]).into()),
            Region::new(),
            attributes,
            location,
        ));

        module.body().append_operation(func::func(
            context,
            StringAttribute::new(context, symbols::GET_CODE_HASH),
            TypeAttribute::new(FunctionType::new(context, &[ptr_type, ptr_type], &[]).into()),
            Region::new(),
            attributes,
            location,
        ));

        module.body().append_operation(func::func(
            context,
            StringAttribute::new(context, symbols::CREATE),
            TypeAttribute::new(
                FunctionType::new(
                    context,
                    &[ptr_type, uint32, uint32, ptr_type, ptr_type],
                    &[uint8],
                )
                .into(),
            ),
            Region::new(),
            attributes,
            location,
        ));

        module.body().append_operation(func::func(
            context,
            StringAttribute::new(context, symbols::CREATE2),
            TypeAttribute::new(
                FunctionType::new(
                    context,
                    &[ptr_type, uint32, uint32, ptr_type, ptr_type, ptr_type],
                    &[uint8],
                )
                .into(),
            ),
            Region::new(),
            attributes,
            location,
        ));

        module.body().append_operation(func::func(
            context,
            StringAttribute::new(context, symbols::GET_RETURN_DATA_SIZE),
            TypeAttribute::new(FunctionType::new(context, &[ptr_type], &[uint32]).into()),
            Region::new(),
            attributes,
            location,
        ));

        module.body().append_operation(func::func(
            context,
            StringAttribute::new(context, symbols::COPY_RETURN_DATA_INTO_MEMORY),
            TypeAttribute::new(
                FunctionType::new(context, &[ptr_type, uint32, uint32, uint32], &[]).into(),
            ),
            Region::new(),
            attributes,
            location,
        ));

        module.body().append_operation(func::func(
            context,
            StringAttribute::new(context, symbols::SELFDESTRUCT),
            TypeAttribute::new(FunctionType::new(context, &[ptr_type, ptr_type], &[uint64]).into()),
            Region::new(),
            attributes,
            location,
        ));
    }

    /// Stores the return values in the syscall context
    #[allow(clippy::too_many_arguments)]
    pub(crate) fn write_result_syscall<'c>(
        mlir_ctx: &'c MeliorContext,
        syscall_ctx: Value<'c, 'c>,
        block: &Block,
        offset: Value,
        size: Value,
        gas: Value,
        reason: Value,
        location: Location,
    ) {
        block.append_operation(func::call(
            mlir_ctx,
            FlatSymbolRefAttribute::new(mlir_ctx, symbols::WRITE_RESULT),
            &[syscall_ctx, offset, size, gas, reason],
            &[],
            location,
        ));
    }

    pub(crate) fn keccak256_syscall<'c>(
        mlir_ctx: &'c MeliorContext,
        syscall_ctx: Value<'c, 'c>,
        block: &'c Block,
        offset: Value<'c, 'c>,
        size: Value<'c, 'c>,
        hash_ptr: Value<'c, 'c>,
        location: Location<'c>,
    ) {
        block.append_operation(func::call(
            mlir_ctx,
            FlatSymbolRefAttribute::new(mlir_ctx, symbols::KECCAK256_HASHER),
            &[syscall_ctx, offset, size, hash_ptr],
            &[],
            location,
        ));
    }

    pub(crate) fn get_calldata_size_syscall<'c>(
        mlir_ctx: &'c MeliorContext,
        syscall_ctx: Value<'c, 'c>,
        block: &'c Block,
        location: Location<'c>,
    ) -> Result<Value<'c, 'c>, CodegenError> {
        let uint32 = IntegerType::new(mlir_ctx, 32).into();
        let value = block
            .append_operation(func::call(
                mlir_ctx,
                FlatSymbolRefAttribute::new(mlir_ctx, symbols::GET_CALLDATA_SIZE),
                &[syscall_ctx],
                &[uint32],
                location,
            ))
            .result(0)?;
        Ok(value.into())
    }

    /// Returns a pointer to the start of the calldata
    pub(crate) fn get_calldata_ptr_syscall<'c>(
        mlir_ctx: &'c MeliorContext,
        syscall_ctx: Value<'c, 'c>,
        block: &'c Block,
        location: Location<'c>,
    ) -> Result<Value<'c, 'c>, CodegenError> {
        let ptr_type = pointer(mlir_ctx, 0);
        let value = block
            .append_operation(func::call(
                mlir_ctx,
                FlatSymbolRefAttribute::new(mlir_ctx, symbols::GET_CALLDATA_PTR),
                &[syscall_ctx],
                &[ptr_type],
                location,
            ))
            .result(0)?;
        Ok(value.into())
    }

    pub(crate) fn get_gaslimit<'c>(
        mlir_ctx: &'c MeliorContext,
        syscall_ctx: Value<'c, 'c>,
        block: &'c Block,
        location: Location<'c>,
    ) -> Result<Value<'c, 'c>, CodegenError> {
        let uint64 = IntegerType::new(mlir_ctx, 64).into();
        let value = block
            .append_operation(func::call(
                mlir_ctx,
                FlatSymbolRefAttribute::new(mlir_ctx, symbols::GET_GASLIMIT),
                &[syscall_ctx],
                &[uint64],
                location,
            ))
            .result(0)?;
        Ok(value.into())
    }

    pub(crate) fn get_chainid_syscall<'c>(
        mlir_ctx: &'c MeliorContext,
        syscall_ctx: Value<'c, 'c>,
        block: &'c Block,
        location: Location<'c>,
    ) -> Result<Value<'c, 'c>, CodegenError> {
        let uint64 = IntegerType::new(mlir_ctx, 64).into();
        let value = block
            .append_operation(func::call(
                mlir_ctx,
                FlatSymbolRefAttribute::new(mlir_ctx, symbols::GET_CHAINID),
                &[syscall_ctx],
                &[uint64],
                location,
            ))
            .result(0)?;
        Ok(value.into())
    }

    pub(crate) fn store_in_callvalue_ptr<'c>(
        mlir_ctx: &'c MeliorContext,
        syscall_ctx: Value<'c, 'c>,
        block: &'c Block,
        location: Location<'c>,
        callvalue_ptr: Value<'c, 'c>,
    ) {
        block.append_operation(func::call(
            mlir_ctx,
            FlatSymbolRefAttribute::new(mlir_ctx, symbols::STORE_IN_CALLVALUE_PTR),
            &[syscall_ctx, callvalue_ptr],
            &[],
            location,
        ));
    }

    pub(crate) fn store_in_blobbasefee_ptr<'c>(
        mlir_ctx: &'c MeliorContext,
        syscall_ctx: Value<'c, 'c>,
        block: &'c Block,
        location: Location<'c>,
        blob_base_fee_ptr: Value<'c, 'c>,
    ) {
        block.append_operation(func::call(
            mlir_ctx,
            FlatSymbolRefAttribute::new(mlir_ctx, symbols::STORE_IN_BLOBBASEFEE_PTR),
            &[syscall_ctx, blob_base_fee_ptr],
            &[],
            location,
        ));
    }

    pub(crate) fn store_in_gasprice_ptr<'c>(
        mlir_ctx: &'c MeliorContext,
        syscall_ctx: Value<'c, 'c>,
        block: &'c Block,
        location: Location<'c>,
        gasprice_ptr: Value<'c, 'c>,
    ) {
        block.append_operation(func::call(
            mlir_ctx,
            FlatSymbolRefAttribute::new(mlir_ctx, symbols::STORE_IN_GASPRICE_PTR),
            &[syscall_ctx, gasprice_ptr],
            &[],
            location,
        ));
    }

    pub(crate) fn store_in_caller_ptr<'c>(
        mlir_ctx: &'c MeliorContext,
        syscall_ctx: Value<'c, 'c>,
        block: &'c Block,
        location: Location<'c>,
        caller_ptr: Value<'c, 'c>,
    ) {
        block.append_operation(func::call(
            mlir_ctx,
            FlatSymbolRefAttribute::new(mlir_ctx, symbols::STORE_IN_CALLER_PTR),
            &[syscall_ctx, caller_ptr],
            &[],
            location,
        ));
    }

    /// Extends the memory segment of the syscall context.
    /// Returns a pointer to the start of the memory segment.
    pub(crate) fn extend_memory_syscall<'c>(
        mlir_ctx: &'c MeliorContext,
        syscall_ctx: Value<'c, 'c>,
        block: &'c Block,
        new_size: Value<'c, 'c>,
        location: Location<'c>,
    ) -> Result<Value<'c, 'c>, CodegenError> {
        let ptr_type = pointer(mlir_ctx, 0);
        let value = block
            .append_operation(func::call(
                mlir_ctx,
                FlatSymbolRefAttribute::new(mlir_ctx, symbols::EXTEND_MEMORY),
                &[syscall_ctx, new_size],
                &[ptr_type],
                location,
            ))
            .result(0)?;
        Ok(value.into())
    }

    pub(crate) fn store_in_selfbalance_ptr<'c>(
        mlir_ctx: &'c MeliorContext,
        syscall_ctx: Value<'c, 'c>,
        block: &'c Block,
        location: Location<'c>,
        balance_ptr: Value<'c, 'c>,
    ) {
        block.append_operation(func::call(
            mlir_ctx,
            FlatSymbolRefAttribute::new(mlir_ctx, symbols::STORE_IN_SELFBALANCE_PTR),
            &[syscall_ctx, balance_ptr],
            &[],
            location,
        ));
    }

    /// Reads the storage given a key
    pub(crate) fn storage_read_syscall<'c>(
        mlir_ctx: &'c MeliorContext,
        syscall_ctx: Value<'c, 'c>,
        block: &'c Block,
        key: Value<'c, 'c>,
        value: Value<'c, 'c>,
        location: Location<'c>,
    ) {
        block.append_operation(func::call(
            mlir_ctx,
            FlatSymbolRefAttribute::new(mlir_ctx, symbols::STORAGE_READ),
            &[syscall_ctx, key, value],
            &[],
            location,
        ));
    }

    /// Writes the storage given a key value pair
    pub(crate) fn storage_write_syscall<'c>(
        mlir_ctx: &'c MeliorContext,
        syscall_ctx: Value<'c, 'c>,
        block: &'c Block,
        key: Value<'c, 'c>,
        value: Value<'c, 'c>,
        location: Location<'c>,
    ) -> Result<Value<'c, 'c>, CodegenError> {
        let uint64 = IntegerType::new(mlir_ctx, 64);
        let value = block
            .append_operation(func::call(
                mlir_ctx,
                FlatSymbolRefAttribute::new(mlir_ctx, symbols::STORAGE_WRITE),
                &[syscall_ctx, key, value],
                &[uint64.into()],
                location,
            ))
            .result(0)?;
        Ok(value.into())
    }

    /// Receives log data and appends a log to the logs vector
    pub(crate) fn append_log_syscall<'c>(
        mlir_ctx: &'c MeliorContext,
        syscall_ctx: Value<'c, 'c>,
        block: &'c Block,
        data: Value<'c, 'c>,
        size: Value<'c, 'c>,
        location: Location<'c>,
    ) {
        block.append_operation(func::call(
            mlir_ctx,
            FlatSymbolRefAttribute::new(mlir_ctx, symbols::APPEND_LOG),
            &[syscall_ctx, data, size],
            &[],
            location,
        ));
    }

    /// Receives log data and a topic and appends a log to the logs vector
    pub(crate) fn append_log_with_one_topic_syscall<'c>(
        mlir_ctx: &'c MeliorContext,
        syscall_ctx: Value<'c, 'c>,
        block: &'c Block,
        data: Value<'c, 'c>,
        size: Value<'c, 'c>,
        topic: Value<'c, 'c>,
        location: Location<'c>,
    ) {
        block.append_operation(func::call(
            mlir_ctx,
            FlatSymbolRefAttribute::new(mlir_ctx, symbols::APPEND_LOG_ONE_TOPIC),
            &[syscall_ctx, data, size, topic],
            &[],
            location,
        ));
    }

    /// Receives log data, two topics and appends a log to the logs vector
    #[allow(clippy::too_many_arguments)]
    pub(crate) fn append_log_with_two_topics_syscall<'c>(
        mlir_ctx: &'c MeliorContext,
        syscall_ctx: Value<'c, 'c>,
        block: &'c Block,
        data: Value<'c, 'c>,
        size: Value<'c, 'c>,
        topic1_ptr: Value<'c, 'c>,
        topic2_ptr: Value<'c, 'c>,
        location: Location<'c>,
    ) {
        block.append_operation(func::call(
            mlir_ctx,
            FlatSymbolRefAttribute::new(mlir_ctx, symbols::APPEND_LOG_TWO_TOPICS),
            &[syscall_ctx, data, size, topic1_ptr, topic2_ptr],
            &[],
            location,
        ));
    }

    /// Receives log data, three topics and appends a log to the logs vector
    #[allow(clippy::too_many_arguments)]
    pub(crate) fn append_log_with_three_topics_syscall<'c>(
        mlir_ctx: &'c MeliorContext,
        syscall_ctx: Value<'c, 'c>,
        block: &'c Block,
        data: Value<'c, 'c>,
        size: Value<'c, 'c>,
        topic1_ptr: Value<'c, 'c>,
        topic2_ptr: Value<'c, 'c>,
        topic3_ptr: Value<'c, 'c>,
        location: Location<'c>,
    ) {
        block.append_operation(func::call(
            mlir_ctx,
            FlatSymbolRefAttribute::new(mlir_ctx, symbols::APPEND_LOG_THREE_TOPICS),
            &[syscall_ctx, data, size, topic1_ptr, topic2_ptr, topic3_ptr],
            &[],
            location,
        ));
    }

    /// Receives log data, three topics and appends a log to the logs vector
    #[allow(clippy::too_many_arguments)]
    pub(crate) fn append_log_with_four_topics_syscall<'c>(
        mlir_ctx: &'c MeliorContext,
        syscall_ctx: Value<'c, 'c>,
        block: &'c Block,
        data: Value<'c, 'c>,
        size: Value<'c, 'c>,
        topic1_ptr: Value<'c, 'c>,
        topic2_ptr: Value<'c, 'c>,
        topic3_ptr: Value<'c, 'c>,
        topic4_ptr: Value<'c, 'c>,
        location: Location<'c>,
    ) {
        block.append_operation(func::call(
            mlir_ctx,
            FlatSymbolRefAttribute::new(mlir_ctx, symbols::APPEND_LOG_FOUR_TOPICS),
            &[
                syscall_ctx,
                data,
                size,
                topic1_ptr,
                topic2_ptr,
                topic3_ptr,
                topic4_ptr,
            ],
            &[],
            location,
        ));
    }

    pub(crate) fn get_origin_syscall<'c>(
        mlir_ctx: &'c MeliorContext,
        syscall_ctx: Value<'c, 'c>,
        block: &'c Block,
        address_pointer: Value<'c, 'c>,
        location: Location<'c>,
    ) {
        block.append_operation(func::call(
            mlir_ctx,
            FlatSymbolRefAttribute::new(mlir_ctx, symbols::GET_ORIGIN),
            &[syscall_ctx, address_pointer],
            &[],
            location,
        ));
    }

    /// Returns a pointer to the coinbase address.
    pub(crate) fn get_coinbase_ptr_syscall<'c>(
        mlir_ctx: &'c MeliorContext,
        syscall_ctx: Value<'c, 'c>,
        block: &'c Block,
        location: Location<'c>,
    ) -> Result<Value<'c, 'c>, CodegenError> {
        let ptr_type = pointer(mlir_ctx, 0);
        let value = block
            .append_operation(func::call(
                mlir_ctx,
                FlatSymbolRefAttribute::new(mlir_ctx, symbols::GET_COINBASE_PTR),
                &[syscall_ctx],
                &[ptr_type],
                location,
            ))
            .result(0)?;
        Ok(value.into())
    }

    /// Returns the block number.
    #[allow(unused)]
    pub(crate) fn get_block_number_syscall<'c>(
        mlir_ctx: &'c MeliorContext,
        syscall_ctx: Value<'c, 'c>,
        block: &'c Block,
        number: Value<'c, 'c>,
        location: Location<'c>,
    ) {
        block.append_operation(func::call(
            mlir_ctx,
            FlatSymbolRefAttribute::new(mlir_ctx, symbols::GET_BLOCK_NUMBER),
            &[syscall_ctx, number],
            &[],
            location,
        ));
    }

    pub(crate) fn copy_code_to_memory_syscall<'c>(
        mlir_ctx: &'c MeliorContext,
        syscall_ctx: Value<'c, 'c>,
        block: &'c Block,
        offset: Value,
        size: Value,
        dest_offset: Value,
        location: Location<'c>,
    ) {
        block.append_operation(func::call(
            mlir_ctx,
            FlatSymbolRefAttribute::new(mlir_ctx, symbols::COPY_CODE_TO_MEMORY),
            &[syscall_ctx, offset, size, dest_offset],
            &[],
            location,
        ));
    }

    /// Returns a pointer to the address of the current executing contract
    #[allow(unused)]
    pub(crate) fn get_address_ptr_syscall<'c>(
        mlir_ctx: &'c MeliorContext,
        syscall_ctx: Value<'c, 'c>,
        block: &'c Block,
        location: Location<'c>,
    ) -> Result<Value<'c, 'c>, CodegenError> {
        let uint256 = IntegerType::new(mlir_ctx, 256);
        let ptr_type = pointer(mlir_ctx, 0);
        let value = block
            .append_operation(func::call(
                mlir_ctx,
                FlatSymbolRefAttribute::new(mlir_ctx, symbols::GET_ADDRESS_PTR),
                &[syscall_ctx],
                &[ptr_type],
                location,
            ))
            .result(0)?;
        Ok(value.into())
    }

    /// Stores the current block's timestamp in the `timestamp_ptr`.
    pub(crate) fn store_in_timestamp_ptr<'c>(
        mlir_ctx: &'c MeliorContext,
        syscall_ctx: Value<'c, 'c>,
        block: &'c Block,
        location: Location<'c>,
        timestamp_ptr: Value<'c, 'c>,
    ) {
        block.append_operation(func::call(
            mlir_ctx,
            FlatSymbolRefAttribute::new(mlir_ctx, symbols::STORE_IN_TIMESTAMP_PTR),
            &[syscall_ctx, timestamp_ptr],
            &[],
            location,
        ));
    }

    #[allow(unused)]
    pub(crate) fn store_in_basefee_ptr_syscall<'c>(
        mlir_ctx: &'c MeliorContext,
        syscall_ctx: Value<'c, 'c>,
        basefee_ptr: Value<'c, 'c>,
        block: &'c Block,
        location: Location<'c>,
    ) {
        block
            .append_operation(func::call(
                mlir_ctx,
                FlatSymbolRefAttribute::new(mlir_ctx, symbols::STORE_IN_BASEFEE_PTR),
                &[syscall_ctx, basefee_ptr],
                &[],
                location,
            ))
            .result(0);
    }

    #[allow(clippy::too_many_arguments)]
    pub(crate) fn call_syscall<'c>(
        mlir_ctx: &'c MeliorContext,
        syscall_ctx: Value<'c, 'c>,
        block: &'c Block,
        location: Location<'c>,
        gas: Value<'c, 'c>,
        address: Value<'c, 'c>,
        value_ptr: Value<'c, 'c>,
        args_offset: Value<'c, 'c>,
        args_size: Value<'c, 'c>,
        ret_offset: Value<'c, 'c>,
        ret_size: Value<'c, 'c>,
        available_gas: Value<'c, 'c>,
        remaining_gas_ptr: Value<'c, 'c>,
    ) -> Result<Value<'c, 'c>, CodegenError> {
        let uint8 = IntegerType::new(mlir_ctx, 8).into();
        let result = block
            .append_operation(func::call(
                mlir_ctx,
                FlatSymbolRefAttribute::new(mlir_ctx, symbols::CALL),
                &[
                    syscall_ctx,
                    gas,
                    address,
                    value_ptr,
                    args_offset,
                    args_size,
                    ret_offset,
                    ret_size,
                    available_gas,
                    remaining_gas_ptr,
                ],
                &[uint8],
                location,
            ))
            .result(0)?;

        Ok(result.into())
    }

    #[allow(unused)]
    pub(crate) fn store_in_balance_syscall<'c>(
        mlir_ctx: &'c MeliorContext,
        syscall_ctx: Value<'c, 'c>,
        block: &'c Block,
        address: Value<'c, 'c>,
        balance: Value<'c, 'c>,
        location: Location<'c>,
    ) {
        let ptr_type = pointer(mlir_ctx, 0);
        let value = block.append_operation(func::call(
            mlir_ctx,
            FlatSymbolRefAttribute::new(mlir_ctx, symbols::STORE_IN_BALANCE),
            &[syscall_ctx, address, balance],
            &[],
            location,
        ));
    }

    /// Receives an account address and copies the corresponding bytecode
    /// to memory.
    #[allow(clippy::too_many_arguments)]
    pub(crate) fn copy_ext_code_to_memory_syscall<'c>(
        mlir_ctx: &'c MeliorContext,
        syscall_ctx: Value<'c, 'c>,
        block: &'c Block,
        address_ptr: Value<'c, 'c>,
        offset: Value<'c, 'c>,
        size: Value<'c, 'c>,
        dest_offset: Value<'c, 'c>,
        location: Location<'c>,
    ) {
        block.append_operation(func::call(
            mlir_ctx,
            FlatSymbolRefAttribute::new(mlir_ctx, symbols::COPY_EXT_CODE_TO_MEMORY),
            &[syscall_ctx, address_ptr, offset, size, dest_offset],
            &[],
            location,
        ));
    }

    pub(crate) fn get_prevrandao_syscall<'c>(
        mlir_ctx: &'c MeliorContext,
        syscall_ctx: Value<'c, 'c>,
        block: &'c Block,
        prevrandao_ptr: Value<'c, 'c>,
        location: Location<'c>,
    ) {
        block.append_operation(func::call(
            mlir_ctx,
            FlatSymbolRefAttribute::new(mlir_ctx, symbols::GET_PREVRANDAO),
            &[syscall_ctx, prevrandao_ptr],
            &[],
            location,
        ));
    }

    pub(crate) fn get_codesize_from_address_syscall<'c>(
        mlir_ctx: &'c MeliorContext,
        syscall_ctx: Value<'c, 'c>,
        block: &'c Block,
        address: Value<'c, 'c>,
        location: Location<'c>,
    ) -> Result<Value<'c, 'c>, CodegenError> {
        let uint64 = IntegerType::new(mlir_ctx, 64).into();
        let value = block
            .append_operation(func::call(
                mlir_ctx,
                FlatSymbolRefAttribute::new(mlir_ctx, symbols::GET_CODESIZE_FROM_ADDRESS),
                &[syscall_ctx, address],
                &[uint64],
                location,
            ))
            .result(0)?;
        Ok(value.into())
    }

    pub(crate) fn get_blob_hash_at_index_syscall<'c>(
        mlir_ctx: &'c MeliorContext,
        syscall_ctx: Value<'c, 'c>,
        block: &'c Block,
        index: Value<'c, 'c>,
        blobhash: Value<'c, 'c>,
        location: Location<'c>,
    ) {
        block.append_operation(func::call(
            mlir_ctx,
            FlatSymbolRefAttribute::new(mlir_ctx, symbols::GET_BLOB_HASH_AT_INDEX),
            &[syscall_ctx, index, blobhash],
            &[],
            location,
        ));
    }

    pub(crate) fn get_block_hash_syscall<'c>(
        mlir_ctx: &'c MeliorContext,
        syscall_ctx: Value<'c, 'c>,
        block: &'c Block,
        block_number: Value<'c, 'c>,
        location: Location<'c>,
    ) {
        block.append_operation(func::call(
            mlir_ctx,
            FlatSymbolRefAttribute::new(mlir_ctx, symbols::GET_BLOCK_HASH),
            &[syscall_ctx, block_number],
            &[],
            location,
        ));
    }

    pub(crate) fn get_code_hash_syscall<'c>(
        mlir_ctx: &'c MeliorContext,
        syscall_ctx: Value<'c, 'c>,
        block: &'c Block,
        address: Value<'c, 'c>,
        location: Location<'c>,
    ) {
        block.append_operation(func::call(
            mlir_ctx,
            FlatSymbolRefAttribute::new(mlir_ctx, symbols::GET_CODE_HASH),
            &[syscall_ctx, address],
            &[],
            location,
        ));
    }

    #[allow(clippy::too_many_arguments)]
    pub(crate) fn create_syscall<'c>(
        mlir_ctx: &'c MeliorContext,
        syscall_ctx: Value<'c, 'c>,
        block: &'c Block,
        size: Value<'c, 'c>,
        offset: Value<'c, 'c>,
        value: Value<'c, 'c>,
        remaining_gas: Value<'c, 'c>,
        location: Location<'c>,
    ) -> Result<Value<'c, 'c>, CodegenError> {
        let uint8 = IntegerType::new(mlir_ctx, 8).into();
        let result = block
            .append_operation(func::call(
                mlir_ctx,
                FlatSymbolRefAttribute::new(mlir_ctx, symbols::CREATE),
                &[syscall_ctx, size, offset, value, remaining_gas],
                &[uint8],
                location,
            ))
            .result(0)?;
        Ok(result.into())
    }

    #[allow(clippy::too_many_arguments)]
    pub(crate) fn create2_syscall<'c>(
        mlir_ctx: &'c MeliorContext,
        syscall_ctx: Value<'c, 'c>,
        block: &'c Block,
        size: Value<'c, 'c>,
        offset: Value<'c, 'c>,
        value: Value<'c, 'c>,
        remaining_gas: Value<'c, 'c>,
        salt: Value<'c, 'c>,
        location: Location<'c>,
    ) -> Result<Value<'c, 'c>, CodegenError> {
        let uint8 = IntegerType::new(mlir_ctx, 8).into();
        let result = block
            .append_operation(func::call(
                mlir_ctx,
                FlatSymbolRefAttribute::new(mlir_ctx, symbols::CREATE2),
                &[syscall_ctx, size, offset, value, remaining_gas, salt],
                &[uint8],
                location,
            ))
            .result(0)?;
        Ok(result.into())
    }

    pub(crate) fn get_return_data_size<'c>(
        mlir_ctx: &'c MeliorContext,
        syscall_ctx: Value<'c, 'c>,
        block: &'c Block,
        location: Location<'c>,
    ) -> Result<Value<'c, 'c>, CodegenError> {
        let uint32 = IntegerType::new(mlir_ctx, 32).into();
        let result = block
            .append_operation(func::call(
                mlir_ctx,
                FlatSymbolRefAttribute::new(mlir_ctx, symbols::GET_RETURN_DATA_SIZE),
                &[syscall_ctx],
                &[uint32],
                location,
            ))
            .result(0)?;

        Ok(result.into())
    }

    pub(crate) fn copy_return_data_into_memory<'c>(
        mlir_ctx: &'c MeliorContext,
        syscall_ctx: Value<'c, 'c>,
        block: &'c Block,
        dest_offset: Value<'c, 'c>,
        offset: Value<'c, 'c>,
        size: Value<'c, 'c>,
        location: Location<'c>,
    ) {
        block.append_operation(func::call(
            mlir_ctx,
            FlatSymbolRefAttribute::new(mlir_ctx, symbols::COPY_RETURN_DATA_INTO_MEMORY),
            &[syscall_ctx, dest_offset, offset, size],
            &[],
            location,
        ));
    }

    pub(crate) fn selfdestruct_syscall<'c>(
        mlir_ctx: &'c MeliorContext,
        syscall_ctx: Value<'c, 'c>,
        block: &'c Block,
        address: Value<'c, 'c>,
        location: Location<'c>,
    ) -> Result<Value<'c, 'c>, CodegenError> {
        let uint64 = IntegerType::new(mlir_ctx, 64).into();

        let result = block
            .append_operation(func::call(
                mlir_ctx,
                FlatSymbolRefAttribute::new(mlir_ctx, symbols::SELFDESTRUCT),
                &[syscall_ctx, address],
                &[uint64],
                location,
            ))
            .result(0)?;

        Ok(result.into())
    }
}<|MERGE_RESOLUTION|>--- conflicted
+++ resolved
@@ -26,11 +26,7 @@
     primitives::{Address, Bytes, B256, U256 as EU256},
     program::Program,
     result::{EVMError, ExecutionResult, HaltReason, Output, ResultAndState, SuccessReason},
-<<<<<<< HEAD
     state::{AccountStatus, EvmStorageSlot},
-=======
-    state::EvmStorageSlot,
->>>>>>> 4e00c6ec
     utils::{compute_contract_address, compute_contract_address2},
 };
 use melior::ExecutionEngine;
@@ -974,7 +970,6 @@
     ) -> u8 {
         self.create_aux(size, offset, value, remaining_gas, Some(salt))
     }
-<<<<<<< HEAD
 
     pub extern "C" fn selfdestruct(&mut self, address: &U256) -> u64 {
         let address = Address::from(address);
@@ -999,8 +994,6 @@
         }
         // TODO: add gas cost for cold addresses
     }
-=======
->>>>>>> 4e00c6ec
 }
 
 pub mod symbols {
