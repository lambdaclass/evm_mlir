--- conflicted
+++ resolved
@@ -32,7 +32,6 @@
     pub hi: u128,
 }
 
-<<<<<<< HEAD
 impl std::fmt::Display for U256 {
     fn fmt(&self, f: &mut std::fmt::Formatter) -> std::fmt::Result {
         // Format as a single hexadecimal string
@@ -48,8 +47,6 @@
     }
 }
 
-=======
->>>>>>> 133ce70f
 #[derive(Debug, Clone)]
 pub enum ExitStatusCode {
     Return = 0,
@@ -287,16 +284,13 @@
 pub mod symbols {
     pub const WRITE_RESULT: &str = "evm_mlir__write_result";
     pub const EXTEND_MEMORY: &str = "evm_mlir__extend_memory";
-<<<<<<< HEAD
     pub const KECCAK256_HASHER: &str = "evm_mlir__keccak256_hasher";
-=======
     pub const APPEND_LOG: &str = "evm_mlir__append_log";
     pub const APPEND_LOG_ONE_TOPIC: &str = "evm_mlir__append_log_with_one_topic";
     pub const APPEND_LOG_TWO_TOPICS: &str = "evm_mlir__append_log_with_two_topics";
     pub const APPEND_LOG_THREE_TOPICS: &str = "evm_mlir__append_log_with_three_topics";
     pub const APPEND_LOG_FOUR_TOPICS: &str = "evm_mlir__append_log_with_four_topics";
     pub const GET_CALLDATA_PTR: &str = "evm_mlir__get_calldata_ptr";
->>>>>>> 133ce70f
     pub const GET_CALLDATA_SIZE: &str = "evm_mlir__get_calldata_size";
 }
 
