--- conflicted
+++ resolved
@@ -201,8 +201,6 @@
         value.hi = (aux >> 128).low_u128();
     }
 
-<<<<<<< HEAD
-    #[allow(improper_ctypes)]
     pub extern "C" fn store_in_caller_ptr(&self, value: &mut U256) {
         //TODO: Here we are returning the tx.caller value, which in fact corresponds to ORIGIN
         //opcode. For the moment it's ok, but it should be changed when we implement the CALL opcode.
@@ -215,8 +213,6 @@
         value.hi = u128::from_be_bytes(high);
     }
 
-    pub extern "C" fn get_calldata_size(&self) -> u32 {
-=======
     pub extern "C" fn store_in_gasprice_ptr(&self, value: &mut U256) {
         let aux = &self.env.tx.gas_price;
         value.lo = aux.low_u128();
@@ -232,7 +228,6 @@
     }
 
     pub extern "C" fn get_calldata_size_syscall(&self) -> u32 {
->>>>>>> 9d6de0e1
         self.env.tx.data.len() as u32
     }
 
@@ -335,14 +330,11 @@
     pub const GET_CALLDATA_PTR: &str = "evm_mlir__get_calldata_ptr";
     pub const GET_CALLDATA_SIZE: &str = "evm_mlir__get_calldata_size";
     pub const STORE_IN_CALLVALUE_PTR: &str = "evm_mlir__store_in_callvalue_ptr";
-<<<<<<< HEAD
     pub const STORE_IN_CALLER_PTR: &str = "evm_mlir__store_in_caller_ptr";
-=======
     pub const GET_ORIGIN: &str = "evm_mlir__get_origin";
     pub const GET_CHAINID: &str = "evm_mlir__get_chainid";
     pub const STORE_IN_GASPRICE_PTR: &str = "evm_mlir__store_in_gasprice_ptr";
     pub const GET_BLOCK_NUMBER: &str = "evm_mlir__get_block_number";
->>>>>>> 9d6de0e1
 }
 
 /// Registers all the syscalls as symbols in the execution engine
@@ -413,10 +405,10 @@
             SyscallContext::store_in_callvalue_ptr as *const fn(*mut c_void, *mut U256) as *mut (),
         );
         engine.register_symbol(
-<<<<<<< HEAD
             symbols::STORE_IN_CALLER_PTR,
             SyscallContext::store_in_caller_ptr as *const fn(*mut c_void, *mut U256) as *mut (),
-=======
+        );
+        engine.register_symbol(
             symbols::STORE_IN_GASPRICE_PTR,
             SyscallContext::store_in_gasprice_ptr as *const fn(*mut c_void, *mut U256) as *mut (),
         );
@@ -427,7 +419,6 @@
         engine.register_symbol(
             symbols::GET_CHAINID,
             SyscallContext::get_chainid as *const extern "C" fn(&SyscallContext) -> u64 as *mut (),
->>>>>>> 9d6de0e1
         );
     };
 }
@@ -509,23 +500,24 @@
             attributes,
             location,
         ));
-
-        module.body().append_operation(func::func(
-            context,
-<<<<<<< HEAD
+        module.body().append_operation(func::func(
+            context,
             StringAttribute::new(context, symbols::STORE_IN_CALLER_PTR),
-=======
+            TypeAttribute::new(FunctionType::new(context, &[ptr_type, ptr_type], &[]).into()),
+            Region::new(),
+            attributes,
+            location,
+        ));
+
+        module.body().append_operation(func::func(
+            context,
             StringAttribute::new(context, symbols::STORE_IN_GASPRICE_PTR),
->>>>>>> 9d6de0e1
             TypeAttribute::new(FunctionType::new(context, &[ptr_type, ptr_type], &[]).into()),
             Region::new(),
             attributes,
             location,
         ));
-<<<<<<< HEAD
-
-=======
->>>>>>> 9d6de0e1
+
         module.body().append_operation(func::func(
             context,
             StringAttribute::new(context, symbols::EXTEND_MEMORY),
@@ -714,30 +706,33 @@
         ));
     }
 
-<<<<<<< HEAD
+    pub(crate) fn store_in_gasprice_ptr<'c>(
+        mlir_ctx: &'c MeliorContext,
+        syscall_ctx: Value<'c, 'c>,
+        block: &'c Block,
+        location: Location<'c>,
+        gasprice_ptr: Value<'c, 'c>,
+    ) {
+        block.append_operation(func::call(
+            mlir_ctx,
+            FlatSymbolRefAttribute::new(mlir_ctx, symbols::STORE_IN_GASPRICE_PTR),
+            &[syscall_ctx, gasprice_ptr],
+            &[],
+            location,
+        ));
+    }
+
     pub(crate) fn store_in_caller_ptr<'c>(
-=======
-    pub(crate) fn store_in_gasprice_ptr<'c>(
->>>>>>> 9d6de0e1
-        mlir_ctx: &'c MeliorContext,
-        syscall_ctx: Value<'c, 'c>,
-        block: &'c Block,
-        location: Location<'c>,
-<<<<<<< HEAD
+        mlir_ctx: &'c MeliorContext,
+        syscall_ctx: Value<'c, 'c>,
+        block: &'c Block,
+        location: Location<'c>,
         caller_ptr: Value<'c, 'c>,
     ) {
         block.append_operation(func::call(
             mlir_ctx,
             FlatSymbolRefAttribute::new(mlir_ctx, symbols::STORE_IN_CALLER_PTR),
             &[syscall_ctx, caller_ptr],
-=======
-        gasprice_ptr: Value<'c, 'c>,
-    ) {
-        block.append_operation(func::call(
-            mlir_ctx,
-            FlatSymbolRefAttribute::new(mlir_ctx, symbols::STORE_IN_GASPRICE_PTR),
-            &[syscall_ctx, gasprice_ptr],
->>>>>>> 9d6de0e1
             &[],
             location,
         ));
