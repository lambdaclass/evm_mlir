--- conflicted
+++ resolved
@@ -327,14 +327,11 @@
     pub const GET_CALLDATA_PTR: &str = "evm_mlir__get_calldata_ptr";
     pub const GET_CALLDATA_SIZE: &str = "evm_mlir__get_calldata_size";
     pub const STORE_IN_CALLVALUE_PTR: &str = "evm_mlir__store_in_callvalue_ptr";
-<<<<<<< HEAD
     pub const GET_COINBASE_PTR: &str = "evm_mlir__get_coinbase_ptr";
-=======
     pub const GET_ORIGIN: &str = "evm_mlir__get_origin";
     pub const GET_CHAINID: &str = "evm_mlir__get_chainid";
     pub const STORE_IN_GASPRICE_PTR: &str = "evm_mlir__store_in_gasprice_ptr";
     pub const GET_BLOCK_NUMBER: &str = "evm_mlir__get_block_number";
->>>>>>> 3569463d
 }
 
 /// Registers all the syscalls as symbols in the execution engine
@@ -401,10 +398,10 @@
             SyscallContext::store_in_callvalue_ptr as *const fn(*mut c_void, *mut U256) as *mut (),
         );
         engine.register_symbol(
-<<<<<<< HEAD
             symbols::GET_COINBASE_PTR,
             SyscallContext::get_coinbase_ptr as *const fn(*mut c_void) as *mut (),
-=======
+        );
+        engine.register_symbol(
             symbols::STORE_IN_GASPRICE_PTR,
             SyscallContext::store_in_gasprice_ptr as *const fn(*mut c_void, *mut U256) as *mut (),
         );
@@ -415,7 +412,6 @@
         engine.register_symbol(
             symbols::GET_CHAINID,
             SyscallContext::get_chainid as *const extern "C" fn(&SyscallContext) -> u64 as *mut (),
->>>>>>> 3569463d
         );
     };
 }
@@ -591,13 +587,17 @@
 
         module.body().append_operation(func::func(
             context,
-<<<<<<< HEAD
             StringAttribute::new(context, symbols::GET_COINBASE_PTR),
             TypeAttribute::new(FunctionType::new(context, &[ptr_type], &[ptr_type]).into()),
-=======
+            Region::new(),
+            attributes,
+            location,
+        ));
+
+        module.body().append_operation(func::func(
+            context,
             StringAttribute::new(context, symbols::GET_BLOCK_NUMBER),
             TypeAttribute::new(FunctionType::new(context, &[ptr_type, ptr_type], &[]).into()),
->>>>>>> 3569463d
             Region::new(),
             attributes,
             location,
@@ -866,7 +866,6 @@
     }
 
     /// Returns a pointer to the calldata.
-<<<<<<< HEAD
     pub(crate) fn get_coinbase_ptr_syscall<'c>(
         mlir_ctx: &'c MeliorContext,
         syscall_ctx: Value<'c, 'c>,
@@ -884,7 +883,9 @@
             ))
             .result(0)?;
         Ok(value.into())
-=======
+    }
+
+    /// Returns a pointer to the calldata.
     #[allow(unused)]
     pub(crate) fn get_block_number_syscall<'c>(
         mlir_ctx: &'c MeliorContext,
@@ -900,6 +901,5 @@
             &[],
             location,
         ));
->>>>>>> 3569463d
     }
 }