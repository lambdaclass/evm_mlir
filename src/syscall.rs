--- conflicted
+++ resolved
@@ -264,7 +264,6 @@
         }
     }
 
-<<<<<<< HEAD
     pub extern "C" fn copy_code_to_memory(
         &mut self,
         code_offset: u32,
@@ -287,7 +286,8 @@
         let code_slice = &self.inner_context.program[code_offset..code_offset + size];
         // copy the program into memory
         self.inner_context.memory[dest_offset..dest_offset + size].copy_from_slice(code_slice);
-=======
+    }
+
     pub extern "C" fn read_storage(&mut self, stg_key: &U256, stg_value: &mut U256) {
         let address = self.env.tx.caller;
 
@@ -297,17 +297,12 @@
 
         stg_value.hi = (result >> 128).low_u128();
         stg_value.lo = result.low_u128();
->>>>>>> ce805a16
     }
 
     pub extern "C" fn append_log(&mut self, offset: u32, size: u32) {
         self.create_log(offset, size, vec![]);
     }
 
-<<<<<<< HEAD
-    #[allow(improper_ctypes)]
-=======
->>>>>>> ce805a16
     pub extern "C" fn append_log_with_one_topic(&mut self, offset: u32, size: u32, topic: &U256) {
         self.create_log(offset, size, vec![*topic]);
     }
@@ -389,11 +384,8 @@
     pub const APPEND_LOG_FOUR_TOPICS: &str = "evm_mlir__append_log_with_four_topics";
     pub const GET_CALLDATA_PTR: &str = "evm_mlir__get_calldata_ptr";
     pub const GET_CALLDATA_SIZE: &str = "evm_mlir__get_calldata_size";
-<<<<<<< HEAD
     pub const COPY_CODE_TO_MEMORY: &str = "evm_mlir__copy_code_to_memory";
-=======
     pub const GET_ADDRESS_PTR: &str = "evm_mlir__get_address_ptr";
->>>>>>> ce805a16
     pub const STORE_IN_CALLVALUE_PTR: &str = "evm_mlir__store_in_callvalue_ptr";
     pub const GET_COINBASE_PTR: &str = "evm_mlir__get_coinbase_ptr";
     pub const STORE_IN_BASEFEE_PTR: &str = "evm_mlir__store_in_basefee_ptr";
@@ -617,24 +609,26 @@
 
         module.body().append_operation(func::func(
             context,
-<<<<<<< HEAD
             StringAttribute::new(context, symbols::COPY_CODE_TO_MEMORY),
             TypeAttribute::new(
                 FunctionType::new(context, &[ptr_type, uint32, uint32, uint32], &[]).into(),
-=======
+            ),
+            Region::new(),
+            attributes,
+            location,
+        ));
+
+        module.body().append_operation(func::func(
+            context,
             StringAttribute::new(context, symbols::STORAGE_READ),
             r#TypeAttribute::new(
                 FunctionType::new(context, &[ptr_type, ptr_type, ptr_type], &[]).into(),
->>>>>>> ce805a16
             ),
             Region::new(),
             attributes,
             location,
         ));
-<<<<<<< HEAD
-=======
-
->>>>>>> ce805a16
+
         module.body().append_operation(func::func(
             context,
             StringAttribute::new(context, symbols::APPEND_LOG),
@@ -1079,7 +1073,6 @@
         ));
     }
 
-<<<<<<< HEAD
     pub(crate) fn copy_code_to_memory_syscall<'c>(
         mlir_ctx: &'c MeliorContext,
         syscall_ctx: Value<'c, 'c>,
@@ -1096,7 +1089,8 @@
             &[],
             location,
         ));
-=======
+    }
+
     /// Returns a pointer to the address of the current executing contract
     #[allow(unused)]
     pub(crate) fn get_address_ptr_syscall<'c>(
@@ -1136,6 +1130,5 @@
                 location,
             ))
             .result(0);
->>>>>>> ce805a16
     }
 }