//! # Module implementing syscalls for the EVM
//!
//! The syscalls implemented here are to be exposed to the generated code
//! via [`register_syscalls`]. Each syscall implements functionality that's
//! not possible to implement in the generated code, such as interacting with
//! the storage, or just difficult, like allocating memory in the heap
//! ([`SyscallContext::extend_memory`]).
//!
//! ### Adding a new syscall
//!
//! New syscalls should be implemented by adding a new method to the [`SyscallContext`]
//! struct (see [`SyscallContext::write_result`] for an example). After that, the syscall
//! should be registered in the [`register_syscalls`] function, which will make it available
//! to the generated code. Afterwards, the syscall should be declared in
//! [`mlir::declare_syscalls`], which will make the syscall available inside the MLIR code.
//! Finally, the function can be called from the MLIR code like a normal function (see
//! [`mlir::write_result_syscall`] for an example).
use std::ffi::c_void;

use crate::{
    db::{Database, Db},
    env::Env,
    primitives::{Address, U256 as EU256},
    result::{EVMError, ExecutionResult, HaltReason, Output, ResultAndState, SuccessReason},
};
<<<<<<< HEAD
use sha3::{Digest, Keccak256};
=======
use melior::ExecutionEngine;
>>>>>>> d5a9b2fb

/// Function type for the main entrypoint of the generated code
pub type MainFunc = extern "C" fn(&mut SyscallContext, initial_gas: u64) -> u8;

#[derive(Clone, Copy, Debug, Default, Eq, Hash, Ord, PartialEq, PartialOrd)]
#[repr(C, align(16))]
pub struct U256 {
    pub lo: u128,
    pub hi: u128,
}

impl U256 {
    pub fn from_be_bytes(bytes: [u8; 32]) -> Self {
        let hi = u128::from_be_bytes(bytes[0..16].try_into().unwrap());
        let lo = u128::from_be_bytes(bytes[16..32].try_into().unwrap());
        U256 { hi, lo }
    }

    pub fn copy_from_address(&mut self, value: &Address) {
        let mut buffer = [0u8; 32];
        buffer[12..32].copy_from_slice(&value.0);
        self.lo = u128::from_be_bytes(buffer[16..32].try_into().unwrap());
        self.hi = u128::from_be_bytes(buffer[0..16].try_into().unwrap());
    }
}

#[derive(Debug, Clone)]
pub enum ExitStatusCode {
    Return = 0,
    Stop,
    Revert,
    Error,
    Default,
}
impl ExitStatusCode {
    #[inline(always)]
    pub fn to_u8(self) -> u8 {
        self as u8
    }
    pub fn from_u8(value: u8) -> Self {
        match value {
            x if x == Self::Return.to_u8() => Self::Return,
            x if x == Self::Stop.to_u8() => Self::Stop,
            x if x == Self::Revert.to_u8() => Self::Revert,
            x if x == Self::Error.to_u8() => Self::Error,
            _ => Self::Default,
        }
    }
}

#[derive(Debug, Default)]
pub struct InnerContext {
    /// The memory segment of the EVM.
    /// For extending it, see [`Self::extend_memory`]
    memory: Vec<u8>,
    /// The result of the execution
    return_data: Option<(usize, usize)>,
    // The program bytecode
    pub program: Vec<u8>,
    gas_remaining: Option<u64>,
    exit_status: Option<ExitStatusCode>,
    logs: Vec<LogData>,
}

/// The context passed to syscalls
#[derive(Debug)]
pub struct SyscallContext<'c> {
    pub env: Env,
    pub db: &'c mut Db,
    pub inner_context: InnerContext,
}

#[derive(Clone, Debug, Default, Eq, PartialEq, Hash)]
pub struct LogData {
    pub topics: Vec<U256>,
    pub data: Vec<u8>,
}

#[derive(Clone, Debug, Default, Eq, PartialEq, Hash)]
pub struct Log {
    pub address: Address,
    pub data: LogData,
}

/// Accessors for disponibilizing the execution results
impl<'c> SyscallContext<'c> {
    pub fn new(env: Env, db: &'c mut Db) -> Self {
        Self {
            env,
            db,
            inner_context: Default::default(),
        }
    }

    pub fn return_values(&self) -> &[u8] {
        let (offset, size) = self.inner_context.return_data.unwrap_or((0, 0));
        &self.inner_context.memory[offset..offset + size]
    }

    pub fn logs(&self) -> Vec<Log> {
        self.inner_context
            .logs
            .iter()
            .map(|logdata| Log {
                address: self.env.tx.caller,
                data: logdata.clone(),
            })
            .collect()
    }

    pub fn get_result(&self) -> Result<ResultAndState, EVMError> {
        let gas_remaining = self.inner_context.gas_remaining.unwrap_or(0);
        let gas_initial = self.env.tx.gas_limit;
        let gas_used = gas_initial.saturating_sub(gas_remaining);
        let exit_status = self
            .inner_context
            .exit_status
            .clone()
            .unwrap_or(ExitStatusCode::Default);
        let return_values = self.return_values().to_vec();
        let result = match exit_status {
            ExitStatusCode::Return => ExecutionResult::Success {
                reason: SuccessReason::Return,
                gas_used,
                gas_refunded: 0, // TODO: implement gas refunds
                output: Output::Call(return_values.into()), // TODO: add case Output::Create
                logs: self.logs(),
            },
            ExitStatusCode::Stop => ExecutionResult::Success {
                reason: SuccessReason::Stop,
                gas_used,
                gas_refunded: 0, // TODO: implement gas refunds
                output: Output::Call(return_values.into()), // TODO: add case Output::Create
                logs: self.logs(),
            },
            ExitStatusCode::Revert => ExecutionResult::Revert {
                output: return_values.into(),
                gas_used,
            },
            ExitStatusCode::Error | ExitStatusCode::Default => ExecutionResult::Halt {
                reason: HaltReason::OpcodeNotFound, // TODO: check which Halt error
                gas_used,
            },
        };

        let state = self.db.clone().into_state();

        Ok(ResultAndState { result, state })
    }
}

/// Syscall implementations
///
/// Note that each function is marked as `extern "C"`, which is necessary for the
/// function to be callable from the generated code.
impl<'c> SyscallContext<'c> {
    pub extern "C" fn write_result(
        &mut self,
        offset: u32,
        bytes_len: u32,
        remaining_gas: u64,
        execution_result: u8,
    ) {
        self.inner_context.return_data = Some((offset as usize, bytes_len as usize));
        self.inner_context.gas_remaining = Some(remaining_gas);
        self.inner_context.exit_status = Some(ExitStatusCode::from_u8(execution_result));
    }

    pub extern "C" fn keccak256_hasher(&mut self, offset: u32, size: u32, hash_ptr: &mut U256) {
        let offset = offset as usize;
        let size = size as usize;
        let data = &self.inner_context.memory[offset..offset + size];
        let mut hasher = Keccak256::new();
        hasher.update(data);
        let result = hasher.finalize();
        *hash_ptr = U256::from_be_bytes(result.into());
    }

    pub extern "C" fn store_in_callvalue_ptr(&self, value: &mut U256) {
        let aux = &self.env.tx.value;
        value.lo = aux.low_u128();
        value.hi = (aux >> 128).low_u128();
    }

    pub extern "C" fn store_in_caller_ptr(&self, value: &mut U256) {
        //TODO: Here we are returning the tx.caller value, which in fact corresponds to ORIGIN
        //opcode. For the moment it's ok, but it should be changed when we implement the CALL opcode.
        let bytes = &self.env.tx.caller.to_fixed_bytes();
        let high: [u8; 16] = [&[0u8; 12], &bytes[..4]].concat().try_into().unwrap();
        let low: [u8; 16] = bytes[4..20].try_into().unwrap();
        //Now, we have to swap endianess, since data will be interpreted as it comes from
        //little endiann, aligned to 16 bytes
        value.lo = u128::from_be_bytes(low);
        value.hi = u128::from_be_bytes(high);
    }

    pub extern "C" fn store_in_gasprice_ptr(&self, value: &mut U256) {
        let aux = &self.env.tx.gas_price;
        value.lo = aux.low_u128();
        value.hi = (aux >> 128).low_u128();
    }

    pub extern "C" fn get_chainid(&self) -> u64 {
        self.env.cfg.chain_id
    }

    pub extern "C" fn get_calldata_ptr(&mut self) -> *const u8 {
        self.env.tx.data.as_ptr()
    }

    pub extern "C" fn get_calldata_size_syscall(&self) -> u32 {
        self.env.tx.data.len() as u32
    }

    pub extern "C" fn get_origin(&self, address: &mut U256) {
        let aux = &self.env.tx.caller;
        address.copy_from_address(aux);
    }

    pub extern "C" fn extend_memory(&mut self, new_size: u32) -> *mut u8 {
        let new_size = new_size as usize;
        if new_size <= self.inner_context.memory.len() {
            return self.inner_context.memory.as_mut_ptr();
        }
        match self
            .inner_context
            .memory
            .try_reserve(new_size - self.inner_context.memory.len())
        {
            Ok(()) => {
                self.inner_context.memory.resize(new_size, 0);
                self.inner_context.memory.as_mut_ptr()
            }
            // TODO: use tracing here
            Err(err) => {
                eprintln!("Failed to reserve memory: {err}");
                std::ptr::null_mut()
            }
        }
    }

    pub extern "C" fn copy_code_to_memory(
        &mut self,
        code_offset: u32,
        size: u32,
        dest_offset: u32,
    ) {
        let code_size = self.inner_context.program.len();
        // cast everything to `usize`
        let code_offset = code_offset as usize;
        let size = size as usize;
        let dest_offset = dest_offset as usize;

        // adjust the size so it does not go out of bounds
        let size: usize = if code_offset + size > code_size {
            code_size.saturating_sub(code_offset)
        } else {
            size
        };

        let code_slice = &self.inner_context.program[code_offset..code_offset + size];
        // copy the program into memory
        self.inner_context.memory[dest_offset..dest_offset + size].copy_from_slice(code_slice);
    }

    pub extern "C" fn read_storage(&mut self, stg_key: &U256, stg_value: &mut U256) {
        let address = self.env.tx.caller;

        let key = ((EU256::from(stg_key.hi)) << 128) + stg_key.lo;

        let result = self.db.read_storage(address, key);

        stg_value.hi = (result >> 128).low_u128();
        stg_value.lo = result.low_u128();
    }

    pub extern "C" fn append_log(&mut self, offset: u32, size: u32) {
        self.create_log(offset, size, vec![]);
    }

    pub extern "C" fn append_log_with_one_topic(&mut self, offset: u32, size: u32, topic: &U256) {
        self.create_log(offset, size, vec![*topic]);
    }

    pub extern "C" fn append_log_with_two_topics(
        &mut self,
        offset: u32,
        size: u32,
        topic1: &U256,
        topic2: &U256,
    ) {
        self.create_log(offset, size, vec![*topic1, *topic2]);
    }

    pub extern "C" fn append_log_with_three_topics(
        &mut self,
        offset: u32,
        size: u32,
        topic1: &U256,
        topic2: &U256,
        topic3: &U256,
    ) {
        self.create_log(offset, size, vec![*topic1, *topic2, *topic3]);
    }

    pub extern "C" fn append_log_with_four_topics(
        &mut self,
        offset: u32,
        size: u32,
        topic1: &U256,
        topic2: &U256,
        topic3: &U256,
        topic4: &U256,
    ) {
        self.create_log(offset, size, vec![*topic1, *topic2, *topic3, *topic4]);
    }

    pub extern "C" fn get_block_number(&self, number: &mut U256) {
        let block_number = self.env.block.number;

        number.hi = (block_number >> 128).low_u128();
        number.lo = block_number.low_u128();
    }

    /// Receives a memory offset and size, and a vector of topics.
    /// Creates a Log with topics and data equal to memory[offset..offset + size]
    /// and pushes it to the logs vector.
    fn create_log(&mut self, offset: u32, size: u32, topics: Vec<U256>) {
        let offset = offset as usize;
        let size = size as usize;
        let data: Vec<u8> = self.inner_context.memory[offset..offset + size].into();

        let log = LogData { data, topics };
        self.inner_context.logs.push(log);
    }

    pub extern "C" fn get_address_ptr(&mut self) -> *const u8 {
        self.env.tx.get_address().to_fixed_bytes().as_ptr()
    }

    pub extern "C" fn get_coinbase_ptr(&self) -> *const u8 {
        self.env.block.coinbase.as_ptr()
    }

    pub extern "C" fn store_in_basefee_ptr(&self, basefee: &mut U256) {
        basefee.hi = (self.env.block.basefee >> 128).low_u128();
        basefee.lo = self.env.block.basefee.low_u128();
    }

    pub extern "C" fn store_in_balance(&mut self, address: &U256, balance: &mut U256) {
        // addresses longer than 20 bytes should be invalid
        if (address.hi >> 32) != 0 {
            balance.hi = 0;
            balance.lo = 0;
        } else {
            let address_hi_slice = address.hi.to_be_bytes();
            let address_lo_slice = address.lo.to_be_bytes();

            let address_slice = [&address_hi_slice[12..16], &address_lo_slice[..]].concat();

            let address = Address::from_slice(&address_slice);

            match self.db.basic(address).unwrap() {
                Some(a) => {
                    balance.hi = (a.balance >> 128).low_u128();
                    balance.lo = a.balance.low_u128();
                }
                None => {
                    balance.hi = 0;
                    balance.lo = 0;
                }
            };
        }
    }
}

pub mod symbols {
    pub const WRITE_RESULT: &str = "evm_mlir__write_result";
    pub const EXTEND_MEMORY: &str = "evm_mlir__extend_memory";
    pub const KECCAK256_HASHER: &str = "evm_mlir__keccak256_hasher";
    pub const STORAGE_READ: &str = "evm_mlir__read_storage";
    pub const APPEND_LOG: &str = "evm_mlir__append_log";
    pub const APPEND_LOG_ONE_TOPIC: &str = "evm_mlir__append_log_with_one_topic";
    pub const APPEND_LOG_TWO_TOPICS: &str = "evm_mlir__append_log_with_two_topics";
    pub const APPEND_LOG_THREE_TOPICS: &str = "evm_mlir__append_log_with_three_topics";
    pub const APPEND_LOG_FOUR_TOPICS: &str = "evm_mlir__append_log_with_four_topics";
    pub const GET_CALLDATA_PTR: &str = "evm_mlir__get_calldata_ptr";
    pub const GET_CALLDATA_SIZE: &str = "evm_mlir__get_calldata_size";
    pub const COPY_CODE_TO_MEMORY: &str = "evm_mlir__copy_code_to_memory";
    pub const GET_ADDRESS_PTR: &str = "evm_mlir__get_address_ptr";
    pub const STORE_IN_CALLVALUE_PTR: &str = "evm_mlir__store_in_callvalue_ptr";
    pub const STORE_IN_BALANCE: &str = "evm_mlir__store_in_balance";
    pub const GET_COINBASE_PTR: &str = "evm_mlir__get_coinbase_ptr";
    pub const STORE_IN_BASEFEE_PTR: &str = "evm_mlir__store_in_basefee_ptr";
    pub const STORE_IN_CALLER_PTR: &str = "evm_mlir__store_in_caller_ptr";
    pub const GET_ORIGIN: &str = "evm_mlir__get_origin";
    pub const GET_CHAINID: &str = "evm_mlir__get_chainid";
    pub const STORE_IN_GASPRICE_PTR: &str = "evm_mlir__store_in_gasprice_ptr";
    pub const GET_BLOCK_NUMBER: &str = "evm_mlir__get_block_number";
}

/// Registers all the syscalls as symbols in the execution engine
///
/// This allows the generated code to call the syscalls by name.
pub fn register_syscalls(engine: &ExecutionEngine) {
    unsafe {
        engine.register_symbol(
            symbols::WRITE_RESULT,
            SyscallContext::write_result as *const fn(*mut c_void, u32, u32, u64, u8) as *mut (),
        );
        engine.register_symbol(
            symbols::KECCAK256_HASHER,
            SyscallContext::keccak256_hasher as *const fn(*mut c_void, u32, u32, *const U256)
                as *mut (),
        );
        engine.register_symbol(
            symbols::EXTEND_MEMORY,
            SyscallContext::extend_memory as *const fn(*mut c_void, u32) as *mut (),
        );
        engine.register_symbol(
            symbols::STORAGE_READ,
            SyscallContext::read_storage as *const fn(*const c_void, *const U256, *mut U256)
                as *mut (),
        );
        engine.register_symbol(
            symbols::APPEND_LOG,
            SyscallContext::append_log as *const fn(*mut c_void, u32, u32) as *mut (),
        );
        engine.register_symbol(
            symbols::APPEND_LOG_ONE_TOPIC,
            SyscallContext::append_log_with_one_topic
                as *const fn(*mut c_void, u32, u32, *const U256) as *mut (),
        );
        engine.register_symbol(
            symbols::APPEND_LOG_TWO_TOPICS,
            SyscallContext::append_log_with_two_topics
                as *const fn(*mut c_void, u32, u32, *const U256, *const U256)
                as *mut (),
        );
        engine.register_symbol(
            symbols::APPEND_LOG_THREE_TOPICS,
            SyscallContext::append_log_with_three_topics
                as *const fn(*mut c_void, u32, u32, *const U256, *const U256, *const U256)
                as *mut (),
        );
        engine.register_symbol(
            symbols::APPEND_LOG_FOUR_TOPICS,
            SyscallContext::append_log_with_four_topics
                as *const fn(
                    *mut c_void,
                    u32,
                    u32,
                    *const U256,
                    *const U256,
                    *const U256,
                    *const U256,
                ) as *mut (),
        );
        engine.register_symbol(
            symbols::GET_CALLDATA_PTR,
            SyscallContext::get_calldata_ptr as *const fn(*mut c_void) as *mut (),
        );
        engine.register_symbol(
            symbols::GET_CALLDATA_SIZE,
            SyscallContext::get_calldata_size_syscall as *const fn(*mut c_void) as *mut (),
        );
        engine.register_symbol(
            symbols::EXTEND_MEMORY,
            SyscallContext::extend_memory as *const fn(*mut c_void, u32) as *mut (),
        );
        engine.register_symbol(
            symbols::COPY_CODE_TO_MEMORY,
            SyscallContext::copy_code_to_memory as *const fn(*mut c_void, u32, u32, u32) as *mut (),
        );
        engine.register_symbol(
            symbols::GET_ORIGIN,
            SyscallContext::get_origin as *const fn(*mut c_void, *mut U256) as *mut (),
        );
        engine.register_symbol(
            symbols::GET_ADDRESS_PTR,
            SyscallContext::get_address_ptr as *const fn(*mut c_void) as *mut (),
        );
        engine.register_symbol(
            symbols::STORE_IN_CALLVALUE_PTR,
            SyscallContext::store_in_callvalue_ptr as *const fn(*mut c_void, *mut U256) as *mut (),
        );
        engine.register_symbol(
            symbols::GET_COINBASE_PTR,
            SyscallContext::get_coinbase_ptr as *const fn(*mut c_void) as *mut (),
        );
        engine.register_symbol(
            symbols::STORE_IN_BASEFEE_PTR,
            SyscallContext::store_in_basefee_ptr as *const fn(*mut c_void, *mut U256) as *mut (),
        );
        engine.register_symbol(
            symbols::STORE_IN_CALLER_PTR,
            SyscallContext::store_in_caller_ptr as *const fn(*mut c_void, *mut U256) as *mut (),
        );
        engine.register_symbol(
            symbols::STORE_IN_GASPRICE_PTR,
            SyscallContext::store_in_gasprice_ptr as *const fn(*mut c_void, *mut U256) as *mut (),
        );
        engine.register_symbol(
            symbols::GET_BLOCK_NUMBER,
            SyscallContext::get_block_number as *const fn(*mut c_void, *mut U256) as *mut (),
        );
        engine.register_symbol(
            symbols::GET_CHAINID,
            SyscallContext::get_chainid as *const extern "C" fn(&SyscallContext) -> u64 as *mut (),
        );
        engine.register_symbol(
            symbols::STORE_IN_BALANCE,
            SyscallContext::store_in_balance as *const fn(*mut c_void, *const U256, *mut U256)
                as *mut (),
        );
    };
}

/// MLIR util for declaring syscalls
pub(crate) mod mlir {
    use melior::{
        dialect::{func, llvm::r#type::pointer},
        ir::{
            attribute::{FlatSymbolRefAttribute, StringAttribute, TypeAttribute},
            r#type::{FunctionType, IntegerType},
            Block, Identifier, Location, Module as MeliorModule, Region, Value,
        },
        Context as MeliorContext,
    };

    use crate::errors::CodegenError;

    use super::symbols;

    pub(crate) fn declare_syscalls(context: &MeliorContext, module: &MeliorModule) {
        let location = Location::unknown(context);

        // Type declarations
        let ptr_type = pointer(context, 0);
        let uint32 = IntegerType::new(context, 32).into();
        let uint64 = IntegerType::new(context, 64).into();
        let uint8 = IntegerType::new(context, 8).into();

        let attributes = &[(
            Identifier::new(context, "sym_visibility"),
            StringAttribute::new(context, "private").into(),
        )];

        // Syscall declarations
        module.body().append_operation(func::func(
            context,
            StringAttribute::new(context, symbols::WRITE_RESULT),
            TypeAttribute::new(
                FunctionType::new(context, &[ptr_type, uint32, uint32, uint64, uint8], &[]).into(),
            ),
            Region::new(),
            attributes,
            location,
        ));

        module.body().append_operation(func::func(
            context,
            StringAttribute::new(context, symbols::KECCAK256_HASHER),
            TypeAttribute::new(
                FunctionType::new(context, &[ptr_type, uint32, uint32, ptr_type], &[]).into(),
            ),
            Region::new(),
            attributes,
            location,
        ));

        module.body().append_operation(func::func(
            context,
            StringAttribute::new(context, symbols::GET_CALLDATA_PTR),
            TypeAttribute::new(FunctionType::new(context, &[ptr_type], &[ptr_type]).into()),
            Region::new(),
            attributes,
            location,
        ));

        module.body().append_operation(func::func(
            context,
            StringAttribute::new(context, symbols::GET_CALLDATA_SIZE),
            TypeAttribute::new(FunctionType::new(context, &[ptr_type], &[uint32]).into()),
            Region::new(),
            attributes,
            location,
        ));

        module.body().append_operation(func::func(
            context,
            StringAttribute::new(context, symbols::GET_CHAINID),
            TypeAttribute::new(FunctionType::new(context, &[ptr_type], &[uint64]).into()),
            Region::new(),
            attributes,
            location,
        ));

        module.body().append_operation(func::func(
            context,
            StringAttribute::new(context, symbols::STORE_IN_CALLVALUE_PTR),
            TypeAttribute::new(FunctionType::new(context, &[ptr_type, ptr_type], &[]).into()),
            Region::new(),
            attributes,
            location,
        ));
        module.body().append_operation(func::func(
            context,
            StringAttribute::new(context, symbols::STORE_IN_CALLER_PTR),
            TypeAttribute::new(FunctionType::new(context, &[ptr_type, ptr_type], &[]).into()),
            Region::new(),
            attributes,
            location,
        ));

        module.body().append_operation(func::func(
            context,
            StringAttribute::new(context, symbols::STORE_IN_GASPRICE_PTR),
            TypeAttribute::new(FunctionType::new(context, &[ptr_type, ptr_type], &[]).into()),
            Region::new(),
            attributes,
            location,
        ));

        module.body().append_operation(func::func(
            context,
            StringAttribute::new(context, symbols::EXTEND_MEMORY),
            TypeAttribute::new(FunctionType::new(context, &[ptr_type, uint32], &[ptr_type]).into()),
            Region::new(),
            attributes,
            location,
        ));

        module.body().append_operation(func::func(
            context,
            StringAttribute::new(context, symbols::COPY_CODE_TO_MEMORY),
            TypeAttribute::new(
                FunctionType::new(context, &[ptr_type, uint32, uint32, uint32], &[]).into(),
            ),
            Region::new(),
            attributes,
            location,
        ));

        module.body().append_operation(func::func(
            context,
            StringAttribute::new(context, symbols::STORAGE_READ),
            r#TypeAttribute::new(
                FunctionType::new(context, &[ptr_type, ptr_type, ptr_type], &[]).into(),
            ),
            Region::new(),
            attributes,
            location,
        ));

        module.body().append_operation(func::func(
            context,
            StringAttribute::new(context, symbols::APPEND_LOG),
            TypeAttribute::new(FunctionType::new(context, &[ptr_type, uint32, uint32], &[]).into()),
            Region::new(),
            attributes,
            location,
        ));
        module.body().append_operation(func::func(
            context,
            StringAttribute::new(context, symbols::APPEND_LOG_ONE_TOPIC),
            TypeAttribute::new(
                FunctionType::new(context, &[ptr_type, uint32, uint32, ptr_type], &[]).into(),
            ),
            Region::new(),
            attributes,
            location,
        ));
        module.body().append_operation(func::func(
            context,
            StringAttribute::new(context, symbols::APPEND_LOG_TWO_TOPICS),
            TypeAttribute::new(
                FunctionType::new(
                    context,
                    &[ptr_type, uint32, uint32, ptr_type, ptr_type],
                    &[],
                )
                .into(),
            ),
            Region::new(),
            attributes,
            location,
        ));
        module.body().append_operation(func::func(
            context,
            StringAttribute::new(context, symbols::APPEND_LOG_THREE_TOPICS),
            TypeAttribute::new(
                FunctionType::new(
                    context,
                    &[ptr_type, uint32, uint32, ptr_type, ptr_type, ptr_type],
                    &[],
                )
                .into(),
            ),
            Region::new(),
            attributes,
            location,
        ));
        module.body().append_operation(func::func(
            context,
            StringAttribute::new(context, symbols::APPEND_LOG_FOUR_TOPICS),
            TypeAttribute::new(
                FunctionType::new(
                    context,
                    &[
                        ptr_type, uint32, uint32, ptr_type, ptr_type, ptr_type, ptr_type,
                    ],
                    &[],
                )
                .into(),
            ),
            Region::new(),
            attributes,
            location,
        ));

        module.body().append_operation(func::func(
            context,
            StringAttribute::new(context, symbols::GET_ORIGIN),
            TypeAttribute::new(FunctionType::new(context, &[ptr_type, ptr_type], &[]).into()),
            Region::new(),
            attributes,
            location,
        ));

        module.body().append_operation(func::func(
            context,
            StringAttribute::new(context, symbols::GET_COINBASE_PTR),
            TypeAttribute::new(FunctionType::new(context, &[ptr_type], &[ptr_type]).into()),
            Region::new(),
            attributes,
            location,
        ));

        module.body().append_operation(func::func(
            context,
            StringAttribute::new(context, symbols::GET_BLOCK_NUMBER),
            TypeAttribute::new(FunctionType::new(context, &[ptr_type, ptr_type], &[]).into()),
            Region::new(),
            attributes,
            location,
        ));

        module.body().append_operation(func::func(
            context,
            StringAttribute::new(context, symbols::GET_ADDRESS_PTR),
            TypeAttribute::new(FunctionType::new(context, &[ptr_type], &[ptr_type]).into()),
            Region::new(),
            attributes,
            location,
        ));

        module.body().append_operation(func::func(
            context,
            StringAttribute::new(context, symbols::STORE_IN_BASEFEE_PTR),
            TypeAttribute::new(FunctionType::new(context, &[ptr_type, ptr_type], &[]).into()),
            Region::new(),
            attributes,
            location,
        ));

        module.body().append_operation(func::func(
            context,
            StringAttribute::new(context, symbols::STORE_IN_BALANCE),
            TypeAttribute::new(
                FunctionType::new(context, &[ptr_type, ptr_type, ptr_type], &[]).into(),
            ),
            Region::new(),
            attributes,
            location,
        ));
    }

    /// Stores the return values in the syscall context
    #[allow(clippy::too_many_arguments)]
    pub(crate) fn write_result_syscall<'c>(
        mlir_ctx: &'c MeliorContext,
        syscall_ctx: Value<'c, 'c>,
        block: &Block,
        offset: Value,
        size: Value,
        gas: Value,
        reason: Value,
        location: Location,
    ) {
        block.append_operation(func::call(
            mlir_ctx,
            FlatSymbolRefAttribute::new(mlir_ctx, symbols::WRITE_RESULT),
            &[syscall_ctx, offset, size, gas, reason],
            &[],
            location,
        ));
    }

    pub(crate) fn keccak256_syscall<'c>(
        mlir_ctx: &'c MeliorContext,
        syscall_ctx: Value<'c, 'c>,
        block: &'c Block,
        offset: Value<'c, 'c>,
        size: Value<'c, 'c>,
        hash_ptr: Value<'c, 'c>,
        location: Location<'c>,
    ) {
        block.append_operation(func::call(
            mlir_ctx,
            FlatSymbolRefAttribute::new(mlir_ctx, symbols::KECCAK256_HASHER),
            &[syscall_ctx, offset, size, hash_ptr],
            &[],
            location,
        ));
    }

    pub(crate) fn get_calldata_size_syscall<'c>(
        mlir_ctx: &'c MeliorContext,
        syscall_ctx: Value<'c, 'c>,
        block: &'c Block,
        location: Location<'c>,
    ) -> Result<Value<'c, 'c>, CodegenError> {
        let uint32 = IntegerType::new(mlir_ctx, 32).into();
        let value = block
            .append_operation(func::call(
                mlir_ctx,
                FlatSymbolRefAttribute::new(mlir_ctx, symbols::GET_CALLDATA_SIZE),
                &[syscall_ctx],
                &[uint32],
                location,
            ))
            .result(0)?;
        Ok(value.into())
    }

    /// Returns a pointer to the start of the calldata
    pub(crate) fn get_calldata_ptr_syscall<'c>(
        mlir_ctx: &'c MeliorContext,
        syscall_ctx: Value<'c, 'c>,
        block: &'c Block,
        location: Location<'c>,
    ) -> Result<Value<'c, 'c>, CodegenError> {
        let ptr_type = pointer(mlir_ctx, 0);
        let value = block
            .append_operation(func::call(
                mlir_ctx,
                FlatSymbolRefAttribute::new(mlir_ctx, symbols::GET_CALLDATA_PTR),
                &[syscall_ctx],
                &[ptr_type],
                location,
            ))
            .result(0)?;
        Ok(value.into())
    }

    pub(crate) fn get_chainid_syscall<'c>(
        mlir_ctx: &'c MeliorContext,
        syscall_ctx: Value<'c, 'c>,
        block: &'c Block,
        location: Location<'c>,
    ) -> Result<Value<'c, 'c>, CodegenError> {
        let uint64 = IntegerType::new(mlir_ctx, 64).into();
        let value = block
            .append_operation(func::call(
                mlir_ctx,
                FlatSymbolRefAttribute::new(mlir_ctx, symbols::GET_CHAINID),
                &[syscall_ctx],
                &[uint64],
                location,
            ))
            .result(0)?;
        Ok(value.into())
    }

    pub(crate) fn store_in_callvalue_ptr<'c>(
        mlir_ctx: &'c MeliorContext,
        syscall_ctx: Value<'c, 'c>,
        block: &'c Block,
        location: Location<'c>,
        callvalue_ptr: Value<'c, 'c>,
    ) {
        block.append_operation(func::call(
            mlir_ctx,
            FlatSymbolRefAttribute::new(mlir_ctx, symbols::STORE_IN_CALLVALUE_PTR),
            &[syscall_ctx, callvalue_ptr],
            &[],
            location,
        ));
    }

    pub(crate) fn store_in_gasprice_ptr<'c>(
        mlir_ctx: &'c MeliorContext,
        syscall_ctx: Value<'c, 'c>,
        block: &'c Block,
        location: Location<'c>,
        gasprice_ptr: Value<'c, 'c>,
    ) {
        block.append_operation(func::call(
            mlir_ctx,
            FlatSymbolRefAttribute::new(mlir_ctx, symbols::STORE_IN_GASPRICE_PTR),
            &[syscall_ctx, gasprice_ptr],
            &[],
            location,
        ));
    }

    pub(crate) fn store_in_caller_ptr<'c>(
        mlir_ctx: &'c MeliorContext,
        syscall_ctx: Value<'c, 'c>,
        block: &'c Block,
        location: Location<'c>,
        caller_ptr: Value<'c, 'c>,
    ) {
        block.append_operation(func::call(
            mlir_ctx,
            FlatSymbolRefAttribute::new(mlir_ctx, symbols::STORE_IN_CALLER_PTR),
            &[syscall_ctx, caller_ptr],
            &[],
            location,
        ));
    }

    /// Extends the memory segment of the syscall context.
    /// Returns a pointer to the start of the memory segment.
    pub(crate) fn extend_memory_syscall<'c>(
        mlir_ctx: &'c MeliorContext,
        syscall_ctx: Value<'c, 'c>,
        block: &'c Block,
        new_size: Value<'c, 'c>,
        location: Location<'c>,
    ) -> Result<Value<'c, 'c>, CodegenError> {
        let ptr_type = pointer(mlir_ctx, 0);
        let value = block
            .append_operation(func::call(
                mlir_ctx,
                FlatSymbolRefAttribute::new(mlir_ctx, symbols::EXTEND_MEMORY),
                &[syscall_ctx, new_size],
                &[ptr_type],
                location,
            ))
            .result(0)?;
        Ok(value.into())
    }

    /// Reads the storage given a key
    pub(crate) fn storage_read_syscall<'c>(
        mlir_ctx: &'c MeliorContext,
        syscall_ctx: Value<'c, 'c>,
        block: &'c Block,
        key: Value<'c, 'c>,
        value: Value<'c, 'c>,
        location: Location<'c>,
    ) {
        block.append_operation(func::call(
            mlir_ctx,
            FlatSymbolRefAttribute::new(mlir_ctx, symbols::STORAGE_READ),
            &[syscall_ctx, key, value],
            &[],
            location,
        ));
    }

    /// Receives log data and appends a log to the logs vector
    pub(crate) fn append_log_syscall<'c>(
        mlir_ctx: &'c MeliorContext,
        syscall_ctx: Value<'c, 'c>,
        block: &'c Block,
        data: Value<'c, 'c>,
        size: Value<'c, 'c>,
        location: Location<'c>,
    ) {
        block.append_operation(func::call(
            mlir_ctx,
            FlatSymbolRefAttribute::new(mlir_ctx, symbols::APPEND_LOG),
            &[syscall_ctx, data, size],
            &[],
            location,
        ));
    }

    /// Receives log data and a topic and appends a log to the logs vector
    pub(crate) fn append_log_with_one_topic_syscall<'c>(
        mlir_ctx: &'c MeliorContext,
        syscall_ctx: Value<'c, 'c>,
        block: &'c Block,
        data: Value<'c, 'c>,
        size: Value<'c, 'c>,
        topic: Value<'c, 'c>,
        location: Location<'c>,
    ) {
        block.append_operation(func::call(
            mlir_ctx,
            FlatSymbolRefAttribute::new(mlir_ctx, symbols::APPEND_LOG_ONE_TOPIC),
            &[syscall_ctx, data, size, topic],
            &[],
            location,
        ));
    }

    /// Receives log data, two topics and appends a log to the logs vector
    #[allow(clippy::too_many_arguments)]
    pub(crate) fn append_log_with_two_topics_syscall<'c>(
        mlir_ctx: &'c MeliorContext,
        syscall_ctx: Value<'c, 'c>,
        block: &'c Block,
        data: Value<'c, 'c>,
        size: Value<'c, 'c>,
        topic1_ptr: Value<'c, 'c>,
        topic2_ptr: Value<'c, 'c>,
        location: Location<'c>,
    ) {
        block.append_operation(func::call(
            mlir_ctx,
            FlatSymbolRefAttribute::new(mlir_ctx, symbols::APPEND_LOG_TWO_TOPICS),
            &[syscall_ctx, data, size, topic1_ptr, topic2_ptr],
            &[],
            location,
        ));
    }

    /// Receives log data, three topics and appends a log to the logs vector
    #[allow(clippy::too_many_arguments)]
    pub(crate) fn append_log_with_three_topics_syscall<'c>(
        mlir_ctx: &'c MeliorContext,
        syscall_ctx: Value<'c, 'c>,
        block: &'c Block,
        data: Value<'c, 'c>,
        size: Value<'c, 'c>,
        topic1_ptr: Value<'c, 'c>,
        topic2_ptr: Value<'c, 'c>,
        topic3_ptr: Value<'c, 'c>,
        location: Location<'c>,
    ) {
        block.append_operation(func::call(
            mlir_ctx,
            FlatSymbolRefAttribute::new(mlir_ctx, symbols::APPEND_LOG_THREE_TOPICS),
            &[syscall_ctx, data, size, topic1_ptr, topic2_ptr, topic3_ptr],
            &[],
            location,
        ));
    }

    /// Receives log data, three topics and appends a log to the logs vector
    #[allow(clippy::too_many_arguments)]
    pub(crate) fn append_log_with_four_topics_syscall<'c>(
        mlir_ctx: &'c MeliorContext,
        syscall_ctx: Value<'c, 'c>,
        block: &'c Block,
        data: Value<'c, 'c>,
        size: Value<'c, 'c>,
        topic1_ptr: Value<'c, 'c>,
        topic2_ptr: Value<'c, 'c>,
        topic3_ptr: Value<'c, 'c>,
        topic4_ptr: Value<'c, 'c>,
        location: Location<'c>,
    ) {
        block.append_operation(func::call(
            mlir_ctx,
            FlatSymbolRefAttribute::new(mlir_ctx, symbols::APPEND_LOG_FOUR_TOPICS),
            &[
                syscall_ctx,
                data,
                size,
                topic1_ptr,
                topic2_ptr,
                topic3_ptr,
                topic4_ptr,
            ],
            &[],
            location,
        ));
    }

    pub(crate) fn get_origin_syscall<'c>(
        mlir_ctx: &'c MeliorContext,
        syscall_ctx: Value<'c, 'c>,
        block: &'c Block,
        address_pointer: Value<'c, 'c>,
        location: Location<'c>,
    ) {
        block.append_operation(func::call(
            mlir_ctx,
            FlatSymbolRefAttribute::new(mlir_ctx, symbols::GET_ORIGIN),
            &[syscall_ctx, address_pointer],
            &[],
            location,
        ));
    }

    /// Returns a pointer to the coinbase address.
    pub(crate) fn get_coinbase_ptr_syscall<'c>(
        mlir_ctx: &'c MeliorContext,
        syscall_ctx: Value<'c, 'c>,
        block: &'c Block,
        location: Location<'c>,
    ) -> Result<Value<'c, 'c>, CodegenError> {
        let ptr_type = pointer(mlir_ctx, 0);
        let value = block
            .append_operation(func::call(
                mlir_ctx,
                FlatSymbolRefAttribute::new(mlir_ctx, symbols::GET_COINBASE_PTR),
                &[syscall_ctx],
                &[ptr_type],
                location,
            ))
            .result(0)?;
        Ok(value.into())
    }

    #[allow(unused)]
    pub(crate) fn get_block_number_syscall<'c>(
        mlir_ctx: &'c MeliorContext,
        syscall_ctx: Value<'c, 'c>,
        block: &'c Block,
        number: Value<'c, 'c>,
        location: Location<'c>,
    ) {
        block.append_operation(func::call(
            mlir_ctx,
            FlatSymbolRefAttribute::new(mlir_ctx, symbols::GET_BLOCK_NUMBER),
            &[syscall_ctx, number],
            &[],
            location,
        ));
    }

    pub(crate) fn copy_code_to_memory_syscall<'c>(
        mlir_ctx: &'c MeliorContext,
        syscall_ctx: Value<'c, 'c>,
        block: &'c Block,
        offset: Value,
        size: Value,
        dest_offset: Value,
        location: Location<'c>,
    ) {
        block.append_operation(func::call(
            mlir_ctx,
            FlatSymbolRefAttribute::new(mlir_ctx, symbols::COPY_CODE_TO_MEMORY),
            &[syscall_ctx, offset, size, dest_offset],
            &[],
            location,
        ));
    }

    /// Returns a pointer to the address of the current executing contract
    #[allow(unused)]
    pub(crate) fn get_address_ptr_syscall<'c>(
        mlir_ctx: &'c MeliorContext,
        syscall_ctx: Value<'c, 'c>,
        block: &'c Block,
        location: Location<'c>,
    ) -> Result<Value<'c, 'c>, CodegenError> {
        let uint256 = IntegerType::new(mlir_ctx, 256);
        let ptr_type = pointer(mlir_ctx, 0);
        let value = block
            .append_operation(func::call(
                mlir_ctx,
                FlatSymbolRefAttribute::new(mlir_ctx, symbols::GET_ADDRESS_PTR),
                &[syscall_ctx],
                &[ptr_type],
                location,
            ))
            .result(0)?;
        Ok(value.into())
    }

    #[allow(unused)]
    pub(crate) fn store_in_basefee_ptr_syscall<'c>(
        mlir_ctx: &'c MeliorContext,
        syscall_ctx: Value<'c, 'c>,
        basefee_ptr: Value<'c, 'c>,
        block: &'c Block,
        location: Location<'c>,
    ) {
        block
            .append_operation(func::call(
                mlir_ctx,
                FlatSymbolRefAttribute::new(mlir_ctx, symbols::STORE_IN_BASEFEE_PTR),
                &[syscall_ctx, basefee_ptr],
                &[],
                location,
            ))
            .result(0);
    }

    #[allow(unused)]
    pub(crate) fn store_in_balance_syscall<'c>(
        mlir_ctx: &'c MeliorContext,
        syscall_ctx: Value<'c, 'c>,
        block: &'c Block,
        address: Value<'c, 'c>,
        balance: Value<'c, 'c>,
        location: Location<'c>,
    ) {
        let ptr_type = pointer(mlir_ctx, 0);
        let value = block.append_operation(func::call(
            mlir_ctx,
            FlatSymbolRefAttribute::new(mlir_ctx, symbols::STORE_IN_BALANCE),
            &[syscall_ctx, address, balance],
            &[],
            location,
        ));
    }
}<|MERGE_RESOLUTION|>--- conflicted
+++ resolved
@@ -23,11 +23,8 @@
     primitives::{Address, U256 as EU256},
     result::{EVMError, ExecutionResult, HaltReason, Output, ResultAndState, SuccessReason},
 };
-<<<<<<< HEAD
+use melior::ExecutionEngine;
 use sha3::{Digest, Keccak256};
-=======
-use melior::ExecutionEngine;
->>>>>>> d5a9b2fb
 
 /// Function type for the main entrypoint of the generated code
 pub type MainFunc = extern "C" fn(&mut SyscallContext, initial_gas: u64) -> u8;
