--- conflicted
+++ resolved
@@ -974,28 +974,6 @@
         self.create_aux(size, offset, value, remaining_gas, Some(salt))
     }
 
-<<<<<<< HEAD
-    pub extern "C" fn read_transient_storage(&mut self, stg_key: &U256, stg_value: &mut U256) {
-        let key = stg_key.to_primitive_u256();
-        let address = self.env.tx.get_address();
-
-        let result = self
-            .transient_storage
-            .get(&(address, key))
-            .cloned()
-            .unwrap_or(EU256::zero());
-
-        stg_value.hi = (result >> 128).low_u128();
-        stg_value.lo = result.low_u128();
-    }
-
-    pub extern "C" fn write_transient_storage(&mut self, stg_key: &U256, stg_value: &mut U256) {
-        let address = self.env.tx.get_address();
-
-        let key = stg_key.to_primitive_u256();
-        let value = stg_value.to_primitive_u256();
-        self.transient_storage.insert((address, key), value);
-=======
     pub extern "C" fn selfdestruct(&mut self, receiver_address: &U256) -> u64 {
         let sender_address = self.env.tx.get_address();
         let receiver_address = Address::from(receiver_address);
@@ -1022,7 +1000,28 @@
             0
         }
         // TODO: add gas cost for cold addresses
->>>>>>> 47a63de3
+    }
+
+    pub extern "C" fn read_transient_storage(&mut self, stg_key: &U256, stg_value: &mut U256) {
+        let key = stg_key.to_primitive_u256();
+        let address = self.env.tx.get_address();
+
+        let result = self
+            .transient_storage
+            .get(&(address, key))
+            .cloned()
+            .unwrap_or(EU256::zero());
+
+        stg_value.hi = (result >> 128).low_u128();
+        stg_value.lo = result.low_u128();
+    }
+
+    pub extern "C" fn write_transient_storage(&mut self, stg_key: &U256, stg_value: &mut U256) {
+        let address = self.env.tx.get_address();
+
+        let key = stg_key.to_primitive_u256();
+        let value = stg_value.to_primitive_u256();
+        self.transient_storage.insert((address, key), value);
     }
 }
 
@@ -1068,12 +1067,9 @@
     pub const CREATE2: &str = "evm_mlir__create2";
     pub const GET_RETURN_DATA_SIZE: &str = "evm_mlir__get_return_data_size";
     pub const COPY_RETURN_DATA_INTO_MEMORY: &str = "evm_mlir__copy_return_data_into_memory";
-<<<<<<< HEAD
     pub const TRANSIENT_STORAGE_READ: &str = "evm_mlir__transient_storage_read";
     pub const TRANSIENT_STORAGE_WRITE: &str = "evm_mlir__transient_storage_write";
-=======
     pub const SELFDESTRUCT: &str = "evm_mlir__selfdestruct";
->>>>>>> 47a63de3
 }
 
 impl<'c> SyscallContext<'c> {
@@ -1300,7 +1296,11 @@
             );
 
             engine.register_symbol(
-<<<<<<< HEAD
+                symbols::SELFDESTRUCT,
+                SyscallContext::selfdestruct as *const fn(*mut c_void, *mut U256) as *mut (),
+            );
+
+            engine.register_symbol(
                 symbols::TRANSIENT_STORAGE_READ,
                 SyscallContext::read_transient_storage
                     as *const fn(*const c_void, *const U256, *mut U256) as *mut (),
@@ -1310,10 +1310,6 @@
                 symbols::TRANSIENT_STORAGE_WRITE,
                 SyscallContext::write_transient_storage
                     as *const fn(*const c_void, *const U256, *mut U256) as *mut (),
-=======
-                symbols::SELFDESTRUCT,
-                SyscallContext::selfdestruct as *const fn(*mut c_void, *mut U256) as *mut (),
->>>>>>> 47a63de3
             );
         }
     }
@@ -1769,7 +1765,15 @@
 
         module.body().append_operation(func::func(
             context,
-<<<<<<< HEAD
+            StringAttribute::new(context, symbols::SELFDESTRUCT),
+            TypeAttribute::new(FunctionType::new(context, &[ptr_type, ptr_type], &[uint64]).into()),
+            Region::new(),
+            attributes,
+            location,
+        ));
+
+        module.body().append_operation(func::func(
+            context,
             StringAttribute::new(context, symbols::TRANSIENT_STORAGE_READ),
             r#TypeAttribute::new(
                 FunctionType::new(context, &[ptr_type, ptr_type, ptr_type], &[]).into(),
@@ -1785,10 +1789,6 @@
             r#TypeAttribute::new(
                 FunctionType::new(context, &[ptr_type, ptr_type, ptr_type], &[]).into(),
             ),
-=======
-            StringAttribute::new(context, symbols::SELFDESTRUCT),
-            TypeAttribute::new(FunctionType::new(context, &[ptr_type, ptr_type], &[uint64]).into()),
->>>>>>> 47a63de3
             Region::new(),
             attributes,
             location,
