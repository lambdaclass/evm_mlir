--- conflicted
+++ resolved
@@ -414,72 +414,38 @@
         return_code
     }
 
-<<<<<<< HEAD
-    fn copy_exact(target: &mut [u8], source: &[u8], t_offset: u32, s_offset: u32, s_size: u32) {
+    fn copy_exact(
+        target: &mut [u8],
+        source: &[u8],
+        target_offset: u32,
+        source_offset: u32,
+        size: u32,
+    ) {
         // Convert u32 to usize
-        let t_offset = t_offset as usize;
-        let s_offset = s_offset as usize;
-        let s_size = s_size as usize;
+        let target_offset = target_offset as usize;
+        let source_offset = source_offset as usize;
+        let size = size as usize;
 
         // Check if the offsets are within their respective slices
-        if t_offset >= target.len() || s_offset >= source.len() {
-            return; // Nothing to copy, one of the offsets is beyond slice length
-        }
-
-        // Calculate the actual number of bytes we can copy
-        let available_target_space = target.len() - t_offset;
-        let available_source_bytes = source.len() - s_offset;
-        let bytes_to_copy = s_size
-=======
-    fn copy_exact(target: &mut [u8], source: &[u8], target_offset: u32, source_size: u32) {
-        let target_offset = target_offset as usize;
-        let source_size = source_size as usize;
-
-        // Check if the offset is within the target slice
-        if target_offset >= target.len() {
+        if size + target_offset > target.len() {
             eprintln!("ERROR: Specified target offset is bigger than target len");
             return;
         }
 
+        if source_offset > source.len() {
+            // Nothing to copy
+            return;
+        }
+
         // Calculate the actual number of bytes we can copy
         let available_target_space = target.len() - target_offset;
-        let available_source_bytes = source.len();
-        let bytes_to_copy = source_size
->>>>>>> d9b219f0
-            .min(available_target_space)
-            .min(available_source_bytes);
+        let available_source_bytes = source.len() - source_offset;
+        let bytes_to_copy = size.min(available_target_space).min(available_source_bytes);
 
         // Perform the copy
-<<<<<<< HEAD
-        target[t_offset..t_offset + bytes_to_copy]
-            .copy_from_slice(&source[s_offset..s_offset + bytes_to_copy]);
-    }
-
-    // fn copy_exact(target: &mut [u8], source: &[u8], t_offset: u32, s_size: u32) {
-    //     let t_offset = t_offset as usize;
-    //     let s_size = s_size as usize;
-    //
-    //     // Check if the offset is within the target slice
-    //     if t_offset >= target.len() {
-    //         // Nothing to copy, offset is beyond target length
-    //         return;
-    //     }
-    //
-    //     // Calculate the actual number of bytes we can copy
-    //     let available_target_space = target.len() - t_offset;
-    //     let available_source_bytes = source.len();
-    //     let bytes_to_copy = s_size
-    //         .min(available_target_space)
-    //         .min(available_source_bytes);
-    //
-    //     // Perform the copy
-    //     target[t_offset..t_offset + bytes_to_copy].copy_from_slice(&source[..bytes_to_copy]);
-    // }
-=======
         target[target_offset..target_offset + bytes_to_copy]
-            .copy_from_slice(&source[..bytes_to_copy]);
-    }
->>>>>>> d9b219f0
+            .copy_from_slice(&source[source_offset..source_offset + bytes_to_copy]);
+    }
 
     pub extern "C" fn store_in_selfbalance_ptr(&mut self, balance: &mut U256) {
         let account = match self.env.tx.transact_to {
