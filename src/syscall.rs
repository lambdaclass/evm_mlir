--- conflicted
+++ resolved
@@ -193,7 +193,6 @@
         self.inner_context.exit_status = Some(ExitStatusCode::from_u8(execution_result));
     }
 
-<<<<<<< HEAD
     pub extern "C" fn store_in_selfbalance_ptr(&mut self, balance: &mut U256) {
         let address = self.env.tx.caller;
         match self.db.basic(address).unwrap() {
@@ -206,7 +205,8 @@
                 balance.lo = 0;
             }
         };
-=======
+    }
+
     pub extern "C" fn keccak256_hasher(&mut self, offset: u32, size: u32, hash_ptr: &mut U256) {
         let offset = offset as usize;
         let size = size as usize;
@@ -215,7 +215,6 @@
         hasher.update(data);
         let result = hasher.finalize();
         *hash_ptr = U256::from_be_bytes(result.into());
->>>>>>> af41be09
     }
 
     pub extern "C" fn store_in_callvalue_ptr(&self, value: &mut U256) {
