//! # Module implementing syscalls for the EVM
//!
//! The syscalls implemented here are to be exposed to the generated code
//! via [`register_syscalls`]. Each syscall implements functionality that's
//! not possible to implement in the generated code, such as interacting with
//! the storage, or just difficult, like allocating memory in the heap
//! ([`SyscallContext::extend_memory`]).
//!
//! ### Adding a new syscall
//!
//! New syscalls should be implemented by adding a new method to the [`SyscallContext`]
//! struct (see [`SyscallContext::write_result`] for an example). After that, the syscall
//! should be registered in the [`register_syscalls`] function, which will make it available
//! to the generated code. Afterwards, the syscall should be declared in
//! [`mlir::declare_syscalls`], which will make the syscall available inside the MLIR code.
//! Finally, the function can be called from the MLIR code like a normal function (see
//! [`mlir::write_result_syscall`] for an example).
use std::ffi::c_void;

use melior::ExecutionEngine;

use crate::{db::Db, env::Env, primitives::Address};

/// Function type for the main entrypoint of the generated code
pub type MainFunc = extern "C" fn(&mut SyscallContext, initial_gas: u64) -> u8;

#[derive(Clone, Copy, Debug, Default, Eq, Hash, Ord, PartialEq, PartialOrd)]
#[repr(C, align(16))]
pub struct U256 {
    pub lo: u128,
    pub hi: u128,
}

impl U256 {
    pub fn from_be_bytes(bytes: [u8; 32]) -> Self {
        let hi = u128::from_be_bytes(bytes[0..16].try_into().unwrap());
        let lo = u128::from_be_bytes(bytes[16..32].try_into().unwrap());
        U256 { hi, lo }
    }

    pub fn copy_from_address(&mut self, value: &Address) {
        let mut buffer = [0u8; 32];
        buffer[12..32].copy_from_slice(&value.0);
        self.lo = u128::from_be_bytes(buffer[16..32].try_into().unwrap());
        self.hi = u128::from_be_bytes(buffer[0..16].try_into().unwrap());
    }
}

#[derive(Debug, Clone)]
pub enum ExitStatusCode {
    Return = 0,
    Stop,
    Revert,
    Error,
    Default,
}
impl ExitStatusCode {
    #[inline(always)]
    pub fn to_u8(self) -> u8 {
        self as u8
    }
    pub fn from_u8(value: u8) -> Self {
        match value {
            x if x == Self::Return.to_u8() => Self::Return,
            x if x == Self::Stop.to_u8() => Self::Stop,
            x if x == Self::Revert.to_u8() => Self::Revert,
            x if x == Self::Error.to_u8() => Self::Error,
            _ => Self::Default,
        }
    }
}

#[derive(Debug, Eq, PartialEq)]
pub enum ExecutionResult {
    Success {
        return_data: Vec<u8>,
        gas_remaining: u64,
        logs: Vec<Log>,
    },
    Revert {
        return_data: Vec<u8>,
        gas_remaining: u64,
    },
    Halt,
}

impl ExecutionResult {
    pub fn is_success(&self) -> bool {
        matches!(self, Self::Success { .. })
    }

    pub fn is_revert(&self) -> bool {
        matches!(self, Self::Revert { .. })
    }

    pub fn is_halt(&self) -> bool {
        matches!(self, Self::Halt { .. })
    }

    pub fn return_data(&self) -> Option<&[u8]> {
        match self {
            Self::Success { return_data, .. } | Self::Revert { return_data, .. } => {
                Some(return_data)
            }
            Self::Halt => None,
        }
    }

    pub fn return_logs(&self) -> Option<&Vec<Log>> {
        match self {
            Self::Success { logs, .. } => Some(logs),
            _ => None,
        }
    }
}

#[derive(Debug, Default)]
pub struct InnerContext {
    /// The memory segment of the EVM.
    /// For extending it, see [`Self::extend_memory`]
    memory: Vec<u8>,
    /// The result of the execution
    return_data: Option<(usize, usize)>,
    gas_remaining: Option<u64>,
    exit_status: Option<ExitStatusCode>,
    logs: Vec<Log>,
}

/// The context passed to syscalls
#[derive(Debug)]
pub struct SyscallContext<'c> {
    pub env: Env,
    // The program bytecode
    pub program: Vec<u8>,
    pub db: &'c mut Db,
    pub inner_context: InnerContext,
}

#[derive(Clone, Debug, Default, Eq, PartialEq)]
pub struct Log {
    pub topics: Vec<U256>,
    pub data: Vec<u8>,
}

/// Accessors for disponibilizing the execution results
impl<'c> SyscallContext<'c> {
    pub fn new(env: Env, db: &'c mut Db) -> Self {
        Self {
            env,
            db,
            inner_context: Default::default(),
            program: Default::default(),
        }
    }

    pub fn return_values(&self) -> &[u8] {
        // TODO: maybe initialize as (0, 0) instead of None
        let (offset, size) = self.inner_context.return_data.unwrap_or((0, 0));
        &self.inner_context.memory[offset..offset + size]
    }

    pub fn get_result(&self) -> ExecutionResult {
        let gas_remaining = self.inner_context.gas_remaining.unwrap_or(0);
        let exit_status = self
            .inner_context
            .exit_status
            .clone()
            .unwrap_or(ExitStatusCode::Default);
        match exit_status {
            ExitStatusCode::Return | ExitStatusCode::Stop => ExecutionResult::Success {
                return_data: self.return_values().to_vec(),
                gas_remaining,
                logs: self.inner_context.logs.to_owned(),
            },
            ExitStatusCode::Revert => ExecutionResult::Revert {
                return_data: self.return_values().to_vec(),
                gas_remaining,
            },
            ExitStatusCode::Error | ExitStatusCode::Default => ExecutionResult::Halt,
        }
    }
}

/// Syscall implementations
///
/// Note that each function is marked as `extern "C"`, which is necessary for the
/// function to be callable from the generated code.
impl<'c> SyscallContext<'c> {
    pub extern "C" fn write_result(
        &mut self,
        offset: u32,
        bytes_len: u32,
        remaining_gas: u64,
        execution_result: u8,
    ) {
        self.inner_context.return_data = Some((offset as usize, bytes_len as usize));
        self.inner_context.gas_remaining = Some(remaining_gas);
        self.inner_context.exit_status = Some(ExitStatusCode::from_u8(execution_result));
    }

    #[allow(improper_ctypes)]
    pub extern "C" fn store_in_callvalue_ptr(&self, value: &mut U256) {
        let aux = &self.env.tx.value;
        value.lo = aux.low_u128();
        value.hi = (aux >> 128).low_u128();
    }

    #[allow(improper_ctypes)]
    pub extern "C" fn store_in_gasprice_ptr(&self, value: &mut U256) {
        let aux = &self.env.tx.gas_price;
        value.lo = aux.low_u128();
        value.hi = (aux >> 128).low_u128();
    }

    pub extern "C" fn get_chainid(&self) -> u64 {
        self.env.cfg.chain_id
    }

    pub extern "C" fn get_calldata_size(&self) -> u32 {
        self.env.tx.data.len() as u32
    }

    pub extern "C" fn get_origin(&self, address: &mut U256) {
        let aux = &self.env.tx.caller;
        address.copy_from_address(aux);
    }

    pub extern "C" fn extend_memory(&mut self, new_size: u32) -> *mut u8 {
        let new_size = new_size as usize;
        if new_size <= self.inner_context.memory.len() {
            return self.inner_context.memory.as_mut_ptr();
        }
        match self
            .inner_context
            .memory
            .try_reserve(new_size - self.inner_context.memory.len())
        {
            Ok(()) => {
                self.inner_context.memory.resize(new_size, 0);
                self.inner_context.memory.as_mut_ptr()
            }
            // TODO: use tracing here
            Err(err) => {
                eprintln!("Failed to reserve memory: {err}");
                std::ptr::null_mut()
            }
        }
    }

    pub extern "C" fn copy_code_to_memory(
        &mut self,
        code_offset: u32,
        size: u32,
        dest_offset: u32,
    ) {
        let code_size = self.program.len() as u32;
        // if the offset is out of bounds then nothing is copied
        if code_offset >= code_size {
            return;
        }
        // adjust the size so it does not go out of bounds
        let size: u32 = if code_offset + size > code_size {
            code_size - code_offset
        } else {
            size
        };
        // copy the program into memory
        for (i, j) in (code_offset..code_offset + size).enumerate() {
            self.inner_context.memory[dest_offset as usize + i] = self.program[j as usize];
        }
    }
    pub extern "C" fn append_log(&mut self, offset: u32, size: u32) {
        self.create_log(offset, size, vec![]);
    }
    #[allow(improper_ctypes)]
    pub extern "C" fn append_log_with_one_topic(&mut self, offset: u32, size: u32, topic: &U256) {
        self.create_log(offset, size, vec![*topic]);
    }

    #[allow(improper_ctypes)]
    pub extern "C" fn append_log_with_two_topics(
        &mut self,
        offset: u32,
        size: u32,
        topic1: &U256,
        topic2: &U256,
    ) {
        self.create_log(offset, size, vec![*topic1, *topic2]);
    }

    #[allow(improper_ctypes)]
    pub extern "C" fn append_log_with_three_topics(
        &mut self,
        offset: u32,
        size: u32,
        topic1: &U256,
        topic2: &U256,
        topic3: &U256,
    ) {
        self.create_log(offset, size, vec![*topic1, *topic2, *topic3]);
    }

    #[allow(improper_ctypes)]
    pub extern "C" fn append_log_with_four_topics(
        &mut self,
        offset: u32,
        size: u32,
        topic1: &U256,
        topic2: &U256,
        topic3: &U256,
        topic4: &U256,
    ) {
        self.create_log(offset, size, vec![*topic1, *topic2, *topic3, *topic4]);
    }

    #[allow(improper_ctypes)]
    pub extern "C" fn get_block_number(&self, number: &mut U256) {
        let block_number = self.env.block.number;

        number.hi = (block_number >> 128).low_u128();
        number.lo = block_number.low_u128();
    }

    /// Receives a memory offset and size, and a vector of topics.
    /// Creates a Log with topics and data equal to memory[offset..offset + size]
    /// and pushes it to the logs vector.
    fn create_log(&mut self, offset: u32, size: u32, topics: Vec<U256>) {
        let offset = offset as usize;
        let size = size as usize;
        let data: Vec<u8> = self.inner_context.memory[offset..offset + size].into();

        let log = Log { data, topics };
        self.inner_context.logs.push(log);
    }
    pub extern "C" fn get_calldata_ptr(&mut self) -> *const u8 {
        self.env.tx.data.as_ptr()
    }
}

pub mod symbols {
    pub const WRITE_RESULT: &str = "evm_mlir__write_result";
    pub const EXTEND_MEMORY: &str = "evm_mlir__extend_memory";
    pub const APPEND_LOG: &str = "evm_mlir__append_log";
    pub const APPEND_LOG_ONE_TOPIC: &str = "evm_mlir__append_log_with_one_topic";
    pub const APPEND_LOG_TWO_TOPICS: &str = "evm_mlir__append_log_with_two_topics";
    pub const APPEND_LOG_THREE_TOPICS: &str = "evm_mlir__append_log_with_three_topics";
    pub const APPEND_LOG_FOUR_TOPICS: &str = "evm_mlir__append_log_with_four_topics";
    pub const GET_CALLDATA_PTR: &str = "evm_mlir__get_calldata_ptr";
    pub const GET_CALLDATA_SIZE: &str = "evm_mlir__get_calldata_size";
<<<<<<< HEAD
    pub const COPY_CODE_TO_MEMORY: &str = "evm_mlir__copy_code_to_memory";
=======
    pub const STORE_IN_CALLVALUE_PTR: &str = "evm_mlir__store_in_callvalue_ptr";
    pub const GET_ORIGIN: &str = "evm_mlir__get_origin";
    pub const GET_CHAINID: &str = "evm_mlir__get_chainid";
    pub const STORE_IN_GASPRICE_PTR: &str = "evm_mlir__store_in_gasprice_ptr";
    pub const GET_BLOCK_NUMBER: &str = "evm_mlir__get_block_number";
>>>>>>> 3569463d
}

/// Registers all the syscalls as symbols in the execution engine
///
/// This allows the generated code to call the syscalls by name.
pub fn register_syscalls(engine: &ExecutionEngine) {
    unsafe {
        engine.register_symbol(
            symbols::WRITE_RESULT,
            SyscallContext::write_result as *const fn(*mut c_void, u32, u32, u64, u8) as *mut (),
        );
        engine.register_symbol(
            symbols::EXTEND_MEMORY,
            SyscallContext::extend_memory as *const fn(*mut c_void, u32) as *mut (),
        );
        engine.register_symbol(
            symbols::APPEND_LOG,
            SyscallContext::append_log as *const fn(*mut c_void, u32, u32) as *mut (),
        );
        engine.register_symbol(
            symbols::APPEND_LOG_ONE_TOPIC,
            SyscallContext::append_log_with_one_topic
                as *const fn(*mut c_void, u32, u32, *const U256) as *mut (),
        );
        engine.register_symbol(
            symbols::APPEND_LOG_TWO_TOPICS,
            SyscallContext::append_log_with_two_topics
                as *const fn(*mut c_void, u32, u32, *const U256, *const U256)
                as *mut (),
        );
        engine.register_symbol(
            symbols::APPEND_LOG_THREE_TOPICS,
            SyscallContext::append_log_with_three_topics
                as *const fn(*mut c_void, u32, u32, *const U256, *const U256, *const U256)
                as *mut (),
        );
        engine.register_symbol(
            symbols::APPEND_LOG_FOUR_TOPICS,
            SyscallContext::append_log_with_four_topics
                as *const fn(
                    *mut c_void,
                    u32,
                    u32,
                    *const U256,
                    *const U256,
                    *const U256,
                    *const U256,
                ) as *mut (),
        );
        engine.register_symbol(
            symbols::GET_CALLDATA_PTR,
            SyscallContext::get_calldata_ptr as *const fn(*mut c_void) as *mut (),
        );
        engine.register_symbol(
            symbols::GET_CALLDATA_SIZE,
            SyscallContext::get_calldata_size as *const fn(*mut c_void) as *mut (),
        );
        engine.register_symbol(
<<<<<<< HEAD
            symbols::COPY_CODE_TO_MEMORY,
            SyscallContext::copy_code_to_memory as *const fn(*mut c_void, u32, u32, u32) as *mut (),
=======
            symbols::GET_ORIGIN,
            SyscallContext::get_origin as *const fn(*mut c_void, *mut U256) as *mut (),
        );
        engine.register_symbol(
            symbols::STORE_IN_CALLVALUE_PTR,
            SyscallContext::store_in_callvalue_ptr as *const fn(*mut c_void, *mut U256) as *mut (),
        );
        engine.register_symbol(
            symbols::STORE_IN_GASPRICE_PTR,
            SyscallContext::store_in_gasprice_ptr as *const fn(*mut c_void, *mut U256) as *mut (),
        );
        engine.register_symbol(
            symbols::GET_BLOCK_NUMBER,
            SyscallContext::get_block_number as *const fn(*mut c_void, *mut U256) as *mut (),
        );
        engine.register_symbol(
            symbols::GET_CHAINID,
            SyscallContext::get_chainid as *const extern "C" fn(&SyscallContext) -> u64 as *mut (),
>>>>>>> 3569463d
        );
    };
}

/// MLIR util for declaring syscalls
pub(crate) mod mlir {
    use melior::{
        dialect::{func, llvm::r#type::pointer},
        ir::{
            attribute::{FlatSymbolRefAttribute, StringAttribute, TypeAttribute},
            r#type::{FunctionType, IntegerType},
            Block, Identifier, Location, Module as MeliorModule, Region, Value,
        },
        Context as MeliorContext,
    };

    use crate::errors::CodegenError;

    use super::symbols;

    pub(crate) fn declare_syscalls(context: &MeliorContext, module: &MeliorModule) {
        let location = Location::unknown(context);

        // Type declarations
        let ptr_type = pointer(context, 0);
        let uint32 = IntegerType::new(context, 32).into();
        let uint64 = IntegerType::new(context, 64).into();
        let uint8 = IntegerType::new(context, 8).into();

        let attributes = &[(
            Identifier::new(context, "sym_visibility"),
            StringAttribute::new(context, "private").into(),
        )];

        // Syscall declarations
        module.body().append_operation(func::func(
            context,
            StringAttribute::new(context, symbols::WRITE_RESULT),
            TypeAttribute::new(
                FunctionType::new(context, &[ptr_type, uint32, uint32, uint64, uint8], &[]).into(),
            ),
            Region::new(),
            attributes,
            location,
        ));

        module.body().append_operation(func::func(
            context,
            StringAttribute::new(context, symbols::GET_CALLDATA_SIZE),
            TypeAttribute::new(FunctionType::new(context, &[ptr_type], &[uint32]).into()),
            Region::new(),
            attributes,
            location,
        ));

        module.body().append_operation(func::func(
            context,
            StringAttribute::new(context, symbols::GET_CHAINID),
            TypeAttribute::new(FunctionType::new(context, &[ptr_type], &[uint64]).into()),
            Region::new(),
            attributes,
            location,
        ));

        module.body().append_operation(func::func(
            context,
            StringAttribute::new(context, symbols::STORE_IN_CALLVALUE_PTR),
            TypeAttribute::new(FunctionType::new(context, &[ptr_type, ptr_type], &[]).into()),
            Region::new(),
            attributes,
            location,
        ));

        module.body().append_operation(func::func(
            context,
            StringAttribute::new(context, symbols::STORE_IN_GASPRICE_PTR),
            TypeAttribute::new(FunctionType::new(context, &[ptr_type, ptr_type], &[]).into()),
            Region::new(),
            attributes,
            location,
        ));
        module.body().append_operation(func::func(
            context,
            StringAttribute::new(context, symbols::EXTEND_MEMORY),
            TypeAttribute::new(FunctionType::new(context, &[ptr_type, uint32], &[ptr_type]).into()),
            Region::new(),
            attributes,
            location,
        ));

        module.body().append_operation(func::func(
            context,
            StringAttribute::new(context, symbols::COPY_CODE_TO_MEMORY),
            TypeAttribute::new(
                FunctionType::new(context, &[ptr_type, uint32, uint32, uint32], &[]).into(),
            ),
            Region::new(),
            attributes,
            location,
        ));
        module.body().append_operation(func::func(
            context,
            StringAttribute::new(context, symbols::APPEND_LOG),
            TypeAttribute::new(FunctionType::new(context, &[ptr_type, uint32, uint32], &[]).into()),
            Region::new(),
            attributes,
            location,
        ));
        module.body().append_operation(func::func(
            context,
            StringAttribute::new(context, symbols::APPEND_LOG_ONE_TOPIC),
            TypeAttribute::new(
                FunctionType::new(context, &[ptr_type, uint32, uint32, ptr_type], &[]).into(),
            ),
            Region::new(),
            attributes,
            location,
        ));
        module.body().append_operation(func::func(
            context,
            StringAttribute::new(context, symbols::APPEND_LOG_TWO_TOPICS),
            TypeAttribute::new(
                FunctionType::new(
                    context,
                    &[ptr_type, uint32, uint32, ptr_type, ptr_type],
                    &[],
                )
                .into(),
            ),
            Region::new(),
            attributes,
            location,
        ));
        module.body().append_operation(func::func(
            context,
            StringAttribute::new(context, symbols::APPEND_LOG_THREE_TOPICS),
            TypeAttribute::new(
                FunctionType::new(
                    context,
                    &[ptr_type, uint32, uint32, ptr_type, ptr_type, ptr_type],
                    &[],
                )
                .into(),
            ),
            Region::new(),
            attributes,
            location,
        ));
        module.body().append_operation(func::func(
            context,
            StringAttribute::new(context, symbols::APPEND_LOG_FOUR_TOPICS),
            TypeAttribute::new(
                FunctionType::new(
                    context,
                    &[
                        ptr_type, uint32, uint32, ptr_type, ptr_type, ptr_type, ptr_type,
                    ],
                    &[],
                )
                .into(),
            ),
            Region::new(),
            attributes,
            location,
        ));

        module.body().append_operation(func::func(
            context,
            StringAttribute::new(context, symbols::GET_ORIGIN),
            TypeAttribute::new(FunctionType::new(context, &[ptr_type, ptr_type], &[]).into()),
            Region::new(),
            attributes,
            location,
        ));

        module.body().append_operation(func::func(
            context,
            StringAttribute::new(context, symbols::GET_CALLDATA_PTR),
            TypeAttribute::new(FunctionType::new(context, &[ptr_type], &[ptr_type]).into()),
            Region::new(),
            attributes,
            location,
        ));

        module.body().append_operation(func::func(
            context,
            StringAttribute::new(context, symbols::GET_BLOCK_NUMBER),
            TypeAttribute::new(FunctionType::new(context, &[ptr_type, ptr_type], &[]).into()),
            Region::new(),
            attributes,
            location,
        ));
    }

    /// Stores the return values in the syscall context
    #[allow(clippy::too_many_arguments)]
    pub(crate) fn write_result_syscall<'c>(
        mlir_ctx: &'c MeliorContext,
        syscall_ctx: Value<'c, 'c>,
        block: &Block,
        offset: Value,
        size: Value,
        gas: Value,
        reason: Value,
        location: Location,
    ) {
        block.append_operation(func::call(
            mlir_ctx,
            FlatSymbolRefAttribute::new(mlir_ctx, symbols::WRITE_RESULT),
            &[syscall_ctx, offset, size, gas, reason],
            &[],
            location,
        ));
    }

    pub(crate) fn get_calldata_size_syscall<'c>(
        mlir_ctx: &'c MeliorContext,
        syscall_ctx: Value<'c, 'c>,
        block: &'c Block,
        location: Location<'c>,
    ) -> Result<Value<'c, 'c>, CodegenError> {
        let uint32 = IntegerType::new(mlir_ctx, 32).into();
        let value = block
            .append_operation(func::call(
                mlir_ctx,
                FlatSymbolRefAttribute::new(mlir_ctx, symbols::GET_CALLDATA_SIZE),
                &[syscall_ctx],
                &[uint32],
                location,
            ))
            .result(0)?;
        Ok(value.into())
    }

    pub(crate) fn get_chainid_syscall<'c>(
        mlir_ctx: &'c MeliorContext,
        syscall_ctx: Value<'c, 'c>,
        block: &'c Block,
        location: Location<'c>,
    ) -> Result<Value<'c, 'c>, CodegenError> {
        let uint64 = IntegerType::new(mlir_ctx, 64).into();
        let value = block
            .append_operation(func::call(
                mlir_ctx,
                FlatSymbolRefAttribute::new(mlir_ctx, symbols::GET_CHAINID),
                &[syscall_ctx],
                &[uint64],
                location,
            ))
            .result(0)?;
        Ok(value.into())
    }

    pub(crate) fn store_in_callvalue_ptr<'c>(
        mlir_ctx: &'c MeliorContext,
        syscall_ctx: Value<'c, 'c>,
        block: &'c Block,
        location: Location<'c>,
        callvalue_ptr: Value<'c, 'c>,
    ) {
        block.append_operation(func::call(
            mlir_ctx,
            FlatSymbolRefAttribute::new(mlir_ctx, symbols::STORE_IN_CALLVALUE_PTR),
            &[syscall_ctx, callvalue_ptr],
            &[],
            location,
        ));
    }

    pub(crate) fn store_in_gasprice_ptr<'c>(
        mlir_ctx: &'c MeliorContext,
        syscall_ctx: Value<'c, 'c>,
        block: &'c Block,
        location: Location<'c>,
        gasprice_ptr: Value<'c, 'c>,
    ) {
        block.append_operation(func::call(
            mlir_ctx,
            FlatSymbolRefAttribute::new(mlir_ctx, symbols::STORE_IN_GASPRICE_PTR),
            &[syscall_ctx, gasprice_ptr],
            &[],
            location,
        ));
    }

    /// Extends the memory segment of the syscall context.
    /// Returns a pointer to the start of the memory segment.
    pub(crate) fn extend_memory_syscall<'c>(
        mlir_ctx: &'c MeliorContext,
        syscall_ctx: Value<'c, 'c>,
        block: &'c Block,
        new_size: Value<'c, 'c>,
        location: Location<'c>,
    ) -> Result<Value<'c, 'c>, CodegenError> {
        let ptr_type = pointer(mlir_ctx, 0);
        let value = block
            .append_operation(func::call(
                mlir_ctx,
                FlatSymbolRefAttribute::new(mlir_ctx, symbols::EXTEND_MEMORY),
                &[syscall_ctx, new_size],
                &[ptr_type],
                location,
            ))
            .result(0)?;
        Ok(value.into())
    }

    /// Receives log data and appends a log to the logs vector
    pub(crate) fn append_log_syscall<'c>(
        mlir_ctx: &'c MeliorContext,
        syscall_ctx: Value<'c, 'c>,
        block: &'c Block,
        data: Value<'c, 'c>,
        size: Value<'c, 'c>,
        location: Location<'c>,
    ) {
        block.append_operation(func::call(
            mlir_ctx,
            FlatSymbolRefAttribute::new(mlir_ctx, symbols::APPEND_LOG),
            &[syscall_ctx, data, size],
            &[],
            location,
        ));
    }

    /// Receives log data and a topic and appends a log to the logs vector
    pub(crate) fn append_log_with_one_topic_syscall<'c>(
        mlir_ctx: &'c MeliorContext,
        syscall_ctx: Value<'c, 'c>,
        block: &'c Block,
        data: Value<'c, 'c>,
        size: Value<'c, 'c>,
        topic: Value<'c, 'c>,
        location: Location<'c>,
    ) {
        block.append_operation(func::call(
            mlir_ctx,
            FlatSymbolRefAttribute::new(mlir_ctx, symbols::APPEND_LOG_ONE_TOPIC),
            &[syscall_ctx, data, size, topic],
            &[],
            location,
        ));
    }

    /// Receives log data, two topics and appends a log to the logs vector
    #[allow(clippy::too_many_arguments)]
    pub(crate) fn append_log_with_two_topics_syscall<'c>(
        mlir_ctx: &'c MeliorContext,
        syscall_ctx: Value<'c, 'c>,
        block: &'c Block,
        data: Value<'c, 'c>,
        size: Value<'c, 'c>,
        topic1_ptr: Value<'c, 'c>,
        topic2_ptr: Value<'c, 'c>,
        location: Location<'c>,
    ) {
        block.append_operation(func::call(
            mlir_ctx,
            FlatSymbolRefAttribute::new(mlir_ctx, symbols::APPEND_LOG_TWO_TOPICS),
            &[syscall_ctx, data, size, topic1_ptr, topic2_ptr],
            &[],
            location,
        ));
    }

    /// Receives log data, three topics and appends a log to the logs vector
    #[allow(clippy::too_many_arguments)]
    pub(crate) fn append_log_with_three_topics_syscall<'c>(
        mlir_ctx: &'c MeliorContext,
        syscall_ctx: Value<'c, 'c>,
        block: &'c Block,
        data: Value<'c, 'c>,
        size: Value<'c, 'c>,
        topic1_ptr: Value<'c, 'c>,
        topic2_ptr: Value<'c, 'c>,
        topic3_ptr: Value<'c, 'c>,
        location: Location<'c>,
    ) {
        block.append_operation(func::call(
            mlir_ctx,
            FlatSymbolRefAttribute::new(mlir_ctx, symbols::APPEND_LOG_THREE_TOPICS),
            &[syscall_ctx, data, size, topic1_ptr, topic2_ptr, topic3_ptr],
            &[],
            location,
        ));
    }

    /// Receives log data, three topics and appends a log to the logs vector
    #[allow(clippy::too_many_arguments)]
    pub(crate) fn append_log_with_four_topics_syscall<'c>(
        mlir_ctx: &'c MeliorContext,
        syscall_ctx: Value<'c, 'c>,
        block: &'c Block,
        data: Value<'c, 'c>,
        size: Value<'c, 'c>,
        topic1_ptr: Value<'c, 'c>,
        topic2_ptr: Value<'c, 'c>,
        topic3_ptr: Value<'c, 'c>,
        topic4_ptr: Value<'c, 'c>,
        location: Location<'c>,
    ) {
        block.append_operation(func::call(
            mlir_ctx,
            FlatSymbolRefAttribute::new(mlir_ctx, symbols::APPEND_LOG_FOUR_TOPICS),
            &[
                syscall_ctx,
                data,
                size,
                topic1_ptr,
                topic2_ptr,
                topic3_ptr,
                topic4_ptr,
            ],
            &[],
            location,
        ));
    }

    pub(crate) fn get_origin_syscall<'c>(
        mlir_ctx: &'c MeliorContext,
        syscall_ctx: Value<'c, 'c>,
        block: &'c Block,
        address_pointer: Value<'c, 'c>,
        location: Location<'c>,
    ) {
        block.append_operation(func::call(
            mlir_ctx,
            FlatSymbolRefAttribute::new(mlir_ctx, symbols::GET_ORIGIN),
            &[syscall_ctx, address_pointer],
            &[],
            location,
        ));
    }

    /// Returns a pointer to the calldata.
    #[allow(unused)]
    pub(crate) fn get_calldata_ptr_syscall<'c>(
        mlir_ctx: &'c MeliorContext,
        syscall_ctx: Value<'c, 'c>,
        block: &'c Block,
        location: Location<'c>,
    ) -> Result<Value<'c, 'c>, CodegenError> {
        let ptr_type = pointer(mlir_ctx, 0);
        let value = block
            .append_operation(func::call(
                mlir_ctx,
                FlatSymbolRefAttribute::new(mlir_ctx, symbols::GET_CALLDATA_PTR),
                &[syscall_ctx],
                &[ptr_type],
                location,
            ))
            .result(0)?;
        Ok(value.into())
    }
<<<<<<< HEAD
    pub(crate) fn copy_code_to_memory_syscall<'c>(
        mlir_ctx: &'c MeliorContext,
        syscall_ctx: Value<'c, 'c>,
        block: &'c Block,
        offset: Value,
        size: Value,
        dest_offset: Value,
=======

    /// Returns a pointer to the calldata.
    #[allow(unused)]
    pub(crate) fn get_block_number_syscall<'c>(
        mlir_ctx: &'c MeliorContext,
        syscall_ctx: Value<'c, 'c>,
        block: &'c Block,
        number: Value<'c, 'c>,
>>>>>>> 3569463d
        location: Location<'c>,
    ) {
        block.append_operation(func::call(
            mlir_ctx,
<<<<<<< HEAD
            FlatSymbolRefAttribute::new(mlir_ctx, symbols::COPY_CODE_TO_MEMORY),
            &[syscall_ctx, offset, size, dest_offset],
=======
            FlatSymbolRefAttribute::new(mlir_ctx, symbols::GET_BLOCK_NUMBER),
            &[syscall_ctx, number],
>>>>>>> 3569463d
            &[],
            location,
        ));
    }
}<|MERGE_RESOLUTION|>--- conflicted
+++ resolved
@@ -347,15 +347,12 @@
     pub const APPEND_LOG_FOUR_TOPICS: &str = "evm_mlir__append_log_with_four_topics";
     pub const GET_CALLDATA_PTR: &str = "evm_mlir__get_calldata_ptr";
     pub const GET_CALLDATA_SIZE: &str = "evm_mlir__get_calldata_size";
-<<<<<<< HEAD
     pub const COPY_CODE_TO_MEMORY: &str = "evm_mlir__copy_code_to_memory";
-=======
     pub const STORE_IN_CALLVALUE_PTR: &str = "evm_mlir__store_in_callvalue_ptr";
     pub const GET_ORIGIN: &str = "evm_mlir__get_origin";
     pub const GET_CHAINID: &str = "evm_mlir__get_chainid";
     pub const STORE_IN_GASPRICE_PTR: &str = "evm_mlir__store_in_gasprice_ptr";
     pub const GET_BLOCK_NUMBER: &str = "evm_mlir__get_block_number";
->>>>>>> 3569463d
 }
 
 /// Registers all the syscalls as symbols in the execution engine
@@ -414,10 +411,10 @@
             SyscallContext::get_calldata_size as *const fn(*mut c_void) as *mut (),
         );
         engine.register_symbol(
-<<<<<<< HEAD
             symbols::COPY_CODE_TO_MEMORY,
             SyscallContext::copy_code_to_memory as *const fn(*mut c_void, u32, u32, u32) as *mut (),
-=======
+        );
+        engine.register_symbol(
             symbols::GET_ORIGIN,
             SyscallContext::get_origin as *const fn(*mut c_void, *mut U256) as *mut (),
         );
@@ -436,7 +433,6 @@
         engine.register_symbol(
             symbols::GET_CHAINID,
             SyscallContext::get_chainid as *const extern "C" fn(&SyscallContext) -> u64 as *mut (),
->>>>>>> 3569463d
         );
     };
 }
@@ -891,7 +887,25 @@
             .result(0)?;
         Ok(value.into())
     }
-<<<<<<< HEAD
+
+    /// Returns a pointer to the calldata.
+    #[allow(unused)]
+    pub(crate) fn get_block_number_syscall<'c>(
+        mlir_ctx: &'c MeliorContext,
+        syscall_ctx: Value<'c, 'c>,
+        block: &'c Block,
+        number: Value<'c, 'c>,
+        location: Location<'c>,
+    ) {
+        block.append_operation(func::call(
+            mlir_ctx,
+            FlatSymbolRefAttribute::new(mlir_ctx, symbols::GET_BLOCK_NUMBER),
+            &[syscall_ctx, number],
+            &[],
+            location,
+        ));
+    }
+
     pub(crate) fn copy_code_to_memory_syscall<'c>(
         mlir_ctx: &'c MeliorContext,
         syscall_ctx: Value<'c, 'c>,
@@ -899,27 +913,12 @@
         offset: Value,
         size: Value,
         dest_offset: Value,
-=======
-
-    /// Returns a pointer to the calldata.
-    #[allow(unused)]
-    pub(crate) fn get_block_number_syscall<'c>(
-        mlir_ctx: &'c MeliorContext,
-        syscall_ctx: Value<'c, 'c>,
-        block: &'c Block,
-        number: Value<'c, 'c>,
->>>>>>> 3569463d
-        location: Location<'c>,
-    ) {
-        block.append_operation(func::call(
-            mlir_ctx,
-<<<<<<< HEAD
+        location: Location<'c>,
+    ) {
+        block.append_operation(func::call(
+            mlir_ctx,
             FlatSymbolRefAttribute::new(mlir_ctx, symbols::COPY_CODE_TO_MEMORY),
             &[syscall_ctx, offset, size, dest_offset],
-=======
-            FlatSymbolRefAttribute::new(mlir_ctx, symbols::GET_BLOCK_NUMBER),
-            &[syscall_ctx, number],
->>>>>>> 3569463d
             &[],
             location,
         ));
