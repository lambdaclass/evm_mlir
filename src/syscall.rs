--- conflicted
+++ resolved
@@ -1263,23 +1263,6 @@
                     as *mut (),
             );
 
-<<<<<<< HEAD
-        engine.register_symbol(
-            symbols::GET_RETURN_DATA_SIZE,
-            SyscallContext::get_return_data_size as *const fn(*mut c_void) as *mut (),
-        );
-        engine.register_symbol(
-            symbols::COPY_RETURN_DATA_INTO_MEMORY,
-            SyscallContext::copy_return_data_into_memory as *const fn(*mut c_void, u32, u32, u32)
-                as *mut (),
-        );
-
-        engine.register_symbol(
-            symbols::SELFDESTRUCT,
-            SyscallContext::selfdestruct as *const fn(*mut c_void, *mut U256) as *mut (),
-        );
-    };
-=======
             engine.register_symbol(
                 symbols::GET_RETURN_DATA_SIZE,
                 SyscallContext::get_return_data_size as *const fn(*mut c_void) as *mut (),
@@ -1289,9 +1272,13 @@
                 SyscallContext::copy_return_data_into_memory
                     as *const fn(*mut c_void, u32, u32, u32) as *mut (),
             );
+
+            engine.register_symbol(
+                symbols::SELFDESTRUCT,
+                SyscallContext::selfdestruct as *const fn(*mut c_void, *mut U256) as *mut (),
+            );
         }
     }
->>>>>>> 7679aca1
 }
 
 /// MLIR util for declaring syscalls
