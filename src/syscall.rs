--- conflicted
+++ resolved
@@ -311,10 +311,6 @@
         let log = Log { data, topics };
         self.inner_context.logs.push(log);
     }
-<<<<<<< HEAD
-    pub extern "C" fn get_calldata_ptr(&mut self) -> *const u8 {
-        self.env.tx.data.as_ptr()
-    }
 
     #[allow(improper_ctypes)]
     pub extern "C" fn store_in_timestamp_ptr(&self, value: &mut U256) {
@@ -322,8 +318,6 @@
         value.lo = aux.low_u128();
         value.hi = (aux >> 128).low_u128();
     }
-=======
->>>>>>> b268ffa5
 }
 
 pub mod symbols {
@@ -337,14 +331,11 @@
     pub const GET_CALLDATA_PTR: &str = "evm_mlir__get_calldata_ptr";
     pub const GET_CALLDATA_SIZE: &str = "evm_mlir__get_calldata_size";
     pub const STORE_IN_CALLVALUE_PTR: &str = "evm_mlir__store_in_callvalue_ptr";
-<<<<<<< HEAD
     pub const STORE_IN_TIMESTAMP_PTR: &str = "evm_mlir__store_in_timestamp_ptr";
-=======
     pub const GET_ORIGIN: &str = "evm_mlir__get_origin";
     pub const GET_CHAINID: &str = "evm_mlir__get_chainid";
     pub const STORE_IN_GASPRICE_PTR: &str = "evm_mlir__store_in_gasprice_ptr";
     pub const GET_BLOCK_NUMBER: &str = "evm_mlir__get_block_number";
->>>>>>> b268ffa5
 }
 
 /// Registers all the syscalls as symbols in the execution engine
@@ -415,10 +406,10 @@
             SyscallContext::store_in_callvalue_ptr as *const fn(*mut c_void, *mut U256) as *mut (),
         );
         engine.register_symbol(
-<<<<<<< HEAD
             symbols::STORE_IN_TIMESTAMP_PTR,
             SyscallContext::store_in_timestamp_ptr as *const fn(*mut c_void, *mut U256) as *mut (),
-=======
+        );
+        engine.register_symbol(
             symbols::STORE_IN_GASPRICE_PTR,
             SyscallContext::store_in_gasprice_ptr as *const fn(*mut c_void, *mut U256) as *mut (),
         );
@@ -429,7 +420,6 @@
         engine.register_symbol(
             symbols::GET_CHAINID,
             SyscallContext::get_chainid as *const extern "C" fn(&SyscallContext) -> u64 as *mut (),
->>>>>>> b268ffa5
         );
     };
 }
@@ -596,17 +586,8 @@
 
         module.body().append_operation(func::func(
             context,
-            StringAttribute::new(context, symbols::GET_ORIGIN),
-            TypeAttribute::new(FunctionType::new(context, &[ptr_type, ptr_type], &[]).into()),
-            Region::new(),
-            attributes,
-            location,
-        ));
-
-        module.body().append_operation(func::func(
-            context,
-            StringAttribute::new(context, symbols::GET_BLOCK_NUMBER),
-            TypeAttribute::new(FunctionType::new(context, &[ptr_type, ptr_type], &[]).into()),
+            StringAttribute::new(context, symbols::GET_CALLDATA_PTR),
+            TypeAttribute::new(FunctionType::new(context, &[ptr_type], &[ptr_type]).into()),
             Region::new(),
             attributes,
             location,
@@ -884,20 +865,24 @@
 
     /// Returns a pointer to the calldata.
     #[allow(unused)]
-    pub(crate) fn get_block_number_syscall<'c>(
+    pub(crate) fn get_calldata_ptr_syscall<'c>(
         mlir_ctx: &'c MeliorContext,
         syscall_ctx: Value<'c, 'c>,
         block: &'c Block,
         number: Value<'c, 'c>,
         location: Location<'c>,
-    ) {
-        block.append_operation(func::call(
-            mlir_ctx,
-            FlatSymbolRefAttribute::new(mlir_ctx, symbols::GET_BLOCK_NUMBER),
-            &[syscall_ctx, number],
-            &[],
-            location,
-        ));
+    ) -> Result<Value<'c, 'c>, CodegenError> {
+        let ptr_type = pointer(mlir_ctx, 0);
+        let value = block
+            .append_operation(func::call(
+                mlir_ctx,
+                FlatSymbolRefAttribute::new(mlir_ctx, symbols::GET_CALLDATA_PTR),
+                &[syscall_ctx],
+                &[ptr_type],
+                location,
+            ))
+            .result(0)?;
+        Ok(value.into())
     }
 
     /// Stores the timestamp in the syscall context
