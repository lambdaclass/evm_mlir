--- conflicted
+++ resolved
@@ -180,14 +180,6 @@
         self.inner_context.exit_status = Some(ExitStatusCode::from_u8(execution_result));
     }
 
-<<<<<<< HEAD
-    pub extern "C" fn get_calldata_ptr(&mut self) -> *const u8 {
-        self.env.tx.calldata.as_ptr()
-    }
-
-    pub extern "C" fn get_calldata_size_syscall(&self) -> u32 {
-        self.env.tx.calldata.len() as u32
-=======
     #[allow(improper_ctypes)]
     pub extern "C" fn store_in_callvalue_ptr(&self, value: &mut U256) {
         let aux = &self.env.tx.value;
@@ -195,9 +187,12 @@
         value.hi = (aux >> 128).low_u128();
     }
 
-    pub extern "C" fn get_calldata_size(&self) -> u32 {
+    pub extern "C" fn get_calldata_ptr(&mut self) -> *const u8 {
+        self.env.tx.calldata.as_ptr()
+    }
+
+    pub extern "C" fn get_calldata_size_syscall(&self) -> u32 {
         self.env.tx.data.len() as u32
->>>>>>> 2300c5ba
     }
 
     pub extern "C" fn extend_memory(&mut self, new_size: u32) -> *mut u8 {
@@ -277,12 +272,9 @@
         let log = Log { data, topics };
         self.inner_context.logs.push(log);
     }
-<<<<<<< HEAD
-=======
     pub extern "C" fn get_calldata_ptr(&mut self) -> *const u8 {
         self.env.tx.data.as_ptr()
     }
->>>>>>> 2300c5ba
 }
 
 pub mod symbols {
@@ -549,17 +541,12 @@
         Ok(value.into())
     }
 
-<<<<<<< HEAD
     /// Returns a pointer to the start of the calldata
     pub(crate) fn get_calldata_ptr_syscall<'c>(
-=======
-    pub(crate) fn store_in_callvalue_ptr<'c>(
->>>>>>> 2300c5ba
-        mlir_ctx: &'c MeliorContext,
-        syscall_ctx: Value<'c, 'c>,
-        block: &'c Block,
-        location: Location<'c>,
-<<<<<<< HEAD
+        mlir_ctx: &'c MeliorContext,
+        syscall_ctx: Value<'c, 'c>,
+        block: &'c Block,
+        location: Location<'c>,
     ) -> Result<Value<'c, 'c>, CodegenError> {
         let ptr_type = pointer(mlir_ctx, 0);
         let value = block
@@ -572,7 +559,13 @@
             ))
             .result(0)?;
         Ok(value.into())
-=======
+    }
+
+    pub(crate) fn store_in_callvalue_ptr<'c>(
+        mlir_ctx: &'c MeliorContext,
+        syscall_ctx: Value<'c, 'c>,
+        block: &'c Block,
+        location: Location<'c>,
         callvalue_ptr: Value<'c, 'c>,
     ) {
         block.append_operation(func::call(
@@ -582,7 +575,6 @@
             &[],
             location,
         ));
->>>>>>> 2300c5ba
     }
 
     /// Extends the memory segment of the syscall context.
