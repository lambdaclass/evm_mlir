//! # Module implementing syscalls for the EVM
//!
//! The syscalls implemented here are to be exposed to the generated code
//! via [`register_syscalls`]. Each syscall implements functionality that's
//! not possible to implement in the generated code, such as interacting with
//! the storage, or just difficult, like allocating memory in the heap
//! ([`SyscallContext::extend_memory`]).
//!
//! ### Adding a new syscall
//!
//! New syscalls should be implemented by adding a new method to the [`SyscallContext`]
//! struct (see [`SyscallContext::write_result`] for an example). After that, the syscall
//! should be registered in the [`register_syscalls`] function, which will make it available
//! to the generated code. Afterwards, the syscall should be declared in
//! [`mlir::declare_syscalls`], which will make the syscall available inside the MLIR code.
//! Finally, the function can be called from the MLIR code like a normal function (see
//! [`mlir::write_result_syscall`] for an example).
use std::ffi::c_void;

use crate::{
    constants::{call_opcode, gas_cost, precompiles, CallType},
    context::Context,
    db::AccountInfo,
    env::{Env, TransactTo},
    executor::{Executor, OptLevel},
<<<<<<< HEAD
    precompiles::{ecadd, ecmul, ecpairing, ecrecover, identity, modexp, ripemd_160, sha2_256},
=======
    journal::Journal,
    precompiles::{blake2f, ecrecover, identity, modexp, ripemd_160, sha2_256},
>>>>>>> b8ed166d
    primitives::{Address, Bytes, B256, U256 as EU256},
    program::Program,
    result::{EVMError, ExecutionResult, HaltReason, Output, ResultAndState, SuccessReason},
    state::AccountStatus,
    utils::{compute_contract_address, compute_contract_address2},
};
use melior::ExecutionEngine;
use sha3::{Digest, Keccak256};
use std::collections::HashMap;

/// Function type for the main entrypoint of the generated code
pub type MainFunc = extern "C" fn(&mut SyscallContext, initial_gas: u64) -> u8;

#[derive(Clone, Copy, Debug, Default, Eq, Hash, Ord, PartialEq, PartialOrd)]
#[repr(C, align(16))]
pub struct U256 {
    pub lo: u128,
    pub hi: u128,
}

impl U256 {
    pub fn from_fixed_be_bytes(bytes: [u8; 32]) -> Self {
        let hi = u128::from_be_bytes(bytes[0..16].try_into().unwrap());
        let lo = u128::from_be_bytes(bytes[16..32].try_into().unwrap());
        U256 { hi, lo }
    }

    pub fn copy_from(&mut self, value: &Address) {
        let mut buffer = [0u8; 32];
        buffer[12..32].copy_from_slice(&value.0);
        self.lo = u128::from_be_bytes(buffer[16..32].try_into().unwrap());
        self.hi = u128::from_be_bytes(buffer[0..16].try_into().unwrap());
    }

    pub fn to_primitive_u256(&self) -> EU256 {
        (EU256::from(self.hi) << 128) + self.lo
    }

    pub fn zero() -> U256 {
        U256 { lo: 0, hi: 0 }
    }
}

impl From<&U256> for Address {
    fn from(value: &U256) -> Self {
        // NOTE: return an address using the last 20 bytes, discarding the first 12 bytes.
        let hi_bytes = value.hi.to_be_bytes();
        let lo_bytes = value.lo.to_be_bytes();
        let address = [&hi_bytes[12..16], &lo_bytes[..]].concat();
        Address::from_slice(&address)
    }
}

#[derive(Debug, Clone)]
pub enum ExitStatusCode {
    Return = 0,
    Stop,
    Revert,
    Error,
    Default,
}
impl ExitStatusCode {
    #[inline(always)]
    pub fn to_u8(self) -> u8 {
        self as u8
    }
    pub fn from_u8(value: u8) -> Self {
        match value {
            x if x == Self::Return.to_u8() => Self::Return,
            x if x == Self::Stop.to_u8() => Self::Stop,
            x if x == Self::Revert.to_u8() => Self::Revert,
            x if x == Self::Error.to_u8() => Self::Error,
            _ => Self::Default,
        }
    }
}

#[derive(Debug, Default)]
pub struct InnerContext {
    /// The memory segment of the EVM.
    /// For extending it, see [`Self::extend_memory`]
    memory: Vec<u8>,
    /// The result of the execution
    return_data: Option<(usize, usize)>,
    // The program bytecode
    pub program: Vec<u8>,
    gas_remaining: Option<u64>,
    gas_refund: u64,
    exit_status: Option<ExitStatusCode>,
    logs: Vec<LogData>,
}

/// Information about current call frame
#[derive(Debug, Default)]
pub struct CallFrame {
    pub caller: Address,
    ctx_is_static: bool,
    last_call_return_data: Vec<u8>,
}

impl CallFrame {
    pub fn new(caller: Address) -> Self {
        Self {
            caller,
            ctx_is_static: false,
            ..Default::default()
        }
    }
}

/// The context passed to syscalls
#[derive(Debug)]
pub struct SyscallContext<'c> {
    pub env: Env,
    pub journal: Journal<'c>,
    pub call_frame: CallFrame,
    pub inner_context: InnerContext,
    pub transient_storage: HashMap<(Address, EU256), EU256>, // TODO: Move this to Journal
}

#[derive(Clone, Debug, Default, Eq, PartialEq, Hash)]
pub struct LogData {
    pub topics: Vec<U256>,
    pub data: Vec<u8>,
}

#[derive(Clone, Debug, Default, Eq, PartialEq, Hash)]
pub struct Log {
    pub address: Address,
    pub data: LogData,
}

/// Accessors for disponibilizing the execution results
impl<'c> SyscallContext<'c> {
    pub fn new(env: Env, journal: Journal<'c>, call_frame: CallFrame) -> Self {
        Self {
            env,
            journal,
            call_frame,
            inner_context: Default::default(),
            transient_storage: Default::default(),
        }
    }

    pub fn return_values(&self) -> &[u8] {
        let (offset, size) = self.inner_context.return_data.unwrap_or((0, 0));
        &self.inner_context.memory[offset..offset + size]
    }

    pub fn logs(&self) -> Vec<Log> {
        self.inner_context
            .logs
            .iter()
            .map(|logdata| Log {
                address: self.env.tx.caller,
                data: logdata.clone(),
            })
            .collect()
    }

    pub fn get_result(&self) -> Result<ResultAndState, EVMError> {
        let gas_remaining = self.inner_context.gas_remaining.unwrap_or(0);
        let gas_refunded = self.inner_context.gas_refund;
        let gas_initial = self.env.tx.gas_limit;
        let gas_used = gas_initial.saturating_sub(gas_remaining);
        let exit_status = self
            .inner_context
            .exit_status
            .clone()
            .unwrap_or(ExitStatusCode::Default);
        let return_values = self.return_values().to_vec();
        let result = match exit_status {
            ExitStatusCode::Return => ExecutionResult::Success {
                reason: SuccessReason::Return,
                gas_used,
                gas_refunded,
                output: Output::Call(return_values.into()), // TODO: add case Output::Create
                logs: self.logs(),
            },
            ExitStatusCode::Stop => ExecutionResult::Success {
                reason: SuccessReason::Stop,
                gas_used,
                gas_refunded,
                output: Output::Call(return_values.into()), // TODO: add case Output::Create
                logs: self.logs(),
            },
            ExitStatusCode::Revert => ExecutionResult::Revert {
                output: return_values.into(),
                gas_used,
            },
            ExitStatusCode::Error | ExitStatusCode::Default => ExecutionResult::Halt {
                reason: HaltReason::OpcodeNotFound, // TODO: check which Halt error
                gas_used,
            },
        };

        // TODO: Check if this is ok
        let state = self.journal.into_state();

        Ok(ResultAndState { result, state })
    }
}

/// Syscall implementations
///
/// Note that each function is marked as `extern "C"`, which is necessary for the
/// function to be callable from the generated code.
impl<'c> SyscallContext<'c> {
    pub extern "C" fn write_result(
        &mut self,
        offset: u32,
        bytes_len: u32,
        remaining_gas: u64,
        execution_result: u8,
    ) {
        self.inner_context.return_data = Some((offset as usize, bytes_len as usize));
        self.inner_context.gas_remaining = Some(remaining_gas);
        self.inner_context.exit_status = Some(ExitStatusCode::from_u8(execution_result));
    }

    pub extern "C" fn get_return_data_size(&mut self) -> u32 {
        self.call_frame.last_call_return_data.len() as _
    }

    pub extern "C" fn copy_return_data_into_memory(
        &mut self,
        dest_offset: u32,
        offset: u32,
        size: u32,
    ) {
        Self::copy_exact(
            &mut self.inner_context.memory,
            &self.call_frame.last_call_return_data,
            dest_offset,
            offset,
            size,
        );
    }

    pub extern "C" fn call(
        &mut self,
        mut gas_to_send: u64,
        call_to_address: &U256,
        value_to_transfer: &U256,
        args_offset: u32,
        args_size: u32,
        ret_offset: u32,
        ret_size: u32,
        available_gas: u64,
        consumed_gas: &mut u64,
        call_type: u8,
    ) -> u8 {
        //TODO: Add call depth check
        //TODO: Check that the args offsets and sizes are correct -> This from the MLIR side
        //TODO: This should instead add the account fetch (warm or cold) cost
        //For the moment we consider warm access
        let callee_address = Address::from(call_to_address);
        //Copy the calldata from memory
        let off = args_offset as usize;
        let size = args_size as usize;
        let calldata = Bytes::copy_from_slice(&self.inner_context.memory[off..off + size]);

        let (return_code, return_data) = match callee_address {
            x if x == Address::from_low_u64_be(precompiles::ECRECOVER_ADDRESS) => (
                call_opcode::SUCCESS_RETURN_CODE,
                ecrecover(&calldata, gas_to_send, consumed_gas).unwrap_or_default(),
            ),
            x if x == Address::from_low_u64_be(precompiles::IDENTITY_ADDRESS) => (
                call_opcode::SUCCESS_RETURN_CODE,
                identity(&calldata, gas_to_send, consumed_gas),
            ),
            x if x == Address::from_low_u64_be(precompiles::SHA2_256_ADDRESS) => (
                call_opcode::SUCCESS_RETURN_CODE,
                sha2_256(&calldata, gas_to_send, consumed_gas),
            ),
            x if x == Address::from_low_u64_be(precompiles::RIPEMD_160_ADDRESS) => (
                call_opcode::SUCCESS_RETURN_CODE,
                ripemd_160(&calldata, gas_to_send, consumed_gas),
            ),
            x if x == Address::from_low_u64_be(precompiles::MODEXP_ADDRESS) => (
                call_opcode::SUCCESS_RETURN_CODE,
                modexp(&calldata, gas_to_send, consumed_gas),
            ),
<<<<<<< HEAD
            x if x == Address::from_low_u64_be(precompiles::ECADD_ADDRESS) => (
                call_opcode::SUCCESS_RETURN_CODE,
                ecadd(&calldata, gas_to_send, consumed_gas),
            ),
            x if x == Address::from_low_u64_be(precompiles::ECMUL_ADDRESS) => (
                call_opcode::SUCCESS_RETURN_CODE,
                ecmul(&calldata, gas_to_send, consumed_gas),
            ),
            x if x == Address::from_low_u64_be(precompiles::ECPAIRING_ADDRESS) => (
                call_opcode::SUCCESS_RETURN_CODE,
                ecpairing(&calldata, gas_to_send, consumed_gas).unwrap_or_default(),
=======
            x if x == Address::from_low_u64_be(precompiles::BLAKE2F_ADDRESS) => (
                call_opcode::SUCCESS_RETURN_CODE,
                blake2f(&calldata, gas_to_send, consumed_gas).unwrap_or_default(),
>>>>>>> b8ed166d
            ),
            _ => {
                // Execute subcontext
                //TODO: Add call depth check
                //TODO: Check that the args offsets and sizes are correct -> This from the MLIR side
                let callee_address = Address::from(call_to_address);
                let value = value_to_transfer.to_primitive_u256();
                let call_type = CallType::try_from(call_type)
                    .expect("Error while parsing CallType on call syscall");

                //TODO: This should instead add the account fetch (warm or cold) cost
                //For the moment we consider warm access
                let callee_account = match self.journal.get_account(&callee_address) {
                    Some(acc) => {
                        *consumed_gas = call_opcode::WARM_MEMORY_ACCESS_COST;
                        acc
                    }
                    None => {
                        *consumed_gas = 0;
                        return call_opcode::REVERT_RETURN_CODE;
                    }
                };

                let caller_address = self.env.tx.get_address();
                let caller_account = self
                    .journal
                    .get_account(&caller_address)
                    .unwrap_or_default();

                let mut stipend = 0;
                if !value.is_zero() {
                    if caller_account.balance < value {
                        //There isn't enough balance to send
                        return call_opcode::REVERT_RETURN_CODE;
                    }
                    *consumed_gas += call_opcode::NOT_ZERO_VALUE_COST;
                    if callee_account.is_empty() {
                        *consumed_gas += call_opcode::EMPTY_CALLEE_COST;
                    }
                    if available_gas < *consumed_gas {
                        return call_opcode::REVERT_RETURN_CODE; //It acctually doesn't matter what we return here
                    }
                    stipend = call_opcode::STIPEND_GAS_ADDITION;

                    //TODO: Maybe we should increment the nonce too
                    let caller_balance = caller_account.balance;
                    self.journal
                        .set_balance(&caller_address, caller_balance - value);

                    let callee_balance = callee_account.balance;
                    self.journal
                        .set_balance(&callee_address, callee_balance + value);
                }

                let remaining_gas = available_gas - *consumed_gas;
                gas_to_send = std::cmp::min(
                    remaining_gas / call_opcode::GAS_CAP_DIVISION_FACTOR,
                    gas_to_send,
                );
                *consumed_gas += gas_to_send;
                gas_to_send += stipend;

                let mut env = self.env.clone();

                //TODO: Check if calling `get_address()` here is ok
                let this_address = self.env.tx.get_address();
                let (new_frame_caller, new_value, transact_to) = match call_type {
                    CallType::Call | CallType::StaticCall => (this_address, value, callee_address),
                    CallType::CallCode => (this_address, value, this_address),
                    CallType::DelegateCall => {
                        (self.call_frame.caller, self.env.tx.value, this_address)
                    }
                };

                env.tx.value = new_value;
                env.tx.transact_to = TransactTo::Call(transact_to);
                env.tx.gas_limit = gas_to_send;

                //Copy the calldata from memory
                let off = args_offset as usize;
                let size = args_size as usize;
                env.tx.data = Bytes::from(self.inner_context.memory[off..off + size].to_vec());

                //NOTE: We could optimize this by not making the call if the bytecode is zero.
                //We would have to refund the stipend here
                //TODO: Check if returning REVERT because of database fail is ok
                let bytecode = self.journal.code_by_address(&callee_address);

                let program = Program::from_bytecode(&bytecode);

                let context = Context::new();
                let module = context
                    .compile(&program, Default::default())
                    .expect("failed to compile program");

                let is_static = self.call_frame.ctx_is_static || call_type == CallType::StaticCall;

                let call_frame = CallFrame {
                    caller: new_frame_caller,
                    ctx_is_static: is_static,
                    ..Default::default()
                };

                let journal = self.journal.eject_base();

                let mut context = SyscallContext::new(env.clone(), journal, call_frame);
                let executor = Executor::new(&module, &context, OptLevel::Aggressive);

                executor.execute(&mut context, env.tx.gas_limit);

                let result = context.get_result().unwrap().result;

                let unused_gas = gas_to_send - result.gas_used();
                *consumed_gas -= unused_gas;
                *consumed_gas -= result.gas_refunded();
                let return_code = if result.is_success() {
                    self.journal.extend_from_successful(context.journal);
                    call_opcode::SUCCESS_RETURN_CODE
                } else {
                    //TODO: If we revert, should we still send the value to the called contract?
                    self.journal.extend_from_reverted(context.journal);
                    call_opcode::REVERT_RETURN_CODE
                };
                let output = result.into_output().unwrap_or_default();
                (return_code, output)
            }
        };

        //TODO: This copying mechanism may be improved with a safe copy_from_slice which would
        //reduce the need of calling return_data.to_vec()
        self.call_frame.last_call_return_data.clear();
        self.call_frame
            .last_call_return_data
            .clone_from(&return_data.to_vec());
        Self::copy_exact(
            &mut self.inner_context.memory,
            &return_data,
            ret_offset,
            0,
            ret_size,
        );

        return_code
    }

    fn copy_exact(
        target: &mut [u8],
        source: &[u8],
        target_offset: u32,
        source_offset: u32,
        size: u32,
    ) {
        // Convert u32 to usize
        let target_offset = target_offset as usize;
        let source_offset = source_offset as usize;
        let size = size as usize;

        // Check if the offsets are within their respective slices
        if size + target_offset > target.len() {
            eprintln!("ERROR: Specified target offset and size are bigger than target len");
            return;
        }

        if size + source_offset > source.len() {
            eprintln!("ERROR: Specified source offset and size are bigger than source len");
            return;
        }

        // Calculate the actual number of bytes we can copy
        let available_target_space = target.len() - target_offset;
        let available_source_bytes = source.len() - source_offset;
        let bytes_to_copy = size.min(available_target_space).min(available_source_bytes);

        // Perform the copy
        target[target_offset..target_offset + bytes_to_copy]
            .copy_from_slice(&source[source_offset..source_offset + bytes_to_copy]);
    }

    pub extern "C" fn store_in_selfbalance_ptr(&mut self, balance: &mut U256) {
        let account = match self.env.tx.transact_to {
            TransactTo::Call(address) => self.journal.get_account(&address).unwrap_or_default(),
            TransactTo::Create => AccountInfo::default(), //This branch should never happen
        };
        balance.hi = (account.balance >> 128).low_u128();
        balance.lo = account.balance.low_u128();
    }

    pub extern "C" fn keccak256_hasher(&mut self, offset: u32, size: u32, hash_ptr: &mut U256) {
        let offset = offset as usize;
        let size = size as usize;
        let data = &self.inner_context.memory[offset..offset + size];
        let mut hasher = Keccak256::new();
        hasher.update(data);
        let result = hasher.finalize();
        *hash_ptr = U256::from_fixed_be_bytes(result.into());
    }

    pub extern "C" fn store_in_callvalue_ptr(&self, value: &mut U256) {
        let aux = &self.env.tx.value;
        value.lo = aux.low_u128();
        value.hi = (aux >> 128).low_u128();
    }

    pub extern "C" fn store_in_blobbasefee_ptr(&self, value: &mut u128) {
        *value = self.env.block.blob_gasprice.unwrap_or_default();
    }

    pub extern "C" fn get_gaslimit(&self) -> u64 {
        self.env.tx.gas_limit
    }

    pub extern "C" fn store_in_caller_ptr(&self, value: &mut U256) {
        value.copy_from(&self.call_frame.caller);
    }

    pub extern "C" fn store_in_gasprice_ptr(&self, value: &mut U256) {
        let aux = &self.env.tx.gas_price;
        value.lo = aux.low_u128();
        value.hi = (aux >> 128).low_u128();
    }

    pub extern "C" fn get_chainid(&self) -> u64 {
        self.env.cfg.chain_id
    }

    pub extern "C" fn get_calldata_ptr(&mut self) -> *const u8 {
        self.env.tx.data.as_ptr()
    }

    pub extern "C" fn get_calldata_size_syscall(&self) -> u32 {
        self.env.tx.data.len() as u32
    }

    pub extern "C" fn get_origin(&self, address: &mut U256) {
        let aux = &self.env.tx.caller;
        address.copy_from(aux);
    }

    pub extern "C" fn extend_memory(&mut self, new_size: u32) -> *mut u8 {
        let new_size = new_size as usize;
        if new_size <= self.inner_context.memory.len() {
            return self.inner_context.memory.as_mut_ptr();
        }
        match self
            .inner_context
            .memory
            .try_reserve(new_size - self.inner_context.memory.len())
        {
            Ok(()) => {
                self.inner_context.memory.resize(new_size, 0);
                self.inner_context.memory.as_mut_ptr()
            }
            // TODO: use tracing here
            Err(err) => {
                eprintln!("Failed to reserve memory: {err}");
                std::ptr::null_mut()
            }
        }
    }

    pub extern "C" fn copy_code_to_memory(
        &mut self,
        code_offset: u32,
        size: u32,
        dest_offset: u32,
    ) {
        let code_size = self.inner_context.program.len();
        // cast everything to `usize`
        let code_offset = code_offset as usize;
        let size = size as usize;
        let dest_offset = dest_offset as usize;

        // adjust the size so it does not go out of bounds
        let size: usize = if code_offset + size > code_size {
            code_size.saturating_sub(code_offset)
        } else {
            size
        };

        let Some(code_slice) = &self
            .inner_context
            .program
            .get(code_offset..code_offset + size)
        else {
            eprintln!("Error on copy_code_to_memory");
            return; // TODO: fix bug with code indexes
        };
        // copy the program into memory
        self.inner_context.memory[dest_offset..dest_offset + size].copy_from_slice(code_slice);
    }

    pub extern "C" fn read_storage(&mut self, stg_key: &U256, stg_value: &mut U256) {
        let address = self.env.tx.get_address();

        let key = stg_key.to_primitive_u256();

        // Read value from journaled_storage. If there isn't one, then read from db
        let result = self
            .journal
            .read_storage(&address, &key)
            .unwrap_or_default()
            .present_value;

        stg_value.hi = (result >> 128).low_u128();
        stg_value.lo = result.low_u128();
    }

    pub extern "C" fn write_storage(&mut self, stg_key: &U256, stg_value: &mut U256) -> i64 {
        let key = stg_key.to_primitive_u256();
        let value = stg_value.to_primitive_u256();
        // TODO: Check if this case is ok. Can storage be written on Create?
        let TransactTo::Call(address) = self.env.tx.transact_to else {
            return 0;
        };

        let is_cold = !self.journal.key_is_warm(&address, &key);
        let slot = self.journal.read_storage(&address, &key);
        self.journal.write_storage(&address, key, value);

        let (original, current) = match slot {
            Some(slot) => (slot.original_value, slot.present_value),
            None => (value, value),
        };

        // Compute the gas cost
        let mut gas_cost: i64 = if original.is_zero() && current.is_zero() && current != value {
            20_000
        } else if original == current && current != value {
            2_900
        } else {
            100
        };

        // When the value is cold, add extra 2100 gas
        if is_cold {
            gas_cost += 2_100;
        }

        // Compute the gas refund
        let reset_non_zero_to_zero = !original.is_zero() && !current.is_zero() && value.is_zero();
        let undo_reset_to_zero = !original.is_zero() && current.is_zero() && !value.is_zero();
        let undo_reset_to_zero_into_original = undo_reset_to_zero && (value == original);
        let reset_back_to_zero = original.is_zero() && !current.is_zero() && value.is_zero();
        let reset_to_original = (current != value) && (original == value);

        let gas_refund: i64 = if reset_non_zero_to_zero {
            4_800
        } else if undo_reset_to_zero_into_original {
            -2_000
        } else if undo_reset_to_zero {
            -4_800
        } else if reset_back_to_zero {
            19_900
        } else if reset_to_original {
            2_800
        } else {
            0
        };

        if gas_refund > 0 {
            self.inner_context.gas_refund += gas_refund as u64;
        } else {
            self.inner_context.gas_refund -= gas_refund.unsigned_abs();
        };

        gas_cost
    }

    pub extern "C" fn append_log(&mut self, offset: u32, size: u32) {
        self.create_log(offset, size, vec![]);
    }

    pub extern "C" fn append_log_with_one_topic(&mut self, offset: u32, size: u32, topic: &U256) {
        self.create_log(offset, size, vec![*topic]);
    }

    pub extern "C" fn append_log_with_two_topics(
        &mut self,
        offset: u32,
        size: u32,
        topic1: &U256,
        topic2: &U256,
    ) {
        self.create_log(offset, size, vec![*topic1, *topic2]);
    }

    pub extern "C" fn append_log_with_three_topics(
        &mut self,
        offset: u32,
        size: u32,
        topic1: &U256,
        topic2: &U256,
        topic3: &U256,
    ) {
        self.create_log(offset, size, vec![*topic1, *topic2, *topic3]);
    }

    pub extern "C" fn append_log_with_four_topics(
        &mut self,
        offset: u32,
        size: u32,
        topic1: &U256,
        topic2: &U256,
        topic3: &U256,
        topic4: &U256,
    ) {
        self.create_log(offset, size, vec![*topic1, *topic2, *topic3, *topic4]);
    }

    pub extern "C" fn get_block_number(&self, number: &mut U256) {
        let block_number = self.env.block.number;

        number.hi = (block_number >> 128).low_u128();
        number.lo = block_number.low_u128();
    }

    pub extern "C" fn get_block_hash(&mut self, number: &mut U256) {
        let number_as_u256 = number.to_primitive_u256();

        // If number is not in the valid range (last 256 blocks), return zero.
        let hash = if number_as_u256 < self.env.block.number.saturating_sub(EU256::from(256))
            || number_as_u256 >= self.env.block.number
        {
            // TODO: check if this is necessary. Db should only contain last 256 blocks, so number check would not be needed.
            B256::zero()
        } else {
            self.journal.get_block_hash(&number_as_u256)
        };

        let (hi, lo) = hash.as_bytes().split_at(16);
        number.lo = u128::from_be_bytes(lo.try_into().unwrap());
        number.hi = u128::from_be_bytes(hi.try_into().unwrap());
    }

    /// Receives a memory offset and size, and a vector of topics.
    /// Creates a Log with topics and data equal to memory[offset..offset + size]
    /// and pushes it to the logs vector.
    fn create_log(&mut self, offset: u32, size: u32, topics: Vec<U256>) {
        let offset = offset as usize;
        let size = size as usize;
        let data: Vec<u8> = self.inner_context.memory[offset..offset + size].into();

        let log = LogData { data, topics };
        self.inner_context.logs.push(log);
    }

    pub extern "C" fn get_codesize_from_address(&mut self, address: &U256) -> u64 {
        //TODO: Here we are returning 0 if a Database error occurs. Check this
        self.journal.code_by_address(&Address::from(address)).len() as _
    }

    pub extern "C" fn get_address_ptr(&mut self) -> *const u8 {
        self.env.tx.get_address().to_fixed_bytes().as_ptr()
    }

    pub extern "C" fn get_prevrandao(&self, prevrandao: &mut U256) {
        let randao = self.env.block.prevrandao.unwrap_or_default();
        *prevrandao = U256::from_fixed_be_bytes(randao.into());
    }

    pub extern "C" fn get_coinbase_ptr(&self) -> *const u8 {
        self.env.block.coinbase.as_ptr()
    }

    pub extern "C" fn store_in_timestamp_ptr(&self, value: &mut U256) {
        let aux = &self.env.block.timestamp;
        value.lo = aux.low_u128();
        value.hi = (aux >> 128).low_u128();
    }

    pub extern "C" fn store_in_basefee_ptr(&self, basefee: &mut U256) {
        basefee.hi = (self.env.block.basefee >> 128).low_u128();
        basefee.lo = self.env.block.basefee.low_u128();
    }

    pub extern "C" fn store_in_balance(&mut self, address: &U256, balance: &mut U256) {
        // addresses longer than 20 bytes should be invalid
        if (address.hi >> 32) != 0 {
            balance.hi = 0;
            balance.lo = 0;
        } else {
            let address_hi_slice = address.hi.to_be_bytes();
            let address_lo_slice = address.lo.to_be_bytes();

            let address_slice = [&address_hi_slice[12..16], &address_lo_slice[..]].concat();

            let address = Address::from_slice(&address_slice);

            match self.journal.get_account(&address) {
                Some(a) => {
                    balance.hi = (a.balance >> 128).low_u128();
                    balance.lo = a.balance.low_u128();
                }
                None => {
                    balance.hi = 0;
                    balance.lo = 0;
                }
            };
        }
    }

    pub extern "C" fn get_blob_hash_at_index(&mut self, index: &U256, blobhash: &mut U256) {
        if index.hi != 0 {
            *blobhash = U256::default();
            return;
        }
        *blobhash = usize::try_from(index.lo)
            .ok()
            .and_then(|idx| self.env.tx.blob_hashes.get(idx).cloned())
            .map(|x| U256::from_fixed_be_bytes(x.into()))
            .unwrap_or_default();
    }

    pub extern "C" fn copy_ext_code_to_memory(
        &mut self,
        address_value: &U256,
        code_offset: u32,
        size: u32,
        dest_offset: u32,
    ) {
        let size = size as usize;
        let code_offset = code_offset as usize;
        let dest_offset = dest_offset as usize;
        let address = Address::from(address_value);
        // TODO: Check if returning default bytecode on database failure is ok
        // A silenced error like this may produce unexpected code behaviour
        let code = self.journal.code_by_address(&address);
        let code_size = code.len();
        let code_to_copy_size = code_size.saturating_sub(code_offset);
        let code_slice = &code[code_offset..code_offset + code_to_copy_size];
        let padding_size = size - code_to_copy_size;
        let padding_offset = dest_offset + code_to_copy_size;
        // copy the program into memory
        self.inner_context.memory[dest_offset..dest_offset + code_to_copy_size]
            .copy_from_slice(code_slice);
        // pad the left part with zero
        self.inner_context.memory[padding_offset..padding_offset + padding_size].fill(0);
    }

    pub extern "C" fn get_code_hash(&mut self, address: &mut U256) {
        let hash = match self.journal.get_account(&Address::from(address as &U256)) {
            Some(account_info) => account_info.code_hash,
            _ => B256::zero(),
        };

        *address = U256::from_fixed_be_bytes(hash.to_fixed_bytes());
    }

    fn create_aux(
        &mut self,
        size: u32,
        offset: u32,
        value: &mut U256,
        remaining_gas: &mut u64,
        salt: Option<&U256>,
    ) -> u8 {
        let value_as_u256 = value.to_primitive_u256();
        let offset = offset as usize;
        let size = size as usize;
        let minimum_word_size = ((size + 31) / 32) as u64;
        let sender_address = self.env.tx.get_address();

        let initialization_bytecode = &self.inner_context.memory[offset..offset + size];
        let program = Program::from_bytecode(initialization_bytecode);

        let sender_account = self.journal.get_account(&sender_address).unwrap();

        let (dest_addr, hash_cost) = match salt {
            Some(s) => (
                compute_contract_address2(
                    sender_address,
                    s.to_primitive_u256(),
                    initialization_bytecode,
                ),
                minimum_word_size * gas_cost::HASH_WORD_COST as u64,
            ),
            _ => (
                compute_contract_address(sender_address, sender_account.nonce),
                0,
            ),
        };

        // Check if there is already a contract stored in dest_address
        if self.journal.get_account(&dest_addr).is_some() {
            return 1;
        }

        // Create subcontext for the initialization code
        // TODO: Add call depth check
        let mut new_env = self.env.clone();
        new_env.tx.transact_to = TransactTo::Call(dest_addr);
        new_env.tx.gas_limit = *remaining_gas;
        let call_frame = CallFrame::new(sender_address);

        // Execute initialization code
        let context = Context::new();
        let module = context
            .compile(&program, Default::default())
            .expect("failed to compile program");

        // NOTE: Here we are not taking into account what happens if the deployment code reverts
        let ctx_journal = self.journal.eject_base();
        let mut context = SyscallContext::new(new_env.clone(), ctx_journal, call_frame);
        let executor = Executor::new(&module, &context, OptLevel::Aggressive);
        executor.execute(&mut context, new_env.tx.gas_limit);
        let result = context.get_result().unwrap().result;
        let bytecode = result.output().cloned().unwrap_or_default();

        self.journal.extend_from_successful(context.journal);

        // Set the gas cost
        let init_code_cost = minimum_word_size * gas_cost::INIT_WORD_COST as u64;
        let code_deposit_cost = (bytecode.len() as u64) * gas_cost::BYTE_DEPOSIT_COST as u64;
        let gas_cost = init_code_cost + code_deposit_cost + hash_cost + result.gas_used()
            - result.gas_refunded();
        *remaining_gas = gas_cost;

        // Check if balance is enough
        let Some(sender_balance) = sender_account.balance.checked_sub(value_as_u256) else {
            *value = U256::zero();
            return 0;
        };

        // Create new contract and update sender account
        self.journal
            .new_contract(dest_addr, bytecode, value_as_u256);
        self.journal
            .set_nonce(&sender_address, sender_account.nonce + 1);
        self.journal.set_balance(&sender_address, sender_balance);

        value.copy_from(&dest_addr);

        // TODO: add dest_addr as warm in the access list
        0
    }

    pub extern "C" fn create(
        &mut self,
        size: u32,
        offset: u32,
        value: &mut U256,
        remaining_gas: &mut u64,
    ) -> u8 {
        self.create_aux(size, offset, value, remaining_gas, None)
    }

    pub extern "C" fn create2(
        &mut self,
        size: u32,
        offset: u32,
        value: &mut U256,
        remaining_gas: &mut u64,
        salt: &U256,
    ) -> u8 {
        self.create_aux(size, offset, value, remaining_gas, Some(salt))
    }

    pub extern "C" fn selfdestruct(&mut self, receiver_address: &U256) -> u64 {
        let sender_address = self.env.tx.get_address();
        let receiver_address = Address::from(receiver_address);

        let sender_balance = self
            .journal
            .get_account(&sender_address)
            .unwrap_or_default()
            .balance;

        let receiver_is_empty = match self.journal.get_account(&receiver_address) {
            Some(receiver) => {
                let is_empty = receiver.is_empty();
                self.journal
                    .set_balance(&receiver_address, receiver.balance + sender_balance);
                is_empty
            }
            None => {
                self.journal.new_account(receiver_address, sender_balance);
                true
            }
        };

        self.journal.set_balance(&sender_address, EU256::zero());

        if self.journal.get_account(&sender_address).is_some() {
            self.journal
                .set_status(&sender_address, AccountStatus::SelfDestructed);
        }

        if !sender_balance.is_zero() && receiver_is_empty {
            gas_cost::SELFDESTRUCT_DYNAMIC_GAS as u64
        } else {
            0
        }
        // TODO: add gas cost for cold addresses
    }

    pub extern "C" fn read_transient_storage(&mut self, stg_key: &U256, stg_value: &mut U256) {
        let key = stg_key.to_primitive_u256();
        let address = self.env.tx.get_address();

        let result = self
            .transient_storage
            .get(&(address, key))
            .cloned()
            .unwrap_or(EU256::zero());

        stg_value.hi = (result >> 128).low_u128();
        stg_value.lo = result.low_u128();
    }

    pub extern "C" fn write_transient_storage(&mut self, stg_key: &U256, stg_value: &mut U256) {
        let address = self.env.tx.get_address();

        let key = stg_key.to_primitive_u256();
        let value = stg_value.to_primitive_u256();
        self.transient_storage.insert((address, key), value);
    }
}

pub mod symbols {
    // Global variables
    pub const CONTEXT_IS_STATIC: &str = "evm_mlir__context_is_static";
    // Syscalls
    pub const WRITE_RESULT: &str = "evm_mlir__write_result";
    pub const EXTEND_MEMORY: &str = "evm_mlir__extend_memory";
    pub const KECCAK256_HASHER: &str = "evm_mlir__keccak256_hasher";
    pub const STORAGE_WRITE: &str = "evm_mlir__write_storage";
    pub const STORAGE_READ: &str = "evm_mlir__read_storage";
    pub const APPEND_LOG: &str = "evm_mlir__append_log";
    pub const APPEND_LOG_ONE_TOPIC: &str = "evm_mlir__append_log_with_one_topic";
    pub const APPEND_LOG_TWO_TOPICS: &str = "evm_mlir__append_log_with_two_topics";
    pub const APPEND_LOG_THREE_TOPICS: &str = "evm_mlir__append_log_with_three_topics";
    pub const APPEND_LOG_FOUR_TOPICS: &str = "evm_mlir__append_log_with_four_topics";
    pub const GET_CALLDATA_PTR: &str = "evm_mlir__get_calldata_ptr";
    pub const GET_CALLDATA_SIZE: &str = "evm_mlir__get_calldata_size";
    pub const GET_CODESIZE_FROM_ADDRESS: &str = "evm_mlir__get_codesize_from_address";
    pub const COPY_CODE_TO_MEMORY: &str = "evm_mlir__copy_code_to_memory";
    pub const GET_ADDRESS_PTR: &str = "evm_mlir__get_address_ptr";
    pub const GET_GASLIMIT: &str = "evm_mlir__get_gaslimit";
    pub const STORE_IN_CALLVALUE_PTR: &str = "evm_mlir__store_in_callvalue_ptr";
    pub const STORE_IN_BLOBBASEFEE_PTR: &str = "evm_mlir__store_in_blobbasefee_ptr";
    pub const GET_BLOB_HASH_AT_INDEX: &str = "evm_mlir__get_blob_hash_at_index";
    pub const STORE_IN_BALANCE: &str = "evm_mlir__store_in_balance";
    pub const GET_COINBASE_PTR: &str = "evm_mlir__get_coinbase_ptr";
    pub const STORE_IN_TIMESTAMP_PTR: &str = "evm_mlir__store_in_timestamp_ptr";
    pub const STORE_IN_BASEFEE_PTR: &str = "evm_mlir__store_in_basefee_ptr";
    pub const STORE_IN_CALLER_PTR: &str = "evm_mlir__store_in_caller_ptr";
    pub const GET_ORIGIN: &str = "evm_mlir__get_origin";
    pub const GET_CHAINID: &str = "evm_mlir__get_chainid";
    pub const STORE_IN_GASPRICE_PTR: &str = "evm_mlir__store_in_gasprice_ptr";
    pub const GET_BLOCK_NUMBER: &str = "evm_mlir__get_block_number";
    pub const STORE_IN_SELFBALANCE_PTR: &str = "evm_mlir__store_in_selfbalance_ptr";
    pub const COPY_EXT_CODE_TO_MEMORY: &str = "evm_mlir__copy_ext_code_to_memory";
    pub const GET_PREVRANDAO: &str = "evm_mlir__get_prevrandao";
    pub const GET_BLOCK_HASH: &str = "evm_mlir__get_block_hash";
    pub const GET_CODE_HASH: &str = "evm_mlir__get_code_hash";
    pub const CALL: &str = "evm_mlir__call";
    pub const CREATE: &str = "evm_mlir__create";
    pub const CREATE2: &str = "evm_mlir__create2";
    pub const GET_RETURN_DATA_SIZE: &str = "evm_mlir__get_return_data_size";
    pub const COPY_RETURN_DATA_INTO_MEMORY: &str = "evm_mlir__copy_return_data_into_memory";
    pub const TRANSIENT_STORAGE_READ: &str = "evm_mlir__transient_storage_read";
    pub const TRANSIENT_STORAGE_WRITE: &str = "evm_mlir__transient_storage_write";
    pub const SELFDESTRUCT: &str = "evm_mlir__selfdestruct";
}

impl<'c> SyscallContext<'c> {
    /// Registers all the syscalls as symbols in the execution engine
    ///
    /// This allows the generated code to call the syscalls by name.
    pub fn register_symbols(&self, engine: &ExecutionEngine) {
        unsafe {
            // Global variables
            engine.register_symbol(
                symbols::CONTEXT_IS_STATIC,
                &self.call_frame.ctx_is_static as *const bool as *mut (),
            );
            // Syscalls
            engine.register_symbol(
                symbols::WRITE_RESULT,
                SyscallContext::write_result as *const fn(*mut c_void, u32, u32, u64, u8)
                    as *mut (),
            );
            engine.register_symbol(
                symbols::KECCAK256_HASHER,
                SyscallContext::keccak256_hasher as *const fn(*mut c_void, u32, u32, *const U256)
                    as *mut (),
            );
            engine.register_symbol(
                symbols::EXTEND_MEMORY,
                SyscallContext::extend_memory as *const fn(*mut c_void, u32) as *mut (),
            );
            engine.register_symbol(
                symbols::STORAGE_READ,
                SyscallContext::read_storage as *const fn(*const c_void, *const U256, *mut U256)
                    as *mut (),
            );
            engine.register_symbol(
                symbols::STORAGE_WRITE,
                SyscallContext::write_storage as *const fn(*mut c_void, *const U256, *const U256)
                    as *mut (),
            );
            engine.register_symbol(
                symbols::APPEND_LOG,
                SyscallContext::append_log as *const fn(*mut c_void, u32, u32) as *mut (),
            );
            engine.register_symbol(
                symbols::APPEND_LOG_ONE_TOPIC,
                SyscallContext::append_log_with_one_topic
                    as *const fn(*mut c_void, u32, u32, *const U256) as *mut (),
            );
            engine.register_symbol(
                symbols::APPEND_LOG_TWO_TOPICS,
                SyscallContext::append_log_with_two_topics
                    as *const fn(*mut c_void, u32, u32, *const U256, *const U256)
                    as *mut (),
            );
            engine.register_symbol(
                symbols::APPEND_LOG_THREE_TOPICS,
                SyscallContext::append_log_with_three_topics
                    as *const fn(*mut c_void, u32, u32, *const U256, *const U256, *const U256)
                    as *mut (),
            );
            engine.register_symbol(
                symbols::APPEND_LOG_FOUR_TOPICS,
                SyscallContext::append_log_with_four_topics
                    as *const fn(
                        *mut c_void,
                        u32,
                        u32,
                        *const U256,
                        *const U256,
                        *const U256,
                        *const U256,
                    ) as *mut (),
            );
            engine.register_symbol(
                symbols::CALL,
                SyscallContext::call
                    as *const fn(
                        *mut c_void,
                        u64,
                        *const U256,
                        *const U256,
                        u32,
                        u32,
                        u32,
                        u32,
                        u64,
                        *mut u64,
                        u8,
                    ) as *mut (),
            );
            engine.register_symbol(
                symbols::GET_CALLDATA_PTR,
                SyscallContext::get_calldata_ptr as *const fn(*mut c_void) as *mut (),
            );
            engine.register_symbol(
                symbols::GET_CALLDATA_SIZE,
                SyscallContext::get_calldata_size_syscall as *const fn(*mut c_void) as *mut (),
            );
            engine.register_symbol(
                symbols::EXTEND_MEMORY,
                SyscallContext::extend_memory as *const fn(*mut c_void, u32) as *mut (),
            );
            engine.register_symbol(
                symbols::COPY_CODE_TO_MEMORY,
                SyscallContext::copy_code_to_memory as *const fn(*mut c_void, u32, u32, u32)
                    as *mut (),
            );
            engine.register_symbol(
                symbols::GET_ORIGIN,
                SyscallContext::get_origin as *const fn(*mut c_void, *mut U256) as *mut (),
            );
            engine.register_symbol(
                symbols::GET_ADDRESS_PTR,
                SyscallContext::get_address_ptr as *const fn(*mut c_void) as *mut (),
            );
            engine.register_symbol(
                symbols::STORE_IN_CALLVALUE_PTR,
                SyscallContext::store_in_callvalue_ptr as *const fn(*mut c_void, *mut U256)
                    as *mut (),
            );
            engine.register_symbol(
                symbols::STORE_IN_BLOBBASEFEE_PTR,
                SyscallContext::store_in_blobbasefee_ptr
                    as *const extern "C" fn(&SyscallContext, *mut u128) -> ()
                    as *mut (),
            );
            engine.register_symbol(
                symbols::GET_CODESIZE_FROM_ADDRESS,
                SyscallContext::get_codesize_from_address as *const fn(*mut c_void, *mut U256)
                    as *mut (),
            );
            engine.register_symbol(
                symbols::GET_COINBASE_PTR,
                SyscallContext::get_coinbase_ptr as *const fn(*mut c_void) as *mut (),
            );
            engine.register_symbol(
                symbols::STORE_IN_TIMESTAMP_PTR,
                SyscallContext::store_in_timestamp_ptr as *const fn(*mut c_void, *mut U256)
                    as *mut (),
            );
            engine.register_symbol(
                symbols::STORE_IN_BASEFEE_PTR,
                SyscallContext::store_in_basefee_ptr as *const fn(*mut c_void, *mut U256)
                    as *mut (),
            );
            engine.register_symbol(
                symbols::STORE_IN_CALLER_PTR,
                SyscallContext::store_in_caller_ptr as *const fn(*mut c_void, *mut U256) as *mut (),
            );
            engine.register_symbol(
                symbols::GET_GASLIMIT,
                SyscallContext::get_gaslimit as *const fn(*mut c_void) as *mut (),
            );
            engine.register_symbol(
                symbols::STORE_IN_GASPRICE_PTR,
                SyscallContext::store_in_gasprice_ptr as *const fn(*mut c_void, *mut U256)
                    as *mut (),
            );
            engine.register_symbol(
                symbols::GET_BLOCK_NUMBER,
                SyscallContext::get_block_number as *const fn(*mut c_void, *mut U256) as *mut (),
            );
            engine.register_symbol(
                symbols::GET_PREVRANDAO,
                SyscallContext::get_prevrandao as *const fn(*mut c_void, *mut U256) as *mut (),
            );
            engine.register_symbol(
                symbols::GET_BLOB_HASH_AT_INDEX,
                SyscallContext::get_blob_hash_at_index
                    as *const fn(*mut c_void, *mut U256, *mut U256) as *mut (),
            );
            engine.register_symbol(
                symbols::GET_CHAINID,
                SyscallContext::get_chainid as *const extern "C" fn(&SyscallContext) -> u64
                    as *mut (),
            );
            engine.register_symbol(
                symbols::STORE_IN_BALANCE,
                SyscallContext::store_in_balance as *const fn(*mut c_void, *const U256, *mut U256)
                    as *mut (),
            );
            engine.register_symbol(
                symbols::STORE_IN_SELFBALANCE_PTR,
                SyscallContext::store_in_selfbalance_ptr
                    as *const extern "C" fn(&SyscallContext) -> u64 as *mut (),
            );
            engine.register_symbol(
                symbols::COPY_EXT_CODE_TO_MEMORY,
                SyscallContext::copy_ext_code_to_memory
                    as *const extern "C" fn(*mut c_void, *mut U256, u32, u32, u32)
                    as *mut (),
            );
            engine.register_symbol(
                symbols::GET_BLOCK_HASH,
                SyscallContext::get_block_hash as *const fn(*mut c_void, *mut U256) as *mut (),
            );

            engine.register_symbol(
                symbols::GET_CODE_HASH,
                SyscallContext::get_code_hash as *const fn(*mut c_void, *mut U256) as *mut (),
            );

            engine.register_symbol(
                symbols::CREATE,
                SyscallContext::create
                    as *const extern "C" fn(*mut c_void, u32, u32, *mut U256, *mut u64)
                    as *mut (),
            );

            engine.register_symbol(
                symbols::CREATE2,
                SyscallContext::create2
                    as *const extern "C" fn(*mut c_void, u32, u32, *mut U256, *mut u64, *mut U256)
                    as *mut (),
            );

            engine.register_symbol(
                symbols::GET_RETURN_DATA_SIZE,
                SyscallContext::get_return_data_size as *const fn(*mut c_void) as *mut (),
            );
            engine.register_symbol(
                symbols::COPY_RETURN_DATA_INTO_MEMORY,
                SyscallContext::copy_return_data_into_memory
                    as *const fn(*mut c_void, u32, u32, u32) as *mut (),
            );

            engine.register_symbol(
                symbols::SELFDESTRUCT,
                SyscallContext::selfdestruct as *const fn(*mut c_void, *mut U256) as *mut (),
            );

            engine.register_symbol(
                symbols::TRANSIENT_STORAGE_READ,
                SyscallContext::read_transient_storage
                    as *const fn(*const c_void, *const U256, *mut U256) as *mut (),
            );

            engine.register_symbol(
                symbols::TRANSIENT_STORAGE_WRITE,
                SyscallContext::write_transient_storage
                    as *const fn(*const c_void, *const U256, *mut U256) as *mut (),
            );
        }
    }
}

/// MLIR util for declaring syscalls
pub(crate) mod mlir {
    use melior::{
        dialect::{
            func,
            llvm::{attributes::Linkage, r#type::pointer},
        },
        ir::{
            attribute::{FlatSymbolRefAttribute, StringAttribute, TypeAttribute},
            r#type::{FunctionType, IntegerType},
            Block, Identifier, Location, Module as MeliorModule, Region, Value,
        },
        Context as MeliorContext,
    };

    use crate::{errors::CodegenError, utils::llvm_mlir};

    use super::symbols;

    pub(crate) fn declare_symbols(context: &MeliorContext, module: &MeliorModule) {
        let location = Location::unknown(context);

        // Type declarations
        let ptr_type = pointer(context, 0);
        let uint8 = IntegerType::new(context, 8).into();
        let uint32 = IntegerType::new(context, 32).into();
        let uint64 = IntegerType::new(context, 64).into();

        let attributes = &[(
            Identifier::new(context, "sym_visibility"),
            StringAttribute::new(context, "private").into(),
        )];

        // Globals declaration
        module.body().append_operation(llvm_mlir::global(
            context,
            symbols::CONTEXT_IS_STATIC,
            ptr_type,
            Linkage::External,
            location,
        ));
        // Syscall declarations
        module.body().append_operation(func::func(
            context,
            StringAttribute::new(context, symbols::WRITE_RESULT),
            TypeAttribute::new(
                FunctionType::new(context, &[ptr_type, uint32, uint32, uint64, uint8], &[]).into(),
            ),
            Region::new(),
            attributes,
            location,
        ));

        module.body().append_operation(func::func(
            context,
            StringAttribute::new(context, symbols::KECCAK256_HASHER),
            TypeAttribute::new(
                FunctionType::new(context, &[ptr_type, uint32, uint32, ptr_type], &[]).into(),
            ),
            Region::new(),
            attributes,
            location,
        ));

        module.body().append_operation(func::func(
            context,
            StringAttribute::new(context, symbols::GET_CALLDATA_PTR),
            TypeAttribute::new(FunctionType::new(context, &[ptr_type], &[ptr_type]).into()),
            Region::new(),
            attributes,
            location,
        ));

        module.body().append_operation(func::func(
            context,
            StringAttribute::new(context, symbols::GET_CALLDATA_SIZE),
            TypeAttribute::new(FunctionType::new(context, &[ptr_type], &[uint32]).into()),
            Region::new(),
            attributes,
            location,
        ));

        module.body().append_operation(func::func(
            context,
            StringAttribute::new(context, symbols::GET_CHAINID),
            TypeAttribute::new(FunctionType::new(context, &[ptr_type], &[uint64]).into()),
            Region::new(),
            attributes,
            location,
        ));

        module.body().append_operation(func::func(
            context,
            StringAttribute::new(context, symbols::STORE_IN_CALLVALUE_PTR),
            TypeAttribute::new(FunctionType::new(context, &[ptr_type, ptr_type], &[]).into()),
            Region::new(),
            attributes,
            location,
        ));
        module.body().append_operation(func::func(
            context,
            StringAttribute::new(context, symbols::STORE_IN_CALLER_PTR),
            TypeAttribute::new(FunctionType::new(context, &[ptr_type, ptr_type], &[]).into()),
            Region::new(),
            attributes,
            location,
        ));

        module.body().append_operation(func::func(
            context,
            StringAttribute::new(context, symbols::STORE_IN_GASPRICE_PTR),
            TypeAttribute::new(FunctionType::new(context, &[ptr_type, ptr_type], &[]).into()),
            Region::new(),
            attributes,
            location,
        ));

        module.body().append_operation(func::func(
            context,
            StringAttribute::new(context, symbols::STORE_IN_SELFBALANCE_PTR),
            TypeAttribute::new(FunctionType::new(context, &[ptr_type, ptr_type], &[]).into()),
            Region::new(),
            attributes,
            location,
        ));

        module.body().append_operation(func::func(
            context,
            StringAttribute::new(context, symbols::STORE_IN_BLOBBASEFEE_PTR),
            TypeAttribute::new(FunctionType::new(context, &[ptr_type, ptr_type], &[]).into()),
            Region::new(),
            attributes,
            location,
        ));

        module.body().append_operation(func::func(
            context,
            StringAttribute::new(context, symbols::GET_GASLIMIT),
            TypeAttribute::new(FunctionType::new(context, &[ptr_type], &[uint64]).into()),
            Region::new(),
            attributes,
            location,
        ));

        module.body().append_operation(func::func(
            context,
            StringAttribute::new(context, symbols::EXTEND_MEMORY),
            TypeAttribute::new(FunctionType::new(context, &[ptr_type, uint32], &[ptr_type]).into()),
            Region::new(),
            attributes,
            location,
        ));

        module.body().append_operation(func::func(
            context,
            StringAttribute::new(context, symbols::COPY_CODE_TO_MEMORY),
            TypeAttribute::new(
                FunctionType::new(context, &[ptr_type, uint32, uint32, uint32], &[]).into(),
            ),
            Region::new(),
            attributes,
            location,
        ));

        module.body().append_operation(func::func(
            context,
            StringAttribute::new(context, symbols::STORAGE_READ),
            r#TypeAttribute::new(
                FunctionType::new(context, &[ptr_type, ptr_type, ptr_type], &[]).into(),
            ),
            Region::new(),
            attributes,
            location,
        ));

        module.body().append_operation(func::func(
            context,
            StringAttribute::new(context, symbols::STORAGE_WRITE),
            r#TypeAttribute::new(
                FunctionType::new(context, &[ptr_type, ptr_type, ptr_type], &[uint64]).into(),
            ),
            Region::new(),
            attributes,
            location,
        ));

        module.body().append_operation(func::func(
            context,
            StringAttribute::new(context, symbols::APPEND_LOG),
            TypeAttribute::new(FunctionType::new(context, &[ptr_type, uint32, uint32], &[]).into()),
            Region::new(),
            attributes,
            location,
        ));
        module.body().append_operation(func::func(
            context,
            StringAttribute::new(context, symbols::APPEND_LOG_ONE_TOPIC),
            TypeAttribute::new(
                FunctionType::new(context, &[ptr_type, uint32, uint32, ptr_type], &[]).into(),
            ),
            Region::new(),
            attributes,
            location,
        ));
        module.body().append_operation(func::func(
            context,
            StringAttribute::new(context, symbols::APPEND_LOG_TWO_TOPICS),
            TypeAttribute::new(
                FunctionType::new(
                    context,
                    &[ptr_type, uint32, uint32, ptr_type, ptr_type],
                    &[],
                )
                .into(),
            ),
            Region::new(),
            attributes,
            location,
        ));
        module.body().append_operation(func::func(
            context,
            StringAttribute::new(context, symbols::APPEND_LOG_THREE_TOPICS),
            TypeAttribute::new(
                FunctionType::new(
                    context,
                    &[ptr_type, uint32, uint32, ptr_type, ptr_type, ptr_type],
                    &[],
                )
                .into(),
            ),
            Region::new(),
            attributes,
            location,
        ));
        module.body().append_operation(func::func(
            context,
            StringAttribute::new(context, symbols::APPEND_LOG_FOUR_TOPICS),
            TypeAttribute::new(
                FunctionType::new(
                    context,
                    &[
                        ptr_type, uint32, uint32, ptr_type, ptr_type, ptr_type, ptr_type,
                    ],
                    &[],
                )
                .into(),
            ),
            Region::new(),
            attributes,
            location,
        ));

        module.body().append_operation(func::func(
            context,
            StringAttribute::new(context, symbols::GET_ORIGIN),
            TypeAttribute::new(FunctionType::new(context, &[ptr_type, ptr_type], &[]).into()),
            Region::new(),
            attributes,
            location,
        ));

        module.body().append_operation(func::func(
            context,
            StringAttribute::new(context, symbols::GET_COINBASE_PTR),
            TypeAttribute::new(FunctionType::new(context, &[ptr_type], &[ptr_type]).into()),
            Region::new(),
            attributes,
            location,
        ));

        module.body().append_operation(func::func(
            context,
            StringAttribute::new(context, symbols::GET_BLOCK_NUMBER),
            TypeAttribute::new(FunctionType::new(context, &[ptr_type, ptr_type], &[]).into()),
            Region::new(),
            attributes,
            location,
        ));

        module.body().append_operation(func::func(
            context,
            StringAttribute::new(context, symbols::GET_CODESIZE_FROM_ADDRESS),
            TypeAttribute::new(FunctionType::new(context, &[ptr_type, ptr_type], &[uint64]).into()),
            Region::new(),
            attributes,
            location,
        ));

        module.body().append_operation(func::func(
            context,
            StringAttribute::new(context, symbols::GET_ADDRESS_PTR),
            TypeAttribute::new(FunctionType::new(context, &[ptr_type], &[ptr_type]).into()),
            Region::new(),
            attributes,
            location,
        ));

        module.body().append_operation(func::func(
            context,
            StringAttribute::new(context, symbols::GET_PREVRANDAO),
            TypeAttribute::new(FunctionType::new(context, &[ptr_type, ptr_type], &[]).into()),
            Region::new(),
            attributes,
            location,
        ));

        module.body().append_operation(func::func(
            context,
            StringAttribute::new(context, symbols::STORE_IN_TIMESTAMP_PTR),
            TypeAttribute::new(FunctionType::new(context, &[ptr_type, ptr_type], &[]).into()),
            Region::new(),
            attributes,
            location,
        ));

        module.body().append_operation(func::func(
            context,
            StringAttribute::new(context, symbols::STORE_IN_BASEFEE_PTR),
            TypeAttribute::new(FunctionType::new(context, &[ptr_type, ptr_type], &[]).into()),
            Region::new(),
            attributes,
            location,
        ));

        module.body().append_operation(func::func(
            context,
            StringAttribute::new(context, symbols::CALL),
            TypeAttribute::new(
                FunctionType::new(
                    context,
                    &[
                        ptr_type, uint64, ptr_type, ptr_type, uint32, uint32, uint32, uint32,
                        uint64, ptr_type, uint8,
                    ],
                    &[uint8],
                )
                .into(),
            ),
            Region::new(),
            attributes,
            location,
        ));

        module.body().append_operation(func::func(
            context,
            StringAttribute::new(context, symbols::STORE_IN_BALANCE),
            TypeAttribute::new(
                FunctionType::new(context, &[ptr_type, ptr_type, ptr_type], &[]).into(),
            ),
            Region::new(),
            attributes,
            location,
        ));

        module.body().append_operation(func::func(
            context,
            StringAttribute::new(context, symbols::COPY_EXT_CODE_TO_MEMORY),
            TypeAttribute::new(
                FunctionType::new(context, &[ptr_type, ptr_type, uint32, uint32, uint32], &[])
                    .into(),
            ),
            Region::new(),
            attributes,
            location,
        ));

        module.body().append_operation(func::func(
            context,
            StringAttribute::new(context, symbols::GET_BLOB_HASH_AT_INDEX),
            TypeAttribute::new(
                FunctionType::new(context, &[ptr_type, ptr_type, ptr_type], &[]).into(),
            ),
            Region::new(),
            attributes,
            location,
        ));

        module.body().append_operation(func::func(
            context,
            StringAttribute::new(context, symbols::GET_BLOCK_HASH),
            TypeAttribute::new(FunctionType::new(context, &[ptr_type, ptr_type], &[]).into()),
            Region::new(),
            attributes,
            location,
        ));

        module.body().append_operation(func::func(
            context,
            StringAttribute::new(context, symbols::GET_CODE_HASH),
            TypeAttribute::new(FunctionType::new(context, &[ptr_type, ptr_type], &[]).into()),
            Region::new(),
            attributes,
            location,
        ));

        module.body().append_operation(func::func(
            context,
            StringAttribute::new(context, symbols::CREATE),
            TypeAttribute::new(
                FunctionType::new(
                    context,
                    &[ptr_type, uint32, uint32, ptr_type, ptr_type],
                    &[uint8],
                )
                .into(),
            ),
            Region::new(),
            attributes,
            location,
        ));

        module.body().append_operation(func::func(
            context,
            StringAttribute::new(context, symbols::CREATE2),
            TypeAttribute::new(
                FunctionType::new(
                    context,
                    &[ptr_type, uint32, uint32, ptr_type, ptr_type, ptr_type],
                    &[uint8],
                )
                .into(),
            ),
            Region::new(),
            attributes,
            location,
        ));

        module.body().append_operation(func::func(
            context,
            StringAttribute::new(context, symbols::GET_RETURN_DATA_SIZE),
            TypeAttribute::new(FunctionType::new(context, &[ptr_type], &[uint32]).into()),
            Region::new(),
            attributes,
            location,
        ));

        module.body().append_operation(func::func(
            context,
            StringAttribute::new(context, symbols::COPY_RETURN_DATA_INTO_MEMORY),
            TypeAttribute::new(
                FunctionType::new(context, &[ptr_type, uint32, uint32, uint32], &[]).into(),
            ),
            Region::new(),
            attributes,
            location,
        ));

        module.body().append_operation(func::func(
            context,
            StringAttribute::new(context, symbols::SELFDESTRUCT),
            TypeAttribute::new(FunctionType::new(context, &[ptr_type, ptr_type], &[uint64]).into()),
            Region::new(),
            attributes,
            location,
        ));

        module.body().append_operation(func::func(
            context,
            StringAttribute::new(context, symbols::TRANSIENT_STORAGE_READ),
            r#TypeAttribute::new(
                FunctionType::new(context, &[ptr_type, ptr_type, ptr_type], &[]).into(),
            ),
            Region::new(),
            attributes,
            location,
        ));

        module.body().append_operation(func::func(
            context,
            StringAttribute::new(context, symbols::TRANSIENT_STORAGE_WRITE),
            r#TypeAttribute::new(
                FunctionType::new(context, &[ptr_type, ptr_type, ptr_type], &[]).into(),
            ),
            Region::new(),
            attributes,
            location,
        ));
    }

    /// Stores the return values in the syscall context
    #[allow(clippy::too_many_arguments)]
    pub(crate) fn write_result_syscall<'c>(
        mlir_ctx: &'c MeliorContext,
        syscall_ctx: Value<'c, 'c>,
        block: &Block,
        offset: Value,
        size: Value,
        gas: Value,
        reason: Value,
        location: Location,
    ) {
        block.append_operation(func::call(
            mlir_ctx,
            FlatSymbolRefAttribute::new(mlir_ctx, symbols::WRITE_RESULT),
            &[syscall_ctx, offset, size, gas, reason],
            &[],
            location,
        ));
    }

    pub(crate) fn keccak256_syscall<'c>(
        mlir_ctx: &'c MeliorContext,
        syscall_ctx: Value<'c, 'c>,
        block: &'c Block,
        offset: Value<'c, 'c>,
        size: Value<'c, 'c>,
        hash_ptr: Value<'c, 'c>,
        location: Location<'c>,
    ) {
        block.append_operation(func::call(
            mlir_ctx,
            FlatSymbolRefAttribute::new(mlir_ctx, symbols::KECCAK256_HASHER),
            &[syscall_ctx, offset, size, hash_ptr],
            &[],
            location,
        ));
    }

    pub(crate) fn get_calldata_size_syscall<'c>(
        mlir_ctx: &'c MeliorContext,
        syscall_ctx: Value<'c, 'c>,
        block: &'c Block,
        location: Location<'c>,
    ) -> Result<Value<'c, 'c>, CodegenError> {
        let uint32 = IntegerType::new(mlir_ctx, 32).into();
        let value = block
            .append_operation(func::call(
                mlir_ctx,
                FlatSymbolRefAttribute::new(mlir_ctx, symbols::GET_CALLDATA_SIZE),
                &[syscall_ctx],
                &[uint32],
                location,
            ))
            .result(0)?;
        Ok(value.into())
    }

    /// Returns a pointer to the start of the calldata
    pub(crate) fn get_calldata_ptr_syscall<'c>(
        mlir_ctx: &'c MeliorContext,
        syscall_ctx: Value<'c, 'c>,
        block: &'c Block,
        location: Location<'c>,
    ) -> Result<Value<'c, 'c>, CodegenError> {
        let ptr_type = pointer(mlir_ctx, 0);
        let value = block
            .append_operation(func::call(
                mlir_ctx,
                FlatSymbolRefAttribute::new(mlir_ctx, symbols::GET_CALLDATA_PTR),
                &[syscall_ctx],
                &[ptr_type],
                location,
            ))
            .result(0)?;
        Ok(value.into())
    }

    pub(crate) fn get_gaslimit<'c>(
        mlir_ctx: &'c MeliorContext,
        syscall_ctx: Value<'c, 'c>,
        block: &'c Block,
        location: Location<'c>,
    ) -> Result<Value<'c, 'c>, CodegenError> {
        let uint64 = IntegerType::new(mlir_ctx, 64).into();
        let value = block
            .append_operation(func::call(
                mlir_ctx,
                FlatSymbolRefAttribute::new(mlir_ctx, symbols::GET_GASLIMIT),
                &[syscall_ctx],
                &[uint64],
                location,
            ))
            .result(0)?;
        Ok(value.into())
    }

    pub(crate) fn get_chainid_syscall<'c>(
        mlir_ctx: &'c MeliorContext,
        syscall_ctx: Value<'c, 'c>,
        block: &'c Block,
        location: Location<'c>,
    ) -> Result<Value<'c, 'c>, CodegenError> {
        let uint64 = IntegerType::new(mlir_ctx, 64).into();
        let value = block
            .append_operation(func::call(
                mlir_ctx,
                FlatSymbolRefAttribute::new(mlir_ctx, symbols::GET_CHAINID),
                &[syscall_ctx],
                &[uint64],
                location,
            ))
            .result(0)?;
        Ok(value.into())
    }

    pub(crate) fn store_in_callvalue_ptr<'c>(
        mlir_ctx: &'c MeliorContext,
        syscall_ctx: Value<'c, 'c>,
        block: &'c Block,
        location: Location<'c>,
        callvalue_ptr: Value<'c, 'c>,
    ) {
        block.append_operation(func::call(
            mlir_ctx,
            FlatSymbolRefAttribute::new(mlir_ctx, symbols::STORE_IN_CALLVALUE_PTR),
            &[syscall_ctx, callvalue_ptr],
            &[],
            location,
        ));
    }

    pub(crate) fn store_in_blobbasefee_ptr<'c>(
        mlir_ctx: &'c MeliorContext,
        syscall_ctx: Value<'c, 'c>,
        block: &'c Block,
        location: Location<'c>,
        blob_base_fee_ptr: Value<'c, 'c>,
    ) {
        block.append_operation(func::call(
            mlir_ctx,
            FlatSymbolRefAttribute::new(mlir_ctx, symbols::STORE_IN_BLOBBASEFEE_PTR),
            &[syscall_ctx, blob_base_fee_ptr],
            &[],
            location,
        ));
    }

    pub(crate) fn store_in_gasprice_ptr<'c>(
        mlir_ctx: &'c MeliorContext,
        syscall_ctx: Value<'c, 'c>,
        block: &'c Block,
        location: Location<'c>,
        gasprice_ptr: Value<'c, 'c>,
    ) {
        block.append_operation(func::call(
            mlir_ctx,
            FlatSymbolRefAttribute::new(mlir_ctx, symbols::STORE_IN_GASPRICE_PTR),
            &[syscall_ctx, gasprice_ptr],
            &[],
            location,
        ));
    }

    pub(crate) fn store_in_caller_ptr<'c>(
        mlir_ctx: &'c MeliorContext,
        syscall_ctx: Value<'c, 'c>,
        block: &'c Block,
        location: Location<'c>,
        caller_ptr: Value<'c, 'c>,
    ) {
        block.append_operation(func::call(
            mlir_ctx,
            FlatSymbolRefAttribute::new(mlir_ctx, symbols::STORE_IN_CALLER_PTR),
            &[syscall_ctx, caller_ptr],
            &[],
            location,
        ));
    }

    /// Extends the memory segment of the syscall context.
    /// Returns a pointer to the start of the memory segment.
    pub(crate) fn extend_memory_syscall<'c>(
        mlir_ctx: &'c MeliorContext,
        syscall_ctx: Value<'c, 'c>,
        block: &'c Block,
        new_size: Value<'c, 'c>,
        location: Location<'c>,
    ) -> Result<Value<'c, 'c>, CodegenError> {
        let ptr_type = pointer(mlir_ctx, 0);
        let value = block
            .append_operation(func::call(
                mlir_ctx,
                FlatSymbolRefAttribute::new(mlir_ctx, symbols::EXTEND_MEMORY),
                &[syscall_ctx, new_size],
                &[ptr_type],
                location,
            ))
            .result(0)?;
        Ok(value.into())
    }

    pub(crate) fn store_in_selfbalance_ptr<'c>(
        mlir_ctx: &'c MeliorContext,
        syscall_ctx: Value<'c, 'c>,
        block: &'c Block,
        location: Location<'c>,
        balance_ptr: Value<'c, 'c>,
    ) {
        block.append_operation(func::call(
            mlir_ctx,
            FlatSymbolRefAttribute::new(mlir_ctx, symbols::STORE_IN_SELFBALANCE_PTR),
            &[syscall_ctx, balance_ptr],
            &[],
            location,
        ));
    }

    /// Reads the storage given a key
    pub(crate) fn storage_read_syscall<'c>(
        mlir_ctx: &'c MeliorContext,
        syscall_ctx: Value<'c, 'c>,
        block: &'c Block,
        key: Value<'c, 'c>,
        value: Value<'c, 'c>,
        location: Location<'c>,
    ) {
        block.append_operation(func::call(
            mlir_ctx,
            FlatSymbolRefAttribute::new(mlir_ctx, symbols::STORAGE_READ),
            &[syscall_ctx, key, value],
            &[],
            location,
        ));
    }

    /// Writes the storage given a key value pair
    pub(crate) fn storage_write_syscall<'c>(
        mlir_ctx: &'c MeliorContext,
        syscall_ctx: Value<'c, 'c>,
        block: &'c Block,
        key: Value<'c, 'c>,
        value: Value<'c, 'c>,
        location: Location<'c>,
    ) -> Result<Value<'c, 'c>, CodegenError> {
        let uint64 = IntegerType::new(mlir_ctx, 64);
        let value = block
            .append_operation(func::call(
                mlir_ctx,
                FlatSymbolRefAttribute::new(mlir_ctx, symbols::STORAGE_WRITE),
                &[syscall_ctx, key, value],
                &[uint64.into()],
                location,
            ))
            .result(0)?;
        Ok(value.into())
    }

    pub(crate) fn transient_storage_read_syscall<'c>(
        mlir_ctx: &'c MeliorContext,
        syscall_ctx: Value<'c, 'c>,
        block: &'c Block,
        key: Value<'c, 'c>,
        value: Value<'c, 'c>,
        location: Location<'c>,
    ) {
        block.append_operation(func::call(
            mlir_ctx,
            FlatSymbolRefAttribute::new(mlir_ctx, symbols::TRANSIENT_STORAGE_READ),
            &[syscall_ctx, key, value],
            &[],
            location,
        ));
    }

    pub(crate) fn transient_storage_write_syscall<'c>(
        mlir_ctx: &'c MeliorContext,
        syscall_ctx: Value<'c, 'c>,
        block: &'c Block,
        key: Value<'c, 'c>,
        value: Value<'c, 'c>,
        location: Location<'c>,
    ) {
        block.append_operation(func::call(
            mlir_ctx,
            FlatSymbolRefAttribute::new(mlir_ctx, symbols::TRANSIENT_STORAGE_WRITE),
            &[syscall_ctx, key, value],
            &[],
            location,
        ));
    }

    /// Receives log data and appends a log to the logs vector
    pub(crate) fn append_log_syscall<'c>(
        mlir_ctx: &'c MeliorContext,
        syscall_ctx: Value<'c, 'c>,
        block: &'c Block,
        data: Value<'c, 'c>,
        size: Value<'c, 'c>,
        location: Location<'c>,
    ) {
        block.append_operation(func::call(
            mlir_ctx,
            FlatSymbolRefAttribute::new(mlir_ctx, symbols::APPEND_LOG),
            &[syscall_ctx, data, size],
            &[],
            location,
        ));
    }

    /// Receives log data and a topic and appends a log to the logs vector
    pub(crate) fn append_log_with_one_topic_syscall<'c>(
        mlir_ctx: &'c MeliorContext,
        syscall_ctx: Value<'c, 'c>,
        block: &'c Block,
        data: Value<'c, 'c>,
        size: Value<'c, 'c>,
        topic: Value<'c, 'c>,
        location: Location<'c>,
    ) {
        block.append_operation(func::call(
            mlir_ctx,
            FlatSymbolRefAttribute::new(mlir_ctx, symbols::APPEND_LOG_ONE_TOPIC),
            &[syscall_ctx, data, size, topic],
            &[],
            location,
        ));
    }

    /// Receives log data, two topics and appends a log to the logs vector
    #[allow(clippy::too_many_arguments)]
    pub(crate) fn append_log_with_two_topics_syscall<'c>(
        mlir_ctx: &'c MeliorContext,
        syscall_ctx: Value<'c, 'c>,
        block: &'c Block,
        data: Value<'c, 'c>,
        size: Value<'c, 'c>,
        topic1_ptr: Value<'c, 'c>,
        topic2_ptr: Value<'c, 'c>,
        location: Location<'c>,
    ) {
        block.append_operation(func::call(
            mlir_ctx,
            FlatSymbolRefAttribute::new(mlir_ctx, symbols::APPEND_LOG_TWO_TOPICS),
            &[syscall_ctx, data, size, topic1_ptr, topic2_ptr],
            &[],
            location,
        ));
    }

    /// Receives log data, three topics and appends a log to the logs vector
    #[allow(clippy::too_many_arguments)]
    pub(crate) fn append_log_with_three_topics_syscall<'c>(
        mlir_ctx: &'c MeliorContext,
        syscall_ctx: Value<'c, 'c>,
        block: &'c Block,
        data: Value<'c, 'c>,
        size: Value<'c, 'c>,
        topic1_ptr: Value<'c, 'c>,
        topic2_ptr: Value<'c, 'c>,
        topic3_ptr: Value<'c, 'c>,
        location: Location<'c>,
    ) {
        block.append_operation(func::call(
            mlir_ctx,
            FlatSymbolRefAttribute::new(mlir_ctx, symbols::APPEND_LOG_THREE_TOPICS),
            &[syscall_ctx, data, size, topic1_ptr, topic2_ptr, topic3_ptr],
            &[],
            location,
        ));
    }

    /// Receives log data, three topics and appends a log to the logs vector
    #[allow(clippy::too_many_arguments)]
    pub(crate) fn append_log_with_four_topics_syscall<'c>(
        mlir_ctx: &'c MeliorContext,
        syscall_ctx: Value<'c, 'c>,
        block: &'c Block,
        data: Value<'c, 'c>,
        size: Value<'c, 'c>,
        topic1_ptr: Value<'c, 'c>,
        topic2_ptr: Value<'c, 'c>,
        topic3_ptr: Value<'c, 'c>,
        topic4_ptr: Value<'c, 'c>,
        location: Location<'c>,
    ) {
        block.append_operation(func::call(
            mlir_ctx,
            FlatSymbolRefAttribute::new(mlir_ctx, symbols::APPEND_LOG_FOUR_TOPICS),
            &[
                syscall_ctx,
                data,
                size,
                topic1_ptr,
                topic2_ptr,
                topic3_ptr,
                topic4_ptr,
            ],
            &[],
            location,
        ));
    }

    pub(crate) fn get_origin_syscall<'c>(
        mlir_ctx: &'c MeliorContext,
        syscall_ctx: Value<'c, 'c>,
        block: &'c Block,
        address_pointer: Value<'c, 'c>,
        location: Location<'c>,
    ) {
        block.append_operation(func::call(
            mlir_ctx,
            FlatSymbolRefAttribute::new(mlir_ctx, symbols::GET_ORIGIN),
            &[syscall_ctx, address_pointer],
            &[],
            location,
        ));
    }

    /// Returns a pointer to the coinbase address.
    pub(crate) fn get_coinbase_ptr_syscall<'c>(
        mlir_ctx: &'c MeliorContext,
        syscall_ctx: Value<'c, 'c>,
        block: &'c Block,
        location: Location<'c>,
    ) -> Result<Value<'c, 'c>, CodegenError> {
        let ptr_type = pointer(mlir_ctx, 0);
        let value = block
            .append_operation(func::call(
                mlir_ctx,
                FlatSymbolRefAttribute::new(mlir_ctx, symbols::GET_COINBASE_PTR),
                &[syscall_ctx],
                &[ptr_type],
                location,
            ))
            .result(0)?;
        Ok(value.into())
    }

    /// Returns the block number.
    #[allow(unused)]
    pub(crate) fn get_block_number_syscall<'c>(
        mlir_ctx: &'c MeliorContext,
        syscall_ctx: Value<'c, 'c>,
        block: &'c Block,
        number: Value<'c, 'c>,
        location: Location<'c>,
    ) {
        block.append_operation(func::call(
            mlir_ctx,
            FlatSymbolRefAttribute::new(mlir_ctx, symbols::GET_BLOCK_NUMBER),
            &[syscall_ctx, number],
            &[],
            location,
        ));
    }

    pub(crate) fn copy_code_to_memory_syscall<'c>(
        mlir_ctx: &'c MeliorContext,
        syscall_ctx: Value<'c, 'c>,
        block: &'c Block,
        offset: Value,
        size: Value,
        dest_offset: Value,
        location: Location<'c>,
    ) {
        block.append_operation(func::call(
            mlir_ctx,
            FlatSymbolRefAttribute::new(mlir_ctx, symbols::COPY_CODE_TO_MEMORY),
            &[syscall_ctx, offset, size, dest_offset],
            &[],
            location,
        ));
    }

    /// Returns a pointer to the address of the current executing contract
    #[allow(unused)]
    pub(crate) fn get_address_ptr_syscall<'c>(
        mlir_ctx: &'c MeliorContext,
        syscall_ctx: Value<'c, 'c>,
        block: &'c Block,
        location: Location<'c>,
    ) -> Result<Value<'c, 'c>, CodegenError> {
        let uint256 = IntegerType::new(mlir_ctx, 256);
        let ptr_type = pointer(mlir_ctx, 0);
        let value = block
            .append_operation(func::call(
                mlir_ctx,
                FlatSymbolRefAttribute::new(mlir_ctx, symbols::GET_ADDRESS_PTR),
                &[syscall_ctx],
                &[ptr_type],
                location,
            ))
            .result(0)?;
        Ok(value.into())
    }

    /// Stores the current block's timestamp in the `timestamp_ptr`.
    pub(crate) fn store_in_timestamp_ptr<'c>(
        mlir_ctx: &'c MeliorContext,
        syscall_ctx: Value<'c, 'c>,
        block: &'c Block,
        location: Location<'c>,
        timestamp_ptr: Value<'c, 'c>,
    ) {
        block.append_operation(func::call(
            mlir_ctx,
            FlatSymbolRefAttribute::new(mlir_ctx, symbols::STORE_IN_TIMESTAMP_PTR),
            &[syscall_ctx, timestamp_ptr],
            &[],
            location,
        ));
    }

    #[allow(unused)]
    pub(crate) fn store_in_basefee_ptr_syscall<'c>(
        mlir_ctx: &'c MeliorContext,
        syscall_ctx: Value<'c, 'c>,
        basefee_ptr: Value<'c, 'c>,
        block: &'c Block,
        location: Location<'c>,
    ) {
        block
            .append_operation(func::call(
                mlir_ctx,
                FlatSymbolRefAttribute::new(mlir_ctx, symbols::STORE_IN_BASEFEE_PTR),
                &[syscall_ctx, basefee_ptr],
                &[],
                location,
            ))
            .result(0);
    }

    #[allow(clippy::too_many_arguments)]
    pub(crate) fn call_syscall<'c>(
        mlir_ctx: &'c MeliorContext,
        syscall_ctx: Value<'c, 'c>,
        block: &'c Block,
        location: Location<'c>,
        gas: Value<'c, 'c>,
        address: Value<'c, 'c>,
        value_ptr: Value<'c, 'c>,
        args_offset: Value<'c, 'c>,
        args_size: Value<'c, 'c>,
        ret_offset: Value<'c, 'c>,
        ret_size: Value<'c, 'c>,
        available_gas: Value<'c, 'c>,
        remaining_gas_ptr: Value<'c, 'c>,
        call_type: Value<'c, 'c>,
    ) -> Result<Value<'c, 'c>, CodegenError> {
        let uint8 = IntegerType::new(mlir_ctx, 8).into();
        let result = block
            .append_operation(func::call(
                mlir_ctx,
                FlatSymbolRefAttribute::new(mlir_ctx, symbols::CALL),
                &[
                    syscall_ctx,
                    gas,
                    address,
                    value_ptr,
                    args_offset,
                    args_size,
                    ret_offset,
                    ret_size,
                    available_gas,
                    remaining_gas_ptr,
                    call_type,
                ],
                &[uint8],
                location,
            ))
            .result(0)?;

        Ok(result.into())
    }

    #[allow(unused)]
    pub(crate) fn store_in_balance_syscall<'c>(
        mlir_ctx: &'c MeliorContext,
        syscall_ctx: Value<'c, 'c>,
        block: &'c Block,
        address: Value<'c, 'c>,
        balance: Value<'c, 'c>,
        location: Location<'c>,
    ) {
        let ptr_type = pointer(mlir_ctx, 0);
        let value = block.append_operation(func::call(
            mlir_ctx,
            FlatSymbolRefAttribute::new(mlir_ctx, symbols::STORE_IN_BALANCE),
            &[syscall_ctx, address, balance],
            &[],
            location,
        ));
    }

    /// Receives an account address and copies the corresponding bytecode
    /// to memory.
    #[allow(clippy::too_many_arguments)]
    pub(crate) fn copy_ext_code_to_memory_syscall<'c>(
        mlir_ctx: &'c MeliorContext,
        syscall_ctx: Value<'c, 'c>,
        block: &'c Block,
        address_ptr: Value<'c, 'c>,
        offset: Value<'c, 'c>,
        size: Value<'c, 'c>,
        dest_offset: Value<'c, 'c>,
        location: Location<'c>,
    ) {
        block.append_operation(func::call(
            mlir_ctx,
            FlatSymbolRefAttribute::new(mlir_ctx, symbols::COPY_EXT_CODE_TO_MEMORY),
            &[syscall_ctx, address_ptr, offset, size, dest_offset],
            &[],
            location,
        ));
    }

    pub(crate) fn get_prevrandao_syscall<'c>(
        mlir_ctx: &'c MeliorContext,
        syscall_ctx: Value<'c, 'c>,
        block: &'c Block,
        prevrandao_ptr: Value<'c, 'c>,
        location: Location<'c>,
    ) {
        block.append_operation(func::call(
            mlir_ctx,
            FlatSymbolRefAttribute::new(mlir_ctx, symbols::GET_PREVRANDAO),
            &[syscall_ctx, prevrandao_ptr],
            &[],
            location,
        ));
    }

    pub(crate) fn get_codesize_from_address_syscall<'c>(
        mlir_ctx: &'c MeliorContext,
        syscall_ctx: Value<'c, 'c>,
        block: &'c Block,
        address: Value<'c, 'c>,
        location: Location<'c>,
    ) -> Result<Value<'c, 'c>, CodegenError> {
        let uint64 = IntegerType::new(mlir_ctx, 64).into();
        let value = block
            .append_operation(func::call(
                mlir_ctx,
                FlatSymbolRefAttribute::new(mlir_ctx, symbols::GET_CODESIZE_FROM_ADDRESS),
                &[syscall_ctx, address],
                &[uint64],
                location,
            ))
            .result(0)?;
        Ok(value.into())
    }

    pub(crate) fn get_blob_hash_at_index_syscall<'c>(
        mlir_ctx: &'c MeliorContext,
        syscall_ctx: Value<'c, 'c>,
        block: &'c Block,
        index: Value<'c, 'c>,
        blobhash: Value<'c, 'c>,
        location: Location<'c>,
    ) {
        block.append_operation(func::call(
            mlir_ctx,
            FlatSymbolRefAttribute::new(mlir_ctx, symbols::GET_BLOB_HASH_AT_INDEX),
            &[syscall_ctx, index, blobhash],
            &[],
            location,
        ));
    }

    pub(crate) fn get_block_hash_syscall<'c>(
        mlir_ctx: &'c MeliorContext,
        syscall_ctx: Value<'c, 'c>,
        block: &'c Block,
        block_number: Value<'c, 'c>,
        location: Location<'c>,
    ) {
        block.append_operation(func::call(
            mlir_ctx,
            FlatSymbolRefAttribute::new(mlir_ctx, symbols::GET_BLOCK_HASH),
            &[syscall_ctx, block_number],
            &[],
            location,
        ));
    }

    pub(crate) fn get_code_hash_syscall<'c>(
        mlir_ctx: &'c MeliorContext,
        syscall_ctx: Value<'c, 'c>,
        block: &'c Block,
        address: Value<'c, 'c>,
        location: Location<'c>,
    ) {
        block.append_operation(func::call(
            mlir_ctx,
            FlatSymbolRefAttribute::new(mlir_ctx, symbols::GET_CODE_HASH),
            &[syscall_ctx, address],
            &[],
            location,
        ));
    }

    #[allow(clippy::too_many_arguments)]
    pub(crate) fn create_syscall<'c>(
        mlir_ctx: &'c MeliorContext,
        syscall_ctx: Value<'c, 'c>,
        block: &'c Block,
        size: Value<'c, 'c>,
        offset: Value<'c, 'c>,
        value: Value<'c, 'c>,
        remaining_gas: Value<'c, 'c>,
        location: Location<'c>,
    ) -> Result<Value<'c, 'c>, CodegenError> {
        let uint8 = IntegerType::new(mlir_ctx, 8).into();
        let result = block
            .append_operation(func::call(
                mlir_ctx,
                FlatSymbolRefAttribute::new(mlir_ctx, symbols::CREATE),
                &[syscall_ctx, size, offset, value, remaining_gas],
                &[uint8],
                location,
            ))
            .result(0)?;
        Ok(result.into())
    }

    #[allow(clippy::too_many_arguments)]
    pub(crate) fn create2_syscall<'c>(
        mlir_ctx: &'c MeliorContext,
        syscall_ctx: Value<'c, 'c>,
        block: &'c Block,
        size: Value<'c, 'c>,
        offset: Value<'c, 'c>,
        value: Value<'c, 'c>,
        remaining_gas: Value<'c, 'c>,
        salt: Value<'c, 'c>,
        location: Location<'c>,
    ) -> Result<Value<'c, 'c>, CodegenError> {
        let uint8 = IntegerType::new(mlir_ctx, 8).into();
        let result = block
            .append_operation(func::call(
                mlir_ctx,
                FlatSymbolRefAttribute::new(mlir_ctx, symbols::CREATE2),
                &[syscall_ctx, size, offset, value, remaining_gas, salt],
                &[uint8],
                location,
            ))
            .result(0)?;
        Ok(result.into())
    }

    pub(crate) fn get_return_data_size<'c>(
        mlir_ctx: &'c MeliorContext,
        syscall_ctx: Value<'c, 'c>,
        block: &'c Block,
        location: Location<'c>,
    ) -> Result<Value<'c, 'c>, CodegenError> {
        let uint32 = IntegerType::new(mlir_ctx, 32).into();
        let result = block
            .append_operation(func::call(
                mlir_ctx,
                FlatSymbolRefAttribute::new(mlir_ctx, symbols::GET_RETURN_DATA_SIZE),
                &[syscall_ctx],
                &[uint32],
                location,
            ))
            .result(0)?;

        Ok(result.into())
    }

    pub(crate) fn copy_return_data_into_memory<'c>(
        mlir_ctx: &'c MeliorContext,
        syscall_ctx: Value<'c, 'c>,
        block: &'c Block,
        dest_offset: Value<'c, 'c>,
        offset: Value<'c, 'c>,
        size: Value<'c, 'c>,
        location: Location<'c>,
    ) {
        block.append_operation(func::call(
            mlir_ctx,
            FlatSymbolRefAttribute::new(mlir_ctx, symbols::COPY_RETURN_DATA_INTO_MEMORY),
            &[syscall_ctx, dest_offset, offset, size],
            &[],
            location,
        ));
    }

    pub(crate) fn selfdestruct_syscall<'c>(
        mlir_ctx: &'c MeliorContext,
        syscall_ctx: Value<'c, 'c>,
        block: &'c Block,
        address: Value<'c, 'c>,
        location: Location<'c>,
    ) -> Result<Value<'c, 'c>, CodegenError> {
        let uint64 = IntegerType::new(mlir_ctx, 64).into();

        let result = block
            .append_operation(func::call(
                mlir_ctx,
                FlatSymbolRefAttribute::new(mlir_ctx, symbols::SELFDESTRUCT),
                &[syscall_ctx, address],
                &[uint64],
                location,
            ))
            .result(0)?;

        Ok(result.into())
    }
}<|MERGE_RESOLUTION|>--- conflicted
+++ resolved
@@ -23,12 +23,10 @@
     db::AccountInfo,
     env::{Env, TransactTo},
     executor::{Executor, OptLevel},
-<<<<<<< HEAD
-    precompiles::{ecadd, ecmul, ecpairing, ecrecover, identity, modexp, ripemd_160, sha2_256},
-=======
     journal::Journal,
-    precompiles::{blake2f, ecrecover, identity, modexp, ripemd_160, sha2_256},
->>>>>>> b8ed166d
+    precompiles::{
+        blake2f, ecadd, ecmul, ecpairing, ecrecover, identity, modexp, ripemd_160, sha2_256,
+    },
     primitives::{Address, Bytes, B256, U256 as EU256},
     program::Program,
     result::{EVMError, ExecutionResult, HaltReason, Output, ResultAndState, SuccessReason},
@@ -312,7 +310,6 @@
                 call_opcode::SUCCESS_RETURN_CODE,
                 modexp(&calldata, gas_to_send, consumed_gas),
             ),
-<<<<<<< HEAD
             x if x == Address::from_low_u64_be(precompiles::ECADD_ADDRESS) => (
                 call_opcode::SUCCESS_RETURN_CODE,
                 ecadd(&calldata, gas_to_send, consumed_gas),
@@ -324,11 +321,10 @@
             x if x == Address::from_low_u64_be(precompiles::ECPAIRING_ADDRESS) => (
                 call_opcode::SUCCESS_RETURN_CODE,
                 ecpairing(&calldata, gas_to_send, consumed_gas).unwrap_or_default(),
-=======
+            ),
             x if x == Address::from_low_u64_be(precompiles::BLAKE2F_ADDRESS) => (
                 call_opcode::SUCCESS_RETURN_CODE,
                 blake2f(&calldata, gas_to_send, consumed_gas).unwrap_or_default(),
->>>>>>> b8ed166d
             ),
             _ => {
                 // Execute subcontext
