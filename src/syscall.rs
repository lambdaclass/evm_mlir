//! # Module implementing syscalls for the EVM
//!
//! The syscalls implemented here are to be exposed to the generated code
//! via [`register_syscalls`]. Each syscall implements functionality that's
//! not possible to implement in the generated code, such as interacting with
//! the storage, or just difficult, like allocating memory in the heap
//! ([`SyscallContext::extend_memory`]).
//!
//! ### Adding a new syscall
//!
//! New syscalls should be implemented by adding a new method to the [`SyscallContext`]
//! struct (see [`SyscallContext::write_result`] for an example). After that, the syscall
//! should be registered in the [`register_syscalls`] function, which will make it available
//! to the generated code. Afterwards, the syscall should be declared in
//! [`mlir::declare_syscalls`], which will make the syscall available inside the MLIR code.
//! Finally, the function can be called from the MLIR code like a normal function (see
//! [`mlir::write_result_syscall`] for an example).
use std::ffi::c_void;

use crate::{
    constants::{call_opcode, gas_cost, precompiles, CallType},
    context::Context,
    db::AccountInfo,
    env::{Env, TransactTo},
    executor::{Executor, OptLevel},
<<<<<<< HEAD
    precompiles::{blake2f, ecrecover},
=======
    journal::Journal,
    precompiles::{ecrecover, identity},
>>>>>>> 71d842c4
    primitives::{Address, Bytes, B256, U256 as EU256},
    program::Program,
    result::{EVMError, ExecutionResult, HaltReason, Output, ResultAndState, SuccessReason},
    state::AccountStatus,
    utils::{compute_contract_address, compute_contract_address2},
};
use melior::ExecutionEngine;
use sha3::{Digest, Keccak256};
use std::collections::HashMap;

/// Function type for the main entrypoint of the generated code
pub type MainFunc = extern "C" fn(&mut SyscallContext, initial_gas: u64) -> u8;

#[derive(Clone, Copy, Debug, Default, Eq, Hash, Ord, PartialEq, PartialOrd)]
#[repr(C, align(16))]
pub struct U256 {
    pub lo: u128,
    pub hi: u128,
}

impl U256 {
    pub fn from_fixed_be_bytes(bytes: [u8; 32]) -> Self {
        let hi = u128::from_be_bytes(bytes[0..16].try_into().unwrap());
        let lo = u128::from_be_bytes(bytes[16..32].try_into().unwrap());
        U256 { hi, lo }
    }

    pub fn copy_from(&mut self, value: &Address) {
        let mut buffer = [0u8; 32];
        buffer[12..32].copy_from_slice(&value.0);
        self.lo = u128::from_be_bytes(buffer[16..32].try_into().unwrap());
        self.hi = u128::from_be_bytes(buffer[0..16].try_into().unwrap());
    }

    pub fn to_primitive_u256(&self) -> EU256 {
        (EU256::from(self.hi) << 128) + self.lo
    }

    pub fn zero() -> U256 {
        U256 { lo: 0, hi: 0 }
    }
}

impl From<&U256> for Address {
    fn from(value: &U256) -> Self {
        // NOTE: return an address using the last 20 bytes, discarding the first 12 bytes.
        let hi_bytes = value.hi.to_be_bytes();
        let lo_bytes = value.lo.to_be_bytes();
        let address = [&hi_bytes[12..16], &lo_bytes[..]].concat();
        Address::from_slice(&address)
    }
}

#[derive(Debug, Clone)]
pub enum ExitStatusCode {
    Return = 0,
    Stop,
    Revert,
    Error,
    Default,
}
impl ExitStatusCode {
    #[inline(always)]
    pub fn to_u8(self) -> u8 {
        self as u8
    }
    pub fn from_u8(value: u8) -> Self {
        match value {
            x if x == Self::Return.to_u8() => Self::Return,
            x if x == Self::Stop.to_u8() => Self::Stop,
            x if x == Self::Revert.to_u8() => Self::Revert,
            x if x == Self::Error.to_u8() => Self::Error,
            _ => Self::Default,
        }
    }
}

#[derive(Debug, Default)]
pub struct InnerContext {
    /// The memory segment of the EVM.
    /// For extending it, see [`Self::extend_memory`]
    memory: Vec<u8>,
    /// The result of the execution
    return_data: Option<(usize, usize)>,
    // The program bytecode
    pub program: Vec<u8>,
    gas_remaining: Option<u64>,
    gas_refund: u64,
    exit_status: Option<ExitStatusCode>,
    logs: Vec<LogData>,
}

/// Information about current call frame
#[derive(Debug, Default)]
pub struct CallFrame {
    pub caller: Address,
    ctx_is_static: bool,
    last_call_return_data: Vec<u8>,
}

impl CallFrame {
    pub fn new(caller: Address) -> Self {
        Self {
            caller,
            ctx_is_static: false,
            ..Default::default()
        }
    }
}

/// The context passed to syscalls
#[derive(Debug)]
pub struct SyscallContext<'c> {
    pub env: Env,
    pub journal: Journal<'c>,
    pub call_frame: CallFrame,
    pub inner_context: InnerContext,
    pub transient_storage: HashMap<(Address, EU256), EU256>, // TODO: Move this to Journal
}

#[derive(Clone, Debug, Default, Eq, PartialEq, Hash)]
pub struct LogData {
    pub topics: Vec<U256>,
    pub data: Vec<u8>,
}

#[derive(Clone, Debug, Default, Eq, PartialEq, Hash)]
pub struct Log {
    pub address: Address,
    pub data: LogData,
}

/// Accessors for disponibilizing the execution results
impl<'c> SyscallContext<'c> {
    pub fn new(env: Env, journal: Journal<'c>, call_frame: CallFrame) -> Self {
        Self {
            env,
            journal,
            call_frame,
            inner_context: Default::default(),
            transient_storage: Default::default(),
        }
    }

    pub fn return_values(&self) -> &[u8] {
        let (offset, size) = self.inner_context.return_data.unwrap_or((0, 0));
        &self.inner_context.memory[offset..offset + size]
    }

    pub fn logs(&self) -> Vec<Log> {
        self.inner_context
            .logs
            .iter()
            .map(|logdata| Log {
                address: self.env.tx.caller,
                data: logdata.clone(),
            })
            .collect()
    }

    pub fn get_result(&self) -> Result<ResultAndState, EVMError> {
        let gas_remaining = self.inner_context.gas_remaining.unwrap_or(0);
        let gas_refunded = self.inner_context.gas_refund;
        let gas_initial = self.env.tx.gas_limit;
        let gas_used = gas_initial.saturating_sub(gas_remaining);
        let exit_status = self
            .inner_context
            .exit_status
            .clone()
            .unwrap_or(ExitStatusCode::Default);
        let return_values = self.return_values().to_vec();
        let result = match exit_status {
            ExitStatusCode::Return => ExecutionResult::Success {
                reason: SuccessReason::Return,
                gas_used,
                gas_refunded,
                output: Output::Call(return_values.into()), // TODO: add case Output::Create
                logs: self.logs(),
            },
            ExitStatusCode::Stop => ExecutionResult::Success {
                reason: SuccessReason::Stop,
                gas_used,
                gas_refunded,
                output: Output::Call(return_values.into()), // TODO: add case Output::Create
                logs: self.logs(),
            },
            ExitStatusCode::Revert => ExecutionResult::Revert {
                output: return_values.into(),
                gas_used,
            },
            ExitStatusCode::Error | ExitStatusCode::Default => ExecutionResult::Halt {
                reason: HaltReason::OpcodeNotFound, // TODO: check which Halt error
                gas_used,
            },
        };

        // TODO: Check if this is ok
        let state = self.journal.into_state();

        Ok(ResultAndState { result, state })
    }
}

/// Syscall implementations
///
/// Note that each function is marked as `extern "C"`, which is necessary for the
/// function to be callable from the generated code.
impl<'c> SyscallContext<'c> {
    pub extern "C" fn write_result(
        &mut self,
        offset: u32,
        bytes_len: u32,
        remaining_gas: u64,
        execution_result: u8,
    ) {
        self.inner_context.return_data = Some((offset as usize, bytes_len as usize));
        self.inner_context.gas_remaining = Some(remaining_gas);
        self.inner_context.exit_status = Some(ExitStatusCode::from_u8(execution_result));
    }

    pub extern "C" fn get_return_data_size(&mut self) -> u32 {
        self.call_frame.last_call_return_data.len() as _
    }

    pub extern "C" fn copy_return_data_into_memory(
        &mut self,
        dest_offset: u32,
        offset: u32,
        size: u32,
    ) {
        Self::copy_exact(
            &mut self.inner_context.memory,
            &self.call_frame.last_call_return_data,
            dest_offset,
            offset,
            size,
        );
    }

    pub extern "C" fn call(
        &mut self,
        mut gas_to_send: u64,
        call_to_address: &U256,
        value_to_transfer: &U256,
        args_offset: u32,
        args_size: u32,
        ret_offset: u32,
        ret_size: u32,
        available_gas: u64,
        consumed_gas: &mut u64,
        call_type: u8,
    ) -> u8 {
        //TODO: Add call depth check
        //TODO: Check that the args offsets and sizes are correct -> This from the MLIR side
        //TODO: This should instead add the account fetch (warm or cold) cost
        //For the moment we consider warm access
        let callee_address = Address::from(call_to_address);
        //Copy the calldata from memory
        let off = args_offset as usize;
        let size = args_size as usize;
        let calldata = Bytes::copy_from_slice(&self.inner_context.memory[off..off + size]);

        let (return_code, return_data) = match callee_address {
            x if x == Address::from_low_u64_be(precompiles::ECRECOVER_ADDRESS) => (
                call_opcode::SUCCESS_RETURN_CODE,
                ecrecover(&calldata, gas_to_send, consumed_gas).unwrap_or_default(),
            ),
<<<<<<< HEAD
            x if x == Address::from_low_u64_be(precompiles::BLAKE2F_ADDRESS) => (
                call_opcode::SUCCESS_RETURN_CODE,
                blake2f(&calldata, gas_to_send, consumed_gas).unwrap_or_default(),
=======
            x if x == Address::from_low_u64_be(precompiles::IDENTITY_ADDRESS) => (
                call_opcode::SUCCESS_RETURN_CODE,
                identity(&calldata, gas_to_send, consumed_gas),
>>>>>>> 71d842c4
            ),
            _ => {
                // Execute subcontext
                //TODO: Add call depth check
                //TODO: Check that the args offsets and sizes are correct -> This from the MLIR side
                let callee_address = Address::from(call_to_address);
                let value = value_to_transfer.to_primitive_u256();
                let call_type = CallType::try_from(call_type)
                    .expect("Error while parsing CallType on call syscall");

                //TODO: This should instead add the account fetch (warm or cold) cost
                //For the moment we consider warm access
                let callee_account = match self.journal.get_account(&callee_address) {
                    Some(acc) => {
                        *consumed_gas = call_opcode::WARM_MEMORY_ACCESS_COST;
                        acc
                    }
                    None => {
                        *consumed_gas = 0;
                        return call_opcode::REVERT_RETURN_CODE;
                    }
                };

                let caller_address = self.env.tx.get_address();
                let caller_account = self
                    .journal
                    .get_account(&caller_address)
                    .unwrap_or_default();

                let mut stipend = 0;
                if !value.is_zero() {
                    if caller_account.balance < value {
                        //There isn't enough balance to send
                        return call_opcode::REVERT_RETURN_CODE;
                    }
                    *consumed_gas += call_opcode::NOT_ZERO_VALUE_COST;
                    if callee_account.is_empty() {
                        *consumed_gas += call_opcode::EMPTY_CALLEE_COST;
                    }
                    if available_gas < *consumed_gas {
                        return call_opcode::REVERT_RETURN_CODE; //It acctually doesn't matter what we return here
                    }
                    stipend = call_opcode::STIPEND_GAS_ADDITION;

                    //TODO: Maybe we should increment the nonce too
                    let caller_balance = caller_account.balance;
                    self.journal
                        .set_balance(&caller_address, caller_balance - value);

                    let callee_balance = callee_account.balance;
                    self.journal
                        .set_balance(&callee_address, callee_balance + value);
                }

                let remaining_gas = available_gas - *consumed_gas;
                gas_to_send = std::cmp::min(
                    remaining_gas / call_opcode::GAS_CAP_DIVISION_FACTOR,
                    gas_to_send,
                );
                *consumed_gas += gas_to_send;
                gas_to_send += stipend;

                let mut env = self.env.clone();

                //TODO: Check if calling `get_address()` here is ok
                let this_address = self.env.tx.get_address();
                let (new_frame_caller, new_value, transact_to) = match call_type {
                    CallType::Call | CallType::StaticCall => (this_address, value, callee_address),
                    CallType::CallCode => (this_address, value, this_address),
                    CallType::DelegateCall => {
                        (self.call_frame.caller, self.env.tx.value, this_address)
                    }
                };

                env.tx.value = new_value;
                env.tx.transact_to = TransactTo::Call(transact_to);
                env.tx.gas_limit = gas_to_send;

                //Copy the calldata from memory
                let off = args_offset as usize;
                let size = args_size as usize;
                env.tx.data = Bytes::from(self.inner_context.memory[off..off + size].to_vec());

                //NOTE: We could optimize this by not making the call if the bytecode is zero.
                //We would have to refund the stipend here
                //TODO: Check if returning REVERT because of database fail is ok
                let bytecode = self.journal.code_by_address(&callee_address);

                let program = Program::from_bytecode(&bytecode);

                let context = Context::new();
                let module = context
                    .compile(&program, Default::default())
                    .expect("failed to compile program");

                let is_static = self.call_frame.ctx_is_static || call_type == CallType::StaticCall;

                let call_frame = CallFrame {
                    caller: new_frame_caller,
                    ctx_is_static: is_static,
                    ..Default::default()
                };

                let journal = self.journal.eject_base();

                let mut context = SyscallContext::new(env.clone(), journal, call_frame);
                let executor = Executor::new(&module, &context, OptLevel::Aggressive);

                executor.execute(&mut context, env.tx.gas_limit);

                let result = context.get_result().unwrap().result;

                let unused_gas = gas_to_send - result.gas_used();
                *consumed_gas -= unused_gas;
                *consumed_gas -= result.gas_refunded();
                let return_code = if result.is_success() {
                    self.journal.extend_from_successful(context.journal);
                    call_opcode::SUCCESS_RETURN_CODE
                } else {
                    //TODO: If we revert, should we still send the value to the called contract?
                    self.journal.extend_from_reverted(context.journal);
                    call_opcode::REVERT_RETURN_CODE
                };
                let output = result.into_output().unwrap_or_default();
                (return_code, output)
            }
        };

        //TODO: This copying mechanism may be improved with a safe copy_from_slice which would
        //reduce the need of calling return_data.to_vec()
        self.call_frame.last_call_return_data.clear();
        self.call_frame
            .last_call_return_data
            .clone_from(&return_data.to_vec());
        Self::copy_exact(
            &mut self.inner_context.memory,
            &return_data,
            ret_offset,
            0,
            ret_size,
        );

        return_code
    }

    fn copy_exact(
        target: &mut [u8],
        source: &[u8],
        target_offset: u32,
        source_offset: u32,
        size: u32,
    ) {
        // Convert u32 to usize
        let target_offset = target_offset as usize;
        let source_offset = source_offset as usize;
        let size = size as usize;

        // Check if the offsets are within their respective slices
        if size + target_offset > target.len() {
            eprintln!("ERROR: Specified target offset and size are bigger than target len");
            return;
        }

        if size + source_offset > source.len() {
            eprintln!("ERROR: Specified source offset and size are bigger than source len");
            return;
        }

        // Calculate the actual number of bytes we can copy
        let available_target_space = target.len() - target_offset;
        let available_source_bytes = source.len() - source_offset;
        let bytes_to_copy = size.min(available_target_space).min(available_source_bytes);

        // Perform the copy
        target[target_offset..target_offset + bytes_to_copy]
            .copy_from_slice(&source[source_offset..source_offset + bytes_to_copy]);
    }

    pub extern "C" fn store_in_selfbalance_ptr(&mut self, balance: &mut U256) {
        let account = match self.env.tx.transact_to {
            TransactTo::Call(address) => self.journal.get_account(&address).unwrap_or_default(),
            TransactTo::Create => AccountInfo::default(), //This branch should never happen
        };
        balance.hi = (account.balance >> 128).low_u128();
        balance.lo = account.balance.low_u128();
    }

    pub extern "C" fn keccak256_hasher(&mut self, offset: u32, size: u32, hash_ptr: &mut U256) {
        let offset = offset as usize;
        let size = size as usize;
        let data = &self.inner_context.memory[offset..offset + size];
        let mut hasher = Keccak256::new();
        hasher.update(data);
        let result = hasher.finalize();
        *hash_ptr = U256::from_fixed_be_bytes(result.into());
    }

    pub extern "C" fn store_in_callvalue_ptr(&self, value: &mut U256) {
        let aux = &self.env.tx.value;
        value.lo = aux.low_u128();
        value.hi = (aux >> 128).low_u128();
    }

    pub extern "C" fn store_in_blobbasefee_ptr(&self, value: &mut u128) {
        *value = self.env.block.blob_gasprice.unwrap_or_default();
    }

    pub extern "C" fn get_gaslimit(&self) -> u64 {
        self.env.tx.gas_limit
    }

    pub extern "C" fn store_in_caller_ptr(&self, value: &mut U256) {
        value.copy_from(&self.call_frame.caller);
    }

    pub extern "C" fn store_in_gasprice_ptr(&self, value: &mut U256) {
        let aux = &self.env.tx.gas_price;
        value.lo = aux.low_u128();
        value.hi = (aux >> 128).low_u128();
    }

    pub extern "C" fn get_chainid(&self) -> u64 {
        self.env.cfg.chain_id
    }

    pub extern "C" fn get_calldata_ptr(&mut self) -> *const u8 {
        self.env.tx.data.as_ptr()
    }

    pub extern "C" fn get_calldata_size_syscall(&self) -> u32 {
        self.env.tx.data.len() as u32
    }

    pub extern "C" fn get_origin(&self, address: &mut U256) {
        let aux = &self.env.tx.caller;
        address.copy_from(aux);
    }

    pub extern "C" fn extend_memory(&mut self, new_size: u32) -> *mut u8 {
        let new_size = new_size as usize;
        if new_size <= self.inner_context.memory.len() {
            return self.inner_context.memory.as_mut_ptr();
        }
        match self
            .inner_context
            .memory
            .try_reserve(new_size - self.inner_context.memory.len())
        {
            Ok(()) => {
                self.inner_context.memory.resize(new_size, 0);
                self.inner_context.memory.as_mut_ptr()
            }
            // TODO: use tracing here
            Err(err) => {
                eprintln!("Failed to reserve memory: {err}");
                std::ptr::null_mut()
            }
        }
    }

    pub extern "C" fn copy_code_to_memory(
        &mut self,
        code_offset: u32,
        size: u32,
        dest_offset: u32,
    ) {
        let code_size = self.inner_context.program.len();
        // cast everything to `usize`
        let code_offset = code_offset as usize;
        let size = size as usize;
        let dest_offset = dest_offset as usize;

        // adjust the size so it does not go out of bounds
        let size: usize = if code_offset + size > code_size {
            code_size.saturating_sub(code_offset)
        } else {
            size
        };

        let Some(code_slice) = &self
            .inner_context
            .program
            .get(code_offset..code_offset + size)
        else {
            eprintln!("Error on copy_code_to_memory");
            return; // TODO: fix bug with code indexes
        };
        // copy the program into memory
        self.inner_context.memory[dest_offset..dest_offset + size].copy_from_slice(code_slice);
    }

    pub extern "C" fn read_storage(&mut self, stg_key: &U256, stg_value: &mut U256) {
        let address = self.env.tx.get_address();

        let key = stg_key.to_primitive_u256();

        // Read value from journaled_storage. If there isn't one, then read from db
        let result = self
            .journal
            .read_storage(&address, &key)
            .unwrap_or_default()
            .present_value;

        stg_value.hi = (result >> 128).low_u128();
        stg_value.lo = result.low_u128();
    }

    pub extern "C" fn write_storage(&mut self, stg_key: &U256, stg_value: &mut U256) -> i64 {
        let key = stg_key.to_primitive_u256();
        let value = stg_value.to_primitive_u256();
        // TODO: Check if this case is ok. Can storage be written on Create?
        let TransactTo::Call(address) = self.env.tx.transact_to else {
            return 0;
        };

        let is_cold = !self.journal.key_is_warm(&address, &key);
        let slot = self.journal.read_storage(&address, &key);
        self.journal.write_storage(&address, key, value);

        let (original, current) = match slot {
            Some(slot) => (slot.original_value, slot.present_value),
            None => (value, value),
        };

        // Compute the gas cost
        let mut gas_cost: i64 = if original.is_zero() && current.is_zero() && current != value {
            20_000
        } else if original == current && current != value {
            2_900
        } else {
            100
        };

        // When the value is cold, add extra 2100 gas
        if is_cold {
            gas_cost += 2_100;
        }

        // Compute the gas refund
        let reset_non_zero_to_zero = !original.is_zero() && !current.is_zero() && value.is_zero();
        let undo_reset_to_zero = !original.is_zero() && current.is_zero() && !value.is_zero();
        let undo_reset_to_zero_into_original = undo_reset_to_zero && (value == original);
        let reset_back_to_zero = original.is_zero() && !current.is_zero() && value.is_zero();
        let reset_to_original = (current != value) && (original == value);

        let gas_refund: i64 = if reset_non_zero_to_zero {
            4_800
        } else if undo_reset_to_zero_into_original {
            -2_000
        } else if undo_reset_to_zero {
            -4_800
        } else if reset_back_to_zero {
            19_900
        } else if reset_to_original {
            2_800
        } else {
            0
        };

        if gas_refund > 0 {
            self.inner_context.gas_refund += gas_refund as u64;
        } else {
            self.inner_context.gas_refund -= gas_refund.unsigned_abs();
        };

        gas_cost
    }

    pub extern "C" fn append_log(&mut self, offset: u32, size: u32) {
        self.create_log(offset, size, vec![]);
    }

    pub extern "C" fn append_log_with_one_topic(&mut self, offset: u32, size: u32, topic: &U256) {
        self.create_log(offset, size, vec![*topic]);
    }

    pub extern "C" fn append_log_with_two_topics(
        &mut self,
        offset: u32,
        size: u32,
        topic1: &U256,
        topic2: &U256,
    ) {
        self.create_log(offset, size, vec![*topic1, *topic2]);
    }

    pub extern "C" fn append_log_with_three_topics(
        &mut self,
        offset: u32,
        size: u32,
        topic1: &U256,
        topic2: &U256,
        topic3: &U256,
    ) {
        self.create_log(offset, size, vec![*topic1, *topic2, *topic3]);
    }

    pub extern "C" fn append_log_with_four_topics(
        &mut self,
        offset: u32,
        size: u32,
        topic1: &U256,
        topic2: &U256,
        topic3: &U256,
        topic4: &U256,
    ) {
        self.create_log(offset, size, vec![*topic1, *topic2, *topic3, *topic4]);
    }

    pub extern "C" fn get_block_number(&self, number: &mut U256) {
        let block_number = self.env.block.number;

        number.hi = (block_number >> 128).low_u128();
        number.lo = block_number.low_u128();
    }

    pub extern "C" fn get_block_hash(&mut self, number: &mut U256) {
        let number_as_u256 = number.to_primitive_u256();

        // If number is not in the valid range (last 256 blocks), return zero.
        let hash = if number_as_u256 < self.env.block.number.saturating_sub(EU256::from(256))
            || number_as_u256 >= self.env.block.number
        {
            // TODO: check if this is necessary. Db should only contain last 256 blocks, so number check would not be needed.
            B256::zero()
        } else {
            self.journal.get_block_hash(&number_as_u256)
        };

        let (hi, lo) = hash.as_bytes().split_at(16);
        number.lo = u128::from_be_bytes(lo.try_into().unwrap());
        number.hi = u128::from_be_bytes(hi.try_into().unwrap());
    }

    /// Receives a memory offset and size, and a vector of topics.
    /// Creates a Log with topics and data equal to memory[offset..offset + size]
    /// and pushes it to the logs vector.
    fn create_log(&mut self, offset: u32, size: u32, topics: Vec<U256>) {
        let offset = offset as usize;
        let size = size as usize;
        let data: Vec<u8> = self.inner_context.memory[offset..offset + size].into();

        let log = LogData { data, topics };
        self.inner_context.logs.push(log);
    }

    pub extern "C" fn get_codesize_from_address(&mut self, address: &U256) -> u64 {
        //TODO: Here we are returning 0 if a Database error occurs. Check this
        self.journal.code_by_address(&Address::from(address)).len() as _
    }

    pub extern "C" fn get_address_ptr(&mut self) -> *const u8 {
        self.env.tx.get_address().to_fixed_bytes().as_ptr()
    }

    pub extern "C" fn get_prevrandao(&self, prevrandao: &mut U256) {
        let randao = self.env.block.prevrandao.unwrap_or_default();
        *prevrandao = U256::from_fixed_be_bytes(randao.into());
    }

    pub extern "C" fn get_coinbase_ptr(&self) -> *const u8 {
        self.env.block.coinbase.as_ptr()
    }

    pub extern "C" fn store_in_timestamp_ptr(&self, value: &mut U256) {
        let aux = &self.env.block.timestamp;
        value.lo = aux.low_u128();
        value.hi = (aux >> 128).low_u128();
    }

    pub extern "C" fn store_in_basefee_ptr(&self, basefee: &mut U256) {
        basefee.hi = (self.env.block.basefee >> 128).low_u128();
        basefee.lo = self.env.block.basefee.low_u128();
    }

    pub extern "C" fn store_in_balance(&mut self, address: &U256, balance: &mut U256) {
        // addresses longer than 20 bytes should be invalid
        if (address.hi >> 32) != 0 {
            balance.hi = 0;
            balance.lo = 0;
        } else {
            let address_hi_slice = address.hi.to_be_bytes();
            let address_lo_slice = address.lo.to_be_bytes();

            let address_slice = [&address_hi_slice[12..16], &address_lo_slice[..]].concat();

            let address = Address::from_slice(&address_slice);

            match self.journal.get_account(&address) {
                Some(a) => {
                    balance.hi = (a.balance >> 128).low_u128();
                    balance.lo = a.balance.low_u128();
                }
                None => {
                    balance.hi = 0;
                    balance.lo = 0;
                }
            };
        }
    }

    pub extern "C" fn get_blob_hash_at_index(&mut self, index: &U256, blobhash: &mut U256) {
        if index.hi != 0 {
            *blobhash = U256::default();
            return;
        }
        *blobhash = usize::try_from(index.lo)
            .ok()
            .and_then(|idx| self.env.tx.blob_hashes.get(idx).cloned())
            .map(|x| U256::from_fixed_be_bytes(x.into()))
            .unwrap_or_default();
    }

    pub extern "C" fn copy_ext_code_to_memory(
        &mut self,
        address_value: &U256,
        code_offset: u32,
        size: u32,
        dest_offset: u32,
    ) {
        let size = size as usize;
        let code_offset = code_offset as usize;
        let dest_offset = dest_offset as usize;
        let address = Address::from(address_value);
        // TODO: Check if returning default bytecode on database failure is ok
        // A silenced error like this may produce unexpected code behaviour
        let code = self.journal.code_by_address(&address);
        let code_size = code.len();
        let code_to_copy_size = code_size.saturating_sub(code_offset);
        let code_slice = &code[code_offset..code_offset + code_to_copy_size];
        let padding_size = size - code_to_copy_size;
        let padding_offset = dest_offset + code_to_copy_size;
        // copy the program into memory
        self.inner_context.memory[dest_offset..dest_offset + code_to_copy_size]
            .copy_from_slice(code_slice);
        // pad the left part with zero
        self.inner_context.memory[padding_offset..padding_offset + padding_size].fill(0);
    }

    pub extern "C" fn get_code_hash(&mut self, address: &mut U256) {
        let hash = match self.journal.get_account(&Address::from(address as &U256)) {
            Some(account_info) => account_info.code_hash,
            _ => B256::zero(),
        };

        *address = U256::from_fixed_be_bytes(hash.to_fixed_bytes());
    }

    fn create_aux(
        &mut self,
        size: u32,
        offset: u32,
        value: &mut U256,
        remaining_gas: &mut u64,
        salt: Option<&U256>,
    ) -> u8 {
        let value_as_u256 = value.to_primitive_u256();
        let offset = offset as usize;
        let size = size as usize;
        let minimum_word_size = ((size + 31) / 32) as u64;
        let sender_address = self.env.tx.get_address();

        let initialization_bytecode = &self.inner_context.memory[offset..offset + size];
        let program = Program::from_bytecode(initialization_bytecode);

        let sender_account = self.journal.get_account(&sender_address).unwrap();

        let (dest_addr, hash_cost) = match salt {
            Some(s) => (
                compute_contract_address2(
                    sender_address,
                    s.to_primitive_u256(),
                    initialization_bytecode,
                ),
                minimum_word_size * gas_cost::HASH_WORD_COST as u64,
            ),
            _ => (
                compute_contract_address(sender_address, sender_account.nonce),
                0,
            ),
        };

        // Check if there is already a contract stored in dest_address
        if self.journal.get_account(&dest_addr).is_some() {
            return 1;
        }

        // Create subcontext for the initialization code
        // TODO: Add call depth check
        let mut new_env = self.env.clone();
        new_env.tx.transact_to = TransactTo::Call(dest_addr);
        new_env.tx.gas_limit = *remaining_gas;
        let call_frame = CallFrame::new(sender_address);

        // Execute initialization code
        let context = Context::new();
        let module = context
            .compile(&program, Default::default())
            .expect("failed to compile program");

        // NOTE: Here we are not taking into account what happens if the deployment code reverts
        let ctx_journal = self.journal.eject_base();
        let mut context = SyscallContext::new(new_env.clone(), ctx_journal, call_frame);
        let executor = Executor::new(&module, &context, OptLevel::Aggressive);
        executor.execute(&mut context, new_env.tx.gas_limit);
        let result = context.get_result().unwrap().result;
        let bytecode = result.output().cloned().unwrap_or_default();

        self.journal.extend_from_successful(context.journal);

        // Set the gas cost
        let init_code_cost = minimum_word_size * gas_cost::INIT_WORD_COST as u64;
        let code_deposit_cost = (bytecode.len() as u64) * gas_cost::BYTE_DEPOSIT_COST as u64;
        let gas_cost = init_code_cost + code_deposit_cost + hash_cost + result.gas_used()
            - result.gas_refunded();
        *remaining_gas = gas_cost;

        // Check if balance is enough
        let Some(sender_balance) = sender_account.balance.checked_sub(value_as_u256) else {
            *value = U256::zero();
            return 0;
        };

        // Create new contract and update sender account
        self.journal
            .new_contract(dest_addr, bytecode, value_as_u256);
        self.journal
            .set_nonce(&sender_address, sender_account.nonce + 1);
        self.journal.set_balance(&sender_address, sender_balance);

        value.copy_from(&dest_addr);

        // TODO: add dest_addr as warm in the access list
        0
    }

    pub extern "C" fn create(
        &mut self,
        size: u32,
        offset: u32,
        value: &mut U256,
        remaining_gas: &mut u64,
    ) -> u8 {
        self.create_aux(size, offset, value, remaining_gas, None)
    }

    pub extern "C" fn create2(
        &mut self,
        size: u32,
        offset: u32,
        value: &mut U256,
        remaining_gas: &mut u64,
        salt: &U256,
    ) -> u8 {
        self.create_aux(size, offset, value, remaining_gas, Some(salt))
    }

    pub extern "C" fn selfdestruct(&mut self, receiver_address: &U256) -> u64 {
        let sender_address = self.env.tx.get_address();
        let receiver_address = Address::from(receiver_address);

        let sender_balance = self
            .journal
            .get_account(&sender_address)
            .unwrap_or_default()
            .balance;

        let receiver_is_empty = match self.journal.get_account(&receiver_address) {
            Some(receiver) => {
                let is_empty = receiver.is_empty();
                self.journal
                    .set_balance(&receiver_address, receiver.balance + sender_balance);
                is_empty
            }
            None => {
                self.journal.new_account(receiver_address, sender_balance);
                true
            }
        };

        self.journal.set_balance(&sender_address, EU256::zero());

        if self.journal.get_account(&sender_address).is_some() {
            self.journal
                .set_status(&sender_address, AccountStatus::SelfDestructed);
        }

        if !sender_balance.is_zero() && receiver_is_empty {
            gas_cost::SELFDESTRUCT_DYNAMIC_GAS as u64
        } else {
            0
        }
        // TODO: add gas cost for cold addresses
    }

    pub extern "C" fn read_transient_storage(&mut self, stg_key: &U256, stg_value: &mut U256) {
        let key = stg_key.to_primitive_u256();
        let address = self.env.tx.get_address();

        let result = self
            .transient_storage
            .get(&(address, key))
            .cloned()
            .unwrap_or(EU256::zero());

        stg_value.hi = (result >> 128).low_u128();
        stg_value.lo = result.low_u128();
    }

    pub extern "C" fn write_transient_storage(&mut self, stg_key: &U256, stg_value: &mut U256) {
        let address = self.env.tx.get_address();

        let key = stg_key.to_primitive_u256();
        let value = stg_value.to_primitive_u256();
        self.transient_storage.insert((address, key), value);
    }
}

pub mod symbols {
    // Global variables
    pub const CONTEXT_IS_STATIC: &str = "evm_mlir__context_is_static";
    // Syscalls
    pub const WRITE_RESULT: &str = "evm_mlir__write_result";
    pub const EXTEND_MEMORY: &str = "evm_mlir__extend_memory";
    pub const KECCAK256_HASHER: &str = "evm_mlir__keccak256_hasher";
    pub const STORAGE_WRITE: &str = "evm_mlir__write_storage";
    pub const STORAGE_READ: &str = "evm_mlir__read_storage";
    pub const APPEND_LOG: &str = "evm_mlir__append_log";
    pub const APPEND_LOG_ONE_TOPIC: &str = "evm_mlir__append_log_with_one_topic";
    pub const APPEND_LOG_TWO_TOPICS: &str = "evm_mlir__append_log_with_two_topics";
    pub const APPEND_LOG_THREE_TOPICS: &str = "evm_mlir__append_log_with_three_topics";
    pub const APPEND_LOG_FOUR_TOPICS: &str = "evm_mlir__append_log_with_four_topics";
    pub const GET_CALLDATA_PTR: &str = "evm_mlir__get_calldata_ptr";
    pub const GET_CALLDATA_SIZE: &str = "evm_mlir__get_calldata_size";
    pub const GET_CODESIZE_FROM_ADDRESS: &str = "evm_mlir__get_codesize_from_address";
    pub const COPY_CODE_TO_MEMORY: &str = "evm_mlir__copy_code_to_memory";
    pub const GET_ADDRESS_PTR: &str = "evm_mlir__get_address_ptr";
    pub const GET_GASLIMIT: &str = "evm_mlir__get_gaslimit";
    pub const STORE_IN_CALLVALUE_PTR: &str = "evm_mlir__store_in_callvalue_ptr";
    pub const STORE_IN_BLOBBASEFEE_PTR: &str = "evm_mlir__store_in_blobbasefee_ptr";
    pub const GET_BLOB_HASH_AT_INDEX: &str = "evm_mlir__get_blob_hash_at_index";
    pub const STORE_IN_BALANCE: &str = "evm_mlir__store_in_balance";
    pub const GET_COINBASE_PTR: &str = "evm_mlir__get_coinbase_ptr";
    pub const STORE_IN_TIMESTAMP_PTR: &str = "evm_mlir__store_in_timestamp_ptr";
    pub const STORE_IN_BASEFEE_PTR: &str = "evm_mlir__store_in_basefee_ptr";
    pub const STORE_IN_CALLER_PTR: &str = "evm_mlir__store_in_caller_ptr";
    pub const GET_ORIGIN: &str = "evm_mlir__get_origin";
    pub const GET_CHAINID: &str = "evm_mlir__get_chainid";
    pub const STORE_IN_GASPRICE_PTR: &str = "evm_mlir__store_in_gasprice_ptr";
    pub const GET_BLOCK_NUMBER: &str = "evm_mlir__get_block_number";
    pub const STORE_IN_SELFBALANCE_PTR: &str = "evm_mlir__store_in_selfbalance_ptr";
    pub const COPY_EXT_CODE_TO_MEMORY: &str = "evm_mlir__copy_ext_code_to_memory";
    pub const GET_PREVRANDAO: &str = "evm_mlir__get_prevrandao";
    pub const GET_BLOCK_HASH: &str = "evm_mlir__get_block_hash";
    pub const GET_CODE_HASH: &str = "evm_mlir__get_code_hash";
    pub const CALL: &str = "evm_mlir__call";
    pub const CREATE: &str = "evm_mlir__create";
    pub const CREATE2: &str = "evm_mlir__create2";
    pub const GET_RETURN_DATA_SIZE: &str = "evm_mlir__get_return_data_size";
    pub const COPY_RETURN_DATA_INTO_MEMORY: &str = "evm_mlir__copy_return_data_into_memory";
    pub const TRANSIENT_STORAGE_READ: &str = "evm_mlir__transient_storage_read";
    pub const TRANSIENT_STORAGE_WRITE: &str = "evm_mlir__transient_storage_write";
    pub const SELFDESTRUCT: &str = "evm_mlir__selfdestruct";
}

impl<'c> SyscallContext<'c> {
    /// Registers all the syscalls as symbols in the execution engine
    ///
    /// This allows the generated code to call the syscalls by name.
    pub fn register_symbols(&self, engine: &ExecutionEngine) {
        unsafe {
            // Global variables
            engine.register_symbol(
                symbols::CONTEXT_IS_STATIC,
                &self.call_frame.ctx_is_static as *const bool as *mut (),
            );
            // Syscalls
            engine.register_symbol(
                symbols::WRITE_RESULT,
                SyscallContext::write_result as *const fn(*mut c_void, u32, u32, u64, u8)
                    as *mut (),
            );
            engine.register_symbol(
                symbols::KECCAK256_HASHER,
                SyscallContext::keccak256_hasher as *const fn(*mut c_void, u32, u32, *const U256)
                    as *mut (),
            );
            engine.register_symbol(
                symbols::EXTEND_MEMORY,
                SyscallContext::extend_memory as *const fn(*mut c_void, u32) as *mut (),
            );
            engine.register_symbol(
                symbols::STORAGE_READ,
                SyscallContext::read_storage as *const fn(*const c_void, *const U256, *mut U256)
                    as *mut (),
            );
            engine.register_symbol(
                symbols::STORAGE_WRITE,
                SyscallContext::write_storage as *const fn(*mut c_void, *const U256, *const U256)
                    as *mut (),
            );
            engine.register_symbol(
                symbols::APPEND_LOG,
                SyscallContext::append_log as *const fn(*mut c_void, u32, u32) as *mut (),
            );
            engine.register_symbol(
                symbols::APPEND_LOG_ONE_TOPIC,
                SyscallContext::append_log_with_one_topic
                    as *const fn(*mut c_void, u32, u32, *const U256) as *mut (),
            );
            engine.register_symbol(
                symbols::APPEND_LOG_TWO_TOPICS,
                SyscallContext::append_log_with_two_topics
                    as *const fn(*mut c_void, u32, u32, *const U256, *const U256)
                    as *mut (),
            );
            engine.register_symbol(
                symbols::APPEND_LOG_THREE_TOPICS,
                SyscallContext::append_log_with_three_topics
                    as *const fn(*mut c_void, u32, u32, *const U256, *const U256, *const U256)
                    as *mut (),
            );
            engine.register_symbol(
                symbols::APPEND_LOG_FOUR_TOPICS,
                SyscallContext::append_log_with_four_topics
                    as *const fn(
                        *mut c_void,
                        u32,
                        u32,
                        *const U256,
                        *const U256,
                        *const U256,
                        *const U256,
                    ) as *mut (),
            );
            engine.register_symbol(
                symbols::CALL,
                SyscallContext::call
                    as *const fn(
                        *mut c_void,
                        u64,
                        *const U256,
                        *const U256,
                        u32,
                        u32,
                        u32,
                        u32,
                        u64,
                        *mut u64,
                        u8,
                    ) as *mut (),
            );
            engine.register_symbol(
                symbols::GET_CALLDATA_PTR,
                SyscallContext::get_calldata_ptr as *const fn(*mut c_void) as *mut (),
            );
            engine.register_symbol(
                symbols::GET_CALLDATA_SIZE,
                SyscallContext::get_calldata_size_syscall as *const fn(*mut c_void) as *mut (),
            );
            engine.register_symbol(
                symbols::EXTEND_MEMORY,
                SyscallContext::extend_memory as *const fn(*mut c_void, u32) as *mut (),
            );
            engine.register_symbol(
                symbols::COPY_CODE_TO_MEMORY,
                SyscallContext::copy_code_to_memory as *const fn(*mut c_void, u32, u32, u32)
                    as *mut (),
            );
            engine.register_symbol(
                symbols::GET_ORIGIN,
                SyscallContext::get_origin as *const fn(*mut c_void, *mut U256) as *mut (),
            );
            engine.register_symbol(
                symbols::GET_ADDRESS_PTR,
                SyscallContext::get_address_ptr as *const fn(*mut c_void) as *mut (),
            );
            engine.register_symbol(
                symbols::STORE_IN_CALLVALUE_PTR,
                SyscallContext::store_in_callvalue_ptr as *const fn(*mut c_void, *mut U256)
                    as *mut (),
            );
            engine.register_symbol(
                symbols::STORE_IN_BLOBBASEFEE_PTR,
                SyscallContext::store_in_blobbasefee_ptr
                    as *const extern "C" fn(&SyscallContext, *mut u128) -> ()
                    as *mut (),
            );
            engine.register_symbol(
                symbols::GET_CODESIZE_FROM_ADDRESS,
                SyscallContext::get_codesize_from_address as *const fn(*mut c_void, *mut U256)
                    as *mut (),
            );
            engine.register_symbol(
                symbols::GET_COINBASE_PTR,
                SyscallContext::get_coinbase_ptr as *const fn(*mut c_void) as *mut (),
            );
            engine.register_symbol(
                symbols::STORE_IN_TIMESTAMP_PTR,
                SyscallContext::store_in_timestamp_ptr as *const fn(*mut c_void, *mut U256)
                    as *mut (),
            );
            engine.register_symbol(
                symbols::STORE_IN_BASEFEE_PTR,
                SyscallContext::store_in_basefee_ptr as *const fn(*mut c_void, *mut U256)
                    as *mut (),
            );
            engine.register_symbol(
                symbols::STORE_IN_CALLER_PTR,
                SyscallContext::store_in_caller_ptr as *const fn(*mut c_void, *mut U256) as *mut (),
            );
            engine.register_symbol(
                symbols::GET_GASLIMIT,
                SyscallContext::get_gaslimit as *const fn(*mut c_void) as *mut (),
            );
            engine.register_symbol(
                symbols::STORE_IN_GASPRICE_PTR,
                SyscallContext::store_in_gasprice_ptr as *const fn(*mut c_void, *mut U256)
                    as *mut (),
            );
            engine.register_symbol(
                symbols::GET_BLOCK_NUMBER,
                SyscallContext::get_block_number as *const fn(*mut c_void, *mut U256) as *mut (),
            );
            engine.register_symbol(
                symbols::GET_PREVRANDAO,
                SyscallContext::get_prevrandao as *const fn(*mut c_void, *mut U256) as *mut (),
            );
            engine.register_symbol(
                symbols::GET_BLOB_HASH_AT_INDEX,
                SyscallContext::get_blob_hash_at_index
                    as *const fn(*mut c_void, *mut U256, *mut U256) as *mut (),
            );
            engine.register_symbol(
                symbols::GET_CHAINID,
                SyscallContext::get_chainid as *const extern "C" fn(&SyscallContext) -> u64
                    as *mut (),
            );
            engine.register_symbol(
                symbols::STORE_IN_BALANCE,
                SyscallContext::store_in_balance as *const fn(*mut c_void, *const U256, *mut U256)
                    as *mut (),
            );
            engine.register_symbol(
                symbols::STORE_IN_SELFBALANCE_PTR,
                SyscallContext::store_in_selfbalance_ptr
                    as *const extern "C" fn(&SyscallContext) -> u64 as *mut (),
            );
            engine.register_symbol(
                symbols::COPY_EXT_CODE_TO_MEMORY,
                SyscallContext::copy_ext_code_to_memory
                    as *const extern "C" fn(*mut c_void, *mut U256, u32, u32, u32)
                    as *mut (),
            );
            engine.register_symbol(
                symbols::GET_BLOCK_HASH,
                SyscallContext::get_block_hash as *const fn(*mut c_void, *mut U256) as *mut (),
            );

            engine.register_symbol(
                symbols::GET_CODE_HASH,
                SyscallContext::get_code_hash as *const fn(*mut c_void, *mut U256) as *mut (),
            );

            engine.register_symbol(
                symbols::CREATE,
                SyscallContext::create
                    as *const extern "C" fn(*mut c_void, u32, u32, *mut U256, *mut u64)
                    as *mut (),
            );

            engine.register_symbol(
                symbols::CREATE2,
                SyscallContext::create2
                    as *const extern "C" fn(*mut c_void, u32, u32, *mut U256, *mut u64, *mut U256)
                    as *mut (),
            );

            engine.register_symbol(
                symbols::GET_RETURN_DATA_SIZE,
                SyscallContext::get_return_data_size as *const fn(*mut c_void) as *mut (),
            );
            engine.register_symbol(
                symbols::COPY_RETURN_DATA_INTO_MEMORY,
                SyscallContext::copy_return_data_into_memory
                    as *const fn(*mut c_void, u32, u32, u32) as *mut (),
            );

            engine.register_symbol(
                symbols::SELFDESTRUCT,
                SyscallContext::selfdestruct as *const fn(*mut c_void, *mut U256) as *mut (),
            );

            engine.register_symbol(
                symbols::TRANSIENT_STORAGE_READ,
                SyscallContext::read_transient_storage
                    as *const fn(*const c_void, *const U256, *mut U256) as *mut (),
            );

            engine.register_symbol(
                symbols::TRANSIENT_STORAGE_WRITE,
                SyscallContext::write_transient_storage
                    as *const fn(*const c_void, *const U256, *mut U256) as *mut (),
            );
        }
    }
}

/// MLIR util for declaring syscalls
pub(crate) mod mlir {
    use melior::{
        dialect::{
            func,
            llvm::{attributes::Linkage, r#type::pointer},
        },
        ir::{
            attribute::{FlatSymbolRefAttribute, StringAttribute, TypeAttribute},
            r#type::{FunctionType, IntegerType},
            Block, Identifier, Location, Module as MeliorModule, Region, Value,
        },
        Context as MeliorContext,
    };

    use crate::{errors::CodegenError, utils::llvm_mlir};

    use super::symbols;

    pub(crate) fn declare_symbols(context: &MeliorContext, module: &MeliorModule) {
        let location = Location::unknown(context);

        // Type declarations
        let ptr_type = pointer(context, 0);
        let uint8 = IntegerType::new(context, 8).into();
        let uint32 = IntegerType::new(context, 32).into();
        let uint64 = IntegerType::new(context, 64).into();

        let attributes = &[(
            Identifier::new(context, "sym_visibility"),
            StringAttribute::new(context, "private").into(),
        )];

        // Globals declaration
        module.body().append_operation(llvm_mlir::global(
            context,
            symbols::CONTEXT_IS_STATIC,
            ptr_type,
            Linkage::External,
            location,
        ));
        // Syscall declarations
        module.body().append_operation(func::func(
            context,
            StringAttribute::new(context, symbols::WRITE_RESULT),
            TypeAttribute::new(
                FunctionType::new(context, &[ptr_type, uint32, uint32, uint64, uint8], &[]).into(),
            ),
            Region::new(),
            attributes,
            location,
        ));

        module.body().append_operation(func::func(
            context,
            StringAttribute::new(context, symbols::KECCAK256_HASHER),
            TypeAttribute::new(
                FunctionType::new(context, &[ptr_type, uint32, uint32, ptr_type], &[]).into(),
            ),
            Region::new(),
            attributes,
            location,
        ));

        module.body().append_operation(func::func(
            context,
            StringAttribute::new(context, symbols::GET_CALLDATA_PTR),
            TypeAttribute::new(FunctionType::new(context, &[ptr_type], &[ptr_type]).into()),
            Region::new(),
            attributes,
            location,
        ));

        module.body().append_operation(func::func(
            context,
            StringAttribute::new(context, symbols::GET_CALLDATA_SIZE),
            TypeAttribute::new(FunctionType::new(context, &[ptr_type], &[uint32]).into()),
            Region::new(),
            attributes,
            location,
        ));

        module.body().append_operation(func::func(
            context,
            StringAttribute::new(context, symbols::GET_CHAINID),
            TypeAttribute::new(FunctionType::new(context, &[ptr_type], &[uint64]).into()),
            Region::new(),
            attributes,
            location,
        ));

        module.body().append_operation(func::func(
            context,
            StringAttribute::new(context, symbols::STORE_IN_CALLVALUE_PTR),
            TypeAttribute::new(FunctionType::new(context, &[ptr_type, ptr_type], &[]).into()),
            Region::new(),
            attributes,
            location,
        ));
        module.body().append_operation(func::func(
            context,
            StringAttribute::new(context, symbols::STORE_IN_CALLER_PTR),
            TypeAttribute::new(FunctionType::new(context, &[ptr_type, ptr_type], &[]).into()),
            Region::new(),
            attributes,
            location,
        ));

        module.body().append_operation(func::func(
            context,
            StringAttribute::new(context, symbols::STORE_IN_GASPRICE_PTR),
            TypeAttribute::new(FunctionType::new(context, &[ptr_type, ptr_type], &[]).into()),
            Region::new(),
            attributes,
            location,
        ));

        module.body().append_operation(func::func(
            context,
            StringAttribute::new(context, symbols::STORE_IN_SELFBALANCE_PTR),
            TypeAttribute::new(FunctionType::new(context, &[ptr_type, ptr_type], &[]).into()),
            Region::new(),
            attributes,
            location,
        ));

        module.body().append_operation(func::func(
            context,
            StringAttribute::new(context, symbols::STORE_IN_BLOBBASEFEE_PTR),
            TypeAttribute::new(FunctionType::new(context, &[ptr_type, ptr_type], &[]).into()),
            Region::new(),
            attributes,
            location,
        ));

        module.body().append_operation(func::func(
            context,
            StringAttribute::new(context, symbols::GET_GASLIMIT),
            TypeAttribute::new(FunctionType::new(context, &[ptr_type], &[uint64]).into()),
            Region::new(),
            attributes,
            location,
        ));

        module.body().append_operation(func::func(
            context,
            StringAttribute::new(context, symbols::EXTEND_MEMORY),
            TypeAttribute::new(FunctionType::new(context, &[ptr_type, uint32], &[ptr_type]).into()),
            Region::new(),
            attributes,
            location,
        ));

        module.body().append_operation(func::func(
            context,
            StringAttribute::new(context, symbols::COPY_CODE_TO_MEMORY),
            TypeAttribute::new(
                FunctionType::new(context, &[ptr_type, uint32, uint32, uint32], &[]).into(),
            ),
            Region::new(),
            attributes,
            location,
        ));

        module.body().append_operation(func::func(
            context,
            StringAttribute::new(context, symbols::STORAGE_READ),
            r#TypeAttribute::new(
                FunctionType::new(context, &[ptr_type, ptr_type, ptr_type], &[]).into(),
            ),
            Region::new(),
            attributes,
            location,
        ));

        module.body().append_operation(func::func(
            context,
            StringAttribute::new(context, symbols::STORAGE_WRITE),
            r#TypeAttribute::new(
                FunctionType::new(context, &[ptr_type, ptr_type, ptr_type], &[uint64]).into(),
            ),
            Region::new(),
            attributes,
            location,
        ));

        module.body().append_operation(func::func(
            context,
            StringAttribute::new(context, symbols::APPEND_LOG),
            TypeAttribute::new(FunctionType::new(context, &[ptr_type, uint32, uint32], &[]).into()),
            Region::new(),
            attributes,
            location,
        ));
        module.body().append_operation(func::func(
            context,
            StringAttribute::new(context, symbols::APPEND_LOG_ONE_TOPIC),
            TypeAttribute::new(
                FunctionType::new(context, &[ptr_type, uint32, uint32, ptr_type], &[]).into(),
            ),
            Region::new(),
            attributes,
            location,
        ));
        module.body().append_operation(func::func(
            context,
            StringAttribute::new(context, symbols::APPEND_LOG_TWO_TOPICS),
            TypeAttribute::new(
                FunctionType::new(
                    context,
                    &[ptr_type, uint32, uint32, ptr_type, ptr_type],
                    &[],
                )
                .into(),
            ),
            Region::new(),
            attributes,
            location,
        ));
        module.body().append_operation(func::func(
            context,
            StringAttribute::new(context, symbols::APPEND_LOG_THREE_TOPICS),
            TypeAttribute::new(
                FunctionType::new(
                    context,
                    &[ptr_type, uint32, uint32, ptr_type, ptr_type, ptr_type],
                    &[],
                )
                .into(),
            ),
            Region::new(),
            attributes,
            location,
        ));
        module.body().append_operation(func::func(
            context,
            StringAttribute::new(context, symbols::APPEND_LOG_FOUR_TOPICS),
            TypeAttribute::new(
                FunctionType::new(
                    context,
                    &[
                        ptr_type, uint32, uint32, ptr_type, ptr_type, ptr_type, ptr_type,
                    ],
                    &[],
                )
                .into(),
            ),
            Region::new(),
            attributes,
            location,
        ));

        module.body().append_operation(func::func(
            context,
            StringAttribute::new(context, symbols::GET_ORIGIN),
            TypeAttribute::new(FunctionType::new(context, &[ptr_type, ptr_type], &[]).into()),
            Region::new(),
            attributes,
            location,
        ));

        module.body().append_operation(func::func(
            context,
            StringAttribute::new(context, symbols::GET_COINBASE_PTR),
            TypeAttribute::new(FunctionType::new(context, &[ptr_type], &[ptr_type]).into()),
            Region::new(),
            attributes,
            location,
        ));

        module.body().append_operation(func::func(
            context,
            StringAttribute::new(context, symbols::GET_BLOCK_NUMBER),
            TypeAttribute::new(FunctionType::new(context, &[ptr_type, ptr_type], &[]).into()),
            Region::new(),
            attributes,
            location,
        ));

        module.body().append_operation(func::func(
            context,
            StringAttribute::new(context, symbols::GET_CODESIZE_FROM_ADDRESS),
            TypeAttribute::new(FunctionType::new(context, &[ptr_type, ptr_type], &[uint64]).into()),
            Region::new(),
            attributes,
            location,
        ));

        module.body().append_operation(func::func(
            context,
            StringAttribute::new(context, symbols::GET_ADDRESS_PTR),
            TypeAttribute::new(FunctionType::new(context, &[ptr_type], &[ptr_type]).into()),
            Region::new(),
            attributes,
            location,
        ));

        module.body().append_operation(func::func(
            context,
            StringAttribute::new(context, symbols::GET_PREVRANDAO),
            TypeAttribute::new(FunctionType::new(context, &[ptr_type, ptr_type], &[]).into()),
            Region::new(),
            attributes,
            location,
        ));

        module.body().append_operation(func::func(
            context,
            StringAttribute::new(context, symbols::STORE_IN_TIMESTAMP_PTR),
            TypeAttribute::new(FunctionType::new(context, &[ptr_type, ptr_type], &[]).into()),
            Region::new(),
            attributes,
            location,
        ));

        module.body().append_operation(func::func(
            context,
            StringAttribute::new(context, symbols::STORE_IN_BASEFEE_PTR),
            TypeAttribute::new(FunctionType::new(context, &[ptr_type, ptr_type], &[]).into()),
            Region::new(),
            attributes,
            location,
        ));

        module.body().append_operation(func::func(
            context,
            StringAttribute::new(context, symbols::CALL),
            TypeAttribute::new(
                FunctionType::new(
                    context,
                    &[
                        ptr_type, uint64, ptr_type, ptr_type, uint32, uint32, uint32, uint32,
                        uint64, ptr_type, uint8,
                    ],
                    &[uint8],
                )
                .into(),
            ),
            Region::new(),
            attributes,
            location,
        ));

        module.body().append_operation(func::func(
            context,
            StringAttribute::new(context, symbols::STORE_IN_BALANCE),
            TypeAttribute::new(
                FunctionType::new(context, &[ptr_type, ptr_type, ptr_type], &[]).into(),
            ),
            Region::new(),
            attributes,
            location,
        ));

        module.body().append_operation(func::func(
            context,
            StringAttribute::new(context, symbols::COPY_EXT_CODE_TO_MEMORY),
            TypeAttribute::new(
                FunctionType::new(context, &[ptr_type, ptr_type, uint32, uint32, uint32], &[])
                    .into(),
            ),
            Region::new(),
            attributes,
            location,
        ));

        module.body().append_operation(func::func(
            context,
            StringAttribute::new(context, symbols::GET_BLOB_HASH_AT_INDEX),
            TypeAttribute::new(
                FunctionType::new(context, &[ptr_type, ptr_type, ptr_type], &[]).into(),
            ),
            Region::new(),
            attributes,
            location,
        ));

        module.body().append_operation(func::func(
            context,
            StringAttribute::new(context, symbols::GET_BLOCK_HASH),
            TypeAttribute::new(FunctionType::new(context, &[ptr_type, ptr_type], &[]).into()),
            Region::new(),
            attributes,
            location,
        ));

        module.body().append_operation(func::func(
            context,
            StringAttribute::new(context, symbols::GET_CODE_HASH),
            TypeAttribute::new(FunctionType::new(context, &[ptr_type, ptr_type], &[]).into()),
            Region::new(),
            attributes,
            location,
        ));

        module.body().append_operation(func::func(
            context,
            StringAttribute::new(context, symbols::CREATE),
            TypeAttribute::new(
                FunctionType::new(
                    context,
                    &[ptr_type, uint32, uint32, ptr_type, ptr_type],
                    &[uint8],
                )
                .into(),
            ),
            Region::new(),
            attributes,
            location,
        ));

        module.body().append_operation(func::func(
            context,
            StringAttribute::new(context, symbols::CREATE2),
            TypeAttribute::new(
                FunctionType::new(
                    context,
                    &[ptr_type, uint32, uint32, ptr_type, ptr_type, ptr_type],
                    &[uint8],
                )
                .into(),
            ),
            Region::new(),
            attributes,
            location,
        ));

        module.body().append_operation(func::func(
            context,
            StringAttribute::new(context, symbols::GET_RETURN_DATA_SIZE),
            TypeAttribute::new(FunctionType::new(context, &[ptr_type], &[uint32]).into()),
            Region::new(),
            attributes,
            location,
        ));

        module.body().append_operation(func::func(
            context,
            StringAttribute::new(context, symbols::COPY_RETURN_DATA_INTO_MEMORY),
            TypeAttribute::new(
                FunctionType::new(context, &[ptr_type, uint32, uint32, uint32], &[]).into(),
            ),
            Region::new(),
            attributes,
            location,
        ));

        module.body().append_operation(func::func(
            context,
            StringAttribute::new(context, symbols::SELFDESTRUCT),
            TypeAttribute::new(FunctionType::new(context, &[ptr_type, ptr_type], &[uint64]).into()),
            Region::new(),
            attributes,
            location,
        ));

        module.body().append_operation(func::func(
            context,
            StringAttribute::new(context, symbols::TRANSIENT_STORAGE_READ),
            r#TypeAttribute::new(
                FunctionType::new(context, &[ptr_type, ptr_type, ptr_type], &[]).into(),
            ),
            Region::new(),
            attributes,
            location,
        ));

        module.body().append_operation(func::func(
            context,
            StringAttribute::new(context, symbols::TRANSIENT_STORAGE_WRITE),
            r#TypeAttribute::new(
                FunctionType::new(context, &[ptr_type, ptr_type, ptr_type], &[]).into(),
            ),
            Region::new(),
            attributes,
            location,
        ));
    }

    /// Stores the return values in the syscall context
    #[allow(clippy::too_many_arguments)]
    pub(crate) fn write_result_syscall<'c>(
        mlir_ctx: &'c MeliorContext,
        syscall_ctx: Value<'c, 'c>,
        block: &Block,
        offset: Value,
        size: Value,
        gas: Value,
        reason: Value,
        location: Location,
    ) {
        block.append_operation(func::call(
            mlir_ctx,
            FlatSymbolRefAttribute::new(mlir_ctx, symbols::WRITE_RESULT),
            &[syscall_ctx, offset, size, gas, reason],
            &[],
            location,
        ));
    }

    pub(crate) fn keccak256_syscall<'c>(
        mlir_ctx: &'c MeliorContext,
        syscall_ctx: Value<'c, 'c>,
        block: &'c Block,
        offset: Value<'c, 'c>,
        size: Value<'c, 'c>,
        hash_ptr: Value<'c, 'c>,
        location: Location<'c>,
    ) {
        block.append_operation(func::call(
            mlir_ctx,
            FlatSymbolRefAttribute::new(mlir_ctx, symbols::KECCAK256_HASHER),
            &[syscall_ctx, offset, size, hash_ptr],
            &[],
            location,
        ));
    }

    pub(crate) fn get_calldata_size_syscall<'c>(
        mlir_ctx: &'c MeliorContext,
        syscall_ctx: Value<'c, 'c>,
        block: &'c Block,
        location: Location<'c>,
    ) -> Result<Value<'c, 'c>, CodegenError> {
        let uint32 = IntegerType::new(mlir_ctx, 32).into();
        let value = block
            .append_operation(func::call(
                mlir_ctx,
                FlatSymbolRefAttribute::new(mlir_ctx, symbols::GET_CALLDATA_SIZE),
                &[syscall_ctx],
                &[uint32],
                location,
            ))
            .result(0)?;
        Ok(value.into())
    }

    /// Returns a pointer to the start of the calldata
    pub(crate) fn get_calldata_ptr_syscall<'c>(
        mlir_ctx: &'c MeliorContext,
        syscall_ctx: Value<'c, 'c>,
        block: &'c Block,
        location: Location<'c>,
    ) -> Result<Value<'c, 'c>, CodegenError> {
        let ptr_type = pointer(mlir_ctx, 0);
        let value = block
            .append_operation(func::call(
                mlir_ctx,
                FlatSymbolRefAttribute::new(mlir_ctx, symbols::GET_CALLDATA_PTR),
                &[syscall_ctx],
                &[ptr_type],
                location,
            ))
            .result(0)?;
        Ok(value.into())
    }

    pub(crate) fn get_gaslimit<'c>(
        mlir_ctx: &'c MeliorContext,
        syscall_ctx: Value<'c, 'c>,
        block: &'c Block,
        location: Location<'c>,
    ) -> Result<Value<'c, 'c>, CodegenError> {
        let uint64 = IntegerType::new(mlir_ctx, 64).into();
        let value = block
            .append_operation(func::call(
                mlir_ctx,
                FlatSymbolRefAttribute::new(mlir_ctx, symbols::GET_GASLIMIT),
                &[syscall_ctx],
                &[uint64],
                location,
            ))
            .result(0)?;
        Ok(value.into())
    }

    pub(crate) fn get_chainid_syscall<'c>(
        mlir_ctx: &'c MeliorContext,
        syscall_ctx: Value<'c, 'c>,
        block: &'c Block,
        location: Location<'c>,
    ) -> Result<Value<'c, 'c>, CodegenError> {
        let uint64 = IntegerType::new(mlir_ctx, 64).into();
        let value = block
            .append_operation(func::call(
                mlir_ctx,
                FlatSymbolRefAttribute::new(mlir_ctx, symbols::GET_CHAINID),
                &[syscall_ctx],
                &[uint64],
                location,
            ))
            .result(0)?;
        Ok(value.into())
    }

    pub(crate) fn store_in_callvalue_ptr<'c>(
        mlir_ctx: &'c MeliorContext,
        syscall_ctx: Value<'c, 'c>,
        block: &'c Block,
        location: Location<'c>,
        callvalue_ptr: Value<'c, 'c>,
    ) {
        block.append_operation(func::call(
            mlir_ctx,
            FlatSymbolRefAttribute::new(mlir_ctx, symbols::STORE_IN_CALLVALUE_PTR),
            &[syscall_ctx, callvalue_ptr],
            &[],
            location,
        ));
    }

    pub(crate) fn store_in_blobbasefee_ptr<'c>(
        mlir_ctx: &'c MeliorContext,
        syscall_ctx: Value<'c, 'c>,
        block: &'c Block,
        location: Location<'c>,
        blob_base_fee_ptr: Value<'c, 'c>,
    ) {
        block.append_operation(func::call(
            mlir_ctx,
            FlatSymbolRefAttribute::new(mlir_ctx, symbols::STORE_IN_BLOBBASEFEE_PTR),
            &[syscall_ctx, blob_base_fee_ptr],
            &[],
            location,
        ));
    }

    pub(crate) fn store_in_gasprice_ptr<'c>(
        mlir_ctx: &'c MeliorContext,
        syscall_ctx: Value<'c, 'c>,
        block: &'c Block,
        location: Location<'c>,
        gasprice_ptr: Value<'c, 'c>,
    ) {
        block.append_operation(func::call(
            mlir_ctx,
            FlatSymbolRefAttribute::new(mlir_ctx, symbols::STORE_IN_GASPRICE_PTR),
            &[syscall_ctx, gasprice_ptr],
            &[],
            location,
        ));
    }

    pub(crate) fn store_in_caller_ptr<'c>(
        mlir_ctx: &'c MeliorContext,
        syscall_ctx: Value<'c, 'c>,
        block: &'c Block,
        location: Location<'c>,
        caller_ptr: Value<'c, 'c>,
    ) {
        block.append_operation(func::call(
            mlir_ctx,
            FlatSymbolRefAttribute::new(mlir_ctx, symbols::STORE_IN_CALLER_PTR),
            &[syscall_ctx, caller_ptr],
            &[],
            location,
        ));
    }

    /// Extends the memory segment of the syscall context.
    /// Returns a pointer to the start of the memory segment.
    pub(crate) fn extend_memory_syscall<'c>(
        mlir_ctx: &'c MeliorContext,
        syscall_ctx: Value<'c, 'c>,
        block: &'c Block,
        new_size: Value<'c, 'c>,
        location: Location<'c>,
    ) -> Result<Value<'c, 'c>, CodegenError> {
        let ptr_type = pointer(mlir_ctx, 0);
        let value = block
            .append_operation(func::call(
                mlir_ctx,
                FlatSymbolRefAttribute::new(mlir_ctx, symbols::EXTEND_MEMORY),
                &[syscall_ctx, new_size],
                &[ptr_type],
                location,
            ))
            .result(0)?;
        Ok(value.into())
    }

    pub(crate) fn store_in_selfbalance_ptr<'c>(
        mlir_ctx: &'c MeliorContext,
        syscall_ctx: Value<'c, 'c>,
        block: &'c Block,
        location: Location<'c>,
        balance_ptr: Value<'c, 'c>,
    ) {
        block.append_operation(func::call(
            mlir_ctx,
            FlatSymbolRefAttribute::new(mlir_ctx, symbols::STORE_IN_SELFBALANCE_PTR),
            &[syscall_ctx, balance_ptr],
            &[],
            location,
        ));
    }

    /// Reads the storage given a key
    pub(crate) fn storage_read_syscall<'c>(
        mlir_ctx: &'c MeliorContext,
        syscall_ctx: Value<'c, 'c>,
        block: &'c Block,
        key: Value<'c, 'c>,
        value: Value<'c, 'c>,
        location: Location<'c>,
    ) {
        block.append_operation(func::call(
            mlir_ctx,
            FlatSymbolRefAttribute::new(mlir_ctx, symbols::STORAGE_READ),
            &[syscall_ctx, key, value],
            &[],
            location,
        ));
    }

    /// Writes the storage given a key value pair
    pub(crate) fn storage_write_syscall<'c>(
        mlir_ctx: &'c MeliorContext,
        syscall_ctx: Value<'c, 'c>,
        block: &'c Block,
        key: Value<'c, 'c>,
        value: Value<'c, 'c>,
        location: Location<'c>,
    ) -> Result<Value<'c, 'c>, CodegenError> {
        let uint64 = IntegerType::new(mlir_ctx, 64);
        let value = block
            .append_operation(func::call(
                mlir_ctx,
                FlatSymbolRefAttribute::new(mlir_ctx, symbols::STORAGE_WRITE),
                &[syscall_ctx, key, value],
                &[uint64.into()],
                location,
            ))
            .result(0)?;
        Ok(value.into())
    }

    pub(crate) fn transient_storage_read_syscall<'c>(
        mlir_ctx: &'c MeliorContext,
        syscall_ctx: Value<'c, 'c>,
        block: &'c Block,
        key: Value<'c, 'c>,
        value: Value<'c, 'c>,
        location: Location<'c>,
    ) {
        block.append_operation(func::call(
            mlir_ctx,
            FlatSymbolRefAttribute::new(mlir_ctx, symbols::TRANSIENT_STORAGE_READ),
            &[syscall_ctx, key, value],
            &[],
            location,
        ));
    }

    pub(crate) fn transient_storage_write_syscall<'c>(
        mlir_ctx: &'c MeliorContext,
        syscall_ctx: Value<'c, 'c>,
        block: &'c Block,
        key: Value<'c, 'c>,
        value: Value<'c, 'c>,
        location: Location<'c>,
    ) {
        block.append_operation(func::call(
            mlir_ctx,
            FlatSymbolRefAttribute::new(mlir_ctx, symbols::TRANSIENT_STORAGE_WRITE),
            &[syscall_ctx, key, value],
            &[],
            location,
        ));
    }

    /// Receives log data and appends a log to the logs vector
    pub(crate) fn append_log_syscall<'c>(
        mlir_ctx: &'c MeliorContext,
        syscall_ctx: Value<'c, 'c>,
        block: &'c Block,
        data: Value<'c, 'c>,
        size: Value<'c, 'c>,
        location: Location<'c>,
    ) {
        block.append_operation(func::call(
            mlir_ctx,
            FlatSymbolRefAttribute::new(mlir_ctx, symbols::APPEND_LOG),
            &[syscall_ctx, data, size],
            &[],
            location,
        ));
    }

    /// Receives log data and a topic and appends a log to the logs vector
    pub(crate) fn append_log_with_one_topic_syscall<'c>(
        mlir_ctx: &'c MeliorContext,
        syscall_ctx: Value<'c, 'c>,
        block: &'c Block,
        data: Value<'c, 'c>,
        size: Value<'c, 'c>,
        topic: Value<'c, 'c>,
        location: Location<'c>,
    ) {
        block.append_operation(func::call(
            mlir_ctx,
            FlatSymbolRefAttribute::new(mlir_ctx, symbols::APPEND_LOG_ONE_TOPIC),
            &[syscall_ctx, data, size, topic],
            &[],
            location,
        ));
    }

    /// Receives log data, two topics and appends a log to the logs vector
    #[allow(clippy::too_many_arguments)]
    pub(crate) fn append_log_with_two_topics_syscall<'c>(
        mlir_ctx: &'c MeliorContext,
        syscall_ctx: Value<'c, 'c>,
        block: &'c Block,
        data: Value<'c, 'c>,
        size: Value<'c, 'c>,
        topic1_ptr: Value<'c, 'c>,
        topic2_ptr: Value<'c, 'c>,
        location: Location<'c>,
    ) {
        block.append_operation(func::call(
            mlir_ctx,
            FlatSymbolRefAttribute::new(mlir_ctx, symbols::APPEND_LOG_TWO_TOPICS),
            &[syscall_ctx, data, size, topic1_ptr, topic2_ptr],
            &[],
            location,
        ));
    }

    /// Receives log data, three topics and appends a log to the logs vector
    #[allow(clippy::too_many_arguments)]
    pub(crate) fn append_log_with_three_topics_syscall<'c>(
        mlir_ctx: &'c MeliorContext,
        syscall_ctx: Value<'c, 'c>,
        block: &'c Block,
        data: Value<'c, 'c>,
        size: Value<'c, 'c>,
        topic1_ptr: Value<'c, 'c>,
        topic2_ptr: Value<'c, 'c>,
        topic3_ptr: Value<'c, 'c>,
        location: Location<'c>,
    ) {
        block.append_operation(func::call(
            mlir_ctx,
            FlatSymbolRefAttribute::new(mlir_ctx, symbols::APPEND_LOG_THREE_TOPICS),
            &[syscall_ctx, data, size, topic1_ptr, topic2_ptr, topic3_ptr],
            &[],
            location,
        ));
    }

    /// Receives log data, three topics and appends a log to the logs vector
    #[allow(clippy::too_many_arguments)]
    pub(crate) fn append_log_with_four_topics_syscall<'c>(
        mlir_ctx: &'c MeliorContext,
        syscall_ctx: Value<'c, 'c>,
        block: &'c Block,
        data: Value<'c, 'c>,
        size: Value<'c, 'c>,
        topic1_ptr: Value<'c, 'c>,
        topic2_ptr: Value<'c, 'c>,
        topic3_ptr: Value<'c, 'c>,
        topic4_ptr: Value<'c, 'c>,
        location: Location<'c>,
    ) {
        block.append_operation(func::call(
            mlir_ctx,
            FlatSymbolRefAttribute::new(mlir_ctx, symbols::APPEND_LOG_FOUR_TOPICS),
            &[
                syscall_ctx,
                data,
                size,
                topic1_ptr,
                topic2_ptr,
                topic3_ptr,
                topic4_ptr,
            ],
            &[],
            location,
        ));
    }

    pub(crate) fn get_origin_syscall<'c>(
        mlir_ctx: &'c MeliorContext,
        syscall_ctx: Value<'c, 'c>,
        block: &'c Block,
        address_pointer: Value<'c, 'c>,
        location: Location<'c>,
    ) {
        block.append_operation(func::call(
            mlir_ctx,
            FlatSymbolRefAttribute::new(mlir_ctx, symbols::GET_ORIGIN),
            &[syscall_ctx, address_pointer],
            &[],
            location,
        ));
    }

    /// Returns a pointer to the coinbase address.
    pub(crate) fn get_coinbase_ptr_syscall<'c>(
        mlir_ctx: &'c MeliorContext,
        syscall_ctx: Value<'c, 'c>,
        block: &'c Block,
        location: Location<'c>,
    ) -> Result<Value<'c, 'c>, CodegenError> {
        let ptr_type = pointer(mlir_ctx, 0);
        let value = block
            .append_operation(func::call(
                mlir_ctx,
                FlatSymbolRefAttribute::new(mlir_ctx, symbols::GET_COINBASE_PTR),
                &[syscall_ctx],
                &[ptr_type],
                location,
            ))
            .result(0)?;
        Ok(value.into())
    }

    /// Returns the block number.
    #[allow(unused)]
    pub(crate) fn get_block_number_syscall<'c>(
        mlir_ctx: &'c MeliorContext,
        syscall_ctx: Value<'c, 'c>,
        block: &'c Block,
        number: Value<'c, 'c>,
        location: Location<'c>,
    ) {
        block.append_operation(func::call(
            mlir_ctx,
            FlatSymbolRefAttribute::new(mlir_ctx, symbols::GET_BLOCK_NUMBER),
            &[syscall_ctx, number],
            &[],
            location,
        ));
    }

    pub(crate) fn copy_code_to_memory_syscall<'c>(
        mlir_ctx: &'c MeliorContext,
        syscall_ctx: Value<'c, 'c>,
        block: &'c Block,
        offset: Value,
        size: Value,
        dest_offset: Value,
        location: Location<'c>,
    ) {
        block.append_operation(func::call(
            mlir_ctx,
            FlatSymbolRefAttribute::new(mlir_ctx, symbols::COPY_CODE_TO_MEMORY),
            &[syscall_ctx, offset, size, dest_offset],
            &[],
            location,
        ));
    }

    /// Returns a pointer to the address of the current executing contract
    #[allow(unused)]
    pub(crate) fn get_address_ptr_syscall<'c>(
        mlir_ctx: &'c MeliorContext,
        syscall_ctx: Value<'c, 'c>,
        block: &'c Block,
        location: Location<'c>,
    ) -> Result<Value<'c, 'c>, CodegenError> {
        let uint256 = IntegerType::new(mlir_ctx, 256);
        let ptr_type = pointer(mlir_ctx, 0);
        let value = block
            .append_operation(func::call(
                mlir_ctx,
                FlatSymbolRefAttribute::new(mlir_ctx, symbols::GET_ADDRESS_PTR),
                &[syscall_ctx],
                &[ptr_type],
                location,
            ))
            .result(0)?;
        Ok(value.into())
    }

    /// Stores the current block's timestamp in the `timestamp_ptr`.
    pub(crate) fn store_in_timestamp_ptr<'c>(
        mlir_ctx: &'c MeliorContext,
        syscall_ctx: Value<'c, 'c>,
        block: &'c Block,
        location: Location<'c>,
        timestamp_ptr: Value<'c, 'c>,
    ) {
        block.append_operation(func::call(
            mlir_ctx,
            FlatSymbolRefAttribute::new(mlir_ctx, symbols::STORE_IN_TIMESTAMP_PTR),
            &[syscall_ctx, timestamp_ptr],
            &[],
            location,
        ));
    }

    #[allow(unused)]
    pub(crate) fn store_in_basefee_ptr_syscall<'c>(
        mlir_ctx: &'c MeliorContext,
        syscall_ctx: Value<'c, 'c>,
        basefee_ptr: Value<'c, 'c>,
        block: &'c Block,
        location: Location<'c>,
    ) {
        block
            .append_operation(func::call(
                mlir_ctx,
                FlatSymbolRefAttribute::new(mlir_ctx, symbols::STORE_IN_BASEFEE_PTR),
                &[syscall_ctx, basefee_ptr],
                &[],
                location,
            ))
            .result(0);
    }

    #[allow(clippy::too_many_arguments)]
    pub(crate) fn call_syscall<'c>(
        mlir_ctx: &'c MeliorContext,
        syscall_ctx: Value<'c, 'c>,
        block: &'c Block,
        location: Location<'c>,
        gas: Value<'c, 'c>,
        address: Value<'c, 'c>,
        value_ptr: Value<'c, 'c>,
        args_offset: Value<'c, 'c>,
        args_size: Value<'c, 'c>,
        ret_offset: Value<'c, 'c>,
        ret_size: Value<'c, 'c>,
        available_gas: Value<'c, 'c>,
        remaining_gas_ptr: Value<'c, 'c>,
        call_type: Value<'c, 'c>,
    ) -> Result<Value<'c, 'c>, CodegenError> {
        let uint8 = IntegerType::new(mlir_ctx, 8).into();
        let result = block
            .append_operation(func::call(
                mlir_ctx,
                FlatSymbolRefAttribute::new(mlir_ctx, symbols::CALL),
                &[
                    syscall_ctx,
                    gas,
                    address,
                    value_ptr,
                    args_offset,
                    args_size,
                    ret_offset,
                    ret_size,
                    available_gas,
                    remaining_gas_ptr,
                    call_type,
                ],
                &[uint8],
                location,
            ))
            .result(0)?;

        Ok(result.into())
    }

    #[allow(unused)]
    pub(crate) fn store_in_balance_syscall<'c>(
        mlir_ctx: &'c MeliorContext,
        syscall_ctx: Value<'c, 'c>,
        block: &'c Block,
        address: Value<'c, 'c>,
        balance: Value<'c, 'c>,
        location: Location<'c>,
    ) {
        let ptr_type = pointer(mlir_ctx, 0);
        let value = block.append_operation(func::call(
            mlir_ctx,
            FlatSymbolRefAttribute::new(mlir_ctx, symbols::STORE_IN_BALANCE),
            &[syscall_ctx, address, balance],
            &[],
            location,
        ));
    }

    /// Receives an account address and copies the corresponding bytecode
    /// to memory.
    #[allow(clippy::too_many_arguments)]
    pub(crate) fn copy_ext_code_to_memory_syscall<'c>(
        mlir_ctx: &'c MeliorContext,
        syscall_ctx: Value<'c, 'c>,
        block: &'c Block,
        address_ptr: Value<'c, 'c>,
        offset: Value<'c, 'c>,
        size: Value<'c, 'c>,
        dest_offset: Value<'c, 'c>,
        location: Location<'c>,
    ) {
        block.append_operation(func::call(
            mlir_ctx,
            FlatSymbolRefAttribute::new(mlir_ctx, symbols::COPY_EXT_CODE_TO_MEMORY),
            &[syscall_ctx, address_ptr, offset, size, dest_offset],
            &[],
            location,
        ));
    }

    pub(crate) fn get_prevrandao_syscall<'c>(
        mlir_ctx: &'c MeliorContext,
        syscall_ctx: Value<'c, 'c>,
        block: &'c Block,
        prevrandao_ptr: Value<'c, 'c>,
        location: Location<'c>,
    ) {
        block.append_operation(func::call(
            mlir_ctx,
            FlatSymbolRefAttribute::new(mlir_ctx, symbols::GET_PREVRANDAO),
            &[syscall_ctx, prevrandao_ptr],
            &[],
            location,
        ));
    }

    pub(crate) fn get_codesize_from_address_syscall<'c>(
        mlir_ctx: &'c MeliorContext,
        syscall_ctx: Value<'c, 'c>,
        block: &'c Block,
        address: Value<'c, 'c>,
        location: Location<'c>,
    ) -> Result<Value<'c, 'c>, CodegenError> {
        let uint64 = IntegerType::new(mlir_ctx, 64).into();
        let value = block
            .append_operation(func::call(
                mlir_ctx,
                FlatSymbolRefAttribute::new(mlir_ctx, symbols::GET_CODESIZE_FROM_ADDRESS),
                &[syscall_ctx, address],
                &[uint64],
                location,
            ))
            .result(0)?;
        Ok(value.into())
    }

    pub(crate) fn get_blob_hash_at_index_syscall<'c>(
        mlir_ctx: &'c MeliorContext,
        syscall_ctx: Value<'c, 'c>,
        block: &'c Block,
        index: Value<'c, 'c>,
        blobhash: Value<'c, 'c>,
        location: Location<'c>,
    ) {
        block.append_operation(func::call(
            mlir_ctx,
            FlatSymbolRefAttribute::new(mlir_ctx, symbols::GET_BLOB_HASH_AT_INDEX),
            &[syscall_ctx, index, blobhash],
            &[],
            location,
        ));
    }

    pub(crate) fn get_block_hash_syscall<'c>(
        mlir_ctx: &'c MeliorContext,
        syscall_ctx: Value<'c, 'c>,
        block: &'c Block,
        block_number: Value<'c, 'c>,
        location: Location<'c>,
    ) {
        block.append_operation(func::call(
            mlir_ctx,
            FlatSymbolRefAttribute::new(mlir_ctx, symbols::GET_BLOCK_HASH),
            &[syscall_ctx, block_number],
            &[],
            location,
        ));
    }

    pub(crate) fn get_code_hash_syscall<'c>(
        mlir_ctx: &'c MeliorContext,
        syscall_ctx: Value<'c, 'c>,
        block: &'c Block,
        address: Value<'c, 'c>,
        location: Location<'c>,
    ) {
        block.append_operation(func::call(
            mlir_ctx,
            FlatSymbolRefAttribute::new(mlir_ctx, symbols::GET_CODE_HASH),
            &[syscall_ctx, address],
            &[],
            location,
        ));
    }

    #[allow(clippy::too_many_arguments)]
    pub(crate) fn create_syscall<'c>(
        mlir_ctx: &'c MeliorContext,
        syscall_ctx: Value<'c, 'c>,
        block: &'c Block,
        size: Value<'c, 'c>,
        offset: Value<'c, 'c>,
        value: Value<'c, 'c>,
        remaining_gas: Value<'c, 'c>,
        location: Location<'c>,
    ) -> Result<Value<'c, 'c>, CodegenError> {
        let uint8 = IntegerType::new(mlir_ctx, 8).into();
        let result = block
            .append_operation(func::call(
                mlir_ctx,
                FlatSymbolRefAttribute::new(mlir_ctx, symbols::CREATE),
                &[syscall_ctx, size, offset, value, remaining_gas],
                &[uint8],
                location,
            ))
            .result(0)?;
        Ok(result.into())
    }

    #[allow(clippy::too_many_arguments)]
    pub(crate) fn create2_syscall<'c>(
        mlir_ctx: &'c MeliorContext,
        syscall_ctx: Value<'c, 'c>,
        block: &'c Block,
        size: Value<'c, 'c>,
        offset: Value<'c, 'c>,
        value: Value<'c, 'c>,
        remaining_gas: Value<'c, 'c>,
        salt: Value<'c, 'c>,
        location: Location<'c>,
    ) -> Result<Value<'c, 'c>, CodegenError> {
        let uint8 = IntegerType::new(mlir_ctx, 8).into();
        let result = block
            .append_operation(func::call(
                mlir_ctx,
                FlatSymbolRefAttribute::new(mlir_ctx, symbols::CREATE2),
                &[syscall_ctx, size, offset, value, remaining_gas, salt],
                &[uint8],
                location,
            ))
            .result(0)?;
        Ok(result.into())
    }

    pub(crate) fn get_return_data_size<'c>(
        mlir_ctx: &'c MeliorContext,
        syscall_ctx: Value<'c, 'c>,
        block: &'c Block,
        location: Location<'c>,
    ) -> Result<Value<'c, 'c>, CodegenError> {
        let uint32 = IntegerType::new(mlir_ctx, 32).into();
        let result = block
            .append_operation(func::call(
                mlir_ctx,
                FlatSymbolRefAttribute::new(mlir_ctx, symbols::GET_RETURN_DATA_SIZE),
                &[syscall_ctx],
                &[uint32],
                location,
            ))
            .result(0)?;

        Ok(result.into())
    }

    pub(crate) fn copy_return_data_into_memory<'c>(
        mlir_ctx: &'c MeliorContext,
        syscall_ctx: Value<'c, 'c>,
        block: &'c Block,
        dest_offset: Value<'c, 'c>,
        offset: Value<'c, 'c>,
        size: Value<'c, 'c>,
        location: Location<'c>,
    ) {
        block.append_operation(func::call(
            mlir_ctx,
            FlatSymbolRefAttribute::new(mlir_ctx, symbols::COPY_RETURN_DATA_INTO_MEMORY),
            &[syscall_ctx, dest_offset, offset, size],
            &[],
            location,
        ));
    }

    pub(crate) fn selfdestruct_syscall<'c>(
        mlir_ctx: &'c MeliorContext,
        syscall_ctx: Value<'c, 'c>,
        block: &'c Block,
        address: Value<'c, 'c>,
        location: Location<'c>,
    ) -> Result<Value<'c, 'c>, CodegenError> {
        let uint64 = IntegerType::new(mlir_ctx, 64).into();

        let result = block
            .append_operation(func::call(
                mlir_ctx,
                FlatSymbolRefAttribute::new(mlir_ctx, symbols::SELFDESTRUCT),
                &[syscall_ctx, address],
                &[uint64],
                location,
            ))
            .result(0)?;

        Ok(result.into())
    }
}<|MERGE_RESOLUTION|>--- conflicted
+++ resolved
@@ -23,12 +23,8 @@
     db::AccountInfo,
     env::{Env, TransactTo},
     executor::{Executor, OptLevel},
-<<<<<<< HEAD
-    precompiles::{blake2f, ecrecover},
-=======
     journal::Journal,
-    precompiles::{ecrecover, identity},
->>>>>>> 71d842c4
+    precompiles::{blake2f, ecrecover, identity},
     primitives::{Address, Bytes, B256, U256 as EU256},
     program::Program,
     result::{EVMError, ExecutionResult, HaltReason, Output, ResultAndState, SuccessReason},
@@ -296,15 +292,13 @@
                 call_opcode::SUCCESS_RETURN_CODE,
                 ecrecover(&calldata, gas_to_send, consumed_gas).unwrap_or_default(),
             ),
-<<<<<<< HEAD
             x if x == Address::from_low_u64_be(precompiles::BLAKE2F_ADDRESS) => (
                 call_opcode::SUCCESS_RETURN_CODE,
                 blake2f(&calldata, gas_to_send, consumed_gas).unwrap_or_default(),
-=======
+            ),
             x if x == Address::from_low_u64_be(precompiles::IDENTITY_ADDRESS) => (
                 call_opcode::SUCCESS_RETURN_CODE,
                 identity(&calldata, gas_to_send, consumed_gas),
->>>>>>> 71d842c4
             ),
             _ => {
                 // Execute subcontext
