//! # Module implementing syscalls for the EVM
//!
//! The syscalls implemented here are to be exposed to the generated code
//! via [`register_syscalls`]. Each syscall implements functionality that's
//! not possible to implement in the generated code, such as interacting with
//! the storage, or just difficult, like allocating memory in the heap
//! ([`SyscallContext::extend_memory`]).
//!
//! ### Adding a new syscall
//!
//! New syscalls should be implemented by adding a new method to the [`SyscallContext`]
//! struct (see [`SyscallContext::write_result`] for an example). After that, the syscall
//! should be registered in the [`register_syscalls`] function, which will make it available
//! to the generated code. Afterwards, the syscall should be declared in
//! [`mlir::declare_syscalls`], which will make the syscall available inside the MLIR code.
//! Finally, the function can be called from the MLIR code like a normal function (see
//! [`mlir::write_result_syscall`] for an example).
use std::{ffi::c_void, path::PathBuf};

use crate::{
    constants::call_opcode,
    context::Context,
    db::{AccountInfo, Database, Db},
    env::{Env, TransactTo},
<<<<<<< HEAD
    primitives::{Address, B256, U256 as EU256},
=======
    executor::{Executor, OptLevel},
    primitives::{Address, Bytes, U256 as EU256},
    program::Program,
>>>>>>> b6038020
    result::{EVMError, ExecutionResult, HaltReason, Output, ResultAndState, SuccessReason},
    state::EvmStorageSlot,
    utils::u256_from_u128,
};
use melior::ExecutionEngine;
use sha3::{Digest, Keccak256};
use std::collections::HashMap;

/// Function type for the main entrypoint of the generated code
pub type MainFunc = extern "C" fn(&mut SyscallContext, initial_gas: u64) -> u8;

#[derive(Clone, Copy, Debug, Default, Eq, Hash, Ord, PartialEq, PartialOrd)]
#[repr(C, align(16))]
pub struct U256 {
    pub lo: u128,
    pub hi: u128,
}

impl U256 {
    pub fn from_fixed_be_bytes(bytes: [u8; 32]) -> Self {
        let hi = u128::from_be_bytes(bytes[0..16].try_into().unwrap());
        let lo = u128::from_be_bytes(bytes[16..32].try_into().unwrap());
        U256 { hi, lo }
    }

    pub fn copy_from(&mut self, value: &Address) {
        let mut buffer = [0u8; 32];
        buffer[12..32].copy_from_slice(&value.0);
        self.lo = u128::from_be_bytes(buffer[16..32].try_into().unwrap());
        self.hi = u128::from_be_bytes(buffer[0..16].try_into().unwrap());
    }

    pub fn to_address(&self) -> Address {
        let hi_bytes = self.hi.to_be_bytes();
        let lo_bytes = self.lo.to_be_bytes();
        let address = [&hi_bytes[12..16], &lo_bytes[..]].concat();
        Address::from_slice(&address)
    }

    pub fn to_primitive_u256(&self) -> EU256 {
        let mut value = EU256::from(self.hi);
        value <<= 128;
        value += self.lo.into();
        value
    }
}

impl TryFrom<&U256> for Address {
    type Error = ();

    fn try_from(value: &U256) -> Result<Self, Self::Error> {
        const FIRST_12_BYTES_MASK: u128 = 0xFFFFFFFFFFFFFFFFFFFFFFFF00000000;
        let hi_bytes = value.hi.to_be_bytes();
        let lo_bytes = value.lo.to_be_bytes();
        // Address is valid only if first 12 bytes are set to zero
        if value.hi & FIRST_12_BYTES_MASK != 0 {
            return Err(());
        }
        let address = [&hi_bytes[12..16], &lo_bytes[..]].concat();
        Ok(Address::from_slice(&address))
    }
}

#[derive(Debug, Clone)]
pub enum ExitStatusCode {
    Return = 0,
    Stop,
    Revert,
    Error,
    Default,
}
impl ExitStatusCode {
    #[inline(always)]
    pub fn to_u8(self) -> u8 {
        self as u8
    }
    pub fn from_u8(value: u8) -> Self {
        match value {
            x if x == Self::Return.to_u8() => Self::Return,
            x if x == Self::Stop.to_u8() => Self::Stop,
            x if x == Self::Revert.to_u8() => Self::Revert,
            x if x == Self::Error.to_u8() => Self::Error,
            _ => Self::Default,
        }
    }
}

#[derive(Debug, Default)]
pub struct InnerContext {
    /// The memory segment of the EVM.
    /// For extending it, see [`Self::extend_memory`]
    memory: Vec<u8>,
    /// The result of the execution
    return_data: Option<(usize, usize)>,
    // The program bytecode
    pub program: Vec<u8>,
    gas_remaining: Option<u64>,
    gas_refund: u64,
    exit_status: Option<ExitStatusCode>,
    logs: Vec<LogData>,
    journaled_storage: HashMap<EU256, EvmStorageSlot>, // TODO: rename to journaled_state and move into a separate Struct
}

/// Information about current call frame
#[derive(Debug, Default)]
pub struct CallFrame {
    pub caller: Address,
}

/// The context passed to syscalls
#[derive(Debug)]
pub struct SyscallContext<'c> {
    pub env: Env,
    pub db: &'c mut Db,
    pub call_frame: CallFrame,
    pub inner_context: InnerContext,
}

#[derive(Clone, Debug, Default, Eq, PartialEq, Hash)]
pub struct LogData {
    pub topics: Vec<U256>,
    pub data: Vec<u8>,
}

#[derive(Clone, Debug, Default, Eq, PartialEq, Hash)]
pub struct Log {
    pub address: Address,
    pub data: LogData,
}

/// Accessors for disponibilizing the execution results
impl<'c> SyscallContext<'c> {
    pub fn new(env: Env, db: &'c mut Db, call_frame: CallFrame) -> Self {
        Self {
            env,
            db,
            call_frame,
            inner_context: Default::default(),
        }
    }

    pub fn return_values(&self) -> &[u8] {
        let (offset, size) = self.inner_context.return_data.unwrap_or((0, 0));
        &self.inner_context.memory[offset..offset + size]
    }

    pub fn logs(&self) -> Vec<Log> {
        self.inner_context
            .logs
            .iter()
            .map(|logdata| Log {
                address: self.env.tx.caller,
                data: logdata.clone(),
            })
            .collect()
    }

    pub fn get_result(&self) -> Result<ResultAndState, EVMError> {
        let gas_remaining = self.inner_context.gas_remaining.unwrap_or(0);
        let gas_refunded = self.inner_context.gas_refund;
        let gas_initial = self.env.tx.gas_limit;
        let gas_used = gas_initial.saturating_sub(gas_remaining);
        let exit_status = self
            .inner_context
            .exit_status
            .clone()
            .unwrap_or(ExitStatusCode::Default);
        let return_values = self.return_values().to_vec();
        let result = match exit_status {
            ExitStatusCode::Return => ExecutionResult::Success {
                reason: SuccessReason::Return,
                gas_used,
                gas_refunded,
                output: Output::Call(return_values.into()), // TODO: add case Output::Create
                logs: self.logs(),
            },
            ExitStatusCode::Stop => ExecutionResult::Success {
                reason: SuccessReason::Stop,
                gas_used,
                gas_refunded,
                output: Output::Call(return_values.into()), // TODO: add case Output::Create
                logs: self.logs(),
            },
            ExitStatusCode::Revert => ExecutionResult::Revert {
                output: return_values.into(),
                gas_used,
            },
            ExitStatusCode::Error | ExitStatusCode::Default => ExecutionResult::Halt {
                reason: HaltReason::OpcodeNotFound, // TODO: check which Halt error
                gas_used,
            },
        };

        let mut state = self.db.clone().into_state();

        let caller_account = state.entry(self.env.tx.caller).or_default();
        caller_account
            .storage
            .extend(self.inner_context.journaled_storage.clone());

        Ok(ResultAndState { result, state })
    }
}

/// Syscall implementations
///
/// Note that each function is marked as `extern "C"`, which is necessary for the
/// function to be callable from the generated code.
impl<'c> SyscallContext<'c> {
    pub extern "C" fn write_result(
        &mut self,
        offset: u32,
        bytes_len: u32,
        remaining_gas: u64,
        execution_result: u8,
    ) {
        self.inner_context.return_data = Some((offset as usize, bytes_len as usize));
        self.inner_context.gas_remaining = Some(remaining_gas);
        self.inner_context.exit_status = Some(ExitStatusCode::from_u8(execution_result));
    }

    pub extern "C" fn call(
        &mut self,
        mut gas_to_send: u64,
        call_to_address: &U256,
        value_to_transfer: &U256,
        args_offset: u32,
        args_size: u32,
        ret_offset: u32,
        ret_size: u32,
        available_gas: u64,
        consumed_gas: &mut u64,
    ) -> u8 {
        //TODO: Add call depth check
        //TODO: Check that the args offsets and sizes are correct -> This from the MLIR side
        let callee_address = call_to_address.to_address();
        let value = value_to_transfer.to_primitive_u256();

        //TODO: This should instead add the account fetch (warm or cold) cost
        //For the moment we consider warm access
        let callee_account = match self.db.basic(callee_address) {
            Ok(maybe_account) => {
                *consumed_gas = call_opcode::WARM_MEMORY_ACCESS_COST;
                maybe_account.unwrap_or_default()
            }
            Err(_) => {
                *consumed_gas = 0;
                return call_opcode::REVERT_RETURN_CODE;
            }
        };

        let caller_address = self.env.tx.caller;
        let caller_account = self
            .db
            .basic(caller_address)
            .unwrap() //We are sure it exists
            .unwrap_or_default();

        let mut stipend = 0;
        if !value.is_zero() {
            if caller_account.balance < value {
                //There isn't enough balance to send
                return call_opcode::REVERT_RETURN_CODE;
            }
            *consumed_gas += call_opcode::NOT_ZERO_VALUE_COST;
            if callee_account.is_empty() {
                *consumed_gas += call_opcode::EMPTY_CALLEE_COST;
            }
            if available_gas < *consumed_gas {
                return call_opcode::REVERT_RETURN_CODE; //It acctually doesn't matter what we return here
            }
            stipend = call_opcode::STIPEND_GAS_ADDITION;

            //TODO: Maybe we should increment the nonce too
            let caller_balance = caller_account.balance;
            let caller_nonce = caller_account.nonce;
            self.db.set_account(
                caller_address,
                caller_nonce,
                caller_balance - value,
                Default::default(),
            );

            let callee_balance = callee_account.balance;
            let callee_nonce = callee_account.nonce;
            self.db.set_account(
                callee_address,
                callee_nonce,
                callee_balance + value,
                Default::default(),
            );
        }

        let remaining_gas = available_gas - *consumed_gas;
        gas_to_send = std::cmp::min(
            remaining_gas / call_opcode::GAS_CAP_DIVISION_FACTOR,
            gas_to_send,
        );
        *consumed_gas += gas_to_send;
        gas_to_send += stipend;

        let mut env = self.env.clone();
        env.tx.transact_to = TransactTo::Call(callee_address);

        //TODO: Check if this is ok
        let new_frame_caller = match self.env.tx.transact_to {
            TransactTo::Call(a) => a,
            TransactTo::Create => Address::zero(),
        };
        env.tx.value = value;
        env.tx.gas_limit = gas_to_send;

        //Copy the calldata from memory
        let off = args_offset as usize;
        let size = args_size as usize;
        env.tx.data = Bytes::from(self.inner_context.memory[off..off + size].to_vec());

        //NOTE: We could optimize this by not making the call if the bytecode is zero.
        //We would have to refund the stipend here
        //TODO: Check if returning REVERT because of database fail is ok
        let Ok(bytecode) = self.db.code_by_address(callee_address) else {
            *consumed_gas = 0;
            return call_opcode::REVERT_RETURN_CODE;
        };
        let program = Program::from_bytecode(&bytecode);

        //TODO: REMOVE THIS -> For the moment we don't need the output, so we just write to a
        //fixed output file.
        //In the future we will probably fetch the disk to search for the requested contract
        //bytecode. Then, if it is not present, we will compile it and store it in the disk
        let output_file = PathBuf::from("output2");

        let context = Context::new();
        let module = context
            .compile(&program, &output_file)
            .expect("failed to compile program");

        let executor = Executor::new(&module, OptLevel::Aggressive);
        let call_frame = CallFrame {
            caller: new_frame_caller,
        };
        let mut context = SyscallContext::new(env.clone(), self.db, call_frame);

        executor.execute(&mut context, env.tx.gas_limit);

        match context.get_result().unwrap().result {
            ExecutionResult::Success {
                gas_used, output, ..
            } => {
                self.write_to_memory(ret_offset as _, ret_size as _, output.data());
                *consumed_gas -= gas_to_send - gas_used;
                call_opcode::SUCCESS_RETURN_CODE
            }
            //TODO: If we revert, should we still send the value to the called contract?
            ExecutionResult::Revert {
                gas_used, output, ..
            } => {
                self.write_to_memory(ret_offset as _, ret_size as _, &output);
                *consumed_gas -= gas_to_send - gas_used;
                call_opcode::REVERT_RETURN_CODE
            }
            ExecutionResult::Halt { gas_used, .. } => {
                *consumed_gas -= gas_to_send - gas_used;
                call_opcode::REVERT_RETURN_CODE
            }
        }
    }

    fn write_to_memory(&mut self, offset: usize, size: usize, data: &[u8]) {
        self.inner_context.memory[offset..offset + size].copy_from_slice(data);
    }

    pub extern "C" fn store_in_selfbalance_ptr(&mut self, balance: &mut U256) {
        let account = match self.env.tx.transact_to {
            TransactTo::Call(address) => self.db.basic(address).unwrap().unwrap_or_default(),
            TransactTo::Create => AccountInfo::default(), //This branch should never happen
        };
        balance.hi = (account.balance >> 128).low_u128();
        balance.lo = account.balance.low_u128();
    }

    pub extern "C" fn keccak256_hasher(&mut self, offset: u32, size: u32, hash_ptr: &mut U256) {
        let offset = offset as usize;
        let size = size as usize;
        let data = &self.inner_context.memory[offset..offset + size];
        let mut hasher = Keccak256::new();
        hasher.update(data);
        let result = hasher.finalize();
        *hash_ptr = U256::from_fixed_be_bytes(result.into());
    }

    pub extern "C" fn store_in_callvalue_ptr(&self, value: &mut U256) {
        let aux = &self.env.tx.value;
        value.lo = aux.low_u128();
        value.hi = (aux >> 128).low_u128();
    }

    pub extern "C" fn store_in_blobbasefee_ptr(&self, value: &mut u128) {
        *value = self.env.block.blob_gasprice.unwrap_or_default();
    }

    pub extern "C" fn get_gaslimit(&self) -> u64 {
        self.env.tx.gas_limit
    }

    pub extern "C" fn store_in_caller_ptr(&self, value: &mut U256) {
        //TODO: Here we are returning the tx.caller value, which in fact corresponds to ORIGIN
        //opcode. For the moment it's ok, but it should be changed when we implement the CALL opcode.
        let bytes = &self.env.tx.caller.to_fixed_bytes();
        let high: [u8; 16] = [&[0u8; 12], &bytes[..4]].concat().try_into().unwrap();
        let low: [u8; 16] = bytes[4..20].try_into().unwrap();
        //Now, we have to swap endianess, since data will be interpreted as it comes from
        //little endiann, aligned to 16 bytes
        value.lo = u128::from_be_bytes(low);
        value.hi = u128::from_be_bytes(high);
    }

    pub extern "C" fn store_in_gasprice_ptr(&self, value: &mut U256) {
        let aux = &self.env.tx.gas_price;
        value.lo = aux.low_u128();
        value.hi = (aux >> 128).low_u128();
    }

    pub extern "C" fn get_chainid(&self) -> u64 {
        self.env.cfg.chain_id
    }

    pub extern "C" fn get_calldata_ptr(&mut self) -> *const u8 {
        self.env.tx.data.as_ptr()
    }

    pub extern "C" fn get_calldata_size_syscall(&self) -> u32 {
        self.env.tx.data.len() as u32
    }

    pub extern "C" fn get_origin(&self, address: &mut U256) {
        let aux = &self.env.tx.caller;
        address.copy_from(aux);
    }

    pub extern "C" fn extend_memory(&mut self, new_size: u32) -> *mut u8 {
        let new_size = new_size as usize;
        if new_size <= self.inner_context.memory.len() {
            return self.inner_context.memory.as_mut_ptr();
        }
        match self
            .inner_context
            .memory
            .try_reserve(new_size - self.inner_context.memory.len())
        {
            Ok(()) => {
                self.inner_context.memory.resize(new_size, 0);
                self.inner_context.memory.as_mut_ptr()
            }
            // TODO: use tracing here
            Err(err) => {
                eprintln!("Failed to reserve memory: {err}");
                std::ptr::null_mut()
            }
        }
    }

    pub extern "C" fn copy_code_to_memory(
        &mut self,
        code_offset: u32,
        size: u32,
        dest_offset: u32,
    ) {
        let code_size = self.inner_context.program.len();
        // cast everything to `usize`
        let code_offset = code_offset as usize;
        let size = size as usize;
        let dest_offset = dest_offset as usize;

        // adjust the size so it does not go out of bounds
        let size: usize = if code_offset + size > code_size {
            code_size.saturating_sub(code_offset)
        } else {
            size
        };

        let Some(code_slice) = &self
            .inner_context
            .program
            .get(code_offset..code_offset + size)
        else {
            eprintln!("Error on copy_code_to_memory");
            return; // TODO: fix bug with code indexes
        };
        // copy the program into memory
        self.inner_context.memory[dest_offset..dest_offset + size].copy_from_slice(code_slice);
    }

    pub extern "C" fn read_storage(&mut self, stg_key: &U256, stg_value: &mut U256) {
        let address = self.env.tx.caller;

        let key = u256_from_u128(stg_key.hi, stg_key.lo);

        // Read value from journaled_storage. If there isn't one, then read from db
        let result = self
            .inner_context
            .journaled_storage
            .get(&key)
            .map(|slot| slot.present_value)
            .unwrap_or_else(|| self.db.read_storage(address, key));

        stg_value.hi = (result >> 128).low_u128();
        stg_value.lo = result.low_u128();
    }

    pub extern "C" fn write_storage(&mut self, stg_key: &U256, stg_value: &mut U256) -> i64 {
        let key = u256_from_u128(stg_key.hi, stg_key.lo);
        let value = u256_from_u128(stg_value.hi, stg_value.lo);

        // Update the journaled storage and retrieve the previous stored values.
        let (original, current, is_cold) = match self.inner_context.journaled_storage.get_mut(&key)
        {
            Some(slot) => {
                let current_value = slot.present_value;
                let is_cold = slot.is_cold;

                slot.present_value = value;
                slot.is_cold = false;

                (slot.original_value, current_value, is_cold)
            }
            None => {
                let original_value = self.db.read_storage(self.env.tx.caller, key);
                self.inner_context.journaled_storage.insert(
                    key,
                    EvmStorageSlot {
                        original_value,
                        present_value: value,
                        is_cold: false,
                    },
                );
                (original_value, original_value, true)
            }
        };

        // Compute the gas cost
        let mut gas_cost: i64 = if original.is_zero() && current.is_zero() && current != value {
            20_000
        } else if original == current && current != value {
            2_900
        } else {
            100
        };

        // When the value is cold, add extra 2100 gas
        if is_cold {
            gas_cost += 2_100;
        }

        // Compute the gas refund
        let reset_non_zero_to_zero = !original.is_zero() && !current.is_zero() && value.is_zero();
        let undo_reset_to_zero = !original.is_zero() && current.is_zero() && !value.is_zero();
        let undo_reset_to_zero_into_original = undo_reset_to_zero && (value == original);
        let reset_back_to_zero = original.is_zero() && !current.is_zero() && value.is_zero();
        let reset_to_original = (current != value) && (original == value);

        let gas_refund: i64 = if reset_non_zero_to_zero {
            4_800
        } else if undo_reset_to_zero_into_original {
            -2_000
        } else if undo_reset_to_zero {
            -4_800
        } else if reset_back_to_zero {
            19_900
        } else if reset_to_original {
            2_800
        } else {
            0
        };

        if gas_refund > 0 {
            self.inner_context.gas_refund += gas_refund as u64;
        } else {
            self.inner_context.gas_refund -= gas_refund.unsigned_abs();
        };

        gas_cost
    }

    pub extern "C" fn append_log(&mut self, offset: u32, size: u32) {
        self.create_log(offset, size, vec![]);
    }

    pub extern "C" fn append_log_with_one_topic(&mut self, offset: u32, size: u32, topic: &U256) {
        self.create_log(offset, size, vec![*topic]);
    }

    pub extern "C" fn append_log_with_two_topics(
        &mut self,
        offset: u32,
        size: u32,
        topic1: &U256,
        topic2: &U256,
    ) {
        self.create_log(offset, size, vec![*topic1, *topic2]);
    }

    pub extern "C" fn append_log_with_three_topics(
        &mut self,
        offset: u32,
        size: u32,
        topic1: &U256,
        topic2: &U256,
        topic3: &U256,
    ) {
        self.create_log(offset, size, vec![*topic1, *topic2, *topic3]);
    }

    pub extern "C" fn append_log_with_four_topics(
        &mut self,
        offset: u32,
        size: u32,
        topic1: &U256,
        topic2: &U256,
        topic3: &U256,
        topic4: &U256,
    ) {
        self.create_log(offset, size, vec![*topic1, *topic2, *topic3, *topic4]);
    }

    pub extern "C" fn get_block_number(&self, number: &mut U256) {
        let block_number = self.env.block.number;

        number.hi = (block_number >> 128).low_u128();
        number.lo = block_number.low_u128();
    }

    pub extern "C" fn get_block_hash(&mut self, number: &mut U256) {
        let number_as_u256 = u256_from_u128(number.hi, number.lo);

        // If number is not in the valid range (last 256 blocks), return zero.
        let hash = if number_as_u256 < self.env.block.number.saturating_sub(EU256::from(256))
            || number_as_u256 >= self.env.block.number
        {
            // TODO: check if this is necessary. Db should only contain last 256 blocks, so number check would not be needed.
            B256::zero()
        } else {
            self.db.block_hash(number_as_u256).unwrap_or(B256::zero())
        };

        let (hi, lo) = hash.as_bytes().split_at(16);
        number.lo = u128::from_be_bytes(lo.try_into().unwrap());
        number.hi = u128::from_be_bytes(hi.try_into().unwrap());
    }

    /// Receives a memory offset and size, and a vector of topics.
    /// Creates a Log with topics and data equal to memory[offset..offset + size]
    /// and pushes it to the logs vector.
    fn create_log(&mut self, offset: u32, size: u32, topics: Vec<U256>) {
        let offset = offset as usize;
        let size = size as usize;
        let data: Vec<u8> = self.inner_context.memory[offset..offset + size].into();

        let log = LogData { data, topics };
        self.inner_context.logs.push(log);
    }

    pub extern "C" fn get_codesize_from_address(&mut self, address: &U256) -> u64 {
        //TODO: Here we are returning 0 if a Database error occurs. Check this
        Address::try_from(address)
            .map(|a| {
                self.db
                    .code_by_address(a)
                    .map_err(|e| {
                        eprintln!("{e}");
                        e
                    })
                    .unwrap_or_default()
                    .len()
            })
            .unwrap_or(0) as _
    }

    pub extern "C" fn get_address_ptr(&mut self) -> *const u8 {
        self.env.tx.get_address().to_fixed_bytes().as_ptr()
    }

    pub extern "C" fn get_prevrandao(&self, prevrandao: &mut U256) {
        let randao = self.env.block.prevrandao.unwrap_or_default();
        *prevrandao = U256::from_fixed_be_bytes(randao.into());
    }

    pub extern "C" fn get_coinbase_ptr(&self) -> *const u8 {
        self.env.block.coinbase.as_ptr()
    }

    pub extern "C" fn store_in_timestamp_ptr(&self, value: &mut U256) {
        let aux = &self.env.block.timestamp;
        value.lo = aux.low_u128();
        value.hi = (aux >> 128).low_u128();
    }

    pub extern "C" fn store_in_basefee_ptr(&self, basefee: &mut U256) {
        basefee.hi = (self.env.block.basefee >> 128).low_u128();
        basefee.lo = self.env.block.basefee.low_u128();
    }

    pub extern "C" fn store_in_balance(&mut self, address: &U256, balance: &mut U256) {
        // addresses longer than 20 bytes should be invalid
        if (address.hi >> 32) != 0 {
            balance.hi = 0;
            balance.lo = 0;
        } else {
            let address_hi_slice = address.hi.to_be_bytes();
            let address_lo_slice = address.lo.to_be_bytes();

            let address_slice = [&address_hi_slice[12..16], &address_lo_slice[..]].concat();

            let address = Address::from_slice(&address_slice);

            match self.db.basic(address).unwrap() {
                Some(a) => {
                    balance.hi = (a.balance >> 128).low_u128();
                    balance.lo = a.balance.low_u128();
                }
                None => {
                    balance.hi = 0;
                    balance.lo = 0;
                }
            };
        }
    }

    pub extern "C" fn get_blob_hash_at_index(&mut self, index: &U256, blobhash: &mut U256) {
        if index.hi != 0 {
            *blobhash = U256::default();
            return;
        }
        *blobhash = usize::try_from(index.lo)
            .ok()
            .and_then(|idx| self.env.tx.blob_hashes.get(idx).cloned())
            .map(|x| U256::from_fixed_be_bytes(x.into()))
            .unwrap_or_default();
    }

    pub extern "C" fn copy_ext_code_to_memory(
        &mut self,
        address_value: &U256,
        code_offset: u32,
        size: u32,
        dest_offset: u32,
    ) {
        let size = size as usize;
        let code_offset = code_offset as usize;
        let dest_offset = dest_offset as usize;
        let Ok(address) = Address::try_from(address_value) else {
            self.inner_context.memory[dest_offset..dest_offset + size].fill(0);
            return;
        };
        // TODO: Check if returning default bytecode on database failure is ok
        // A silenced error like this may produce unexpected code behaviour
        let code = self
            .db
            .code_by_address(address)
            .map_err(|e| {
                eprintln!("{e}");
                e
            })
            .unwrap_or_default();
        let code_size = code.len();
        let code_to_copy_size = code_size.saturating_sub(code_offset);
        let code_slice = &code[code_offset..code_offset + code_to_copy_size];
        let padding_size = size - code_to_copy_size;
        let padding_offset = dest_offset + code_to_copy_size;
        // copy the program into memory
        self.inner_context.memory[dest_offset..dest_offset + code_to_copy_size]
            .copy_from_slice(code_slice);
        // pad the left part with zero
        self.inner_context.memory[padding_offset..padding_offset + padding_size].fill(0);
    }
}

pub mod symbols {
    pub const WRITE_RESULT: &str = "evm_mlir__write_result";
    pub const EXTEND_MEMORY: &str = "evm_mlir__extend_memory";
    pub const KECCAK256_HASHER: &str = "evm_mlir__keccak256_hasher";
    pub const STORAGE_WRITE: &str = "evm_mlir__write_storage";
    pub const STORAGE_READ: &str = "evm_mlir__read_storage";
    pub const APPEND_LOG: &str = "evm_mlir__append_log";
    pub const APPEND_LOG_ONE_TOPIC: &str = "evm_mlir__append_log_with_one_topic";
    pub const APPEND_LOG_TWO_TOPICS: &str = "evm_mlir__append_log_with_two_topics";
    pub const APPEND_LOG_THREE_TOPICS: &str = "evm_mlir__append_log_with_three_topics";
    pub const APPEND_LOG_FOUR_TOPICS: &str = "evm_mlir__append_log_with_four_topics";
    pub const GET_CALLDATA_PTR: &str = "evm_mlir__get_calldata_ptr";
    pub const GET_CALLDATA_SIZE: &str = "evm_mlir__get_calldata_size";
    pub const GET_CODESIZE_FROM_ADDRESS: &str = "evm_mlir__get_codesize_from_address";
    pub const COPY_CODE_TO_MEMORY: &str = "evm_mlir__copy_code_to_memory";
    pub const GET_ADDRESS_PTR: &str = "evm_mlir__get_address_ptr";
    pub const GET_GASLIMIT: &str = "evm_mlir__get_gaslimit";
    pub const STORE_IN_CALLVALUE_PTR: &str = "evm_mlir__store_in_callvalue_ptr";
    pub const STORE_IN_BLOBBASEFEE_PTR: &str = "evm_mlir__store_in_blobbasefee_ptr";
    pub const GET_BLOB_HASH_AT_INDEX: &str = "evm_mlir__get_blob_hash_at_index";
    pub const STORE_IN_BALANCE: &str = "evm_mlir__store_in_balance";
    pub const GET_COINBASE_PTR: &str = "evm_mlir__get_coinbase_ptr";
    pub const STORE_IN_TIMESTAMP_PTR: &str = "evm_mlir__store_in_timestamp_ptr";
    pub const STORE_IN_BASEFEE_PTR: &str = "evm_mlir__store_in_basefee_ptr";
    pub const STORE_IN_CALLER_PTR: &str = "evm_mlir__store_in_caller_ptr";
    pub const GET_ORIGIN: &str = "evm_mlir__get_origin";
    pub const GET_CHAINID: &str = "evm_mlir__get_chainid";
    pub const STORE_IN_GASPRICE_PTR: &str = "evm_mlir__store_in_gasprice_ptr";
    pub const GET_BLOCK_NUMBER: &str = "evm_mlir__get_block_number";
    pub const STORE_IN_SELFBALANCE_PTR: &str = "evm_mlir__store_in_selfbalance_ptr";
    pub const COPY_EXT_CODE_TO_MEMORY: &str = "evm_mlir__copy_ext_code_to_memory";
    pub const GET_PREVRANDAO: &str = "evm_mlir__get_prevrandao";
<<<<<<< HEAD
    pub const GET_BLOCK_HASH: &str = "evm_mlir__get_block_hash";
=======
    pub const CALL: &str = "evm_mlir__call";
>>>>>>> b6038020
}

/// Registers all the syscalls as symbols in the execution engine
///
/// This allows the generated code to call the syscalls by name.
pub fn register_syscalls(engine: &ExecutionEngine) {
    unsafe {
        engine.register_symbol(
            symbols::WRITE_RESULT,
            SyscallContext::write_result as *const fn(*mut c_void, u32, u32, u64, u8) as *mut (),
        );
        engine.register_symbol(
            symbols::KECCAK256_HASHER,
            SyscallContext::keccak256_hasher as *const fn(*mut c_void, u32, u32, *const U256)
                as *mut (),
        );
        engine.register_symbol(
            symbols::EXTEND_MEMORY,
            SyscallContext::extend_memory as *const fn(*mut c_void, u32) as *mut (),
        );
        engine.register_symbol(
            symbols::STORAGE_READ,
            SyscallContext::read_storage as *const fn(*const c_void, *const U256, *mut U256)
                as *mut (),
        );
        engine.register_symbol(
            symbols::STORAGE_WRITE,
            SyscallContext::write_storage as *const fn(*mut c_void, *const U256, *const U256)
                as *mut (),
        );
        engine.register_symbol(
            symbols::APPEND_LOG,
            SyscallContext::append_log as *const fn(*mut c_void, u32, u32) as *mut (),
        );
        engine.register_symbol(
            symbols::APPEND_LOG_ONE_TOPIC,
            SyscallContext::append_log_with_one_topic
                as *const fn(*mut c_void, u32, u32, *const U256) as *mut (),
        );
        engine.register_symbol(
            symbols::APPEND_LOG_TWO_TOPICS,
            SyscallContext::append_log_with_two_topics
                as *const fn(*mut c_void, u32, u32, *const U256, *const U256)
                as *mut (),
        );
        engine.register_symbol(
            symbols::APPEND_LOG_THREE_TOPICS,
            SyscallContext::append_log_with_three_topics
                as *const fn(*mut c_void, u32, u32, *const U256, *const U256, *const U256)
                as *mut (),
        );
        engine.register_symbol(
            symbols::APPEND_LOG_FOUR_TOPICS,
            SyscallContext::append_log_with_four_topics
                as *const fn(
                    *mut c_void,
                    u32,
                    u32,
                    *const U256,
                    *const U256,
                    *const U256,
                    *const U256,
                ) as *mut (),
        );
        engine.register_symbol(
            symbols::CALL,
            SyscallContext::call
                as *const fn(
                    *mut c_void,
                    u64,
                    *const U256,
                    *const U256,
                    u32,
                    u32,
                    u32,
                    u32,
                    u64,
                    *mut u64,
                ) as *mut (),
        );
        engine.register_symbol(
            symbols::GET_CALLDATA_PTR,
            SyscallContext::get_calldata_ptr as *const fn(*mut c_void) as *mut (),
        );
        engine.register_symbol(
            symbols::GET_CALLDATA_SIZE,
            SyscallContext::get_calldata_size_syscall as *const fn(*mut c_void) as *mut (),
        );
        engine.register_symbol(
            symbols::EXTEND_MEMORY,
            SyscallContext::extend_memory as *const fn(*mut c_void, u32) as *mut (),
        );
        engine.register_symbol(
            symbols::COPY_CODE_TO_MEMORY,
            SyscallContext::copy_code_to_memory as *const fn(*mut c_void, u32, u32, u32) as *mut (),
        );
        engine.register_symbol(
            symbols::GET_ORIGIN,
            SyscallContext::get_origin as *const fn(*mut c_void, *mut U256) as *mut (),
        );
        engine.register_symbol(
            symbols::GET_ADDRESS_PTR,
            SyscallContext::get_address_ptr as *const fn(*mut c_void) as *mut (),
        );
        engine.register_symbol(
            symbols::STORE_IN_CALLVALUE_PTR,
            SyscallContext::store_in_callvalue_ptr as *const fn(*mut c_void, *mut U256) as *mut (),
        );
        engine.register_symbol(
            symbols::STORE_IN_BLOBBASEFEE_PTR,
            SyscallContext::store_in_blobbasefee_ptr
                as *const extern "C" fn(&SyscallContext, *mut u128) -> () as *mut (),
        );
        engine.register_symbol(
            symbols::GET_CODESIZE_FROM_ADDRESS,
            SyscallContext::get_codesize_from_address as *const fn(*mut c_void, *mut U256)
                as *mut (),
        );
        engine.register_symbol(
            symbols::GET_COINBASE_PTR,
            SyscallContext::get_coinbase_ptr as *const fn(*mut c_void) as *mut (),
        );
        engine.register_symbol(
            symbols::STORE_IN_TIMESTAMP_PTR,
            SyscallContext::store_in_timestamp_ptr as *const fn(*mut c_void, *mut U256) as *mut (),
        );
        engine.register_symbol(
            symbols::STORE_IN_BASEFEE_PTR,
            SyscallContext::store_in_basefee_ptr as *const fn(*mut c_void, *mut U256) as *mut (),
        );
        engine.register_symbol(
            symbols::STORE_IN_CALLER_PTR,
            SyscallContext::store_in_caller_ptr as *const fn(*mut c_void, *mut U256) as *mut (),
        );
        engine.register_symbol(
            symbols::GET_GASLIMIT,
            SyscallContext::get_gaslimit as *const fn(*mut c_void) as *mut (),
        );
        engine.register_symbol(
            symbols::STORE_IN_GASPRICE_PTR,
            SyscallContext::store_in_gasprice_ptr as *const fn(*mut c_void, *mut U256) as *mut (),
        );
        engine.register_symbol(
            symbols::GET_BLOCK_NUMBER,
            SyscallContext::get_block_number as *const fn(*mut c_void, *mut U256) as *mut (),
        );
        engine.register_symbol(
            symbols::GET_PREVRANDAO,
            SyscallContext::get_prevrandao as *const fn(*mut c_void, *mut U256) as *mut (),
        );
        engine.register_symbol(
            symbols::GET_BLOB_HASH_AT_INDEX,
            SyscallContext::get_blob_hash_at_index as *const fn(*mut c_void, *mut U256, *mut U256)
                as *mut (),
        );
        engine.register_symbol(
            symbols::GET_CHAINID,
            SyscallContext::get_chainid as *const extern "C" fn(&SyscallContext) -> u64 as *mut (),
        );
        engine.register_symbol(
            symbols::STORE_IN_BALANCE,
            SyscallContext::store_in_balance as *const fn(*mut c_void, *const U256, *mut U256)
                as *mut (),
        );
        engine.register_symbol(
            symbols::STORE_IN_SELFBALANCE_PTR,
            SyscallContext::store_in_selfbalance_ptr as *const extern "C" fn(&SyscallContext) -> u64
                as *mut (),
        );
        engine.register_symbol(
            symbols::COPY_EXT_CODE_TO_MEMORY,
            SyscallContext::copy_ext_code_to_memory
                as *const extern "C" fn(*mut c_void, *mut U256, u32, u32, u32)
                as *mut (),
        );
        engine.register_symbol(
            symbols::GET_BLOCK_HASH,
            SyscallContext::get_block_hash as *const fn(*mut c_void, *mut U256) as *mut (),
        );
    };
}

/// MLIR util for declaring syscalls
pub(crate) mod mlir {
    use melior::{
        dialect::{func, llvm::r#type::pointer},
        ir::{
            attribute::{FlatSymbolRefAttribute, StringAttribute, TypeAttribute},
            r#type::{FunctionType, IntegerType},
            Block, Identifier, Location, Module as MeliorModule, Region, Value,
        },
        Context as MeliorContext,
    };

    use crate::errors::CodegenError;

    use super::symbols;

    pub(crate) fn declare_syscalls(context: &MeliorContext, module: &MeliorModule) {
        let location = Location::unknown(context);

        // Type declarations
        let ptr_type = pointer(context, 0);
        let uint32 = IntegerType::new(context, 32).into();
        let uint64 = IntegerType::new(context, 64).into();
        let uint8 = IntegerType::new(context, 8).into();

        let attributes = &[(
            Identifier::new(context, "sym_visibility"),
            StringAttribute::new(context, "private").into(),
        )];

        // Syscall declarations
        module.body().append_operation(func::func(
            context,
            StringAttribute::new(context, symbols::WRITE_RESULT),
            TypeAttribute::new(
                FunctionType::new(context, &[ptr_type, uint32, uint32, uint64, uint8], &[]).into(),
            ),
            Region::new(),
            attributes,
            location,
        ));

        module.body().append_operation(func::func(
            context,
            StringAttribute::new(context, symbols::KECCAK256_HASHER),
            TypeAttribute::new(
                FunctionType::new(context, &[ptr_type, uint32, uint32, ptr_type], &[]).into(),
            ),
            Region::new(),
            attributes,
            location,
        ));

        module.body().append_operation(func::func(
            context,
            StringAttribute::new(context, symbols::GET_CALLDATA_PTR),
            TypeAttribute::new(FunctionType::new(context, &[ptr_type], &[ptr_type]).into()),
            Region::new(),
            attributes,
            location,
        ));

        module.body().append_operation(func::func(
            context,
            StringAttribute::new(context, symbols::GET_CALLDATA_SIZE),
            TypeAttribute::new(FunctionType::new(context, &[ptr_type], &[uint32]).into()),
            Region::new(),
            attributes,
            location,
        ));

        module.body().append_operation(func::func(
            context,
            StringAttribute::new(context, symbols::GET_CHAINID),
            TypeAttribute::new(FunctionType::new(context, &[ptr_type], &[uint64]).into()),
            Region::new(),
            attributes,
            location,
        ));

        module.body().append_operation(func::func(
            context,
            StringAttribute::new(context, symbols::STORE_IN_CALLVALUE_PTR),
            TypeAttribute::new(FunctionType::new(context, &[ptr_type, ptr_type], &[]).into()),
            Region::new(),
            attributes,
            location,
        ));
        module.body().append_operation(func::func(
            context,
            StringAttribute::new(context, symbols::STORE_IN_CALLER_PTR),
            TypeAttribute::new(FunctionType::new(context, &[ptr_type, ptr_type], &[]).into()),
            Region::new(),
            attributes,
            location,
        ));

        module.body().append_operation(func::func(
            context,
            StringAttribute::new(context, symbols::STORE_IN_GASPRICE_PTR),
            TypeAttribute::new(FunctionType::new(context, &[ptr_type, ptr_type], &[]).into()),
            Region::new(),
            attributes,
            location,
        ));

        module.body().append_operation(func::func(
            context,
            StringAttribute::new(context, symbols::STORE_IN_SELFBALANCE_PTR),
            TypeAttribute::new(FunctionType::new(context, &[ptr_type, ptr_type], &[]).into()),
            Region::new(),
            attributes,
            location,
        ));

        module.body().append_operation(func::func(
            context,
            StringAttribute::new(context, symbols::STORE_IN_BLOBBASEFEE_PTR),
            TypeAttribute::new(FunctionType::new(context, &[ptr_type, ptr_type], &[]).into()),
            Region::new(),
            attributes,
            location,
        ));

        module.body().append_operation(func::func(
            context,
            StringAttribute::new(context, symbols::GET_GASLIMIT),
            TypeAttribute::new(FunctionType::new(context, &[ptr_type], &[uint64]).into()),
            Region::new(),
            attributes,
            location,
        ));

        module.body().append_operation(func::func(
            context,
            StringAttribute::new(context, symbols::EXTEND_MEMORY),
            TypeAttribute::new(FunctionType::new(context, &[ptr_type, uint32], &[ptr_type]).into()),
            Region::new(),
            attributes,
            location,
        ));

        module.body().append_operation(func::func(
            context,
            StringAttribute::new(context, symbols::COPY_CODE_TO_MEMORY),
            TypeAttribute::new(
                FunctionType::new(context, &[ptr_type, uint32, uint32, uint32], &[]).into(),
            ),
            Region::new(),
            attributes,
            location,
        ));

        module.body().append_operation(func::func(
            context,
            StringAttribute::new(context, symbols::STORAGE_READ),
            r#TypeAttribute::new(
                FunctionType::new(context, &[ptr_type, ptr_type, ptr_type], &[]).into(),
            ),
            Region::new(),
            attributes,
            location,
        ));

        module.body().append_operation(func::func(
            context,
            StringAttribute::new(context, symbols::STORAGE_WRITE),
            r#TypeAttribute::new(
                FunctionType::new(context, &[ptr_type, ptr_type, ptr_type], &[uint64]).into(),
            ),
            Region::new(),
            attributes,
            location,
        ));

        module.body().append_operation(func::func(
            context,
            StringAttribute::new(context, symbols::APPEND_LOG),
            TypeAttribute::new(FunctionType::new(context, &[ptr_type, uint32, uint32], &[]).into()),
            Region::new(),
            attributes,
            location,
        ));
        module.body().append_operation(func::func(
            context,
            StringAttribute::new(context, symbols::APPEND_LOG_ONE_TOPIC),
            TypeAttribute::new(
                FunctionType::new(context, &[ptr_type, uint32, uint32, ptr_type], &[]).into(),
            ),
            Region::new(),
            attributes,
            location,
        ));
        module.body().append_operation(func::func(
            context,
            StringAttribute::new(context, symbols::APPEND_LOG_TWO_TOPICS),
            TypeAttribute::new(
                FunctionType::new(
                    context,
                    &[ptr_type, uint32, uint32, ptr_type, ptr_type],
                    &[],
                )
                .into(),
            ),
            Region::new(),
            attributes,
            location,
        ));
        module.body().append_operation(func::func(
            context,
            StringAttribute::new(context, symbols::APPEND_LOG_THREE_TOPICS),
            TypeAttribute::new(
                FunctionType::new(
                    context,
                    &[ptr_type, uint32, uint32, ptr_type, ptr_type, ptr_type],
                    &[],
                )
                .into(),
            ),
            Region::new(),
            attributes,
            location,
        ));
        module.body().append_operation(func::func(
            context,
            StringAttribute::new(context, symbols::APPEND_LOG_FOUR_TOPICS),
            TypeAttribute::new(
                FunctionType::new(
                    context,
                    &[
                        ptr_type, uint32, uint32, ptr_type, ptr_type, ptr_type, ptr_type,
                    ],
                    &[],
                )
                .into(),
            ),
            Region::new(),
            attributes,
            location,
        ));

        module.body().append_operation(func::func(
            context,
            StringAttribute::new(context, symbols::GET_ORIGIN),
            TypeAttribute::new(FunctionType::new(context, &[ptr_type, ptr_type], &[]).into()),
            Region::new(),
            attributes,
            location,
        ));

        module.body().append_operation(func::func(
            context,
            StringAttribute::new(context, symbols::GET_COINBASE_PTR),
            TypeAttribute::new(FunctionType::new(context, &[ptr_type], &[ptr_type]).into()),
            Region::new(),
            attributes,
            location,
        ));

        module.body().append_operation(func::func(
            context,
            StringAttribute::new(context, symbols::GET_BLOCK_NUMBER),
            TypeAttribute::new(FunctionType::new(context, &[ptr_type, ptr_type], &[]).into()),
            Region::new(),
            attributes,
            location,
        ));

        module.body().append_operation(func::func(
            context,
            StringAttribute::new(context, symbols::GET_CODESIZE_FROM_ADDRESS),
            TypeAttribute::new(FunctionType::new(context, &[ptr_type, ptr_type], &[uint64]).into()),
            Region::new(),
            attributes,
            location,
        ));

        module.body().append_operation(func::func(
            context,
            StringAttribute::new(context, symbols::GET_ADDRESS_PTR),
            TypeAttribute::new(FunctionType::new(context, &[ptr_type], &[ptr_type]).into()),
            Region::new(),
            attributes,
            location,
        ));

        module.body().append_operation(func::func(
            context,
            StringAttribute::new(context, symbols::GET_PREVRANDAO),
            TypeAttribute::new(FunctionType::new(context, &[ptr_type, ptr_type], &[]).into()),
            Region::new(),
            attributes,
            location,
        ));

        module.body().append_operation(func::func(
            context,
            StringAttribute::new(context, symbols::STORE_IN_TIMESTAMP_PTR),
            TypeAttribute::new(FunctionType::new(context, &[ptr_type, ptr_type], &[]).into()),
            Region::new(),
            attributes,
            location,
        ));

        module.body().append_operation(func::func(
            context,
            StringAttribute::new(context, symbols::STORE_IN_BASEFEE_PTR),
            TypeAttribute::new(FunctionType::new(context, &[ptr_type, ptr_type], &[]).into()),
            Region::new(),
            attributes,
            location,
        ));

        module.body().append_operation(func::func(
            context,
            StringAttribute::new(context, symbols::CALL),
            TypeAttribute::new(
                FunctionType::new(
                    context,
                    &[
                        ptr_type, uint64, ptr_type, ptr_type, uint32, uint32, uint32, uint32,
                        uint64, ptr_type,
                    ],
                    &[uint8],
                )
                .into(),
            ),
            Region::new(),
            attributes,
            location,
        ));

        module.body().append_operation(func::func(
            context,
            StringAttribute::new(context, symbols::STORE_IN_BALANCE),
            TypeAttribute::new(
                FunctionType::new(context, &[ptr_type, ptr_type, ptr_type], &[]).into(),
            ),
            Region::new(),
            attributes,
            location,
        ));

        module.body().append_operation(func::func(
            context,
            StringAttribute::new(context, symbols::COPY_EXT_CODE_TO_MEMORY),
            TypeAttribute::new(
                FunctionType::new(context, &[ptr_type, ptr_type, uint32, uint32, uint32], &[])
                    .into(),
            ),
            Region::new(),
            attributes,
            location,
        ));

        module.body().append_operation(func::func(
            context,
            StringAttribute::new(context, symbols::GET_BLOB_HASH_AT_INDEX),
            TypeAttribute::new(
                FunctionType::new(context, &[ptr_type, ptr_type, ptr_type], &[]).into(),
            ),
            Region::new(),
            attributes,
            location,
        ));

        module.body().append_operation(func::func(
            context,
            StringAttribute::new(context, symbols::GET_BLOCK_HASH),
            TypeAttribute::new(FunctionType::new(context, &[ptr_type, ptr_type], &[]).into()),
            Region::new(),
            attributes,
            location,
        ));
    }

    /// Stores the return values in the syscall context
    #[allow(clippy::too_many_arguments)]
    pub(crate) fn write_result_syscall<'c>(
        mlir_ctx: &'c MeliorContext,
        syscall_ctx: Value<'c, 'c>,
        block: &Block,
        offset: Value,
        size: Value,
        gas: Value,
        reason: Value,
        location: Location,
    ) {
        block.append_operation(func::call(
            mlir_ctx,
            FlatSymbolRefAttribute::new(mlir_ctx, symbols::WRITE_RESULT),
            &[syscall_ctx, offset, size, gas, reason],
            &[],
            location,
        ));
    }

    pub(crate) fn keccak256_syscall<'c>(
        mlir_ctx: &'c MeliorContext,
        syscall_ctx: Value<'c, 'c>,
        block: &'c Block,
        offset: Value<'c, 'c>,
        size: Value<'c, 'c>,
        hash_ptr: Value<'c, 'c>,
        location: Location<'c>,
    ) {
        block.append_operation(func::call(
            mlir_ctx,
            FlatSymbolRefAttribute::new(mlir_ctx, symbols::KECCAK256_HASHER),
            &[syscall_ctx, offset, size, hash_ptr],
            &[],
            location,
        ));
    }

    pub(crate) fn get_calldata_size_syscall<'c>(
        mlir_ctx: &'c MeliorContext,
        syscall_ctx: Value<'c, 'c>,
        block: &'c Block,
        location: Location<'c>,
    ) -> Result<Value<'c, 'c>, CodegenError> {
        let uint32 = IntegerType::new(mlir_ctx, 32).into();
        let value = block
            .append_operation(func::call(
                mlir_ctx,
                FlatSymbolRefAttribute::new(mlir_ctx, symbols::GET_CALLDATA_SIZE),
                &[syscall_ctx],
                &[uint32],
                location,
            ))
            .result(0)?;
        Ok(value.into())
    }

    /// Returns a pointer to the start of the calldata
    pub(crate) fn get_calldata_ptr_syscall<'c>(
        mlir_ctx: &'c MeliorContext,
        syscall_ctx: Value<'c, 'c>,
        block: &'c Block,
        location: Location<'c>,
    ) -> Result<Value<'c, 'c>, CodegenError> {
        let ptr_type = pointer(mlir_ctx, 0);
        let value = block
            .append_operation(func::call(
                mlir_ctx,
                FlatSymbolRefAttribute::new(mlir_ctx, symbols::GET_CALLDATA_PTR),
                &[syscall_ctx],
                &[ptr_type],
                location,
            ))
            .result(0)?;
        Ok(value.into())
    }

    pub(crate) fn get_gaslimit<'c>(
        mlir_ctx: &'c MeliorContext,
        syscall_ctx: Value<'c, 'c>,
        block: &'c Block,
        location: Location<'c>,
    ) -> Result<Value<'c, 'c>, CodegenError> {
        let uint64 = IntegerType::new(mlir_ctx, 64).into();
        let value = block
            .append_operation(func::call(
                mlir_ctx,
                FlatSymbolRefAttribute::new(mlir_ctx, symbols::GET_GASLIMIT),
                &[syscall_ctx],
                &[uint64],
                location,
            ))
            .result(0)?;
        Ok(value.into())
    }

    pub(crate) fn get_chainid_syscall<'c>(
        mlir_ctx: &'c MeliorContext,
        syscall_ctx: Value<'c, 'c>,
        block: &'c Block,
        location: Location<'c>,
    ) -> Result<Value<'c, 'c>, CodegenError> {
        let uint64 = IntegerType::new(mlir_ctx, 64).into();
        let value = block
            .append_operation(func::call(
                mlir_ctx,
                FlatSymbolRefAttribute::new(mlir_ctx, symbols::GET_CHAINID),
                &[syscall_ctx],
                &[uint64],
                location,
            ))
            .result(0)?;
        Ok(value.into())
    }

    pub(crate) fn store_in_callvalue_ptr<'c>(
        mlir_ctx: &'c MeliorContext,
        syscall_ctx: Value<'c, 'c>,
        block: &'c Block,
        location: Location<'c>,
        callvalue_ptr: Value<'c, 'c>,
    ) {
        block.append_operation(func::call(
            mlir_ctx,
            FlatSymbolRefAttribute::new(mlir_ctx, symbols::STORE_IN_CALLVALUE_PTR),
            &[syscall_ctx, callvalue_ptr],
            &[],
            location,
        ));
    }

    pub(crate) fn store_in_blobbasefee_ptr<'c>(
        mlir_ctx: &'c MeliorContext,
        syscall_ctx: Value<'c, 'c>,
        block: &'c Block,
        location: Location<'c>,
        blob_base_fee_ptr: Value<'c, 'c>,
    ) {
        block.append_operation(func::call(
            mlir_ctx,
            FlatSymbolRefAttribute::new(mlir_ctx, symbols::STORE_IN_BLOBBASEFEE_PTR),
            &[syscall_ctx, blob_base_fee_ptr],
            &[],
            location,
        ));
    }

    pub(crate) fn store_in_gasprice_ptr<'c>(
        mlir_ctx: &'c MeliorContext,
        syscall_ctx: Value<'c, 'c>,
        block: &'c Block,
        location: Location<'c>,
        gasprice_ptr: Value<'c, 'c>,
    ) {
        block.append_operation(func::call(
            mlir_ctx,
            FlatSymbolRefAttribute::new(mlir_ctx, symbols::STORE_IN_GASPRICE_PTR),
            &[syscall_ctx, gasprice_ptr],
            &[],
            location,
        ));
    }

    pub(crate) fn store_in_caller_ptr<'c>(
        mlir_ctx: &'c MeliorContext,
        syscall_ctx: Value<'c, 'c>,
        block: &'c Block,
        location: Location<'c>,
        caller_ptr: Value<'c, 'c>,
    ) {
        block.append_operation(func::call(
            mlir_ctx,
            FlatSymbolRefAttribute::new(mlir_ctx, symbols::STORE_IN_CALLER_PTR),
            &[syscall_ctx, caller_ptr],
            &[],
            location,
        ));
    }

    /// Extends the memory segment of the syscall context.
    /// Returns a pointer to the start of the memory segment.
    pub(crate) fn extend_memory_syscall<'c>(
        mlir_ctx: &'c MeliorContext,
        syscall_ctx: Value<'c, 'c>,
        block: &'c Block,
        new_size: Value<'c, 'c>,
        location: Location<'c>,
    ) -> Result<Value<'c, 'c>, CodegenError> {
        let ptr_type = pointer(mlir_ctx, 0);
        let value = block
            .append_operation(func::call(
                mlir_ctx,
                FlatSymbolRefAttribute::new(mlir_ctx, symbols::EXTEND_MEMORY),
                &[syscall_ctx, new_size],
                &[ptr_type],
                location,
            ))
            .result(0)?;
        Ok(value.into())
    }

    pub(crate) fn store_in_selfbalance_ptr<'c>(
        mlir_ctx: &'c MeliorContext,
        syscall_ctx: Value<'c, 'c>,
        block: &'c Block,
        location: Location<'c>,
        balance_ptr: Value<'c, 'c>,
    ) {
        block.append_operation(func::call(
            mlir_ctx,
            FlatSymbolRefAttribute::new(mlir_ctx, symbols::STORE_IN_SELFBALANCE_PTR),
            &[syscall_ctx, balance_ptr],
            &[],
            location,
        ));
    }

    /// Reads the storage given a key
    pub(crate) fn storage_read_syscall<'c>(
        mlir_ctx: &'c MeliorContext,
        syscall_ctx: Value<'c, 'c>,
        block: &'c Block,
        key: Value<'c, 'c>,
        value: Value<'c, 'c>,
        location: Location<'c>,
    ) {
        block.append_operation(func::call(
            mlir_ctx,
            FlatSymbolRefAttribute::new(mlir_ctx, symbols::STORAGE_READ),
            &[syscall_ctx, key, value],
            &[],
            location,
        ));
    }

    /// Writes the storage given a key value pair
    pub(crate) fn storage_write_syscall<'c>(
        mlir_ctx: &'c MeliorContext,
        syscall_ctx: Value<'c, 'c>,
        block: &'c Block,
        key: Value<'c, 'c>,
        value: Value<'c, 'c>,
        location: Location<'c>,
    ) -> Result<Value<'c, 'c>, CodegenError> {
        let uint64 = IntegerType::new(mlir_ctx, 64);
        let value = block
            .append_operation(func::call(
                mlir_ctx,
                FlatSymbolRefAttribute::new(mlir_ctx, symbols::STORAGE_WRITE),
                &[syscall_ctx, key, value],
                &[uint64.into()],
                location,
            ))
            .result(0)?;
        Ok(value.into())
    }

    /// Receives log data and appends a log to the logs vector
    pub(crate) fn append_log_syscall<'c>(
        mlir_ctx: &'c MeliorContext,
        syscall_ctx: Value<'c, 'c>,
        block: &'c Block,
        data: Value<'c, 'c>,
        size: Value<'c, 'c>,
        location: Location<'c>,
    ) {
        block.append_operation(func::call(
            mlir_ctx,
            FlatSymbolRefAttribute::new(mlir_ctx, symbols::APPEND_LOG),
            &[syscall_ctx, data, size],
            &[],
            location,
        ));
    }

    /// Receives log data and a topic and appends a log to the logs vector
    pub(crate) fn append_log_with_one_topic_syscall<'c>(
        mlir_ctx: &'c MeliorContext,
        syscall_ctx: Value<'c, 'c>,
        block: &'c Block,
        data: Value<'c, 'c>,
        size: Value<'c, 'c>,
        topic: Value<'c, 'c>,
        location: Location<'c>,
    ) {
        block.append_operation(func::call(
            mlir_ctx,
            FlatSymbolRefAttribute::new(mlir_ctx, symbols::APPEND_LOG_ONE_TOPIC),
            &[syscall_ctx, data, size, topic],
            &[],
            location,
        ));
    }

    /// Receives log data, two topics and appends a log to the logs vector
    #[allow(clippy::too_many_arguments)]
    pub(crate) fn append_log_with_two_topics_syscall<'c>(
        mlir_ctx: &'c MeliorContext,
        syscall_ctx: Value<'c, 'c>,
        block: &'c Block,
        data: Value<'c, 'c>,
        size: Value<'c, 'c>,
        topic1_ptr: Value<'c, 'c>,
        topic2_ptr: Value<'c, 'c>,
        location: Location<'c>,
    ) {
        block.append_operation(func::call(
            mlir_ctx,
            FlatSymbolRefAttribute::new(mlir_ctx, symbols::APPEND_LOG_TWO_TOPICS),
            &[syscall_ctx, data, size, topic1_ptr, topic2_ptr],
            &[],
            location,
        ));
    }

    /// Receives log data, three topics and appends a log to the logs vector
    #[allow(clippy::too_many_arguments)]
    pub(crate) fn append_log_with_three_topics_syscall<'c>(
        mlir_ctx: &'c MeliorContext,
        syscall_ctx: Value<'c, 'c>,
        block: &'c Block,
        data: Value<'c, 'c>,
        size: Value<'c, 'c>,
        topic1_ptr: Value<'c, 'c>,
        topic2_ptr: Value<'c, 'c>,
        topic3_ptr: Value<'c, 'c>,
        location: Location<'c>,
    ) {
        block.append_operation(func::call(
            mlir_ctx,
            FlatSymbolRefAttribute::new(mlir_ctx, symbols::APPEND_LOG_THREE_TOPICS),
            &[syscall_ctx, data, size, topic1_ptr, topic2_ptr, topic3_ptr],
            &[],
            location,
        ));
    }

    /// Receives log data, three topics and appends a log to the logs vector
    #[allow(clippy::too_many_arguments)]
    pub(crate) fn append_log_with_four_topics_syscall<'c>(
        mlir_ctx: &'c MeliorContext,
        syscall_ctx: Value<'c, 'c>,
        block: &'c Block,
        data: Value<'c, 'c>,
        size: Value<'c, 'c>,
        topic1_ptr: Value<'c, 'c>,
        topic2_ptr: Value<'c, 'c>,
        topic3_ptr: Value<'c, 'c>,
        topic4_ptr: Value<'c, 'c>,
        location: Location<'c>,
    ) {
        block.append_operation(func::call(
            mlir_ctx,
            FlatSymbolRefAttribute::new(mlir_ctx, symbols::APPEND_LOG_FOUR_TOPICS),
            &[
                syscall_ctx,
                data,
                size,
                topic1_ptr,
                topic2_ptr,
                topic3_ptr,
                topic4_ptr,
            ],
            &[],
            location,
        ));
    }

    pub(crate) fn get_origin_syscall<'c>(
        mlir_ctx: &'c MeliorContext,
        syscall_ctx: Value<'c, 'c>,
        block: &'c Block,
        address_pointer: Value<'c, 'c>,
        location: Location<'c>,
    ) {
        block.append_operation(func::call(
            mlir_ctx,
            FlatSymbolRefAttribute::new(mlir_ctx, symbols::GET_ORIGIN),
            &[syscall_ctx, address_pointer],
            &[],
            location,
        ));
    }

    /// Returns a pointer to the coinbase address.
    pub(crate) fn get_coinbase_ptr_syscall<'c>(
        mlir_ctx: &'c MeliorContext,
        syscall_ctx: Value<'c, 'c>,
        block: &'c Block,
        location: Location<'c>,
    ) -> Result<Value<'c, 'c>, CodegenError> {
        let ptr_type = pointer(mlir_ctx, 0);
        let value = block
            .append_operation(func::call(
                mlir_ctx,
                FlatSymbolRefAttribute::new(mlir_ctx, symbols::GET_COINBASE_PTR),
                &[syscall_ctx],
                &[ptr_type],
                location,
            ))
            .result(0)?;
        Ok(value.into())
    }

    /// Returns the block number.
    #[allow(unused)]
    pub(crate) fn get_block_number_syscall<'c>(
        mlir_ctx: &'c MeliorContext,
        syscall_ctx: Value<'c, 'c>,
        block: &'c Block,
        number: Value<'c, 'c>,
        location: Location<'c>,
    ) {
        block.append_operation(func::call(
            mlir_ctx,
            FlatSymbolRefAttribute::new(mlir_ctx, symbols::GET_BLOCK_NUMBER),
            &[syscall_ctx, number],
            &[],
            location,
        ));
    }

    pub(crate) fn copy_code_to_memory_syscall<'c>(
        mlir_ctx: &'c MeliorContext,
        syscall_ctx: Value<'c, 'c>,
        block: &'c Block,
        offset: Value,
        size: Value,
        dest_offset: Value,
        location: Location<'c>,
    ) {
        block.append_operation(func::call(
            mlir_ctx,
            FlatSymbolRefAttribute::new(mlir_ctx, symbols::COPY_CODE_TO_MEMORY),
            &[syscall_ctx, offset, size, dest_offset],
            &[],
            location,
        ));
    }

    /// Returns a pointer to the address of the current executing contract
    #[allow(unused)]
    pub(crate) fn get_address_ptr_syscall<'c>(
        mlir_ctx: &'c MeliorContext,
        syscall_ctx: Value<'c, 'c>,
        block: &'c Block,
        location: Location<'c>,
    ) -> Result<Value<'c, 'c>, CodegenError> {
        let uint256 = IntegerType::new(mlir_ctx, 256);
        let ptr_type = pointer(mlir_ctx, 0);
        let value = block
            .append_operation(func::call(
                mlir_ctx,
                FlatSymbolRefAttribute::new(mlir_ctx, symbols::GET_ADDRESS_PTR),
                &[syscall_ctx],
                &[ptr_type],
                location,
            ))
            .result(0)?;
        Ok(value.into())
    }

    /// Stores the current block's timestamp in the `timestamp_ptr`.
    pub(crate) fn store_in_timestamp_ptr<'c>(
        mlir_ctx: &'c MeliorContext,
        syscall_ctx: Value<'c, 'c>,
        block: &'c Block,
        location: Location<'c>,
        timestamp_ptr: Value<'c, 'c>,
    ) {
        block.append_operation(func::call(
            mlir_ctx,
            FlatSymbolRefAttribute::new(mlir_ctx, symbols::STORE_IN_TIMESTAMP_PTR),
            &[syscall_ctx, timestamp_ptr],
            &[],
            location,
        ));
    }

    #[allow(unused)]
    pub(crate) fn store_in_basefee_ptr_syscall<'c>(
        mlir_ctx: &'c MeliorContext,
        syscall_ctx: Value<'c, 'c>,
        basefee_ptr: Value<'c, 'c>,
        block: &'c Block,
        location: Location<'c>,
    ) {
        block
            .append_operation(func::call(
                mlir_ctx,
                FlatSymbolRefAttribute::new(mlir_ctx, symbols::STORE_IN_BASEFEE_PTR),
                &[syscall_ctx, basefee_ptr],
                &[],
                location,
            ))
            .result(0);
    }

    #[allow(clippy::too_many_arguments)]
    pub(crate) fn call_syscall<'c>(
        mlir_ctx: &'c MeliorContext,
        syscall_ctx: Value<'c, 'c>,
        block: &'c Block,
        location: Location<'c>,
        gas: Value<'c, 'c>,
        address: Value<'c, 'c>,
        value_ptr: Value<'c, 'c>,
        args_offset: Value<'c, 'c>,
        args_size: Value<'c, 'c>,
        ret_offset: Value<'c, 'c>,
        ret_size: Value<'c, 'c>,
        available_gas: Value<'c, 'c>,
        remaining_gas_ptr: Value<'c, 'c>,
    ) -> Result<Value<'c, 'c>, CodegenError> {
        let uint8 = IntegerType::new(mlir_ctx, 8).into();
        let result = block
            .append_operation(func::call(
                mlir_ctx,
                FlatSymbolRefAttribute::new(mlir_ctx, symbols::CALL),
                &[
                    syscall_ctx,
                    gas,
                    address,
                    value_ptr,
                    args_offset,
                    args_size,
                    ret_offset,
                    ret_size,
                    available_gas,
                    remaining_gas_ptr,
                ],
                &[uint8],
                location,
            ))
            .result(0)?;

        Ok(result.into())
    }

    #[allow(unused)]
    pub(crate) fn store_in_balance_syscall<'c>(
        mlir_ctx: &'c MeliorContext,
        syscall_ctx: Value<'c, 'c>,
        block: &'c Block,
        address: Value<'c, 'c>,
        balance: Value<'c, 'c>,
        location: Location<'c>,
    ) {
        let ptr_type = pointer(mlir_ctx, 0);
        let value = block.append_operation(func::call(
            mlir_ctx,
            FlatSymbolRefAttribute::new(mlir_ctx, symbols::STORE_IN_BALANCE),
            &[syscall_ctx, address, balance],
            &[],
            location,
        ));
    }

    /// Receives an account address and copies the corresponding bytecode
    /// to memory.
    #[allow(clippy::too_many_arguments)]
    pub(crate) fn copy_ext_code_to_memory_syscall<'c>(
        mlir_ctx: &'c MeliorContext,
        syscall_ctx: Value<'c, 'c>,
        block: &'c Block,
        address_ptr: Value<'c, 'c>,
        offset: Value<'c, 'c>,
        size: Value<'c, 'c>,
        dest_offset: Value<'c, 'c>,
        location: Location<'c>,
    ) {
        block.append_operation(func::call(
            mlir_ctx,
            FlatSymbolRefAttribute::new(mlir_ctx, symbols::COPY_EXT_CODE_TO_MEMORY),
            &[syscall_ctx, address_ptr, offset, size, dest_offset],
            &[],
            location,
        ));
    }

    pub(crate) fn get_prevrandao_syscall<'c>(
        mlir_ctx: &'c MeliorContext,
        syscall_ctx: Value<'c, 'c>,
        block: &'c Block,
        prevrandao_ptr: Value<'c, 'c>,
        location: Location<'c>,
    ) {
        block.append_operation(func::call(
            mlir_ctx,
            FlatSymbolRefAttribute::new(mlir_ctx, symbols::GET_PREVRANDAO),
            &[syscall_ctx, prevrandao_ptr],
            &[],
            location,
        ));
    }

    pub(crate) fn get_codesize_from_address_syscall<'c>(
        mlir_ctx: &'c MeliorContext,
        syscall_ctx: Value<'c, 'c>,
        block: &'c Block,
        address: Value<'c, 'c>,
        location: Location<'c>,
    ) -> Result<Value<'c, 'c>, CodegenError> {
        let uint64 = IntegerType::new(mlir_ctx, 64).into();
        let value = block
            .append_operation(func::call(
                mlir_ctx,
                FlatSymbolRefAttribute::new(mlir_ctx, symbols::GET_CODESIZE_FROM_ADDRESS),
                &[syscall_ctx, address],
                &[uint64],
                location,
            ))
            .result(0)?;
        Ok(value.into())
    }

    pub(crate) fn get_blob_hash_at_index_syscall<'c>(
        mlir_ctx: &'c MeliorContext,
        syscall_ctx: Value<'c, 'c>,
        block: &'c Block,
        index: Value<'c, 'c>,
        blobhash: Value<'c, 'c>,
        location: Location<'c>,
    ) {
        block.append_operation(func::call(
            mlir_ctx,
            FlatSymbolRefAttribute::new(mlir_ctx, symbols::GET_BLOB_HASH_AT_INDEX),
            &[syscall_ctx, index, blobhash],
            &[],
            location,
        ));
    }

    pub(crate) fn get_block_hash_syscall<'c>(
        mlir_ctx: &'c MeliorContext,
        syscall_ctx: Value<'c, 'c>,
        block: &'c Block,
        block_number: Value<'c, 'c>,
        location: Location<'c>,
    ) {
        block.append_operation(func::call(
            mlir_ctx,
            FlatSymbolRefAttribute::new(mlir_ctx, symbols::GET_BLOCK_HASH),
            &[syscall_ctx, block_number],
            &[],
            location,
        ));
    }
}<|MERGE_RESOLUTION|>--- conflicted
+++ resolved
@@ -22,13 +22,9 @@
     context::Context,
     db::{AccountInfo, Database, Db},
     env::{Env, TransactTo},
-<<<<<<< HEAD
-    primitives::{Address, B256, U256 as EU256},
-=======
     executor::{Executor, OptLevel},
-    primitives::{Address, Bytes, U256 as EU256},
+    primitives::{Address, Bytes, B256, U256 as EU256},
     program::Program,
->>>>>>> b6038020
     result::{EVMError, ExecutionResult, HaltReason, Output, ResultAndState, SuccessReason},
     state::EvmStorageSlot,
     utils::u256_from_u128,
@@ -838,11 +834,8 @@
     pub const STORE_IN_SELFBALANCE_PTR: &str = "evm_mlir__store_in_selfbalance_ptr";
     pub const COPY_EXT_CODE_TO_MEMORY: &str = "evm_mlir__copy_ext_code_to_memory";
     pub const GET_PREVRANDAO: &str = "evm_mlir__get_prevrandao";
-<<<<<<< HEAD
     pub const GET_BLOCK_HASH: &str = "evm_mlir__get_block_hash";
-=======
     pub const CALL: &str = "evm_mlir__call";
->>>>>>> b6038020
 }
 
 /// Registers all the syscalls as symbols in the execution engine
