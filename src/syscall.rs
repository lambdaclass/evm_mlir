//! # Module implementing syscalls for the EVM
//!
//! The syscalls implemented here are to be exposed to the generated code
//! via [`register_syscalls`]. Each syscall implements functionality that's
//! not possible to implement in the generated code, such as interacting with
//! the storage, or just difficult, like allocating memory in the heap
//! ([`SyscallContext::extend_memory`]).
//!
//! ### Adding a new syscall
//!
//! New syscalls should be implemented by adding a new method to the [`SyscallContext`]
//! struct (see [`SyscallContext::write_result`] for an example). After that, the syscall
//! should be registered in the [`register_syscalls`] function, which will make it available
//! to the generated code. Afterwards, the syscall should be declared in
//! [`mlir::declare_syscalls`], which will make the syscall available inside the MLIR code.
//! Finally, the function can be called from the MLIR code like a normal function (see
//! [`mlir::write_result_syscall`] for an example).
use std::ffi::c_void;

use melior::ExecutionEngine;

use crate::env::Env;

/// Function type for the main entrypoint of the generated code
pub type MainFunc = extern "C" fn(&mut SyscallContext, initial_gas: u64) -> u8;

#[derive(Debug, Clone)]
pub enum ExitStatusCode {
    Return = 0,
    Stop,
    Revert,
    Error,
    Default,
}
impl ExitStatusCode {
    #[inline(always)]
    pub fn to_u8(self) -> u8 {
        self as u8
    }
    pub fn from_u8(value: u8) -> Self {
        match value {
            x if x == Self::Return.to_u8() => Self::Return,
            x if x == Self::Stop.to_u8() => Self::Stop,
            x if x == Self::Revert.to_u8() => Self::Revert,
            x if x == Self::Error.to_u8() => Self::Error,
            _ => Self::Default,
        }
    }
}

#[derive(Debug, Eq, PartialEq)]
pub enum ExecutionResult {
    Success {
        return_data: Vec<u8>,
        gas_remaining: u64,
    },
    Revert {
        return_data: Vec<u8>,
        gas_remaining: u64,
    },
    Halt,
}

impl ExecutionResult {
    pub fn is_success(&self) -> bool {
        matches!(self, Self::Success { .. })
    }

    pub fn is_revert(&self) -> bool {
        matches!(self, Self::Revert { .. })
    }

    pub fn is_halt(&self) -> bool {
        matches!(self, Self::Halt { .. })
    }

    pub fn return_data(&self) -> Option<&[u8]> {
        match self {
            Self::Success { return_data, .. } | Self::Revert { return_data, .. } => {
                Some(return_data)
            }
            Self::Halt => None,
        }
    }
}

/// The context passed to syscalls
#[derive(Debug, Default)]
pub struct SyscallContext {
    /// The memory segment of the EVM.
    /// For extending it, see [`Self::extend_memory`]
    memory: Vec<u8>,
    /// The result of the execution
    return_data: Option<(usize, usize)>,
    gas_remaining: Option<u64>,
    exit_status: Option<ExitStatusCode>,
    /// The execution environment. It contains chain, block, and tx data.
    #[allow(unused)]
    pub env: Env,
}

/// Accessors for disponibilizing the execution results
impl SyscallContext {
    pub fn with_env(env: Env) -> Self {
        Self {
            env,
            ..Self::default()
        }
    }
    pub fn return_values(&self) -> &[u8] {
        // TODO: maybe initialize as (0, 0) instead of None
        let (offset, size) = self.return_data.unwrap_or((0, 0));
        &self.memory[offset..offset + size]
    }

    pub fn get_result(&self) -> ExecutionResult {
        let gas_remaining = self.gas_remaining.unwrap_or(0);
        let exit_status = self.exit_status.clone().unwrap_or(ExitStatusCode::Default);
        match exit_status {
            ExitStatusCode::Return | ExitStatusCode::Stop => ExecutionResult::Success {
                return_data: self.return_values().to_vec(),
                gas_remaining,
            },
            ExitStatusCode::Revert => ExecutionResult::Revert {
                return_data: self.return_values().to_vec(),
                gas_remaining,
            },
            ExitStatusCode::Error | ExitStatusCode::Default => ExecutionResult::Halt,
        }
    }
}

/// Syscall implementations
///
/// Note that each function is marked as `extern "C"`, which is necessary for the
/// function to be callable from the generated code.
impl SyscallContext {
    pub extern "C" fn write_result(
        &mut self,
        offset: u32,
        bytes_len: u32,
        remaining_gas: u64,
        execution_result: u8,
    ) {
        self.return_data = Some((offset as usize, bytes_len as usize));
        self.gas_remaining = Some(remaining_gas);
        self.exit_status = Some(ExitStatusCode::from_u8(execution_result));
    }

    pub extern "C" fn extend_memory(&mut self, new_size: u32) -> *mut u8 {
        let new_size = new_size as usize;
        if new_size <= self.memory.len() {
            return self.memory.as_mut_ptr();
        }
        match self.memory.try_reserve(new_size - self.memory.len()) {
            Ok(()) => {
                self.memory.resize(new_size, 0);
                self.memory.as_mut_ptr()
            }
            // TODO: use tracing here
            Err(err) => {
                eprintln!("Failed to reserve memory: {err}");
                std::ptr::null_mut()
            }
        }
    }

    pub extern "C" fn get_calldata_ptr(&mut self) -> *const u8 {
        self.env.tx.calldata.as_ptr()
    }

    pub extern "C" fn get_calldata_size(&mut self) -> u32 {
        self.env.tx.calldata.len() as u32
    }
}

pub mod symbols {
<<<<<<< HEAD
    pub const WRITE_RESULT: &str = "emv_mlir__write_result";
    pub const EXTEND_MEMORY: &str = "emv_mlir__extend_memory";
    pub const GET_CALLDATA_PTR: &str = "emv_mlir__get_calldata_ptr";
    pub const GET_CALLDATA_SIZE: &str = "emv_mlir__get_calldata_size";
=======
    pub const WRITE_RESULT: &str = "evm_mlir__write_result";
    pub const EXTEND_MEMORY: &str = "evm_mlir__extend_memory";
>>>>>>> f987e350
}

/// Registers all the syscalls as symbols in the execution engine
///
/// This allows the generated code to call the syscalls by name.
pub fn register_syscalls(engine: &ExecutionEngine) {
    unsafe {
        engine.register_symbol(
            symbols::WRITE_RESULT,
            SyscallContext::write_result as *const fn(*mut c_void, u32, u32, u64, u8) as *mut (),
        );
        engine.register_symbol(
            symbols::EXTEND_MEMORY,
            SyscallContext::extend_memory as *const fn(*mut c_void, u32) as *mut (),
        );
        engine.register_symbol(
            symbols::GET_CALLDATA_PTR,
            SyscallContext::get_calldata_ptr as *const fn(*mut c_void) as *mut (),
        );
        engine.register_symbol(
            symbols::GET_CALLDATA_SIZE,
            SyscallContext::get_calldata_size as *const fn(*mut c_void) as *mut (),
        );
    };
}

/// MLIR util for declaring syscalls
pub(crate) mod mlir {
    use melior::{
        dialect::{func, llvm::r#type::pointer},
        ir::{
            attribute::{FlatSymbolRefAttribute, StringAttribute, TypeAttribute},
            r#type::{FunctionType, IntegerType},
            Block, Identifier, Location, Module as MeliorModule, Region, Value,
        },
        Context as MeliorContext,
    };

    use crate::errors::CodegenError;

    use super::symbols;

    pub(crate) fn declare_syscalls(context: &MeliorContext, module: &MeliorModule) {
        let location = Location::unknown(context);

        // Type declarations
        let ptr_type = pointer(context, 0);
        let uint32 = IntegerType::new(context, 32).into();
        let uint64 = IntegerType::new(context, 64).into();
        let uint8 = IntegerType::new(context, 8).into();

        let attributes = &[(
            Identifier::new(context, "sym_visibility"),
            StringAttribute::new(context, "private").into(),
        )];

        // Syscall declarations
        module.body().append_operation(func::func(
            context,
            StringAttribute::new(context, symbols::WRITE_RESULT),
            TypeAttribute::new(
                FunctionType::new(context, &[ptr_type, uint32, uint32, uint64, uint8], &[]).into(),
            ),
            Region::new(),
            attributes,
            location,
        ));

        module.body().append_operation(func::func(
            context,
            StringAttribute::new(context, symbols::EXTEND_MEMORY),
            TypeAttribute::new(FunctionType::new(context, &[ptr_type, uint32], &[ptr_type]).into()),
            Region::new(),
            attributes,
            location,
        ));

        module.body().append_operation(func::func(
            context,
            StringAttribute::new(context, symbols::GET_CALLDATA_PTR),
            TypeAttribute::new(FunctionType::new(context, &[ptr_type], &[ptr_type]).into()),
            Region::new(),
            attributes,
            location,
        ));

        module.body().append_operation(func::func(
            context,
            StringAttribute::new(context, symbols::GET_CALLDATA_SIZE),
            TypeAttribute::new(FunctionType::new(context, &[ptr_type], &[uint32]).into()),
            Region::new(),
            attributes,
            location,
        ));
    }

    /// Stores the return values in the syscall context
    #[allow(clippy::too_many_arguments)]
    pub(crate) fn write_result_syscall<'c>(
        mlir_ctx: &'c MeliorContext,
        syscall_ctx: Value<'c, 'c>,
        block: &Block,
        offset: Value,
        size: Value,
        gas: Value,
        reason: Value,
        location: Location,
    ) {
        block.append_operation(func::call(
            mlir_ctx,
            FlatSymbolRefAttribute::new(mlir_ctx, symbols::WRITE_RESULT),
            &[syscall_ctx, offset, size, gas, reason],
            &[],
            location,
        ));
    }

    /// Extends the memory segment of the syscall context.
    /// Returns a pointer to the start of the memory segment.
    pub(crate) fn extend_memory_syscall<'c>(
        mlir_ctx: &'c MeliorContext,
        syscall_ctx: Value<'c, 'c>,
        block: &'c Block,
        new_size: Value<'c, 'c>,
        location: Location<'c>,
    ) -> Result<Value<'c, 'c>, CodegenError> {
        let ptr_type = pointer(mlir_ctx, 0);
        let value = block
            .append_operation(func::call(
                mlir_ctx,
                FlatSymbolRefAttribute::new(mlir_ctx, symbols::EXTEND_MEMORY),
                &[syscall_ctx, new_size],
                &[ptr_type],
                location,
            ))
            .result(0)?;
        Ok(value.into())
    }

    /// Returns a pointer to the calldata.
    #[allow(unused)]
    pub(crate) fn get_calldata_ptr_syscall<'c>(
        mlir_ctx: &'c MeliorContext,
        syscall_ctx: Value<'c, 'c>,
        block: &'c Block,
        location: Location<'c>,
    ) -> Result<Value<'c, 'c>, CodegenError> {
        let ptr_type = pointer(mlir_ctx, 0);
        let value = block
            .append_operation(func::call(
                mlir_ctx,
                FlatSymbolRefAttribute::new(mlir_ctx, symbols::GET_CALLDATA_PTR),
                &[syscall_ctx],
                &[ptr_type],
                location,
            ))
            .result(0)?;
        Ok(value.into())
    }

    /// Returns a pointer to the calldata size.
    #[allow(unused)]
    pub(crate) fn get_calldata_size_syscall<'c>(
        mlir_ctx: &'c MeliorContext,
        syscall_ctx: Value<'c, 'c>,
        block: &'c Block,
        location: Location<'c>,
    ) -> Result<Value<'c, 'c>, CodegenError> {
        let ptr_type = pointer(mlir_ctx, 0);
        let uint32 = IntegerType::new(&mlir_ctx, 32).into();
        let value = block
            .append_operation(func::call(
                mlir_ctx,
                FlatSymbolRefAttribute::new(mlir_ctx, symbols::GET_CALLDATA_SIZE),
                &[syscall_ctx],
                &[uint32],
                location,
            ))
            .result(0)?;
        Ok(value.into())
    }
}<|MERGE_RESOLUTION|>--- conflicted
+++ resolved
@@ -175,15 +175,10 @@
 }
 
 pub mod symbols {
-<<<<<<< HEAD
     pub const WRITE_RESULT: &str = "emv_mlir__write_result";
     pub const EXTEND_MEMORY: &str = "emv_mlir__extend_memory";
     pub const GET_CALLDATA_PTR: &str = "emv_mlir__get_calldata_ptr";
     pub const GET_CALLDATA_SIZE: &str = "emv_mlir__get_calldata_size";
-=======
-    pub const WRITE_RESULT: &str = "evm_mlir__write_result";
-    pub const EXTEND_MEMORY: &str = "evm_mlir__extend_memory";
->>>>>>> f987e350
 }
 
 /// Registers all the syscalls as symbols in the execution engine
