//! # Module implementing syscalls for the EVM
//!
//! The syscalls implemented here are to be exposed to the generated code
//! via [`register_syscalls`]. Each syscall implements functionality that's
//! not possible to implement in the generated code, such as interacting with
//! the storage, or just difficult, like allocating memory in the heap
//! ([`SyscallContext::extend_memory`]).
//!
//! ### Adding a new syscall
//!
//! New syscalls should be implemented by adding a new method to the [`SyscallContext`]
//! struct (see [`SyscallContext::write_result`] for an example). After that, the syscall
//! should be registered in the [`register_syscalls`] function, which will make it available
//! to the generated code. Afterwards, the syscall should be declared in
//! [`mlir::declare_syscalls`], which will make the syscall available inside the MLIR code.
//! Finally, the function can be called from the MLIR code like a normal function (see
//! [`mlir::write_result_syscall`] for an example).
use std::ffi::c_void;

use crate::{
    constants::{
        call_opcode::{self},
        gas_cost::{self, MAX_CODE_SIZE},
        return_codes, CallType,
    },
    context::Context,
    db::AccountInfo,
    env::{Env, TransactTo},
    executor::{Executor, OptLevel},
    journal::Journal,
    precompiles::*,
    primitives::{Address, Bytes, B256, U256 as EU256},
    program::Program,
    result::{EVMError, ExecutionResult, HaltReason, Output, ResultAndState, SuccessReason},
    state::AccountStatus,
    utils::{compute_contract_address, compute_contract_address2},
};
use melior::ExecutionEngine;
use sha3::{Digest, Keccak256};
use std::collections::HashMap;

/// Function type for the main entrypoint of the generated code
pub type MainFunc = extern "C" fn(&mut SyscallContext, initial_gas: u64) -> u8;

pub const GAS_REFUND_DENOMINATOR: u64 = 5;

#[derive(Clone, Copy, Debug, Default, Eq, Hash, Ord, PartialEq, PartialOrd)]
#[repr(C, align(16))]
pub struct U256 {
    pub lo: u128,
    pub hi: u128,
}

impl U256 {
    pub fn from_fixed_be_bytes(bytes: [u8; 32]) -> Self {
        let hi = u128::from_be_bytes(bytes[0..16].try_into().unwrap());
        let lo = u128::from_be_bytes(bytes[16..32].try_into().unwrap());
        U256 { hi, lo }
    }

    pub fn copy_from(&mut self, value: &Address) {
        let mut buffer = [0u8; 32];
        buffer[12..32].copy_from_slice(&value.0);
        self.lo = u128::from_be_bytes(buffer[16..32].try_into().unwrap());
        self.hi = u128::from_be_bytes(buffer[0..16].try_into().unwrap());
    }

    pub fn to_primitive_u256(&self) -> EU256 {
        (EU256::from(self.hi) << 128) + self.lo
    }

    pub fn zero() -> U256 {
        U256 { lo: 0, hi: 0 }
    }
}

impl From<&U256> for Address {
    fn from(value: &U256) -> Self {
        // NOTE: return an address using the last 20 bytes, discarding the first 12 bytes.
        let hi_bytes = value.hi.to_be_bytes();
        let lo_bytes = value.lo.to_be_bytes();
        let address = [&hi_bytes[12..16], &lo_bytes[..]].concat();
        Address::from_slice(&address)
    }
}

#[derive(Debug, Clone)]
pub enum ExitStatusCode {
    Return = 0,
    Stop,
    Revert,
    Error,
    Default,
}
impl ExitStatusCode {
    #[inline(always)]
    pub fn to_u8(self) -> u8 {
        self as u8
    }
    pub fn from_u8(value: u8) -> Self {
        match value {
            x if x == Self::Return.to_u8() => Self::Return,
            x if x == Self::Stop.to_u8() => Self::Stop,
            x if x == Self::Revert.to_u8() => Self::Revert,
            x if x == Self::Error.to_u8() => Self::Error,
            _ => Self::Default,
        }
    }
}

#[derive(Debug, Default)]
pub struct InnerContext {
    /// The memory segment of the EVM.
    /// For extending it, see [`Self::extend_memory`]
    pub memory: Vec<u8>,
    /// The result of the execution
    return_data: Option<(usize, usize)>,
    // The program bytecode
    pub program: Vec<u8>,
    pub gas_remaining: Option<u64>,
    gas_refund: u64,
    exit_status: Option<ExitStatusCode>,
    logs: Vec<LogData>,
}

impl InnerContext {
    pub fn get_memory_slice(&mut self, memory_offset: usize, size: usize) -> &mut [u8] {
        let memory_end = memory_offset + size;

        &mut self.memory[memory_offset..memory_end]
    }

    pub fn resize_memory_if_necessary(&mut self, offset: usize, new_size: usize) {
        if offset + new_size > self.memory.len() {
            self.memory.resize(offset + new_size, 0);
        }
    }

    pub fn set_value_to_memory(
        &mut self,
        memory_offset: usize,
        value_offset: usize,
        size: usize,
        value: &[u8],
    ) {
        if value_offset >= value.len() {
            self.get_memory_slice(memory_offset, size).fill(0);
            return;
        }

        let value_memory_end = value.len().min(value_offset + size);
        let value_memory_size = value_memory_end - value_offset;
        debug_assert!(value_offset < value.len() && value_memory_end <= value.len());
        let value = &value[value_offset..value_memory_end];
        self.get_memory_slice(memory_offset, value_memory_size)
            .copy_from_slice(value);

        self.get_memory_slice(memory_offset + value_memory_size, size - value_memory_size)
            .fill(0);
    }
}

/// Information about current call frame
#[derive(Debug, Default)]
pub struct CallFrame {
    pub caller: Address,
    ctx_is_static: bool,
    last_call_return_data: Vec<u8>,
}

impl CallFrame {
    pub fn new(caller: Address) -> Self {
        Self {
            caller,
            ctx_is_static: false,
            ..Default::default()
        }
    }
}

/// The context passed to syscalls
#[derive(Debug)]
pub struct SyscallContext<'c> {
    pub env: Env,
    pub journal: Journal<'c>,
    pub call_frame: CallFrame,
    pub inner_context: InnerContext,
    pub halt_reason: Option<HaltReason>,
    pub transient_storage: HashMap<(Address, EU256), EU256>, // TODO: Move this to Journal
}

#[derive(Clone, Debug, Default, Eq, PartialEq, Hash)]
pub struct LogData {
    pub topics: Vec<U256>,
    pub data: Vec<u8>,
}

#[derive(Clone, Debug, Default, Eq, PartialEq, Hash)]
pub struct Log {
    pub address: Address,
    pub data: LogData,
}

/// Accessors for disponibilizing the execution results
impl<'c> SyscallContext<'c> {
    pub fn new(env: Env, journal: Journal<'c>, call_frame: CallFrame) -> Self {
        Self {
            env,
            journal,
            call_frame,
            halt_reason: None,
            inner_context: Default::default(),
            transient_storage: Default::default(),
        }
    }

    pub fn return_values(&self) -> &[u8] {
        let (offset, size) = self.inner_context.return_data.unwrap_or((0, 0));
        if offset + size > self.inner_context.memory.len() {
            return &[];
        }
        &self.inner_context.memory[offset..offset + size]
    }

    pub fn logs(&self) -> Vec<Log> {
        self.inner_context
            .logs
            .iter()
            .map(|logdata| Log {
                address: self.env.tx.caller,
                data: logdata.clone(),
            })
            .collect()
    }

    pub fn get_result(&self) -> Result<ResultAndState, EVMError> {
        let gas_remaining = self.inner_context.gas_remaining.unwrap_or(0);
        let gas_initial = self.env.tx.gas_limit;
        let gas_used = gas_initial.saturating_sub(gas_remaining);
        let gas_refunded = self
            .inner_context
            .gas_refund
            .min(gas_used / GAS_REFUND_DENOMINATOR);
        let exit_status = self
            .inner_context
            .exit_status
            .clone()
            .unwrap_or(ExitStatusCode::Default);
        let return_values = self.return_values().to_vec();
        let halt_reason = self.halt_reason.unwrap_or(HaltReason::OpcodeNotFound);
        let result = match exit_status {
            ExitStatusCode::Return => ExecutionResult::Success {
                reason: SuccessReason::Return,
                gas_used,
                gas_refunded,
                output: Output::Call(return_values.into()), // TODO: add case Output::Create
                logs: self.logs(),
            },
            ExitStatusCode::Stop => ExecutionResult::Success {
                reason: SuccessReason::Stop,
                gas_used,
                gas_refunded,
                output: Output::Call(return_values.into()), // TODO: add case Output::Create
                logs: self.logs(),
            },
            ExitStatusCode::Revert => ExecutionResult::Revert {
                output: return_values.into(),
                gas_used,
            },
            ExitStatusCode::Error | ExitStatusCode::Default => ExecutionResult::Halt {
                reason: halt_reason,
                gas_used,
            },
        };

        // TODO: Check if this is ok
        let state = self.journal.into_state();

        Ok(ResultAndState { result, state })
    }
}

/// Syscall implementations
///
/// Note that each function is marked as `extern "C"`, which is necessary for the
/// function to be callable from the generated code.
impl<'c> SyscallContext<'c> {
    pub extern "C" fn write_result(
        &mut self,
        offset: u32,
        bytes_len: u32,
        remaining_gas: u64,
        execution_result: u8,
    ) {
        self.inner_context.return_data = Some((offset as usize, bytes_len as usize));
        self.inner_context.gas_remaining = Some(remaining_gas);
        self.inner_context.exit_status = Some(ExitStatusCode::from_u8(execution_result));
    }

    pub extern "C" fn get_return_data_size(&mut self) -> u32 {
        self.call_frame.last_call_return_data.len() as _
    }

    pub extern "C" fn copy_return_data_into_memory(
        &mut self,
        dest_offset: u32,
        offset: u32,
        size: u32,
    ) {
        self.inner_context
            .resize_memory_if_necessary(dest_offset as usize, size as usize);

        self.inner_context.set_value_to_memory(
            dest_offset as usize,
            offset as usize,
            size as usize,
            &self.call_frame.last_call_return_data,
        );
    }

    pub extern "C" fn call(
        &mut self,
        mut gas_to_send: u64,
        call_to_address: &U256,
        value_to_transfer: &U256,
        args_offset: u32,
        args_size: u32,
        ret_offset: u32,
        ret_size: u32,
        available_gas: u64,
        consumed_gas: &mut u64,
        call_type: u8,
    ) -> u8 {
        //TODO: Add call depth check
        //TODO: Check that the args offsets and sizes are correct -> This from the MLIR side
        //TODO: This should instead add the account fetch (warm or cold) cost
        //For the moment we consider warm access
        let callee_address = Address::from(call_to_address);
        //Copy the calldata from memory
        let off = args_offset as usize;
        let size = args_size as usize;

        if off + size > self.inner_context.memory.len() {
            eprintln!("ERROR: size + offset too big");
            self.halt_reason = Some(HaltReason::OutOfOffset);
            return return_codes::HALT_RETURN_CODE;
        }

        let calldata = Bytes::copy_from_slice(&self.inner_context.memory[off..off + size]);

        let (return_code, return_data) = if is_precompile(callee_address) {
            match execute_precompile(callee_address, calldata, gas_to_send, consumed_gas) {
                Ok(res) => (return_codes::SUCCESS_RETURN_CODE, res),
                Err(_) => {
                    self.halt_reason = Some(HaltReason::PrecompileError);
                    (return_codes::HALT_RETURN_CODE, Bytes::new())
                }
            }
        } else {
            // Execute subcontext
            //TODO: Add call depth check
            //TODO: Check that the args offsets and sizes are correct -> This from the MLIR side
            let value = value_to_transfer.to_primitive_u256();
            let call_type = CallType::try_from(call_type)
                .expect("Error while parsing CallType on call syscall");

            //TODO: This should instead add the account fetch (warm or cold) cost
            //For the moment we consider warm access
            let callee_account = match self.journal.get_account(&callee_address) {
                Some(acc) => {
                    *consumed_gas = call_opcode::WARM_MEMORY_ACCESS_COST;
                    acc
                }
                None => {
                    *consumed_gas = 0;
                    return return_codes::REVERT_RETURN_CODE;
                }
            };

            let caller_address = self.env.tx.get_address();
            let caller_account = self
                .journal
                .get_account(&caller_address)
                .unwrap_or_default();

            let mut stipend = 0;
            if !value.is_zero() {
                if caller_account.balance < value {
                    //There isn't enough balance to send
                    return return_codes::REVERT_RETURN_CODE;
                }
                *consumed_gas += call_opcode::NOT_ZERO_VALUE_COST;
                if callee_account.is_empty() {
                    *consumed_gas += call_opcode::EMPTY_CALLEE_COST;
                }
                if available_gas < *consumed_gas {
                    self.halt_reason =
                        Some(HaltReason::OutOfGas(crate::result::OutOfGasError::Basic));
                    return return_codes::HALT_RETURN_CODE; //It acctually doesn't matter what we return here
                }
                stipend = call_opcode::STIPEND_GAS_ADDITION;

                //TODO: Maybe we should increment the nonce too
                let caller_balance = caller_account.balance;
                self.journal
                    .set_balance(&caller_address, caller_balance - value);

                let callee_balance = callee_account.balance;
                self.journal
                    .set_balance(&callee_address, callee_balance + value);
            }

            let remaining_gas = available_gas.saturating_sub(*consumed_gas);
            gas_to_send = std::cmp::min(
                remaining_gas / call_opcode::GAS_CAP_DIVISION_FACTOR,
                gas_to_send,
            );
            *consumed_gas += gas_to_send;
            gas_to_send += stipend;

            let mut env = self.env.clone();

            //TODO: Check if calling `get_address()` here is ok
            let this_address = self.env.tx.get_address();
            let (new_frame_caller, new_value, transact_to) = match call_type {
                CallType::Call | CallType::StaticCall => (this_address, value, callee_address),
                CallType::CallCode => (this_address, value, this_address),
                CallType::DelegateCall => (self.call_frame.caller, self.env.tx.value, this_address),
            };

            env.tx.value = new_value;
            env.tx.transact_to = TransactTo::Call(transact_to);
            env.tx.gas_limit = gas_to_send;

            //Copy the calldata from memory
            let off = args_offset as usize;
            let size = args_size as usize;
            env.tx.data = Bytes::from(self.inner_context.memory[off..off + size].to_vec());

            //NOTE: We could optimize this by not making the call if the bytecode is zero.
            //We would have to refund the stipend here
            //TODO: Check if returning REVERT because of database fail is ok
            let bytecode = self.journal.code_by_address(&callee_address);

            let program = Program::from_bytecode(&bytecode);

            let context = Context::new();
            let module = context
                .compile(&program, Default::default())
                .expect("failed to compile program");

            let is_static = self.call_frame.ctx_is_static || call_type == CallType::StaticCall;

            let call_frame = CallFrame {
                caller: new_frame_caller,
                ctx_is_static: is_static,
                ..Default::default()
            };

            let journal = self.journal.eject_base();

            let mut context = SyscallContext::new(env.clone(), journal, call_frame);
            let executor = Executor::new(&module, &context, OptLevel::Aggressive);

            executor.execute(&mut context, env.tx.gas_limit);

            let result = context.get_result().unwrap().result;

            let unused_gas = gas_to_send - result.gas_used();
            *consumed_gas -= unused_gas;
            *consumed_gas -= result.gas_refunded();
            let return_code = if result.is_success() {
                self.journal.extend_from_successful(context.journal);
                return_codes::SUCCESS_RETURN_CODE
            } else {
                //TODO: If we revert, should we still send the value to the called contract?
                self.journal.extend_from_reverted(context.journal);
                return_codes::REVERT_RETURN_CODE
            };
            let output = result.into_output().unwrap_or_default();
            (return_code, output)
        };

        //TODO: This copying mechanism may be improved with a safe copy_from_slice which would
        //reduce the need of calling return_data.to_vec()
        self.call_frame.last_call_return_data.clear();
        self.call_frame
            .last_call_return_data
            .clone_from(&return_data.to_vec());
<<<<<<< HEAD

        self.inner_context
            .resize_memory_if_necessary(ret_offset as usize, ret_size as usize);

        self.inner_context.set_value_to_memory(
            ret_offset as usize,
            0,
            ret_size as usize,
            &return_data,
        );
=======
>>>>>>> 8eae9ac5

        if return_code == call_opcode::SUCCESS_RETURN_CODE {
            Self::copy_exact(
                &mut self.inner_context.memory,
                &return_data,
                ret_offset,
                0,
                ret_size,
            );
        }
        return_code
    }

    pub extern "C" fn store_in_selfbalance_ptr(&mut self, balance: &mut U256) {
        let account = match self.env.tx.transact_to {
            TransactTo::Call(address) => self.journal.get_account(&address).unwrap_or_default(),
            TransactTo::Create => AccountInfo::default(), //This branch should never happen
        };
        balance.hi = (account.balance >> 128).low_u128();
        balance.lo = account.balance.low_u128();
    }

    pub extern "C" fn keccak256_hasher(&mut self, offset: u32, size: u32, hash_ptr: &mut U256) {
        let offset = offset as usize;
        let size = size as usize;
        self.inner_context.resize_memory_if_necessary(offset, size);
        let data = &self.inner_context.memory[offset..offset + size];
        let mut hasher = Keccak256::new();
        hasher.update(data);
        let result = hasher.finalize();
        *hash_ptr = U256::from_fixed_be_bytes(result.into());
    }

    pub extern "C" fn store_in_callvalue_ptr(&self, value: &mut U256) {
        let aux = &self.env.tx.value;
        value.lo = aux.low_u128();
        value.hi = (aux >> 128).low_u128();
    }

    pub extern "C" fn store_in_blobbasefee_ptr(&self, value: &mut u128) {
        *value = self.env.block.blob_gasprice.unwrap_or_default();
    }

    pub extern "C" fn get_gaslimit(&self) -> u64 {
        self.env.tx.gas_limit
    }

    pub extern "C" fn store_in_caller_ptr(&self, value: &mut U256) {
        value.copy_from(&self.call_frame.caller);
    }

    pub extern "C" fn store_in_gasprice_ptr(&self, value: &mut U256) {
        let aux = &self.env.tx.gas_price;
        value.lo = aux.low_u128();
        value.hi = (aux >> 128).low_u128();
    }

    pub extern "C" fn get_chainid(&self) -> u64 {
        self.env.cfg.chain_id
    }

    pub extern "C" fn get_calldata_ptr(&mut self) -> *const u8 {
        self.env.tx.data.as_ptr()
    }

    pub extern "C" fn get_calldata_size_syscall(&self) -> u32 {
        self.env.tx.data.len() as u32
    }

    pub extern "C" fn get_origin(&self, address: &mut U256) {
        let aux = &self.env.tx.caller;
        address.copy_from(aux);
    }

    pub extern "C" fn extend_memory(&mut self, new_size: u32) -> *mut u8 {
        let new_size = new_size as usize;
        if new_size <= self.inner_context.memory.len() {
            return self.inner_context.memory.as_mut_ptr();
        }
        match self
            .inner_context
            .memory
            .try_reserve(new_size - self.inner_context.memory.len())
        {
            Ok(()) => {
                self.inner_context.memory.resize(new_size, 0);
                self.inner_context.memory.as_mut_ptr()
            }
            // TODO: use tracing here
            Err(err) => {
                eprintln!("Failed to reserve memory: {err}");
                std::ptr::null_mut()
            }
        }
    }

    pub extern "C" fn copy_code_to_memory(
        &mut self,
        code_offset: u32,
        size: u32,
        dest_offset: u32,
    ) {
        let code_size = self.inner_context.program.len();
        // cast everything to `usize`
        let code_offset = code_offset as usize;
        let size = size as usize;
        let dest_offset = dest_offset as usize;

        self.inner_context
            .resize_memory_if_necessary(dest_offset, size);

        let code = &self.inner_context.program.clone()[..code_size];
        self.inner_context
            .set_value_to_memory(dest_offset, code_offset, size, code);
    }

    pub extern "C" fn read_storage(&mut self, stg_key: &U256, stg_value: &mut U256) -> i64 {
        let address = self.env.tx.get_address();

        let key = stg_key.to_primitive_u256();
        let is_cold = !self.journal.key_is_warm(&address, &key);

        // Read value from journaled_storage. If there isn't one, then read from db
        let result = self
            .journal
            .read_storage(&address, &key)
            .unwrap_or_default()
            .present_value;

        stg_value.hi = (result >> 128).low_u128();
        stg_value.lo = result.low_u128();

        if is_cold {
            gas_cost::SLOAD_COLD
        } else {
            gas_cost::SLOAD_WARM
        }
    }

    pub extern "C" fn write_storage(&mut self, stg_key: &U256, stg_value: &mut U256) -> i64 {
        let key = stg_key.to_primitive_u256();
        let value = stg_value.to_primitive_u256();
        // TODO: Check if this case is ok. Can storage be written on Create?
        let TransactTo::Call(address) = self.env.tx.transact_to else {
            return 0;
        };

        let is_cold = !self.journal.key_is_warm(&address, &key);
        let slot = self.journal.read_storage(&address, &key);
        self.journal.write_storage(&address, key, value);

        let (original, current) = match slot {
            Some(slot) => (slot.original_value, slot.present_value),
            None => (value, value),
        };

        // Compute the gas cost
        let mut gas_cost: i64 = if original.is_zero() && current.is_zero() && current != value {
            20_000
        } else if original == current && current != value {
            2_900
        } else {
            100
        };

        // When the value is cold, add extra 2100 gas
        if is_cold {
            gas_cost += 2_100;
        }

        // Compute the gas refund
        let reset_non_zero_to_zero = !original.is_zero() && !current.is_zero() && value.is_zero();
        let undo_reset_to_zero = !original.is_zero() && current.is_zero() && !value.is_zero();
        let undo_reset_to_zero_into_original = undo_reset_to_zero && (value == original);
        let reset_back_to_zero = original.is_zero() && !current.is_zero() && value.is_zero();
        let reset_to_original = (current != value) && (original == value);

        let gas_refund: i64 = if reset_non_zero_to_zero {
            4_800
        } else if undo_reset_to_zero_into_original {
            -2_000
        } else if undo_reset_to_zero {
            -4_800
        } else if reset_back_to_zero {
            19_900
        } else if reset_to_original {
            2_800
        } else {
            0
        };

        if gas_refund > 0 {
            self.inner_context.gas_refund += gas_refund as u64;
        } else {
            self.inner_context.gas_refund = self
                .inner_context
                .gas_refund
                .saturating_sub(gas_refund.unsigned_abs());
        };

        gas_cost
    }

    pub extern "C" fn append_log(&mut self, offset: u32, size: u32) {
        self.create_log(offset, size, vec![]);
    }

    pub extern "C" fn append_log_with_one_topic(&mut self, offset: u32, size: u32, topic: &U256) {
        self.create_log(offset, size, vec![*topic]);
    }

    pub extern "C" fn append_log_with_two_topics(
        &mut self,
        offset: u32,
        size: u32,
        topic1: &U256,
        topic2: &U256,
    ) {
        self.create_log(offset, size, vec![*topic1, *topic2]);
    }

    pub extern "C" fn append_log_with_three_topics(
        &mut self,
        offset: u32,
        size: u32,
        topic1: &U256,
        topic2: &U256,
        topic3: &U256,
    ) {
        self.create_log(offset, size, vec![*topic1, *topic2, *topic3]);
    }

    pub extern "C" fn append_log_with_four_topics(
        &mut self,
        offset: u32,
        size: u32,
        topic1: &U256,
        topic2: &U256,
        topic3: &U256,
        topic4: &U256,
    ) {
        self.create_log(offset, size, vec![*topic1, *topic2, *topic3, *topic4]);
    }

    pub extern "C" fn get_block_number(&self, number: &mut U256) {
        let block_number = self.env.block.number;

        number.hi = (block_number >> 128).low_u128();
        number.lo = block_number.low_u128();
    }

    pub extern "C" fn get_block_hash(&mut self, number: &mut U256) {
        let number_as_u256 = number.to_primitive_u256();

        // If number is not in the valid range (last 256 blocks), return zero.
        let hash = if number_as_u256 < self.env.block.number.saturating_sub(EU256::from(256))
            || number_as_u256 >= self.env.block.number
        {
            // TODO: check if this is necessary. Db should only contain last 256 blocks, so number check would not be needed.
            B256::zero()
        } else {
            self.journal.get_block_hash(&number_as_u256)
        };

        let (hi, lo) = hash.as_bytes().split_at(16);
        number.lo = u128::from_be_bytes(lo.try_into().unwrap());
        number.hi = u128::from_be_bytes(hi.try_into().unwrap());
    }

    /// Receives a memory offset and size, and a vector of topics.
    /// Creates a Log with topics and data equal to memory[offset..offset + size]
    /// and pushes it to the logs vector.
    fn create_log(&mut self, offset: u32, size: u32, topics: Vec<U256>) {
        let offset = offset as usize;
        let size = size as usize;

        self.inner_context.resize_memory_if_necessary(offset, size);
        let data: Vec<u8> = self.inner_context.memory[offset..offset + size].into();

        let log = LogData { data, topics };
        self.inner_context.logs.push(log);
    }

    pub extern "C" fn get_codesize_from_address(&mut self, address: &U256) -> u64 {
        //TODO: Here we are returning 0 if a Database error occurs. Check this
        self.journal.code_by_address(&Address::from(address)).len() as _
    }

    pub extern "C" fn get_address_ptr(&mut self) -> *const u8 {
        self.env.tx.get_address().to_fixed_bytes().as_ptr()
    }

    pub extern "C" fn get_prevrandao(&self, prevrandao: &mut U256) {
        let randao = self.env.block.prevrandao.unwrap_or_default();
        *prevrandao = U256::from_fixed_be_bytes(randao.into());
    }

    pub extern "C" fn get_coinbase_ptr(&self) -> *const u8 {
        self.env.block.coinbase.as_ptr()
    }

    pub extern "C" fn store_in_timestamp_ptr(&self, value: &mut U256) {
        let aux = &self.env.block.timestamp;
        value.lo = aux.low_u128();
        value.hi = (aux >> 128).low_u128();
    }

    pub extern "C" fn store_in_basefee_ptr(&self, basefee: &mut U256) {
        basefee.hi = (self.env.block.basefee >> 128).low_u128();
        basefee.lo = self.env.block.basefee.low_u128();
    }

    pub extern "C" fn store_in_balance(&mut self, address: &U256, balance: &mut U256) {
        // addresses longer than 20 bytes should be invalid
        if (address.hi >> 32) != 0 {
            balance.hi = 0;
            balance.lo = 0;
        } else {
            let address_hi_slice = address.hi.to_be_bytes();
            let address_lo_slice = address.lo.to_be_bytes();

            let address_slice = [&address_hi_slice[12..16], &address_lo_slice[..]].concat();

            let address = Address::from_slice(&address_slice);

            match self.journal.get_account(&address) {
                Some(a) => {
                    balance.hi = (a.balance >> 128).low_u128();
                    balance.lo = a.balance.low_u128();
                }
                None => {
                    balance.hi = 0;
                    balance.lo = 0;
                }
            };
        }
    }

    pub extern "C" fn get_blob_hash_at_index(&mut self, index: &U256, blobhash: &mut U256) {
        if index.hi != 0 {
            *blobhash = U256::default();
            return;
        }
        *blobhash = usize::try_from(index.lo)
            .ok()
            .and_then(|idx| self.env.tx.blob_hashes.get(idx).cloned())
            .map(|x| U256::from_fixed_be_bytes(x.into()))
            .unwrap_or_default();
    }

    pub extern "C" fn copy_ext_code_to_memory(
        &mut self,
        address_value: &U256,
        code_offset: u32,
        size: u32,
        dest_offset: u32,
    ) {
        let size = size as usize;
        let code_offset = code_offset as usize;
        let dest_offset = dest_offset as usize;
        let address = Address::from(address_value);
        // TODO: Check if returning default bytecode on database failure is ok
        // A silenced error like this may produce unexpected code behaviour
        // ----> If the code is not found, it should be a fatal error
        let code = self.journal.code_by_address(&address);

        let code_offset = code_offset.min(code.len());
        self.inner_context
            .resize_memory_if_necessary(dest_offset, size);
        self.inner_context
            .set_value_to_memory(dest_offset, code_offset, size, &code);
    }

    pub extern "C" fn get_code_hash(&mut self, address: &mut U256) {
        let hash = match self.journal.get_account(&Address::from(address as &U256)) {
            Some(account_info) => account_info.code_hash,
            _ => B256::zero(),
        };

        *address = U256::from_fixed_be_bytes(hash.to_fixed_bytes());
    }

    fn create_aux(
        &mut self,
        size: u32,
        offset: u32,
        value: &mut U256,
        remaining_gas: &mut u64,
        salt: Option<&U256>,
    ) -> u8 {
        let value_as_u256 = value.to_primitive_u256();
        let offset = offset as usize;
        let size = size as usize;
        let minimum_word_size = ((size + 31) / 32) as u64;
        let sender_address = self.env.tx.get_address();

        if size > MAX_CODE_SIZE * 2 {
            self.halt_reason = Some(HaltReason::CreateContractSizeLimit);
            return return_codes::HALT_RETURN_CODE;
        }

        self.inner_context.resize_memory_if_necessary(offset, size);

        let initialization_bytecode = &self.inner_context.memory[offset..offset + size];
        let program = Program::from_bytecode(initialization_bytecode);

        // if we do a create from a program, and the created program would be the same, that means a recursive create
        // and we should directly halt to avoid an stack overflow
        if self.inner_context.program == program.clone().to_bytecode() {
            self.halt_reason = Some(HaltReason::OutOfGas(crate::result::OutOfGasError::Basic));
            return return_codes::HALT_RETURN_CODE;
        }

        let sender_account = self.journal.get_account(&sender_address).unwrap();

        let (dest_addr, hash_cost) = match salt {
            Some(s) => (
                compute_contract_address2(
                    sender_address,
                    s.to_primitive_u256(),
                    initialization_bytecode,
                ),
                minimum_word_size * gas_cost::HASH_WORD_COST as u64,
            ),
            _ => {
                if sender_account.nonce.checked_add(1).is_none() {
                    self.halt_reason = Some(HaltReason::NonceOverflow);
                    return return_codes::HALT_RETURN_CODE;
                }

                (
                    compute_contract_address(sender_address, sender_account.nonce),
                    0,
                )
            }
        };

        // Check if there is already a contract stored in dest_address
        if self.journal.get_account(&dest_addr).is_some() {
            self.halt_reason = Some(HaltReason::CreateCollision);
            return return_codes::HALT_RETURN_CODE;
        }

        // Create subcontext for the initialization code
        // TODO: Add call depth check
        let mut new_env = self.env.clone();
        new_env.tx.transact_to = TransactTo::Call(dest_addr);
        new_env.tx.gas_limit = *remaining_gas;
        let call_frame = CallFrame::new(sender_address);

        // Execute initialization code
        let context = Context::new();
        let module = context
            .compile(&program, Default::default())
            .expect("failed to compile program");

        // NOTE: Here we are not taking into account what happens if the deployment code reverts
        let ctx_journal = self.journal.eject_base();
        let mut context = SyscallContext::new(new_env.clone(), ctx_journal, call_frame);
        context.journal.new_account(dest_addr, value_as_u256);
        let executor = Executor::new(&module, &context, OptLevel::Aggressive);
        context.inner_context.program = program.to_bytecode();
        let program_len = context.inner_context.program.len() as u32;
        executor.execute(&mut context, new_env.tx.gas_limit);

        let result = context.get_result().unwrap().result;
        let bytecode = result.output().cloned().unwrap_or_default();

        self.journal.extend_from_successful(context.journal);

        // Set the gas cost
        let init_code_cost = minimum_word_size * gas_cost::INIT_WORD_COST as u64;
        let code_deposit_cost = (bytecode.len() as u64) * gas_cost::BYTE_DEPOSIT_COST as u64;
        let gas_cost = init_code_cost + code_deposit_cost + hash_cost + result.gas_used()
            - result.gas_refunded();
        *remaining_gas = gas_cost;

        // Check if balance is enough
        let Some(sender_balance) = sender_account.balance.checked_sub(value_as_u256) else {
            *value = U256::zero();
            self.write_result(
                offset as u32,
                program_len,
                *remaining_gas,
                return_codes::SUCCESS_RETURN_CODE,
            );
            return return_codes::SUCCESS_RETURN_CODE;
        };

        // Create new contract and update sender account
        self.journal
            .new_contract(dest_addr, bytecode, value_as_u256);

        let Some(new_nonce) = sender_account.nonce.checked_add(1) else {
            self.halt_reason = Some(HaltReason::NonceOverflow);
            return return_codes::HALT_RETURN_CODE;
        };

        self.journal.set_nonce(&sender_address, new_nonce);
        self.journal.set_balance(&sender_address, sender_balance);

        value.copy_from(&dest_addr);

        // TODO: add dest_addr as warm in the access list
        self.write_result(
            offset as u32,
            program_len,
            *remaining_gas,
            return_codes::SUCCESS_RETURN_CODE,
        );
        return_codes::SUCCESS_RETURN_CODE
    }

    pub extern "C" fn create(
        &mut self,
        size: u32,
        offset: u32,
        value: &mut U256,
        remaining_gas: &mut u64,
    ) -> u8 {
        self.create_aux(size, offset, value, remaining_gas, None)
    }

    pub extern "C" fn create2(
        &mut self,
        size: u32,
        offset: u32,
        value: &mut U256,
        remaining_gas: &mut u64,
        salt: &U256,
    ) -> u8 {
        self.create_aux(size, offset, value, remaining_gas, Some(salt))
    }

    pub extern "C" fn selfdestruct(&mut self, receiver_address: &U256) -> u64 {
        let sender_address = self.env.tx.get_address();
        let receiver_address = Address::from(receiver_address);

        let sender_balance = self
            .journal
            .get_account(&sender_address)
            .unwrap_or_default()
            .balance;

        let receiver_is_empty = match self.journal.get_account(&receiver_address) {
            Some(receiver) => {
                let is_empty = receiver.is_empty();
                self.journal
                    .set_balance(&receiver_address, receiver.balance + sender_balance);
                is_empty
            }
            None => {
                self.journal.new_account(receiver_address, sender_balance);
                true
            }
        };

        self.journal.set_balance(&sender_address, EU256::zero());

        if self.journal.get_account(&sender_address).is_some() {
            self.journal
                .set_status(&sender_address, AccountStatus::SelfDestructed);
        }

        if !sender_balance.is_zero() && receiver_is_empty {
            gas_cost::SELFDESTRUCT_DYNAMIC_GAS as u64
        } else {
            0
        }
        // TODO: add gas cost for cold addresses
    }

    pub extern "C" fn read_transient_storage(&mut self, stg_key: &U256, stg_value: &mut U256) {
        let key = stg_key.to_primitive_u256();
        let address = self.env.tx.get_address();

        let result = self
            .transient_storage
            .get(&(address, key))
            .cloned()
            .unwrap_or(EU256::zero());

        stg_value.hi = (result >> 128).low_u128();
        stg_value.lo = result.low_u128();
    }

    pub extern "C" fn write_transient_storage(&mut self, stg_key: &U256, stg_value: &mut U256) {
        let address = self.env.tx.get_address();

        let key = stg_key.to_primitive_u256();
        let value = stg_value.to_primitive_u256();
        self.transient_storage.insert((address, key), value);
    }
}

pub mod symbols {
    // Global variables
    pub const CONTEXT_IS_STATIC: &str = "evm_mlir__context_is_static";
    // Syscalls
    pub const WRITE_RESULT: &str = "evm_mlir__write_result";
    pub const EXTEND_MEMORY: &str = "evm_mlir__extend_memory";
    pub const KECCAK256_HASHER: &str = "evm_mlir__keccak256_hasher";
    pub const STORAGE_WRITE: &str = "evm_mlir__write_storage";
    pub const STORAGE_READ: &str = "evm_mlir__read_storage";
    pub const APPEND_LOG: &str = "evm_mlir__append_log";
    pub const APPEND_LOG_ONE_TOPIC: &str = "evm_mlir__append_log_with_one_topic";
    pub const APPEND_LOG_TWO_TOPICS: &str = "evm_mlir__append_log_with_two_topics";
    pub const APPEND_LOG_THREE_TOPICS: &str = "evm_mlir__append_log_with_three_topics";
    pub const APPEND_LOG_FOUR_TOPICS: &str = "evm_mlir__append_log_with_four_topics";
    pub const GET_CALLDATA_PTR: &str = "evm_mlir__get_calldata_ptr";
    pub const GET_CALLDATA_SIZE: &str = "evm_mlir__get_calldata_size";
    pub const GET_CODESIZE_FROM_ADDRESS: &str = "evm_mlir__get_codesize_from_address";
    pub const COPY_CODE_TO_MEMORY: &str = "evm_mlir__copy_code_to_memory";
    pub const GET_ADDRESS_PTR: &str = "evm_mlir__get_address_ptr";
    pub const GET_GASLIMIT: &str = "evm_mlir__get_gaslimit";
    pub const STORE_IN_CALLVALUE_PTR: &str = "evm_mlir__store_in_callvalue_ptr";
    pub const STORE_IN_BLOBBASEFEE_PTR: &str = "evm_mlir__store_in_blobbasefee_ptr";
    pub const GET_BLOB_HASH_AT_INDEX: &str = "evm_mlir__get_blob_hash_at_index";
    pub const STORE_IN_BALANCE: &str = "evm_mlir__store_in_balance";
    pub const GET_COINBASE_PTR: &str = "evm_mlir__get_coinbase_ptr";
    pub const STORE_IN_TIMESTAMP_PTR: &str = "evm_mlir__store_in_timestamp_ptr";
    pub const STORE_IN_BASEFEE_PTR: &str = "evm_mlir__store_in_basefee_ptr";
    pub const STORE_IN_CALLER_PTR: &str = "evm_mlir__store_in_caller_ptr";
    pub const GET_ORIGIN: &str = "evm_mlir__get_origin";
    pub const GET_CHAINID: &str = "evm_mlir__get_chainid";
    pub const STORE_IN_GASPRICE_PTR: &str = "evm_mlir__store_in_gasprice_ptr";
    pub const GET_BLOCK_NUMBER: &str = "evm_mlir__get_block_number";
    pub const STORE_IN_SELFBALANCE_PTR: &str = "evm_mlir__store_in_selfbalance_ptr";
    pub const COPY_EXT_CODE_TO_MEMORY: &str = "evm_mlir__copy_ext_code_to_memory";
    pub const GET_PREVRANDAO: &str = "evm_mlir__get_prevrandao";
    pub const GET_BLOCK_HASH: &str = "evm_mlir__get_block_hash";
    pub const GET_CODE_HASH: &str = "evm_mlir__get_code_hash";
    pub const CALL: &str = "evm_mlir__call";
    pub const CREATE: &str = "evm_mlir__create";
    pub const CREATE2: &str = "evm_mlir__create2";
    pub const GET_RETURN_DATA_SIZE: &str = "evm_mlir__get_return_data_size";
    pub const COPY_RETURN_DATA_INTO_MEMORY: &str = "evm_mlir__copy_return_data_into_memory";
    pub const TRANSIENT_STORAGE_READ: &str = "evm_mlir__transient_storage_read";
    pub const TRANSIENT_STORAGE_WRITE: &str = "evm_mlir__transient_storage_write";
    pub const SELFDESTRUCT: &str = "evm_mlir__selfdestruct";
}

impl<'c> SyscallContext<'c> {
    /// Registers all the syscalls as symbols in the execution engine
    ///
    /// This allows the generated code to call the syscalls by name.
    pub fn register_symbols(&self, engine: &ExecutionEngine) {
        unsafe {
            // Global variables
            engine.register_symbol(
                symbols::CONTEXT_IS_STATIC,
                &self.call_frame.ctx_is_static as *const bool as *mut (),
            );
            // Syscalls
            engine.register_symbol(
                symbols::WRITE_RESULT,
                SyscallContext::write_result as *const fn(*mut c_void, u32, u32, u64, u8)
                    as *mut (),
            );
            engine.register_symbol(
                symbols::KECCAK256_HASHER,
                SyscallContext::keccak256_hasher as *const fn(*mut c_void, u32, u32, *const U256)
                    as *mut (),
            );
            engine.register_symbol(
                symbols::EXTEND_MEMORY,
                SyscallContext::extend_memory as *const fn(*mut c_void, u32) as *mut (),
            );
            engine.register_symbol(
                symbols::STORAGE_READ,
                SyscallContext::read_storage as *const fn(*mut c_void, *const U256, *mut U256)
                    as *mut (),
            );
            engine.register_symbol(
                symbols::STORAGE_WRITE,
                SyscallContext::write_storage as *const fn(*mut c_void, *const U256, *const U256)
                    as *mut (),
            );
            engine.register_symbol(
                symbols::APPEND_LOG,
                SyscallContext::append_log as *const fn(*mut c_void, u32, u32) as *mut (),
            );
            engine.register_symbol(
                symbols::APPEND_LOG_ONE_TOPIC,
                SyscallContext::append_log_with_one_topic
                    as *const fn(*mut c_void, u32, u32, *const U256) as *mut (),
            );
            engine.register_symbol(
                symbols::APPEND_LOG_TWO_TOPICS,
                SyscallContext::append_log_with_two_topics
                    as *const fn(*mut c_void, u32, u32, *const U256, *const U256)
                    as *mut (),
            );
            engine.register_symbol(
                symbols::APPEND_LOG_THREE_TOPICS,
                SyscallContext::append_log_with_three_topics
                    as *const fn(*mut c_void, u32, u32, *const U256, *const U256, *const U256)
                    as *mut (),
            );
            engine.register_symbol(
                symbols::APPEND_LOG_FOUR_TOPICS,
                SyscallContext::append_log_with_four_topics
                    as *const fn(
                        *mut c_void,
                        u32,
                        u32,
                        *const U256,
                        *const U256,
                        *const U256,
                        *const U256,
                    ) as *mut (),
            );
            engine.register_symbol(
                symbols::CALL,
                SyscallContext::call
                    as *const fn(
                        *mut c_void,
                        u64,
                        *const U256,
                        *const U256,
                        u32,
                        u32,
                        u32,
                        u32,
                        u64,
                        *mut u64,
                        u8,
                    ) as *mut (),
            );
            engine.register_symbol(
                symbols::GET_CALLDATA_PTR,
                SyscallContext::get_calldata_ptr as *const fn(*mut c_void) as *mut (),
            );
            engine.register_symbol(
                symbols::GET_CALLDATA_SIZE,
                SyscallContext::get_calldata_size_syscall as *const fn(*mut c_void) as *mut (),
            );
            engine.register_symbol(
                symbols::EXTEND_MEMORY,
                SyscallContext::extend_memory as *const fn(*mut c_void, u32) as *mut (),
            );
            engine.register_symbol(
                symbols::COPY_CODE_TO_MEMORY,
                SyscallContext::copy_code_to_memory as *const fn(*mut c_void, u32, u32, u32)
                    as *mut (),
            );
            engine.register_symbol(
                symbols::GET_ORIGIN,
                SyscallContext::get_origin as *const fn(*mut c_void, *mut U256) as *mut (),
            );
            engine.register_symbol(
                symbols::GET_ADDRESS_PTR,
                SyscallContext::get_address_ptr as *const fn(*mut c_void) as *mut (),
            );
            engine.register_symbol(
                symbols::STORE_IN_CALLVALUE_PTR,
                SyscallContext::store_in_callvalue_ptr as *const fn(*mut c_void, *mut U256)
                    as *mut (),
            );
            engine.register_symbol(
                symbols::STORE_IN_BLOBBASEFEE_PTR,
                SyscallContext::store_in_blobbasefee_ptr
                    as *const extern "C" fn(&SyscallContext, *mut u128) -> ()
                    as *mut (),
            );
            engine.register_symbol(
                symbols::GET_CODESIZE_FROM_ADDRESS,
                SyscallContext::get_codesize_from_address as *const fn(*mut c_void, *mut U256)
                    as *mut (),
            );
            engine.register_symbol(
                symbols::GET_COINBASE_PTR,
                SyscallContext::get_coinbase_ptr as *const fn(*mut c_void) as *mut (),
            );
            engine.register_symbol(
                symbols::STORE_IN_TIMESTAMP_PTR,
                SyscallContext::store_in_timestamp_ptr as *const fn(*mut c_void, *mut U256)
                    as *mut (),
            );
            engine.register_symbol(
                symbols::STORE_IN_BASEFEE_PTR,
                SyscallContext::store_in_basefee_ptr as *const fn(*mut c_void, *mut U256)
                    as *mut (),
            );
            engine.register_symbol(
                symbols::STORE_IN_CALLER_PTR,
                SyscallContext::store_in_caller_ptr as *const fn(*mut c_void, *mut U256) as *mut (),
            );
            engine.register_symbol(
                symbols::GET_GASLIMIT,
                SyscallContext::get_gaslimit as *const fn(*mut c_void) as *mut (),
            );
            engine.register_symbol(
                symbols::STORE_IN_GASPRICE_PTR,
                SyscallContext::store_in_gasprice_ptr as *const fn(*mut c_void, *mut U256)
                    as *mut (),
            );
            engine.register_symbol(
                symbols::GET_BLOCK_NUMBER,
                SyscallContext::get_block_number as *const fn(*mut c_void, *mut U256) as *mut (),
            );
            engine.register_symbol(
                symbols::GET_PREVRANDAO,
                SyscallContext::get_prevrandao as *const fn(*mut c_void, *mut U256) as *mut (),
            );
            engine.register_symbol(
                symbols::GET_BLOB_HASH_AT_INDEX,
                SyscallContext::get_blob_hash_at_index
                    as *const fn(*mut c_void, *mut U256, *mut U256) as *mut (),
            );
            engine.register_symbol(
                symbols::GET_CHAINID,
                SyscallContext::get_chainid as *const extern "C" fn(&SyscallContext) -> u64
                    as *mut (),
            );
            engine.register_symbol(
                symbols::STORE_IN_BALANCE,
                SyscallContext::store_in_balance as *const fn(*mut c_void, *const U256, *mut U256)
                    as *mut (),
            );
            engine.register_symbol(
                symbols::STORE_IN_SELFBALANCE_PTR,
                SyscallContext::store_in_selfbalance_ptr
                    as *const extern "C" fn(&SyscallContext) -> u64 as *mut (),
            );
            engine.register_symbol(
                symbols::COPY_EXT_CODE_TO_MEMORY,
                SyscallContext::copy_ext_code_to_memory
                    as *const extern "C" fn(*mut c_void, *mut U256, u32, u32, u32)
                    as *mut (),
            );
            engine.register_symbol(
                symbols::GET_BLOCK_HASH,
                SyscallContext::get_block_hash as *const fn(*mut c_void, *mut U256) as *mut (),
            );

            engine.register_symbol(
                symbols::GET_CODE_HASH,
                SyscallContext::get_code_hash as *const fn(*mut c_void, *mut U256) as *mut (),
            );

            engine.register_symbol(
                symbols::CREATE,
                SyscallContext::create
                    as *const extern "C" fn(*mut c_void, u32, u32, *mut U256, *mut u64)
                    as *mut (),
            );

            engine.register_symbol(
                symbols::CREATE2,
                SyscallContext::create2
                    as *const extern "C" fn(*mut c_void, u32, u32, *mut U256, *mut u64, *mut U256)
                    as *mut (),
            );

            engine.register_symbol(
                symbols::GET_RETURN_DATA_SIZE,
                SyscallContext::get_return_data_size as *const fn(*mut c_void) as *mut (),
            );
            engine.register_symbol(
                symbols::COPY_RETURN_DATA_INTO_MEMORY,
                SyscallContext::copy_return_data_into_memory
                    as *const fn(*mut c_void, u32, u32, u32) as *mut (),
            );

            engine.register_symbol(
                symbols::SELFDESTRUCT,
                SyscallContext::selfdestruct as *const fn(*mut c_void, *mut U256) as *mut (),
            );

            engine.register_symbol(
                symbols::TRANSIENT_STORAGE_READ,
                SyscallContext::read_transient_storage
                    as *const fn(*const c_void, *const U256, *mut U256) as *mut (),
            );

            engine.register_symbol(
                symbols::TRANSIENT_STORAGE_WRITE,
                SyscallContext::write_transient_storage
                    as *const fn(*const c_void, *const U256, *mut U256) as *mut (),
            );
        }
    }
}

/// MLIR util for declaring syscalls
pub(crate) mod mlir {
    use melior::{
        dialect::{
            func,
            llvm::{attributes::Linkage, r#type::pointer},
        },
        ir::{
            attribute::{FlatSymbolRefAttribute, StringAttribute, TypeAttribute},
            r#type::{FunctionType, IntegerType},
            Block, Identifier, Location, Module as MeliorModule, Region, Value,
        },
        Context as MeliorContext,
    };

    use crate::{errors::CodegenError, utils::llvm_mlir};

    use super::symbols;

    pub(crate) fn declare_symbols(context: &MeliorContext, module: &MeliorModule) {
        let location = Location::unknown(context);

        // Type declarations
        let ptr_type = pointer(context, 0);
        let uint8 = IntegerType::new(context, 8).into();
        let uint32 = IntegerType::new(context, 32).into();
        let uint64 = IntegerType::new(context, 64).into();

        let attributes = &[(
            Identifier::new(context, "sym_visibility"),
            StringAttribute::new(context, "private").into(),
        )];

        // Globals declaration
        module.body().append_operation(llvm_mlir::global(
            context,
            symbols::CONTEXT_IS_STATIC,
            ptr_type,
            Linkage::External,
            location,
        ));
        // Syscall declarations
        module.body().append_operation(func::func(
            context,
            StringAttribute::new(context, symbols::WRITE_RESULT),
            TypeAttribute::new(
                FunctionType::new(context, &[ptr_type, uint32, uint32, uint64, uint8], &[]).into(),
            ),
            Region::new(),
            attributes,
            location,
        ));

        module.body().append_operation(func::func(
            context,
            StringAttribute::new(context, symbols::KECCAK256_HASHER),
            TypeAttribute::new(
                FunctionType::new(context, &[ptr_type, uint32, uint32, ptr_type], &[]).into(),
            ),
            Region::new(),
            attributes,
            location,
        ));

        module.body().append_operation(func::func(
            context,
            StringAttribute::new(context, symbols::GET_CALLDATA_PTR),
            TypeAttribute::new(FunctionType::new(context, &[ptr_type], &[ptr_type]).into()),
            Region::new(),
            attributes,
            location,
        ));

        module.body().append_operation(func::func(
            context,
            StringAttribute::new(context, symbols::GET_CALLDATA_SIZE),
            TypeAttribute::new(FunctionType::new(context, &[ptr_type], &[uint32]).into()),
            Region::new(),
            attributes,
            location,
        ));

        module.body().append_operation(func::func(
            context,
            StringAttribute::new(context, symbols::GET_CHAINID),
            TypeAttribute::new(FunctionType::new(context, &[ptr_type], &[uint64]).into()),
            Region::new(),
            attributes,
            location,
        ));

        module.body().append_operation(func::func(
            context,
            StringAttribute::new(context, symbols::STORE_IN_CALLVALUE_PTR),
            TypeAttribute::new(FunctionType::new(context, &[ptr_type, ptr_type], &[]).into()),
            Region::new(),
            attributes,
            location,
        ));
        module.body().append_operation(func::func(
            context,
            StringAttribute::new(context, symbols::STORE_IN_CALLER_PTR),
            TypeAttribute::new(FunctionType::new(context, &[ptr_type, ptr_type], &[]).into()),
            Region::new(),
            attributes,
            location,
        ));

        module.body().append_operation(func::func(
            context,
            StringAttribute::new(context, symbols::STORE_IN_GASPRICE_PTR),
            TypeAttribute::new(FunctionType::new(context, &[ptr_type, ptr_type], &[]).into()),
            Region::new(),
            attributes,
            location,
        ));

        module.body().append_operation(func::func(
            context,
            StringAttribute::new(context, symbols::STORE_IN_SELFBALANCE_PTR),
            TypeAttribute::new(FunctionType::new(context, &[ptr_type, ptr_type], &[]).into()),
            Region::new(),
            attributes,
            location,
        ));

        module.body().append_operation(func::func(
            context,
            StringAttribute::new(context, symbols::STORE_IN_BLOBBASEFEE_PTR),
            TypeAttribute::new(FunctionType::new(context, &[ptr_type, ptr_type], &[]).into()),
            Region::new(),
            attributes,
            location,
        ));

        module.body().append_operation(func::func(
            context,
            StringAttribute::new(context, symbols::GET_GASLIMIT),
            TypeAttribute::new(FunctionType::new(context, &[ptr_type], &[uint64]).into()),
            Region::new(),
            attributes,
            location,
        ));

        module.body().append_operation(func::func(
            context,
            StringAttribute::new(context, symbols::EXTEND_MEMORY),
            TypeAttribute::new(FunctionType::new(context, &[ptr_type, uint32], &[ptr_type]).into()),
            Region::new(),
            attributes,
            location,
        ));

        module.body().append_operation(func::func(
            context,
            StringAttribute::new(context, symbols::COPY_CODE_TO_MEMORY),
            TypeAttribute::new(
                FunctionType::new(context, &[ptr_type, uint32, uint32, uint32], &[]).into(),
            ),
            Region::new(),
            attributes,
            location,
        ));

        module.body().append_operation(func::func(
            context,
            StringAttribute::new(context, symbols::STORAGE_READ),
            r#TypeAttribute::new(
                FunctionType::new(context, &[ptr_type, ptr_type, ptr_type], &[uint64]).into(),
            ),
            Region::new(),
            attributes,
            location,
        ));

        module.body().append_operation(func::func(
            context,
            StringAttribute::new(context, symbols::STORAGE_WRITE),
            r#TypeAttribute::new(
                FunctionType::new(context, &[ptr_type, ptr_type, ptr_type], &[uint64]).into(),
            ),
            Region::new(),
            attributes,
            location,
        ));

        module.body().append_operation(func::func(
            context,
            StringAttribute::new(context, symbols::APPEND_LOG),
            TypeAttribute::new(FunctionType::new(context, &[ptr_type, uint32, uint32], &[]).into()),
            Region::new(),
            attributes,
            location,
        ));
        module.body().append_operation(func::func(
            context,
            StringAttribute::new(context, symbols::APPEND_LOG_ONE_TOPIC),
            TypeAttribute::new(
                FunctionType::new(context, &[ptr_type, uint32, uint32, ptr_type], &[]).into(),
            ),
            Region::new(),
            attributes,
            location,
        ));
        module.body().append_operation(func::func(
            context,
            StringAttribute::new(context, symbols::APPEND_LOG_TWO_TOPICS),
            TypeAttribute::new(
                FunctionType::new(
                    context,
                    &[ptr_type, uint32, uint32, ptr_type, ptr_type],
                    &[],
                )
                .into(),
            ),
            Region::new(),
            attributes,
            location,
        ));
        module.body().append_operation(func::func(
            context,
            StringAttribute::new(context, symbols::APPEND_LOG_THREE_TOPICS),
            TypeAttribute::new(
                FunctionType::new(
                    context,
                    &[ptr_type, uint32, uint32, ptr_type, ptr_type, ptr_type],
                    &[],
                )
                .into(),
            ),
            Region::new(),
            attributes,
            location,
        ));
        module.body().append_operation(func::func(
            context,
            StringAttribute::new(context, symbols::APPEND_LOG_FOUR_TOPICS),
            TypeAttribute::new(
                FunctionType::new(
                    context,
                    &[
                        ptr_type, uint32, uint32, ptr_type, ptr_type, ptr_type, ptr_type,
                    ],
                    &[],
                )
                .into(),
            ),
            Region::new(),
            attributes,
            location,
        ));

        module.body().append_operation(func::func(
            context,
            StringAttribute::new(context, symbols::GET_ORIGIN),
            TypeAttribute::new(FunctionType::new(context, &[ptr_type, ptr_type], &[]).into()),
            Region::new(),
            attributes,
            location,
        ));

        module.body().append_operation(func::func(
            context,
            StringAttribute::new(context, symbols::GET_COINBASE_PTR),
            TypeAttribute::new(FunctionType::new(context, &[ptr_type], &[ptr_type]).into()),
            Region::new(),
            attributes,
            location,
        ));

        module.body().append_operation(func::func(
            context,
            StringAttribute::new(context, symbols::GET_BLOCK_NUMBER),
            TypeAttribute::new(FunctionType::new(context, &[ptr_type, ptr_type], &[]).into()),
            Region::new(),
            attributes,
            location,
        ));

        module.body().append_operation(func::func(
            context,
            StringAttribute::new(context, symbols::GET_CODESIZE_FROM_ADDRESS),
            TypeAttribute::new(FunctionType::new(context, &[ptr_type, ptr_type], &[uint64]).into()),
            Region::new(),
            attributes,
            location,
        ));

        module.body().append_operation(func::func(
            context,
            StringAttribute::new(context, symbols::GET_ADDRESS_PTR),
            TypeAttribute::new(FunctionType::new(context, &[ptr_type], &[ptr_type]).into()),
            Region::new(),
            attributes,
            location,
        ));

        module.body().append_operation(func::func(
            context,
            StringAttribute::new(context, symbols::GET_PREVRANDAO),
            TypeAttribute::new(FunctionType::new(context, &[ptr_type, ptr_type], &[]).into()),
            Region::new(),
            attributes,
            location,
        ));

        module.body().append_operation(func::func(
            context,
            StringAttribute::new(context, symbols::STORE_IN_TIMESTAMP_PTR),
            TypeAttribute::new(FunctionType::new(context, &[ptr_type, ptr_type], &[]).into()),
            Region::new(),
            attributes,
            location,
        ));

        module.body().append_operation(func::func(
            context,
            StringAttribute::new(context, symbols::STORE_IN_BASEFEE_PTR),
            TypeAttribute::new(FunctionType::new(context, &[ptr_type, ptr_type], &[]).into()),
            Region::new(),
            attributes,
            location,
        ));

        module.body().append_operation(func::func(
            context,
            StringAttribute::new(context, symbols::CALL),
            TypeAttribute::new(
                FunctionType::new(
                    context,
                    &[
                        ptr_type, uint64, ptr_type, ptr_type, uint32, uint32, uint32, uint32,
                        uint64, ptr_type, uint8,
                    ],
                    &[uint8],
                )
                .into(),
            ),
            Region::new(),
            attributes,
            location,
        ));

        module.body().append_operation(func::func(
            context,
            StringAttribute::new(context, symbols::STORE_IN_BALANCE),
            TypeAttribute::new(
                FunctionType::new(context, &[ptr_type, ptr_type, ptr_type], &[]).into(),
            ),
            Region::new(),
            attributes,
            location,
        ));

        module.body().append_operation(func::func(
            context,
            StringAttribute::new(context, symbols::COPY_EXT_CODE_TO_MEMORY),
            TypeAttribute::new(
                FunctionType::new(context, &[ptr_type, ptr_type, uint32, uint32, uint32], &[])
                    .into(),
            ),
            Region::new(),
            attributes,
            location,
        ));

        module.body().append_operation(func::func(
            context,
            StringAttribute::new(context, symbols::GET_BLOB_HASH_AT_INDEX),
            TypeAttribute::new(
                FunctionType::new(context, &[ptr_type, ptr_type, ptr_type], &[]).into(),
            ),
            Region::new(),
            attributes,
            location,
        ));

        module.body().append_operation(func::func(
            context,
            StringAttribute::new(context, symbols::GET_BLOCK_HASH),
            TypeAttribute::new(FunctionType::new(context, &[ptr_type, ptr_type], &[]).into()),
            Region::new(),
            attributes,
            location,
        ));

        module.body().append_operation(func::func(
            context,
            StringAttribute::new(context, symbols::GET_CODE_HASH),
            TypeAttribute::new(FunctionType::new(context, &[ptr_type, ptr_type], &[]).into()),
            Region::new(),
            attributes,
            location,
        ));

        module.body().append_operation(func::func(
            context,
            StringAttribute::new(context, symbols::CREATE),
            TypeAttribute::new(
                FunctionType::new(
                    context,
                    &[ptr_type, uint32, uint32, ptr_type, ptr_type],
                    &[uint8],
                )
                .into(),
            ),
            Region::new(),
            attributes,
            location,
        ));

        module.body().append_operation(func::func(
            context,
            StringAttribute::new(context, symbols::CREATE2),
            TypeAttribute::new(
                FunctionType::new(
                    context,
                    &[ptr_type, uint32, uint32, ptr_type, ptr_type, ptr_type],
                    &[uint8],
                )
                .into(),
            ),
            Region::new(),
            attributes,
            location,
        ));

        module.body().append_operation(func::func(
            context,
            StringAttribute::new(context, symbols::GET_RETURN_DATA_SIZE),
            TypeAttribute::new(FunctionType::new(context, &[ptr_type], &[uint32]).into()),
            Region::new(),
            attributes,
            location,
        ));

        module.body().append_operation(func::func(
            context,
            StringAttribute::new(context, symbols::COPY_RETURN_DATA_INTO_MEMORY),
            TypeAttribute::new(
                FunctionType::new(context, &[ptr_type, uint32, uint32, uint32], &[]).into(),
            ),
            Region::new(),
            attributes,
            location,
        ));

        module.body().append_operation(func::func(
            context,
            StringAttribute::new(context, symbols::SELFDESTRUCT),
            TypeAttribute::new(FunctionType::new(context, &[ptr_type, ptr_type], &[uint64]).into()),
            Region::new(),
            attributes,
            location,
        ));

        module.body().append_operation(func::func(
            context,
            StringAttribute::new(context, symbols::TRANSIENT_STORAGE_READ),
            r#TypeAttribute::new(
                FunctionType::new(context, &[ptr_type, ptr_type, ptr_type], &[]).into(),
            ),
            Region::new(),
            attributes,
            location,
        ));

        module.body().append_operation(func::func(
            context,
            StringAttribute::new(context, symbols::TRANSIENT_STORAGE_WRITE),
            r#TypeAttribute::new(
                FunctionType::new(context, &[ptr_type, ptr_type, ptr_type], &[]).into(),
            ),
            Region::new(),
            attributes,
            location,
        ));
    }

    /// Stores the return values in the syscall context
    #[allow(clippy::too_many_arguments)]
    pub(crate) fn write_result_syscall<'c>(
        mlir_ctx: &'c MeliorContext,
        syscall_ctx: Value<'c, 'c>,
        block: &Block,
        offset: Value,
        size: Value,
        gas: Value,
        reason: Value,
        location: Location,
    ) {
        block.append_operation(func::call(
            mlir_ctx,
            FlatSymbolRefAttribute::new(mlir_ctx, symbols::WRITE_RESULT),
            &[syscall_ctx, offset, size, gas, reason],
            &[],
            location,
        ));
    }

    pub(crate) fn keccak256_syscall<'c>(
        mlir_ctx: &'c MeliorContext,
        syscall_ctx: Value<'c, 'c>,
        block: &'c Block,
        offset: Value<'c, 'c>,
        size: Value<'c, 'c>,
        hash_ptr: Value<'c, 'c>,
        location: Location<'c>,
    ) {
        block.append_operation(func::call(
            mlir_ctx,
            FlatSymbolRefAttribute::new(mlir_ctx, symbols::KECCAK256_HASHER),
            &[syscall_ctx, offset, size, hash_ptr],
            &[],
            location,
        ));
    }

    pub(crate) fn get_calldata_size_syscall<'c>(
        mlir_ctx: &'c MeliorContext,
        syscall_ctx: Value<'c, 'c>,
        block: &'c Block,
        location: Location<'c>,
    ) -> Result<Value<'c, 'c>, CodegenError> {
        let uint32 = IntegerType::new(mlir_ctx, 32).into();
        let value = block
            .append_operation(func::call(
                mlir_ctx,
                FlatSymbolRefAttribute::new(mlir_ctx, symbols::GET_CALLDATA_SIZE),
                &[syscall_ctx],
                &[uint32],
                location,
            ))
            .result(0)?;
        Ok(value.into())
    }

    /// Returns a pointer to the start of the calldata
    pub(crate) fn get_calldata_ptr_syscall<'c>(
        mlir_ctx: &'c MeliorContext,
        syscall_ctx: Value<'c, 'c>,
        block: &'c Block,
        location: Location<'c>,
    ) -> Result<Value<'c, 'c>, CodegenError> {
        let ptr_type = pointer(mlir_ctx, 0);
        let value = block
            .append_operation(func::call(
                mlir_ctx,
                FlatSymbolRefAttribute::new(mlir_ctx, symbols::GET_CALLDATA_PTR),
                &[syscall_ctx],
                &[ptr_type],
                location,
            ))
            .result(0)?;
        Ok(value.into())
    }

    pub(crate) fn get_gaslimit<'c>(
        mlir_ctx: &'c MeliorContext,
        syscall_ctx: Value<'c, 'c>,
        block: &'c Block,
        location: Location<'c>,
    ) -> Result<Value<'c, 'c>, CodegenError> {
        let uint64 = IntegerType::new(mlir_ctx, 64).into();
        let value = block
            .append_operation(func::call(
                mlir_ctx,
                FlatSymbolRefAttribute::new(mlir_ctx, symbols::GET_GASLIMIT),
                &[syscall_ctx],
                &[uint64],
                location,
            ))
            .result(0)?;
        Ok(value.into())
    }

    pub(crate) fn get_chainid_syscall<'c>(
        mlir_ctx: &'c MeliorContext,
        syscall_ctx: Value<'c, 'c>,
        block: &'c Block,
        location: Location<'c>,
    ) -> Result<Value<'c, 'c>, CodegenError> {
        let uint64 = IntegerType::new(mlir_ctx, 64).into();
        let value = block
            .append_operation(func::call(
                mlir_ctx,
                FlatSymbolRefAttribute::new(mlir_ctx, symbols::GET_CHAINID),
                &[syscall_ctx],
                &[uint64],
                location,
            ))
            .result(0)?;
        Ok(value.into())
    }

    pub(crate) fn store_in_callvalue_ptr<'c>(
        mlir_ctx: &'c MeliorContext,
        syscall_ctx: Value<'c, 'c>,
        block: &'c Block,
        location: Location<'c>,
        callvalue_ptr: Value<'c, 'c>,
    ) {
        block.append_operation(func::call(
            mlir_ctx,
            FlatSymbolRefAttribute::new(mlir_ctx, symbols::STORE_IN_CALLVALUE_PTR),
            &[syscall_ctx, callvalue_ptr],
            &[],
            location,
        ));
    }

    pub(crate) fn store_in_blobbasefee_ptr<'c>(
        mlir_ctx: &'c MeliorContext,
        syscall_ctx: Value<'c, 'c>,
        block: &'c Block,
        location: Location<'c>,
        blob_base_fee_ptr: Value<'c, 'c>,
    ) {
        block.append_operation(func::call(
            mlir_ctx,
            FlatSymbolRefAttribute::new(mlir_ctx, symbols::STORE_IN_BLOBBASEFEE_PTR),
            &[syscall_ctx, blob_base_fee_ptr],
            &[],
            location,
        ));
    }

    pub(crate) fn store_in_gasprice_ptr<'c>(
        mlir_ctx: &'c MeliorContext,
        syscall_ctx: Value<'c, 'c>,
        block: &'c Block,
        location: Location<'c>,
        gasprice_ptr: Value<'c, 'c>,
    ) {
        block.append_operation(func::call(
            mlir_ctx,
            FlatSymbolRefAttribute::new(mlir_ctx, symbols::STORE_IN_GASPRICE_PTR),
            &[syscall_ctx, gasprice_ptr],
            &[],
            location,
        ));
    }

    pub(crate) fn store_in_caller_ptr<'c>(
        mlir_ctx: &'c MeliorContext,
        syscall_ctx: Value<'c, 'c>,
        block: &'c Block,
        location: Location<'c>,
        caller_ptr: Value<'c, 'c>,
    ) {
        block.append_operation(func::call(
            mlir_ctx,
            FlatSymbolRefAttribute::new(mlir_ctx, symbols::STORE_IN_CALLER_PTR),
            &[syscall_ctx, caller_ptr],
            &[],
            location,
        ));
    }

    /// Extends the memory segment of the syscall context.
    /// Returns a pointer to the start of the memory segment.
    pub(crate) fn extend_memory_syscall<'c>(
        mlir_ctx: &'c MeliorContext,
        syscall_ctx: Value<'c, 'c>,
        block: &'c Block,
        new_size: Value<'c, 'c>,
        location: Location<'c>,
    ) -> Result<Value<'c, 'c>, CodegenError> {
        let ptr_type = pointer(mlir_ctx, 0);
        let value = block
            .append_operation(func::call(
                mlir_ctx,
                FlatSymbolRefAttribute::new(mlir_ctx, symbols::EXTEND_MEMORY),
                &[syscall_ctx, new_size],
                &[ptr_type],
                location,
            ))
            .result(0)?;
        Ok(value.into())
    }

    pub(crate) fn store_in_selfbalance_ptr<'c>(
        mlir_ctx: &'c MeliorContext,
        syscall_ctx: Value<'c, 'c>,
        block: &'c Block,
        location: Location<'c>,
        balance_ptr: Value<'c, 'c>,
    ) {
        block.append_operation(func::call(
            mlir_ctx,
            FlatSymbolRefAttribute::new(mlir_ctx, symbols::STORE_IN_SELFBALANCE_PTR),
            &[syscall_ctx, balance_ptr],
            &[],
            location,
        ));
    }

    /// Reads the storage given a key
    pub(crate) fn storage_read_syscall<'c>(
        mlir_ctx: &'c MeliorContext,
        syscall_ctx: Value<'c, 'c>,
        block: &'c Block,
        key: Value<'c, 'c>,
        value: Value<'c, 'c>,
        location: Location<'c>,
    ) -> Result<Value<'c, 'c>, CodegenError> {
        let uint64 = IntegerType::new(mlir_ctx, 64);
        let result = block
            .append_operation(func::call(
                mlir_ctx,
                FlatSymbolRefAttribute::new(mlir_ctx, symbols::STORAGE_READ),
                &[syscall_ctx, key, value],
                &[uint64.into()],
                location,
            ))
            .result(0)?;
        Ok(result.into())
    }

    /// Writes the storage given a key value pair
    pub(crate) fn storage_write_syscall<'c>(
        mlir_ctx: &'c MeliorContext,
        syscall_ctx: Value<'c, 'c>,
        block: &'c Block,
        key: Value<'c, 'c>,
        value: Value<'c, 'c>,
        location: Location<'c>,
    ) -> Result<Value<'c, 'c>, CodegenError> {
        let uint64 = IntegerType::new(mlir_ctx, 64);
        let value = block
            .append_operation(func::call(
                mlir_ctx,
                FlatSymbolRefAttribute::new(mlir_ctx, symbols::STORAGE_WRITE),
                &[syscall_ctx, key, value],
                &[uint64.into()],
                location,
            ))
            .result(0)?;
        Ok(value.into())
    }

    pub(crate) fn transient_storage_read_syscall<'c>(
        mlir_ctx: &'c MeliorContext,
        syscall_ctx: Value<'c, 'c>,
        block: &'c Block,
        key: Value<'c, 'c>,
        value: Value<'c, 'c>,
        location: Location<'c>,
    ) {
        block.append_operation(func::call(
            mlir_ctx,
            FlatSymbolRefAttribute::new(mlir_ctx, symbols::TRANSIENT_STORAGE_READ),
            &[syscall_ctx, key, value],
            &[],
            location,
        ));
    }

    pub(crate) fn transient_storage_write_syscall<'c>(
        mlir_ctx: &'c MeliorContext,
        syscall_ctx: Value<'c, 'c>,
        block: &'c Block,
        key: Value<'c, 'c>,
        value: Value<'c, 'c>,
        location: Location<'c>,
    ) {
        block.append_operation(func::call(
            mlir_ctx,
            FlatSymbolRefAttribute::new(mlir_ctx, symbols::TRANSIENT_STORAGE_WRITE),
            &[syscall_ctx, key, value],
            &[],
            location,
        ));
    }

    /// Receives log data and appends a log to the logs vector
    pub(crate) fn append_log_syscall<'c>(
        mlir_ctx: &'c MeliorContext,
        syscall_ctx: Value<'c, 'c>,
        block: &'c Block,
        data: Value<'c, 'c>,
        size: Value<'c, 'c>,
        location: Location<'c>,
    ) {
        block.append_operation(func::call(
            mlir_ctx,
            FlatSymbolRefAttribute::new(mlir_ctx, symbols::APPEND_LOG),
            &[syscall_ctx, data, size],
            &[],
            location,
        ));
    }

    /// Receives log data and a topic and appends a log to the logs vector
    pub(crate) fn append_log_with_one_topic_syscall<'c>(
        mlir_ctx: &'c MeliorContext,
        syscall_ctx: Value<'c, 'c>,
        block: &'c Block,
        data: Value<'c, 'c>,
        size: Value<'c, 'c>,
        topic: Value<'c, 'c>,
        location: Location<'c>,
    ) {
        block.append_operation(func::call(
            mlir_ctx,
            FlatSymbolRefAttribute::new(mlir_ctx, symbols::APPEND_LOG_ONE_TOPIC),
            &[syscall_ctx, data, size, topic],
            &[],
            location,
        ));
    }

    /// Receives log data, two topics and appends a log to the logs vector
    #[allow(clippy::too_many_arguments)]
    pub(crate) fn append_log_with_two_topics_syscall<'c>(
        mlir_ctx: &'c MeliorContext,
        syscall_ctx: Value<'c, 'c>,
        block: &'c Block,
        data: Value<'c, 'c>,
        size: Value<'c, 'c>,
        topic1_ptr: Value<'c, 'c>,
        topic2_ptr: Value<'c, 'c>,
        location: Location<'c>,
    ) {
        block.append_operation(func::call(
            mlir_ctx,
            FlatSymbolRefAttribute::new(mlir_ctx, symbols::APPEND_LOG_TWO_TOPICS),
            &[syscall_ctx, data, size, topic1_ptr, topic2_ptr],
            &[],
            location,
        ));
    }

    /// Receives log data, three topics and appends a log to the logs vector
    #[allow(clippy::too_many_arguments)]
    pub(crate) fn append_log_with_three_topics_syscall<'c>(
        mlir_ctx: &'c MeliorContext,
        syscall_ctx: Value<'c, 'c>,
        block: &'c Block,
        data: Value<'c, 'c>,
        size: Value<'c, 'c>,
        topic1_ptr: Value<'c, 'c>,
        topic2_ptr: Value<'c, 'c>,
        topic3_ptr: Value<'c, 'c>,
        location: Location<'c>,
    ) {
        block.append_operation(func::call(
            mlir_ctx,
            FlatSymbolRefAttribute::new(mlir_ctx, symbols::APPEND_LOG_THREE_TOPICS),
            &[syscall_ctx, data, size, topic1_ptr, topic2_ptr, topic3_ptr],
            &[],
            location,
        ));
    }

    /// Receives log data, three topics and appends a log to the logs vector
    #[allow(clippy::too_many_arguments)]
    pub(crate) fn append_log_with_four_topics_syscall<'c>(
        mlir_ctx: &'c MeliorContext,
        syscall_ctx: Value<'c, 'c>,
        block: &'c Block,
        data: Value<'c, 'c>,
        size: Value<'c, 'c>,
        topic1_ptr: Value<'c, 'c>,
        topic2_ptr: Value<'c, 'c>,
        topic3_ptr: Value<'c, 'c>,
        topic4_ptr: Value<'c, 'c>,
        location: Location<'c>,
    ) {
        block.append_operation(func::call(
            mlir_ctx,
            FlatSymbolRefAttribute::new(mlir_ctx, symbols::APPEND_LOG_FOUR_TOPICS),
            &[
                syscall_ctx,
                data,
                size,
                topic1_ptr,
                topic2_ptr,
                topic3_ptr,
                topic4_ptr,
            ],
            &[],
            location,
        ));
    }

    pub(crate) fn get_origin_syscall<'c>(
        mlir_ctx: &'c MeliorContext,
        syscall_ctx: Value<'c, 'c>,
        block: &'c Block,
        address_pointer: Value<'c, 'c>,
        location: Location<'c>,
    ) {
        block.append_operation(func::call(
            mlir_ctx,
            FlatSymbolRefAttribute::new(mlir_ctx, symbols::GET_ORIGIN),
            &[syscall_ctx, address_pointer],
            &[],
            location,
        ));
    }

    /// Returns a pointer to the coinbase address.
    pub(crate) fn get_coinbase_ptr_syscall<'c>(
        mlir_ctx: &'c MeliorContext,
        syscall_ctx: Value<'c, 'c>,
        block: &'c Block,
        location: Location<'c>,
    ) -> Result<Value<'c, 'c>, CodegenError> {
        let ptr_type = pointer(mlir_ctx, 0);
        let value = block
            .append_operation(func::call(
                mlir_ctx,
                FlatSymbolRefAttribute::new(mlir_ctx, symbols::GET_COINBASE_PTR),
                &[syscall_ctx],
                &[ptr_type],
                location,
            ))
            .result(0)?;
        Ok(value.into())
    }

    /// Returns the block number.
    #[allow(unused)]
    pub(crate) fn get_block_number_syscall<'c>(
        mlir_ctx: &'c MeliorContext,
        syscall_ctx: Value<'c, 'c>,
        block: &'c Block,
        number: Value<'c, 'c>,
        location: Location<'c>,
    ) {
        block.append_operation(func::call(
            mlir_ctx,
            FlatSymbolRefAttribute::new(mlir_ctx, symbols::GET_BLOCK_NUMBER),
            &[syscall_ctx, number],
            &[],
            location,
        ));
    }

    pub(crate) fn copy_code_to_memory_syscall<'c>(
        mlir_ctx: &'c MeliorContext,
        syscall_ctx: Value<'c, 'c>,
        block: &'c Block,
        offset: Value,
        size: Value,
        dest_offset: Value,
        location: Location<'c>,
    ) {
        block.append_operation(func::call(
            mlir_ctx,
            FlatSymbolRefAttribute::new(mlir_ctx, symbols::COPY_CODE_TO_MEMORY),
            &[syscall_ctx, offset, size, dest_offset],
            &[],
            location,
        ));
    }

    /// Returns a pointer to the address of the current executing contract
    #[allow(unused)]
    pub(crate) fn get_address_ptr_syscall<'c>(
        mlir_ctx: &'c MeliorContext,
        syscall_ctx: Value<'c, 'c>,
        block: &'c Block,
        location: Location<'c>,
    ) -> Result<Value<'c, 'c>, CodegenError> {
        let uint256 = IntegerType::new(mlir_ctx, 256);
        let ptr_type = pointer(mlir_ctx, 0);
        let value = block
            .append_operation(func::call(
                mlir_ctx,
                FlatSymbolRefAttribute::new(mlir_ctx, symbols::GET_ADDRESS_PTR),
                &[syscall_ctx],
                &[ptr_type],
                location,
            ))
            .result(0)?;
        Ok(value.into())
    }

    /// Stores the current block's timestamp in the `timestamp_ptr`.
    pub(crate) fn store_in_timestamp_ptr<'c>(
        mlir_ctx: &'c MeliorContext,
        syscall_ctx: Value<'c, 'c>,
        block: &'c Block,
        location: Location<'c>,
        timestamp_ptr: Value<'c, 'c>,
    ) {
        block.append_operation(func::call(
            mlir_ctx,
            FlatSymbolRefAttribute::new(mlir_ctx, symbols::STORE_IN_TIMESTAMP_PTR),
            &[syscall_ctx, timestamp_ptr],
            &[],
            location,
        ));
    }

    #[allow(unused)]
    pub(crate) fn store_in_basefee_ptr_syscall<'c>(
        mlir_ctx: &'c MeliorContext,
        syscall_ctx: Value<'c, 'c>,
        basefee_ptr: Value<'c, 'c>,
        block: &'c Block,
        location: Location<'c>,
    ) {
        block
            .append_operation(func::call(
                mlir_ctx,
                FlatSymbolRefAttribute::new(mlir_ctx, symbols::STORE_IN_BASEFEE_PTR),
                &[syscall_ctx, basefee_ptr],
                &[],
                location,
            ))
            .result(0);
    }

    #[allow(clippy::too_many_arguments)]
    pub(crate) fn call_syscall<'c>(
        mlir_ctx: &'c MeliorContext,
        syscall_ctx: Value<'c, 'c>,
        block: &'c Block,
        location: Location<'c>,
        gas: Value<'c, 'c>,
        address: Value<'c, 'c>,
        value_ptr: Value<'c, 'c>,
        args_offset: Value<'c, 'c>,
        args_size: Value<'c, 'c>,
        ret_offset: Value<'c, 'c>,
        ret_size: Value<'c, 'c>,
        available_gas: Value<'c, 'c>,
        remaining_gas_ptr: Value<'c, 'c>,
        call_type: Value<'c, 'c>,
    ) -> Result<Value<'c, 'c>, CodegenError> {
        let uint8 = IntegerType::new(mlir_ctx, 8).into();
        let result = block
            .append_operation(func::call(
                mlir_ctx,
                FlatSymbolRefAttribute::new(mlir_ctx, symbols::CALL),
                &[
                    syscall_ctx,
                    gas,
                    address,
                    value_ptr,
                    args_offset,
                    args_size,
                    ret_offset,
                    ret_size,
                    available_gas,
                    remaining_gas_ptr,
                    call_type,
                ],
                &[uint8],
                location,
            ))
            .result(0)?;

        Ok(result.into())
    }

    #[allow(unused)]
    pub(crate) fn store_in_balance_syscall<'c>(
        mlir_ctx: &'c MeliorContext,
        syscall_ctx: Value<'c, 'c>,
        block: &'c Block,
        address: Value<'c, 'c>,
        balance: Value<'c, 'c>,
        location: Location<'c>,
    ) {
        let ptr_type = pointer(mlir_ctx, 0);
        let value = block.append_operation(func::call(
            mlir_ctx,
            FlatSymbolRefAttribute::new(mlir_ctx, symbols::STORE_IN_BALANCE),
            &[syscall_ctx, address, balance],
            &[],
            location,
        ));
    }

    /// Receives an account address and copies the corresponding bytecode
    /// to memory.
    #[allow(clippy::too_many_arguments)]
    pub(crate) fn copy_ext_code_to_memory_syscall<'c>(
        mlir_ctx: &'c MeliorContext,
        syscall_ctx: Value<'c, 'c>,
        block: &'c Block,
        address_ptr: Value<'c, 'c>,
        offset: Value<'c, 'c>,
        size: Value<'c, 'c>,
        dest_offset: Value<'c, 'c>,
        location: Location<'c>,
    ) {
        block.append_operation(func::call(
            mlir_ctx,
            FlatSymbolRefAttribute::new(mlir_ctx, symbols::COPY_EXT_CODE_TO_MEMORY),
            &[syscall_ctx, address_ptr, offset, size, dest_offset],
            &[],
            location,
        ));
    }

    pub(crate) fn get_prevrandao_syscall<'c>(
        mlir_ctx: &'c MeliorContext,
        syscall_ctx: Value<'c, 'c>,
        block: &'c Block,
        prevrandao_ptr: Value<'c, 'c>,
        location: Location<'c>,
    ) {
        block.append_operation(func::call(
            mlir_ctx,
            FlatSymbolRefAttribute::new(mlir_ctx, symbols::GET_PREVRANDAO),
            &[syscall_ctx, prevrandao_ptr],
            &[],
            location,
        ));
    }

    pub(crate) fn get_codesize_from_address_syscall<'c>(
        mlir_ctx: &'c MeliorContext,
        syscall_ctx: Value<'c, 'c>,
        block: &'c Block,
        address: Value<'c, 'c>,
        location: Location<'c>,
    ) -> Result<Value<'c, 'c>, CodegenError> {
        let uint64 = IntegerType::new(mlir_ctx, 64).into();
        let value = block
            .append_operation(func::call(
                mlir_ctx,
                FlatSymbolRefAttribute::new(mlir_ctx, symbols::GET_CODESIZE_FROM_ADDRESS),
                &[syscall_ctx, address],
                &[uint64],
                location,
            ))
            .result(0)?;
        Ok(value.into())
    }

    pub(crate) fn get_blob_hash_at_index_syscall<'c>(
        mlir_ctx: &'c MeliorContext,
        syscall_ctx: Value<'c, 'c>,
        block: &'c Block,
        index: Value<'c, 'c>,
        blobhash: Value<'c, 'c>,
        location: Location<'c>,
    ) {
        block.append_operation(func::call(
            mlir_ctx,
            FlatSymbolRefAttribute::new(mlir_ctx, symbols::GET_BLOB_HASH_AT_INDEX),
            &[syscall_ctx, index, blobhash],
            &[],
            location,
        ));
    }

    pub(crate) fn get_block_hash_syscall<'c>(
        mlir_ctx: &'c MeliorContext,
        syscall_ctx: Value<'c, 'c>,
        block: &'c Block,
        block_number: Value<'c, 'c>,
        location: Location<'c>,
    ) {
        block.append_operation(func::call(
            mlir_ctx,
            FlatSymbolRefAttribute::new(mlir_ctx, symbols::GET_BLOCK_HASH),
            &[syscall_ctx, block_number],
            &[],
            location,
        ));
    }

    pub(crate) fn get_code_hash_syscall<'c>(
        mlir_ctx: &'c MeliorContext,
        syscall_ctx: Value<'c, 'c>,
        block: &'c Block,
        address: Value<'c, 'c>,
        location: Location<'c>,
    ) {
        block.append_operation(func::call(
            mlir_ctx,
            FlatSymbolRefAttribute::new(mlir_ctx, symbols::GET_CODE_HASH),
            &[syscall_ctx, address],
            &[],
            location,
        ));
    }

    #[allow(clippy::too_many_arguments)]
    pub(crate) fn create_syscall<'c>(
        mlir_ctx: &'c MeliorContext,
        syscall_ctx: Value<'c, 'c>,
        block: &'c Block,
        size: Value<'c, 'c>,
        offset: Value<'c, 'c>,
        value: Value<'c, 'c>,
        remaining_gas: Value<'c, 'c>,
        location: Location<'c>,
    ) -> Result<Value<'c, 'c>, CodegenError> {
        let uint8 = IntegerType::new(mlir_ctx, 8).into();
        let result = block
            .append_operation(func::call(
                mlir_ctx,
                FlatSymbolRefAttribute::new(mlir_ctx, symbols::CREATE),
                &[syscall_ctx, size, offset, value, remaining_gas],
                &[uint8],
                location,
            ))
            .result(0)?;
        Ok(result.into())
    }

    #[allow(clippy::too_many_arguments)]
    pub(crate) fn create2_syscall<'c>(
        mlir_ctx: &'c MeliorContext,
        syscall_ctx: Value<'c, 'c>,
        block: &'c Block,
        size: Value<'c, 'c>,
        offset: Value<'c, 'c>,
        value: Value<'c, 'c>,
        remaining_gas: Value<'c, 'c>,
        salt: Value<'c, 'c>,
        location: Location<'c>,
    ) -> Result<Value<'c, 'c>, CodegenError> {
        let uint8 = IntegerType::new(mlir_ctx, 8).into();
        let result = block
            .append_operation(func::call(
                mlir_ctx,
                FlatSymbolRefAttribute::new(mlir_ctx, symbols::CREATE2),
                &[syscall_ctx, size, offset, value, remaining_gas, salt],
                &[uint8],
                location,
            ))
            .result(0)?;
        Ok(result.into())
    }

    pub(crate) fn get_return_data_size<'c>(
        mlir_ctx: &'c MeliorContext,
        syscall_ctx: Value<'c, 'c>,
        block: &'c Block,
        location: Location<'c>,
    ) -> Result<Value<'c, 'c>, CodegenError> {
        let uint32 = IntegerType::new(mlir_ctx, 32).into();
        let result = block
            .append_operation(func::call(
                mlir_ctx,
                FlatSymbolRefAttribute::new(mlir_ctx, symbols::GET_RETURN_DATA_SIZE),
                &[syscall_ctx],
                &[uint32],
                location,
            ))
            .result(0)?;

        Ok(result.into())
    }

    pub(crate) fn copy_return_data_into_memory<'c>(
        mlir_ctx: &'c MeliorContext,
        syscall_ctx: Value<'c, 'c>,
        block: &'c Block,
        dest_offset: Value<'c, 'c>,
        offset: Value<'c, 'c>,
        size: Value<'c, 'c>,
        location: Location<'c>,
    ) {
        block.append_operation(func::call(
            mlir_ctx,
            FlatSymbolRefAttribute::new(mlir_ctx, symbols::COPY_RETURN_DATA_INTO_MEMORY),
            &[syscall_ctx, dest_offset, offset, size],
            &[],
            location,
        ));
    }

    pub(crate) fn selfdestruct_syscall<'c>(
        mlir_ctx: &'c MeliorContext,
        syscall_ctx: Value<'c, 'c>,
        block: &'c Block,
        address: Value<'c, 'c>,
        location: Location<'c>,
    ) -> Result<Value<'c, 'c>, CodegenError> {
        let uint64 = IntegerType::new(mlir_ctx, 64).into();

        let result = block
            .append_operation(func::call(
                mlir_ctx,
                FlatSymbolRefAttribute::new(mlir_ctx, symbols::SELFDESTRUCT),
                &[syscall_ctx, address],
                &[uint64],
                location,
            ))
            .result(0)?;

        Ok(result.into())
    }
}<|MERGE_RESOLUTION|>--- conflicted
+++ resolved
@@ -487,27 +487,16 @@
         self.call_frame
             .last_call_return_data
             .clone_from(&return_data.to_vec());
-<<<<<<< HEAD
-
-        self.inner_context
-            .resize_memory_if_necessary(ret_offset as usize, ret_size as usize);
-
-        self.inner_context.set_value_to_memory(
-            ret_offset as usize,
-            0,
-            ret_size as usize,
-            &return_data,
-        );
-=======
->>>>>>> 8eae9ac5
-
-        if return_code == call_opcode::SUCCESS_RETURN_CODE {
-            Self::copy_exact(
-                &mut self.inner_context.memory,
+
+        if return_code == return_codes::SUCCESS_RETURN_CODE {
+            self.inner_context
+                .resize_memory_if_necessary(ret_offset as usize, ret_size as usize);
+
+            self.inner_context.set_value_to_memory(
+                ret_offset as usize,
+                0,
+                ret_size as usize,
                 &return_data,
-                ret_offset,
-                0,
-                ret_size,
             );
         }
         return_code
