//! # Module implementing syscalls for the EVM
//!
//! The syscalls implemented here are to be exposed to the generated code
//! via [`register_syscalls`]. Each syscall implements functionality that's
//! not possible to implement in the generated code, such as interacting with
//! the storage, or just difficult, like allocating memory in the heap
//! ([`SyscallContext::extend_memory`]).
//!
//! ### Adding a new syscall
//!
//! New syscalls should be implemented by adding a new method to the [`SyscallContext`]
//! struct (see [`SyscallContext::write_result`] for an example). After that, the syscall
//! should be registered in the [`register_syscalls`] function, which will make it available
//! to the generated code. Afterwards, the syscall should be declared in
//! [`mlir::declare_syscalls`], which will make the syscall available inside the MLIR code.
//! Finally, the function can be called from the MLIR code like a normal function (see
//! [`mlir::write_result_syscall`] for an example).
use std::ffi::c_void;

use crate::{
    db::{AccountInfo, Database, Db},
    env::{Env, TransactTo},
    primitives::{Address, U256 as EU256},
    result::{EVMError, ExecutionResult, HaltReason, Output, ResultAndState, SuccessReason},
};
use melior::ExecutionEngine;
use sha3::{Digest, Keccak256};

/// Function type for the main entrypoint of the generated code
pub type MainFunc = extern "C" fn(&mut SyscallContext, initial_gas: u64) -> u8;

#[derive(Clone, Copy, Debug, Default, Eq, Hash, Ord, PartialEq, PartialOrd)]
#[repr(C, align(16))]
pub struct U256 {
    pub lo: u128,
    pub hi: u128,
}

impl U256 {
    pub fn from_be_bytes(bytes: [u8; 32]) -> Self {
        let hi = u128::from_be_bytes(bytes[0..16].try_into().unwrap());
        let lo = u128::from_be_bytes(bytes[16..32].try_into().unwrap());
        U256 { hi, lo }
    }

    pub fn copy_from_address(&mut self, value: &Address) {
        let mut buffer = [0u8; 32];
        buffer[12..32].copy_from_slice(&value.0);
        self.lo = u128::from_be_bytes(buffer[16..32].try_into().unwrap());
        self.hi = u128::from_be_bytes(buffer[0..16].try_into().unwrap());
    }
}

#[derive(Debug, Clone)]
pub enum ExitStatusCode {
    Return = 0,
    Stop,
    Revert,
    Error,
    Default,
}
impl ExitStatusCode {
    #[inline(always)]
    pub fn to_u8(self) -> u8 {
        self as u8
    }
    pub fn from_u8(value: u8) -> Self {
        match value {
            x if x == Self::Return.to_u8() => Self::Return,
            x if x == Self::Stop.to_u8() => Self::Stop,
            x if x == Self::Revert.to_u8() => Self::Revert,
            x if x == Self::Error.to_u8() => Self::Error,
            _ => Self::Default,
        }
    }
}

#[derive(Debug, Default)]
pub struct InnerContext {
    /// The memory segment of the EVM.
    /// For extending it, see [`Self::extend_memory`]
    memory: Vec<u8>,
    /// The result of the execution
    return_data: Option<(usize, usize)>,
    // The program bytecode
    pub program: Vec<u8>,
    gas_remaining: Option<u64>,
    exit_status: Option<ExitStatusCode>,
    logs: Vec<LogData>,
}

/// The context passed to syscalls
#[derive(Debug)]
pub struct SyscallContext<'c> {
    pub env: Env,
    pub db: &'c mut Db,
    pub inner_context: InnerContext,
}

#[derive(Clone, Debug, Default, Eq, PartialEq, Hash)]
pub struct LogData {
    pub topics: Vec<U256>,
    pub data: Vec<u8>,
}

#[derive(Clone, Debug, Default, Eq, PartialEq, Hash)]
pub struct Log {
    pub address: Address,
    pub data: LogData,
}

/// Accessors for disponibilizing the execution results
impl<'c> SyscallContext<'c> {
    pub fn new(env: Env, db: &'c mut Db) -> Self {
        Self {
            env,
            db,
            inner_context: Default::default(),
        }
    }

    pub fn return_values(&self) -> &[u8] {
        let (offset, size) = self.inner_context.return_data.unwrap_or((0, 0));
        &self.inner_context.memory[offset..offset + size]
    }

    pub fn logs(&self) -> Vec<Log> {
        self.inner_context
            .logs
            .iter()
            .map(|logdata| Log {
                address: self.env.tx.caller,
                data: logdata.clone(),
            })
            .collect()
    }

    pub fn get_result(&self) -> Result<ResultAndState, EVMError> {
        let gas_remaining = self.inner_context.gas_remaining.unwrap_or(0);
        let gas_initial = self.env.tx.gas_limit;
        let gas_used = gas_initial.saturating_sub(gas_remaining);
        let exit_status = self
            .inner_context
            .exit_status
            .clone()
            .unwrap_or(ExitStatusCode::Default);
        let return_values = self.return_values().to_vec();
        let result = match exit_status {
            ExitStatusCode::Return => ExecutionResult::Success {
                reason: SuccessReason::Return,
                gas_used,
                gas_refunded: 0, // TODO: implement gas refunds
                output: Output::Call(return_values.into()), // TODO: add case Output::Create
                logs: self.logs(),
            },
            ExitStatusCode::Stop => ExecutionResult::Success {
                reason: SuccessReason::Stop,
                gas_used,
                gas_refunded: 0, // TODO: implement gas refunds
                output: Output::Call(return_values.into()), // TODO: add case Output::Create
                logs: self.logs(),
            },
            ExitStatusCode::Revert => ExecutionResult::Revert {
                output: return_values.into(),
                gas_used,
            },
            ExitStatusCode::Error | ExitStatusCode::Default => ExecutionResult::Halt {
                reason: HaltReason::OpcodeNotFound, // TODO: check which Halt error
                gas_used,
            },
        };

        let state = self.db.clone().into_state();

        Ok(ResultAndState { result, state })
    }
}

/// Syscall implementations
///
/// Note that each function is marked as `extern "C"`, which is necessary for the
/// function to be callable from the generated code.
impl<'c> SyscallContext<'c> {
    pub extern "C" fn write_result(
        &mut self,
        offset: u32,
        bytes_len: u32,
        remaining_gas: u64,
        execution_result: u8,
    ) {
        self.inner_context.return_data = Some((offset as usize, bytes_len as usize));
        self.inner_context.gas_remaining = Some(remaining_gas);
        self.inner_context.exit_status = Some(ExitStatusCode::from_u8(execution_result));
    }

    pub extern "C" fn store_in_selfbalance_ptr(&mut self, balance: &mut U256) {
        let account = match self.env.tx.transact_to {
            TransactTo::Call(address) => self.db.basic(address).unwrap().unwrap_or_default(),
            TransactTo::Create => AccountInfo::default(), //This branch should never happen
        };
        balance.hi = (account.balance >> 128).low_u128();
        balance.lo = account.balance.low_u128();
    }

    pub extern "C" fn keccak256_hasher(&mut self, offset: u32, size: u32, hash_ptr: &mut U256) {
        let offset = offset as usize;
        let size = size as usize;
        let data = &self.inner_context.memory[offset..offset + size];
        let mut hasher = Keccak256::new();
        hasher.update(data);
        let result = hasher.finalize();
        *hash_ptr = U256::from_be_bytes(result.into());
    }

    pub extern "C" fn store_in_callvalue_ptr(&self, value: &mut U256) {
        let aux = &self.env.tx.value;
        value.lo = aux.low_u128();
        value.hi = (aux >> 128).low_u128();
    }

<<<<<<< HEAD
    pub extern "C" fn store_in_blobbasefee_ptr(&self, value: &mut U256) {
        let aux = &self.env.block.blob_base_fee;
=======
    pub extern "C" fn store_in_caller_ptr(&self, value: &mut U256) {
        //TODO: Here we are returning the tx.caller value, which in fact corresponds to ORIGIN
        //opcode. For the moment it's ok, but it should be changed when we implement the CALL opcode.
        let bytes = &self.env.tx.caller.to_fixed_bytes();
        let high: [u8; 16] = [&[0u8; 12], &bytes[..4]].concat().try_into().unwrap();
        let low: [u8; 16] = bytes[4..20].try_into().unwrap();
        //Now, we have to swap endianess, since data will be interpreted as it comes from
        //little endiann, aligned to 16 bytes
        value.lo = u128::from_be_bytes(low);
        value.hi = u128::from_be_bytes(high);
    }

    pub extern "C" fn store_in_gasprice_ptr(&self, value: &mut U256) {
        let aux = &self.env.tx.gas_price;
>>>>>>> 03058831
        value.lo = aux.low_u128();
        value.hi = (aux >> 128).low_u128();
    }

<<<<<<< HEAD
    pub extern "C" fn get_calldata_size(&self) -> u32 {
=======
    pub extern "C" fn get_chainid(&self) -> u64 {
        self.env.cfg.chain_id
    }

    pub extern "C" fn get_calldata_ptr(&mut self) -> *const u8 {
        self.env.tx.data.as_ptr()
    }

    pub extern "C" fn get_calldata_size_syscall(&self) -> u32 {
>>>>>>> 03058831
        self.env.tx.data.len() as u32
    }

    pub extern "C" fn get_origin(&self, address: &mut U256) {
        let aux = &self.env.tx.caller;
        address.copy_from_address(aux);
    }

    pub extern "C" fn extend_memory(&mut self, new_size: u32) -> *mut u8 {
        let new_size = new_size as usize;
        if new_size <= self.inner_context.memory.len() {
            return self.inner_context.memory.as_mut_ptr();
        }
        match self
            .inner_context
            .memory
            .try_reserve(new_size - self.inner_context.memory.len())
        {
            Ok(()) => {
                self.inner_context.memory.resize(new_size, 0);
                self.inner_context.memory.as_mut_ptr()
            }
            // TODO: use tracing here
            Err(err) => {
                eprintln!("Failed to reserve memory: {err}");
                std::ptr::null_mut()
            }
        }
    }

    pub extern "C" fn copy_code_to_memory(
        &mut self,
        code_offset: u32,
        size: u32,
        dest_offset: u32,
    ) {
        let code_size = self.inner_context.program.len();
        // cast everything to `usize`
        let code_offset = code_offset as usize;
        let size = size as usize;
        let dest_offset = dest_offset as usize;

        // adjust the size so it does not go out of bounds
        let size: usize = if code_offset + size > code_size {
            code_size.saturating_sub(code_offset)
        } else {
            size
        };

        let code_slice = &self.inner_context.program[code_offset..code_offset + size];
        // copy the program into memory
        self.inner_context.memory[dest_offset..dest_offset + size].copy_from_slice(code_slice);
    }

    pub extern "C" fn read_storage(&mut self, stg_key: &U256, stg_value: &mut U256) {
        let address = self.env.tx.caller;

        let key = ((EU256::from(stg_key.hi)) << 128) + stg_key.lo;

        let result = self.db.read_storage(address, key);

        stg_value.hi = (result >> 128).low_u128();
        stg_value.lo = result.low_u128();
    }

    pub extern "C" fn append_log(&mut self, offset: u32, size: u32) {
        self.create_log(offset, size, vec![]);
    }

    pub extern "C" fn append_log_with_one_topic(&mut self, offset: u32, size: u32, topic: &U256) {
        self.create_log(offset, size, vec![*topic]);
    }

    pub extern "C" fn append_log_with_two_topics(
        &mut self,
        offset: u32,
        size: u32,
        topic1: &U256,
        topic2: &U256,
    ) {
        self.create_log(offset, size, vec![*topic1, *topic2]);
    }

    pub extern "C" fn append_log_with_three_topics(
        &mut self,
        offset: u32,
        size: u32,
        topic1: &U256,
        topic2: &U256,
        topic3: &U256,
    ) {
        self.create_log(offset, size, vec![*topic1, *topic2, *topic3]);
    }

    pub extern "C" fn append_log_with_four_topics(
        &mut self,
        offset: u32,
        size: u32,
        topic1: &U256,
        topic2: &U256,
        topic3: &U256,
        topic4: &U256,
    ) {
        self.create_log(offset, size, vec![*topic1, *topic2, *topic3, *topic4]);
    }

    pub extern "C" fn get_block_number(&self, number: &mut U256) {
        let block_number = self.env.block.number;

        number.hi = (block_number >> 128).low_u128();
        number.lo = block_number.low_u128();
    }

    /// Receives a memory offset and size, and a vector of topics.
    /// Creates a Log with topics and data equal to memory[offset..offset + size]
    /// and pushes it to the logs vector.
    fn create_log(&mut self, offset: u32, size: u32, topics: Vec<U256>) {
        let offset = offset as usize;
        let size = size as usize;
        let data: Vec<u8> = self.inner_context.memory[offset..offset + size].into();

        let log = LogData { data, topics };
        self.inner_context.logs.push(log);
    }

    pub extern "C" fn get_address_ptr(&mut self) -> *const u8 {
        self.env.tx.get_address().to_fixed_bytes().as_ptr()
    }

    pub extern "C" fn get_coinbase_ptr(&self) -> *const u8 {
        self.env.block.coinbase.as_ptr()
    }

    pub extern "C" fn store_in_timestamp_ptr(&self, value: &mut U256) {
        let aux = &self.env.block.timestamp;
        value.lo = aux.low_u128();
        value.hi = (aux >> 128).low_u128();
    }

    pub extern "C" fn store_in_basefee_ptr(&self, basefee: &mut U256) {
        basefee.hi = (self.env.block.basefee >> 128).low_u128();
        basefee.lo = self.env.block.basefee.low_u128();
    }

    pub extern "C" fn store_in_balance(&mut self, address: &U256, balance: &mut U256) {
        // addresses longer than 20 bytes should be invalid
        if (address.hi >> 32) != 0 {
            balance.hi = 0;
            balance.lo = 0;
        } else {
            let address_hi_slice = address.hi.to_be_bytes();
            let address_lo_slice = address.lo.to_be_bytes();

            let address_slice = [&address_hi_slice[12..16], &address_lo_slice[..]].concat();

            let address = Address::from_slice(&address_slice);

            match self.db.basic(address).unwrap() {
                Some(a) => {
                    balance.hi = (a.balance >> 128).low_u128();
                    balance.lo = a.balance.low_u128();
                }
                None => {
                    balance.hi = 0;
                    balance.lo = 0;
                }
            };
        }
    }
}

pub mod symbols {
    pub const WRITE_RESULT: &str = "evm_mlir__write_result";
    pub const EXTEND_MEMORY: &str = "evm_mlir__extend_memory";
    pub const KECCAK256_HASHER: &str = "evm_mlir__keccak256_hasher";
    pub const STORAGE_READ: &str = "evm_mlir__read_storage";
    pub const APPEND_LOG: &str = "evm_mlir__append_log";
    pub const APPEND_LOG_ONE_TOPIC: &str = "evm_mlir__append_log_with_one_topic";
    pub const APPEND_LOG_TWO_TOPICS: &str = "evm_mlir__append_log_with_two_topics";
    pub const APPEND_LOG_THREE_TOPICS: &str = "evm_mlir__append_log_with_three_topics";
    pub const APPEND_LOG_FOUR_TOPICS: &str = "evm_mlir__append_log_with_four_topics";
    pub const GET_CALLDATA_PTR: &str = "evm_mlir__get_calldata_ptr";
    pub const GET_CALLDATA_SIZE: &str = "evm_mlir__get_calldata_size";
    pub const COPY_CODE_TO_MEMORY: &str = "evm_mlir__copy_code_to_memory";
    pub const GET_ADDRESS_PTR: &str = "evm_mlir__get_address_ptr";
    pub const STORE_IN_CALLVALUE_PTR: &str = "evm_mlir__store_in_callvalue_ptr";
<<<<<<< HEAD
    pub const STORE_IN_BLOBBASEFEE_PTR: &str = "evm_mlir__store_in_blobbasefee_ptr";
=======
    pub const STORE_IN_BALANCE: &str = "evm_mlir__store_in_balance";
    pub const GET_COINBASE_PTR: &str = "evm_mlir__get_coinbase_ptr";
    pub const STORE_IN_TIMESTAMP_PTR: &str = "evm_mlir__store_in_timestamp_ptr";
    pub const STORE_IN_BASEFEE_PTR: &str = "evm_mlir__store_in_basefee_ptr";
    pub const STORE_IN_CALLER_PTR: &str = "evm_mlir__store_in_caller_ptr";
    pub const GET_ORIGIN: &str = "evm_mlir__get_origin";
    pub const GET_CHAINID: &str = "evm_mlir__get_chainid";
    pub const STORE_IN_GASPRICE_PTR: &str = "evm_mlir__store_in_gasprice_ptr";
>>>>>>> 03058831
    pub const GET_BLOCK_NUMBER: &str = "evm_mlir__get_block_number";
    pub const STORE_IN_SELFBALANCE_PTR: &str = "evm_mlir__store_in_selfbalance_ptr";
}

/// Registers all the syscalls as symbols in the execution engine
///
/// This allows the generated code to call the syscalls by name.
pub fn register_syscalls(engine: &ExecutionEngine) {
    unsafe {
        engine.register_symbol(
            symbols::WRITE_RESULT,
            SyscallContext::write_result as *const fn(*mut c_void, u32, u32, u64, u8) as *mut (),
        );
        engine.register_symbol(
            symbols::KECCAK256_HASHER,
            SyscallContext::keccak256_hasher as *const fn(*mut c_void, u32, u32, *const U256)
                as *mut (),
        );
        engine.register_symbol(
            symbols::EXTEND_MEMORY,
            SyscallContext::extend_memory as *const fn(*mut c_void, u32) as *mut (),
        );
        engine.register_symbol(
            symbols::STORAGE_READ,
            SyscallContext::read_storage as *const fn(*const c_void, *const U256, *mut U256)
                as *mut (),
        );
        engine.register_symbol(
            symbols::APPEND_LOG,
            SyscallContext::append_log as *const fn(*mut c_void, u32, u32) as *mut (),
        );
        engine.register_symbol(
            symbols::APPEND_LOG_ONE_TOPIC,
            SyscallContext::append_log_with_one_topic
                as *const fn(*mut c_void, u32, u32, *const U256) as *mut (),
        );
        engine.register_symbol(
            symbols::APPEND_LOG_TWO_TOPICS,
            SyscallContext::append_log_with_two_topics
                as *const fn(*mut c_void, u32, u32, *const U256, *const U256)
                as *mut (),
        );
        engine.register_symbol(
            symbols::APPEND_LOG_THREE_TOPICS,
            SyscallContext::append_log_with_three_topics
                as *const fn(*mut c_void, u32, u32, *const U256, *const U256, *const U256)
                as *mut (),
        );
        engine.register_symbol(
            symbols::APPEND_LOG_FOUR_TOPICS,
            SyscallContext::append_log_with_four_topics
                as *const fn(
                    *mut c_void,
                    u32,
                    u32,
                    *const U256,
                    *const U256,
                    *const U256,
                    *const U256,
                ) as *mut (),
        );
        engine.register_symbol(
            symbols::GET_CALLDATA_PTR,
            SyscallContext::get_calldata_ptr as *const fn(*mut c_void) as *mut (),
        );
        engine.register_symbol(
            symbols::GET_CALLDATA_SIZE,
            SyscallContext::get_calldata_size_syscall as *const fn(*mut c_void) as *mut (),
        );
        engine.register_symbol(
            symbols::EXTEND_MEMORY,
            SyscallContext::extend_memory as *const fn(*mut c_void, u32) as *mut (),
        );
        engine.register_symbol(
            symbols::COPY_CODE_TO_MEMORY,
            SyscallContext::copy_code_to_memory as *const fn(*mut c_void, u32, u32, u32) as *mut (),
        );
        engine.register_symbol(
            symbols::GET_ORIGIN,
            SyscallContext::get_origin as *const fn(*mut c_void, *mut U256) as *mut (),
        );
        engine.register_symbol(
            symbols::GET_ADDRESS_PTR,
            SyscallContext::get_address_ptr as *const fn(*mut c_void) as *mut (),
        );
        engine.register_symbol(
            symbols::STORE_IN_CALLVALUE_PTR,
            SyscallContext::store_in_callvalue_ptr as *const fn(*mut c_void, *mut U256) as *mut (),
        );
        engine.register_symbol(
<<<<<<< HEAD
            symbols::STORE_IN_BLOBBASEFEE_PTR,
            SyscallContext::store_in_blobbasefee_ptr
                as *const extern "C" fn(&SyscallContext, *mut U256) -> () as *mut (),
=======
            symbols::GET_COINBASE_PTR,
            SyscallContext::get_coinbase_ptr as *const fn(*mut c_void) as *mut (),
        );
        engine.register_symbol(
            symbols::STORE_IN_TIMESTAMP_PTR,
            SyscallContext::store_in_timestamp_ptr as *const fn(*mut c_void, *mut U256) as *mut (),
        );
        engine.register_symbol(
            symbols::STORE_IN_BASEFEE_PTR,
            SyscallContext::store_in_basefee_ptr as *const fn(*mut c_void, *mut U256) as *mut (),
        );
        engine.register_symbol(
            symbols::STORE_IN_CALLER_PTR,
            SyscallContext::store_in_caller_ptr as *const fn(*mut c_void, *mut U256) as *mut (),
        );
        engine.register_symbol(
            symbols::STORE_IN_GASPRICE_PTR,
            SyscallContext::store_in_gasprice_ptr as *const fn(*mut c_void, *mut U256) as *mut (),
>>>>>>> 03058831
        );
        engine.register_symbol(
            symbols::GET_BLOCK_NUMBER,
            SyscallContext::get_block_number as *const fn(*mut c_void, *mut U256) as *mut (),
        );
        engine.register_symbol(
            symbols::GET_CHAINID,
            SyscallContext::get_chainid as *const extern "C" fn(&SyscallContext) -> u64 as *mut (),
        );
        engine.register_symbol(
            symbols::STORE_IN_BALANCE,
            SyscallContext::store_in_balance as *const fn(*mut c_void, *const U256, *mut U256)
                as *mut (),
        );
        engine.register_symbol(
            symbols::STORE_IN_SELFBALANCE_PTR,
            SyscallContext::store_in_selfbalance_ptr as *const extern "C" fn(&SyscallContext) -> u64
                as *mut (),
        );
    };
}

/// MLIR util for declaring syscalls
pub(crate) mod mlir {
    use melior::{
        dialect::{func, llvm::r#type::pointer},
        ir::{
            attribute::{FlatSymbolRefAttribute, StringAttribute, TypeAttribute},
            r#type::{FunctionType, IntegerType},
            Block, Identifier, Location, Module as MeliorModule, Region, Value,
        },
        Context as MeliorContext,
    };

    use crate::errors::CodegenError;

    use super::symbols;

    pub(crate) fn declare_syscalls(context: &MeliorContext, module: &MeliorModule) {
        let location = Location::unknown(context);

        // Type declarations
        let ptr_type = pointer(context, 0);
        let uint32 = IntegerType::new(context, 32).into();
        let uint64 = IntegerType::new(context, 64).into();
        let uint8 = IntegerType::new(context, 8).into();

        let attributes = &[(
            Identifier::new(context, "sym_visibility"),
            StringAttribute::new(context, "private").into(),
        )];

        // Syscall declarations
        module.body().append_operation(func::func(
            context,
            StringAttribute::new(context, symbols::WRITE_RESULT),
            TypeAttribute::new(
                FunctionType::new(context, &[ptr_type, uint32, uint32, uint64, uint8], &[]).into(),
            ),
            Region::new(),
            attributes,
            location,
        ));

        module.body().append_operation(func::func(
            context,
            StringAttribute::new(context, symbols::KECCAK256_HASHER),
            TypeAttribute::new(
                FunctionType::new(context, &[ptr_type, uint32, uint32, ptr_type], &[]).into(),
            ),
            Region::new(),
            attributes,
            location,
        ));

        module.body().append_operation(func::func(
            context,
            StringAttribute::new(context, symbols::GET_CALLDATA_PTR),
            TypeAttribute::new(FunctionType::new(context, &[ptr_type], &[ptr_type]).into()),
            Region::new(),
            attributes,
            location,
        ));

        module.body().append_operation(func::func(
            context,
            StringAttribute::new(context, symbols::GET_CALLDATA_SIZE),
            TypeAttribute::new(FunctionType::new(context, &[ptr_type], &[uint32]).into()),
            Region::new(),
            attributes,
            location,
        ));

        module.body().append_operation(func::func(
            context,
            StringAttribute::new(context, symbols::GET_CHAINID),
            TypeAttribute::new(FunctionType::new(context, &[ptr_type], &[uint64]).into()),
            Region::new(),
            attributes,
            location,
        ));

        module.body().append_operation(func::func(
            context,
            StringAttribute::new(context, symbols::STORE_IN_CALLVALUE_PTR),
            TypeAttribute::new(FunctionType::new(context, &[ptr_type, ptr_type], &[]).into()),
            Region::new(),
            attributes,
            location,
        ));
        module.body().append_operation(func::func(
            context,
            StringAttribute::new(context, symbols::STORE_IN_CALLER_PTR),
            TypeAttribute::new(FunctionType::new(context, &[ptr_type, ptr_type], &[]).into()),
            Region::new(),
            attributes,
            location,
        ));

        module.body().append_operation(func::func(
            context,
            StringAttribute::new(context, symbols::STORE_IN_GASPRICE_PTR),
            TypeAttribute::new(FunctionType::new(context, &[ptr_type, ptr_type], &[]).into()),
            Region::new(),
            attributes,
            location,
        ));

        module.body().append_operation(func::func(
            context,
            StringAttribute::new(context, symbols::STORE_IN_SELFBALANCE_PTR),
            TypeAttribute::new(FunctionType::new(context, &[ptr_type, ptr_type], &[]).into()),
            Region::new(),
            attributes,
            location,
        ));

        module.body().append_operation(func::func(
            context,
            StringAttribute::new(context, symbols::STORE_IN_BLOBBASEFEE_PTR),
            TypeAttribute::new(FunctionType::new(context, &[ptr_type, ptr_type], &[]).into()),
            Region::new(),
            attributes,
            location,
        ));

        module.body().append_operation(func::func(
            context,
            StringAttribute::new(context, symbols::EXTEND_MEMORY),
            TypeAttribute::new(FunctionType::new(context, &[ptr_type, uint32], &[ptr_type]).into()),
            Region::new(),
            attributes,
            location,
        ));

        module.body().append_operation(func::func(
            context,
            StringAttribute::new(context, symbols::COPY_CODE_TO_MEMORY),
            TypeAttribute::new(
                FunctionType::new(context, &[ptr_type, uint32, uint32, uint32], &[]).into(),
            ),
            Region::new(),
            attributes,
            location,
        ));

        module.body().append_operation(func::func(
            context,
            StringAttribute::new(context, symbols::STORAGE_READ),
            r#TypeAttribute::new(
                FunctionType::new(context, &[ptr_type, ptr_type, ptr_type], &[]).into(),
            ),
            Region::new(),
            attributes,
            location,
        ));

        module.body().append_operation(func::func(
            context,
            StringAttribute::new(context, symbols::APPEND_LOG),
            TypeAttribute::new(FunctionType::new(context, &[ptr_type, uint32, uint32], &[]).into()),
            Region::new(),
            attributes,
            location,
        ));
        module.body().append_operation(func::func(
            context,
            StringAttribute::new(context, symbols::APPEND_LOG_ONE_TOPIC),
            TypeAttribute::new(
                FunctionType::new(context, &[ptr_type, uint32, uint32, ptr_type], &[]).into(),
            ),
            Region::new(),
            attributes,
            location,
        ));
        module.body().append_operation(func::func(
            context,
            StringAttribute::new(context, symbols::APPEND_LOG_TWO_TOPICS),
            TypeAttribute::new(
                FunctionType::new(
                    context,
                    &[ptr_type, uint32, uint32, ptr_type, ptr_type],
                    &[],
                )
                .into(),
            ),
            Region::new(),
            attributes,
            location,
        ));
        module.body().append_operation(func::func(
            context,
            StringAttribute::new(context, symbols::APPEND_LOG_THREE_TOPICS),
            TypeAttribute::new(
                FunctionType::new(
                    context,
                    &[ptr_type, uint32, uint32, ptr_type, ptr_type, ptr_type],
                    &[],
                )
                .into(),
            ),
            Region::new(),
            attributes,
            location,
        ));
        module.body().append_operation(func::func(
            context,
            StringAttribute::new(context, symbols::APPEND_LOG_FOUR_TOPICS),
            TypeAttribute::new(
                FunctionType::new(
                    context,
                    &[
                        ptr_type, uint32, uint32, ptr_type, ptr_type, ptr_type, ptr_type,
                    ],
                    &[],
                )
                .into(),
            ),
            Region::new(),
            attributes,
            location,
        ));

        module.body().append_operation(func::func(
            context,
            StringAttribute::new(context, symbols::GET_ORIGIN),
            TypeAttribute::new(FunctionType::new(context, &[ptr_type, ptr_type], &[]).into()),
            Region::new(),
            attributes,
            location,
        ));

        module.body().append_operation(func::func(
            context,
            StringAttribute::new(context, symbols::GET_COINBASE_PTR),
            TypeAttribute::new(FunctionType::new(context, &[ptr_type], &[ptr_type]).into()),
            Region::new(),
            attributes,
            location,
        ));

        module.body().append_operation(func::func(
            context,
            StringAttribute::new(context, symbols::GET_BLOCK_NUMBER),
            TypeAttribute::new(FunctionType::new(context, &[ptr_type, ptr_type], &[]).into()),
            Region::new(),
            attributes,
            location,
        ));

        module.body().append_operation(func::func(
            context,
            StringAttribute::new(context, symbols::GET_ADDRESS_PTR),
            TypeAttribute::new(FunctionType::new(context, &[ptr_type], &[ptr_type]).into()),
            Region::new(),
            attributes,
            location,
        ));

        module.body().append_operation(func::func(
            context,
            StringAttribute::new(context, symbols::STORE_IN_TIMESTAMP_PTR),
            TypeAttribute::new(FunctionType::new(context, &[ptr_type, ptr_type], &[]).into()),
            Region::new(),
            attributes,
            location,
        ));

        module.body().append_operation(func::func(
            context,
            StringAttribute::new(context, symbols::STORE_IN_BASEFEE_PTR),
            TypeAttribute::new(FunctionType::new(context, &[ptr_type, ptr_type], &[]).into()),
            Region::new(),
            attributes,
            location,
        ));

        module.body().append_operation(func::func(
            context,
            StringAttribute::new(context, symbols::STORE_IN_BALANCE),
            TypeAttribute::new(
                FunctionType::new(context, &[ptr_type, ptr_type, ptr_type], &[]).into(),
            ),
            Region::new(),
            attributes,
            location,
        ));
    }

    /// Stores the return values in the syscall context
    #[allow(clippy::too_many_arguments)]
    pub(crate) fn write_result_syscall<'c>(
        mlir_ctx: &'c MeliorContext,
        syscall_ctx: Value<'c, 'c>,
        block: &Block,
        offset: Value,
        size: Value,
        gas: Value,
        reason: Value,
        location: Location,
    ) {
        block.append_operation(func::call(
            mlir_ctx,
            FlatSymbolRefAttribute::new(mlir_ctx, symbols::WRITE_RESULT),
            &[syscall_ctx, offset, size, gas, reason],
            &[],
            location,
        ));
    }

    pub(crate) fn keccak256_syscall<'c>(
        mlir_ctx: &'c MeliorContext,
        syscall_ctx: Value<'c, 'c>,
        block: &'c Block,
        offset: Value<'c, 'c>,
        size: Value<'c, 'c>,
        hash_ptr: Value<'c, 'c>,
        location: Location<'c>,
    ) {
        block.append_operation(func::call(
            mlir_ctx,
            FlatSymbolRefAttribute::new(mlir_ctx, symbols::KECCAK256_HASHER),
            &[syscall_ctx, offset, size, hash_ptr],
            &[],
            location,
        ));
    }

    pub(crate) fn get_calldata_size_syscall<'c>(
        mlir_ctx: &'c MeliorContext,
        syscall_ctx: Value<'c, 'c>,
        block: &'c Block,
        location: Location<'c>,
    ) -> Result<Value<'c, 'c>, CodegenError> {
        let uint32 = IntegerType::new(mlir_ctx, 32).into();
        let value = block
            .append_operation(func::call(
                mlir_ctx,
                FlatSymbolRefAttribute::new(mlir_ctx, symbols::GET_CALLDATA_SIZE),
                &[syscall_ctx],
                &[uint32],
                location,
            ))
            .result(0)?;
        Ok(value.into())
    }

    /// Returns a pointer to the start of the calldata
    pub(crate) fn get_calldata_ptr_syscall<'c>(
        mlir_ctx: &'c MeliorContext,
        syscall_ctx: Value<'c, 'c>,
        block: &'c Block,
        location: Location<'c>,
    ) -> Result<Value<'c, 'c>, CodegenError> {
        let ptr_type = pointer(mlir_ctx, 0);
        let value = block
            .append_operation(func::call(
                mlir_ctx,
                FlatSymbolRefAttribute::new(mlir_ctx, symbols::GET_CALLDATA_PTR),
                &[syscall_ctx],
                &[ptr_type],
                location,
            ))
            .result(0)?;
        Ok(value.into())
    }

    pub(crate) fn get_chainid_syscall<'c>(
        mlir_ctx: &'c MeliorContext,
        syscall_ctx: Value<'c, 'c>,
        block: &'c Block,
        location: Location<'c>,
    ) -> Result<Value<'c, 'c>, CodegenError> {
        let uint64 = IntegerType::new(mlir_ctx, 64).into();
        let value = block
            .append_operation(func::call(
                mlir_ctx,
                FlatSymbolRefAttribute::new(mlir_ctx, symbols::GET_CHAINID),
                &[syscall_ctx],
                &[uint64],
                location,
            ))
            .result(0)?;
        Ok(value.into())
    }

    pub(crate) fn store_in_callvalue_ptr<'c>(
        mlir_ctx: &'c MeliorContext,
        syscall_ctx: Value<'c, 'c>,
        block: &'c Block,
        location: Location<'c>,
        callvalue_ptr: Value<'c, 'c>,
    ) {
        block.append_operation(func::call(
            mlir_ctx,
            FlatSymbolRefAttribute::new(mlir_ctx, symbols::STORE_IN_CALLVALUE_PTR),
            &[syscall_ctx, callvalue_ptr],
            &[],
            location,
        ));
    }

<<<<<<< HEAD
    pub(crate) fn store_in_blobbasefee_ptr<'c>(
=======
    pub(crate) fn store_in_gasprice_ptr<'c>(
>>>>>>> 03058831
        mlir_ctx: &'c MeliorContext,
        syscall_ctx: Value<'c, 'c>,
        block: &'c Block,
        location: Location<'c>,
<<<<<<< HEAD
        blob_base_fee_ptr: Value<'c, 'c>,
    ) {
        block.append_operation(func::call(
            mlir_ctx,
            FlatSymbolRefAttribute::new(mlir_ctx, symbols::STORE_IN_BLOBBASEFEE_PTR),
            &[syscall_ctx, blob_base_fee_ptr],
=======
        gasprice_ptr: Value<'c, 'c>,
    ) {
        block.append_operation(func::call(
            mlir_ctx,
            FlatSymbolRefAttribute::new(mlir_ctx, symbols::STORE_IN_GASPRICE_PTR),
            &[syscall_ctx, gasprice_ptr],
            &[],
            location,
        ));
    }

    pub(crate) fn store_in_caller_ptr<'c>(
        mlir_ctx: &'c MeliorContext,
        syscall_ctx: Value<'c, 'c>,
        block: &'c Block,
        location: Location<'c>,
        caller_ptr: Value<'c, 'c>,
    ) {
        block.append_operation(func::call(
            mlir_ctx,
            FlatSymbolRefAttribute::new(mlir_ctx, symbols::STORE_IN_CALLER_PTR),
            &[syscall_ctx, caller_ptr],
>>>>>>> 03058831
            &[],
            location,
        ));
    }

    /// Extends the memory segment of the syscall context.
    /// Returns a pointer to the start of the memory segment.
    pub(crate) fn extend_memory_syscall<'c>(
        mlir_ctx: &'c MeliorContext,
        syscall_ctx: Value<'c, 'c>,
        block: &'c Block,
        new_size: Value<'c, 'c>,
        location: Location<'c>,
    ) -> Result<Value<'c, 'c>, CodegenError> {
        let ptr_type = pointer(mlir_ctx, 0);
        let value = block
            .append_operation(func::call(
                mlir_ctx,
                FlatSymbolRefAttribute::new(mlir_ctx, symbols::EXTEND_MEMORY),
                &[syscall_ctx, new_size],
                &[ptr_type],
                location,
            ))
            .result(0)?;
        Ok(value.into())
    }

    pub(crate) fn store_in_selfbalance_ptr<'c>(
        mlir_ctx: &'c MeliorContext,
        syscall_ctx: Value<'c, 'c>,
        block: &'c Block,
        location: Location<'c>,
        balance_ptr: Value<'c, 'c>,
    ) {
        block.append_operation(func::call(
            mlir_ctx,
            FlatSymbolRefAttribute::new(mlir_ctx, symbols::STORE_IN_SELFBALANCE_PTR),
            &[syscall_ctx, balance_ptr],
            &[],
            location,
        ));
    }

    /// Reads the storage given a key
    pub(crate) fn storage_read_syscall<'c>(
        mlir_ctx: &'c MeliorContext,
        syscall_ctx: Value<'c, 'c>,
        block: &'c Block,
        key: Value<'c, 'c>,
        value: Value<'c, 'c>,
        location: Location<'c>,
    ) {
        block.append_operation(func::call(
            mlir_ctx,
            FlatSymbolRefAttribute::new(mlir_ctx, symbols::STORAGE_READ),
            &[syscall_ctx, key, value],
            &[],
            location,
        ));
    }

    /// Receives log data and appends a log to the logs vector
    pub(crate) fn append_log_syscall<'c>(
        mlir_ctx: &'c MeliorContext,
        syscall_ctx: Value<'c, 'c>,
        block: &'c Block,
        data: Value<'c, 'c>,
        size: Value<'c, 'c>,
        location: Location<'c>,
    ) {
        block.append_operation(func::call(
            mlir_ctx,
            FlatSymbolRefAttribute::new(mlir_ctx, symbols::APPEND_LOG),
            &[syscall_ctx, data, size],
            &[],
            location,
        ));
    }

    /// Receives log data and a topic and appends a log to the logs vector
    pub(crate) fn append_log_with_one_topic_syscall<'c>(
        mlir_ctx: &'c MeliorContext,
        syscall_ctx: Value<'c, 'c>,
        block: &'c Block,
        data: Value<'c, 'c>,
        size: Value<'c, 'c>,
        topic: Value<'c, 'c>,
        location: Location<'c>,
    ) {
        block.append_operation(func::call(
            mlir_ctx,
            FlatSymbolRefAttribute::new(mlir_ctx, symbols::APPEND_LOG_ONE_TOPIC),
            &[syscall_ctx, data, size, topic],
            &[],
            location,
        ));
    }

    /// Receives log data, two topics and appends a log to the logs vector
    #[allow(clippy::too_many_arguments)]
    pub(crate) fn append_log_with_two_topics_syscall<'c>(
        mlir_ctx: &'c MeliorContext,
        syscall_ctx: Value<'c, 'c>,
        block: &'c Block,
        data: Value<'c, 'c>,
        size: Value<'c, 'c>,
        topic1_ptr: Value<'c, 'c>,
        topic2_ptr: Value<'c, 'c>,
        location: Location<'c>,
    ) {
        block.append_operation(func::call(
            mlir_ctx,
            FlatSymbolRefAttribute::new(mlir_ctx, symbols::APPEND_LOG_TWO_TOPICS),
            &[syscall_ctx, data, size, topic1_ptr, topic2_ptr],
            &[],
            location,
        ));
    }

    /// Receives log data, three topics and appends a log to the logs vector
    #[allow(clippy::too_many_arguments)]
    pub(crate) fn append_log_with_three_topics_syscall<'c>(
        mlir_ctx: &'c MeliorContext,
        syscall_ctx: Value<'c, 'c>,
        block: &'c Block,
        data: Value<'c, 'c>,
        size: Value<'c, 'c>,
        topic1_ptr: Value<'c, 'c>,
        topic2_ptr: Value<'c, 'c>,
        topic3_ptr: Value<'c, 'c>,
        location: Location<'c>,
    ) {
        block.append_operation(func::call(
            mlir_ctx,
            FlatSymbolRefAttribute::new(mlir_ctx, symbols::APPEND_LOG_THREE_TOPICS),
            &[syscall_ctx, data, size, topic1_ptr, topic2_ptr, topic3_ptr],
            &[],
            location,
        ));
    }

    /// Receives log data, three topics and appends a log to the logs vector
    #[allow(clippy::too_many_arguments)]
    pub(crate) fn append_log_with_four_topics_syscall<'c>(
        mlir_ctx: &'c MeliorContext,
        syscall_ctx: Value<'c, 'c>,
        block: &'c Block,
        data: Value<'c, 'c>,
        size: Value<'c, 'c>,
        topic1_ptr: Value<'c, 'c>,
        topic2_ptr: Value<'c, 'c>,
        topic3_ptr: Value<'c, 'c>,
        topic4_ptr: Value<'c, 'c>,
        location: Location<'c>,
    ) {
        block.append_operation(func::call(
            mlir_ctx,
            FlatSymbolRefAttribute::new(mlir_ctx, symbols::APPEND_LOG_FOUR_TOPICS),
            &[
                syscall_ctx,
                data,
                size,
                topic1_ptr,
                topic2_ptr,
                topic3_ptr,
                topic4_ptr,
            ],
            &[],
            location,
        ));
    }

    pub(crate) fn get_origin_syscall<'c>(
        mlir_ctx: &'c MeliorContext,
        syscall_ctx: Value<'c, 'c>,
        block: &'c Block,
        address_pointer: Value<'c, 'c>,
        location: Location<'c>,
    ) {
        block.append_operation(func::call(
            mlir_ctx,
            FlatSymbolRefAttribute::new(mlir_ctx, symbols::GET_ORIGIN),
            &[syscall_ctx, address_pointer],
            &[],
            location,
        ));
    }

    /// Returns a pointer to the coinbase address.
    pub(crate) fn get_coinbase_ptr_syscall<'c>(
        mlir_ctx: &'c MeliorContext,
        syscall_ctx: Value<'c, 'c>,
        block: &'c Block,
        location: Location<'c>,
    ) -> Result<Value<'c, 'c>, CodegenError> {
        let ptr_type = pointer(mlir_ctx, 0);
        let value = block
            .append_operation(func::call(
                mlir_ctx,
                FlatSymbolRefAttribute::new(mlir_ctx, symbols::GET_COINBASE_PTR),
                &[syscall_ctx],
                &[ptr_type],
                location,
            ))
            .result(0)?;
        Ok(value.into())
    }

    /// Returns the block number.
    #[allow(unused)]
    pub(crate) fn get_block_number_syscall<'c>(
        mlir_ctx: &'c MeliorContext,
        syscall_ctx: Value<'c, 'c>,
        block: &'c Block,
        number: Value<'c, 'c>,
        location: Location<'c>,
    ) {
        block.append_operation(func::call(
            mlir_ctx,
            FlatSymbolRefAttribute::new(mlir_ctx, symbols::GET_BLOCK_NUMBER),
            &[syscall_ctx, number],
            &[],
            location,
        ));
    }

    pub(crate) fn copy_code_to_memory_syscall<'c>(
        mlir_ctx: &'c MeliorContext,
        syscall_ctx: Value<'c, 'c>,
        block: &'c Block,
        offset: Value,
        size: Value,
        dest_offset: Value,
        location: Location<'c>,
    ) {
        block.append_operation(func::call(
            mlir_ctx,
            FlatSymbolRefAttribute::new(mlir_ctx, symbols::COPY_CODE_TO_MEMORY),
            &[syscall_ctx, offset, size, dest_offset],
            &[],
            location,
        ));
    }

    /// Returns a pointer to the address of the current executing contract
    #[allow(unused)]
    pub(crate) fn get_address_ptr_syscall<'c>(
        mlir_ctx: &'c MeliorContext,
        syscall_ctx: Value<'c, 'c>,
        block: &'c Block,
        location: Location<'c>,
    ) -> Result<Value<'c, 'c>, CodegenError> {
        let uint256 = IntegerType::new(mlir_ctx, 256);
        let ptr_type = pointer(mlir_ctx, 0);
        let value = block
            .append_operation(func::call(
                mlir_ctx,
                FlatSymbolRefAttribute::new(mlir_ctx, symbols::GET_ADDRESS_PTR),
                &[syscall_ctx],
                &[ptr_type],
                location,
            ))
            .result(0)?;
        Ok(value.into())
    }

    /// Stores the current block's timestamp in the `timestamp_ptr`.
    pub(crate) fn store_in_timestamp_ptr<'c>(
        mlir_ctx: &'c MeliorContext,
        syscall_ctx: Value<'c, 'c>,
        block: &'c Block,
        location: Location<'c>,
        timestamp_ptr: Value<'c, 'c>,
    ) {
        block.append_operation(func::call(
            mlir_ctx,
            FlatSymbolRefAttribute::new(mlir_ctx, symbols::STORE_IN_TIMESTAMP_PTR),
            &[syscall_ctx, timestamp_ptr],
            &[],
            location,
        ));
    }

    #[allow(unused)]
    pub(crate) fn store_in_basefee_ptr_syscall<'c>(
        mlir_ctx: &'c MeliorContext,
        syscall_ctx: Value<'c, 'c>,
        basefee_ptr: Value<'c, 'c>,
        block: &'c Block,
        location: Location<'c>,
    ) {
        block
            .append_operation(func::call(
                mlir_ctx,
                FlatSymbolRefAttribute::new(mlir_ctx, symbols::STORE_IN_BASEFEE_PTR),
                &[syscall_ctx, basefee_ptr],
                &[],
                location,
            ))
            .result(0);
    }

    #[allow(unused)]
    pub(crate) fn store_in_balance_syscall<'c>(
        mlir_ctx: &'c MeliorContext,
        syscall_ctx: Value<'c, 'c>,
        block: &'c Block,
        address: Value<'c, 'c>,
        balance: Value<'c, 'c>,
        location: Location<'c>,
    ) {
        let ptr_type = pointer(mlir_ctx, 0);
        let value = block.append_operation(func::call(
            mlir_ctx,
            FlatSymbolRefAttribute::new(mlir_ctx, symbols::STORE_IN_BALANCE),
            &[syscall_ctx, address, balance],
            &[],
            location,
        ));
    }
}<|MERGE_RESOLUTION|>--- conflicted
+++ resolved
@@ -218,10 +218,12 @@
         value.hi = (aux >> 128).low_u128();
     }
 
-<<<<<<< HEAD
     pub extern "C" fn store_in_blobbasefee_ptr(&self, value: &mut U256) {
         let aux = &self.env.block.blob_base_fee;
-=======
+        value.lo = aux.low_u128();
+        value.hi = (aux >> 128).low_u128();
+    }
+
     pub extern "C" fn store_in_caller_ptr(&self, value: &mut U256) {
         //TODO: Here we are returning the tx.caller value, which in fact corresponds to ORIGIN
         //opcode. For the moment it's ok, but it should be changed when we implement the CALL opcode.
@@ -236,14 +238,10 @@
 
     pub extern "C" fn store_in_gasprice_ptr(&self, value: &mut U256) {
         let aux = &self.env.tx.gas_price;
->>>>>>> 03058831
         value.lo = aux.low_u128();
         value.hi = (aux >> 128).low_u128();
     }
 
-<<<<<<< HEAD
-    pub extern "C" fn get_calldata_size(&self) -> u32 {
-=======
     pub extern "C" fn get_chainid(&self) -> u64 {
         self.env.cfg.chain_id
     }
@@ -253,7 +251,6 @@
     }
 
     pub extern "C" fn get_calldata_size_syscall(&self) -> u32 {
->>>>>>> 03058831
         self.env.tx.data.len() as u32
     }
 
@@ -440,9 +437,7 @@
     pub const COPY_CODE_TO_MEMORY: &str = "evm_mlir__copy_code_to_memory";
     pub const GET_ADDRESS_PTR: &str = "evm_mlir__get_address_ptr";
     pub const STORE_IN_CALLVALUE_PTR: &str = "evm_mlir__store_in_callvalue_ptr";
-<<<<<<< HEAD
     pub const STORE_IN_BLOBBASEFEE_PTR: &str = "evm_mlir__store_in_blobbasefee_ptr";
-=======
     pub const STORE_IN_BALANCE: &str = "evm_mlir__store_in_balance";
     pub const GET_COINBASE_PTR: &str = "evm_mlir__get_coinbase_ptr";
     pub const STORE_IN_TIMESTAMP_PTR: &str = "evm_mlir__store_in_timestamp_ptr";
@@ -451,7 +446,6 @@
     pub const GET_ORIGIN: &str = "evm_mlir__get_origin";
     pub const GET_CHAINID: &str = "evm_mlir__get_chainid";
     pub const STORE_IN_GASPRICE_PTR: &str = "evm_mlir__store_in_gasprice_ptr";
->>>>>>> 03058831
     pub const GET_BLOCK_NUMBER: &str = "evm_mlir__get_block_number";
     pub const STORE_IN_SELFBALANCE_PTR: &str = "evm_mlir__store_in_selfbalance_ptr";
 }
@@ -542,11 +536,11 @@
             SyscallContext::store_in_callvalue_ptr as *const fn(*mut c_void, *mut U256) as *mut (),
         );
         engine.register_symbol(
-<<<<<<< HEAD
             symbols::STORE_IN_BLOBBASEFEE_PTR,
             SyscallContext::store_in_blobbasefee_ptr
                 as *const extern "C" fn(&SyscallContext, *mut U256) -> () as *mut (),
-=======
+        );
+        engine.register_symbol(
             symbols::GET_COINBASE_PTR,
             SyscallContext::get_coinbase_ptr as *const fn(*mut c_void) as *mut (),
         );
@@ -565,7 +559,6 @@
         engine.register_symbol(
             symbols::STORE_IN_GASPRICE_PTR,
             SyscallContext::store_in_gasprice_ptr as *const fn(*mut c_void, *mut U256) as *mut (),
->>>>>>> 03058831
         );
         engine.register_symbol(
             symbols::GET_BLOCK_NUMBER,
@@ -988,23 +981,27 @@
         ));
     }
 
-<<<<<<< HEAD
     pub(crate) fn store_in_blobbasefee_ptr<'c>(
-=======
-    pub(crate) fn store_in_gasprice_ptr<'c>(
->>>>>>> 03058831
-        mlir_ctx: &'c MeliorContext,
-        syscall_ctx: Value<'c, 'c>,
-        block: &'c Block,
-        location: Location<'c>,
-<<<<<<< HEAD
+        mlir_ctx: &'c MeliorContext,
+        syscall_ctx: Value<'c, 'c>,
+        block: &'c Block,
+        location: Location<'c>,
         blob_base_fee_ptr: Value<'c, 'c>,
     ) {
         block.append_operation(func::call(
             mlir_ctx,
             FlatSymbolRefAttribute::new(mlir_ctx, symbols::STORE_IN_BLOBBASEFEE_PTR),
             &[syscall_ctx, blob_base_fee_ptr],
-=======
+            &[],
+            location,
+        ));
+    }
+
+    pub(crate) fn store_in_gasprice_ptr<'c>(
+        mlir_ctx: &'c MeliorContext,
+        syscall_ctx: Value<'c, 'c>,
+        block: &'c Block,
+        location: Location<'c>,
         gasprice_ptr: Value<'c, 'c>,
     ) {
         block.append_operation(func::call(
@@ -1027,7 +1024,6 @@
             mlir_ctx,
             FlatSymbolRefAttribute::new(mlir_ctx, symbols::STORE_IN_CALLER_PTR),
             &[syscall_ctx, caller_ptr],
->>>>>>> 03058831
             &[],
             location,
         ));
