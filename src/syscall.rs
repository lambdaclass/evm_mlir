--- conflicted
+++ resolved
@@ -574,8 +574,6 @@
 
         module.body().append_operation(func::func(
             context,
-<<<<<<< HEAD
-=======
             StringAttribute::new(context, symbols::GET_ORIGIN),
             TypeAttribute::new(FunctionType::new(context, &[ptr_type, ptr_type], &[]).into()),
             Region::new(),
@@ -585,16 +583,6 @@
 
         module.body().append_operation(func::func(
             context,
-            StringAttribute::new(context, symbols::GET_CALLDATA_PTR),
-            TypeAttribute::new(FunctionType::new(context, &[ptr_type], &[ptr_type]).into()),
-            Region::new(),
-            attributes,
-            location,
-        ));
-
-        module.body().append_operation(func::func(
-            context,
->>>>>>> 1204c80f
             StringAttribute::new(context, symbols::GET_BLOCK_NUMBER),
             TypeAttribute::new(FunctionType::new(context, &[ptr_type, ptr_type], &[]).into()),
             Region::new(),
@@ -846,8 +834,6 @@
             location,
         ));
     }
-<<<<<<< HEAD
-=======
 
     pub(crate) fn get_origin_syscall<'c>(
         mlir_ctx: &'c MeliorContext,
@@ -865,27 +851,6 @@
         ));
     }
 
-    /// Returns a pointer to the calldata.
-    #[allow(unused)]
-    pub(crate) fn get_calldata_ptr_syscall<'c>(
-        mlir_ctx: &'c MeliorContext,
-        syscall_ctx: Value<'c, 'c>,
-        block: &'c Block,
-        location: Location<'c>,
-    ) -> Result<Value<'c, 'c>, CodegenError> {
-        let ptr_type = pointer(mlir_ctx, 0);
-        let value = block
-            .append_operation(func::call(
-                mlir_ctx,
-                FlatSymbolRefAttribute::new(mlir_ctx, symbols::GET_CALLDATA_PTR),
-                &[syscall_ctx],
-                &[ptr_type],
-                location,
-            ))
-            .result(0)?;
-        Ok(value.into())
-    }
->>>>>>> 1204c80f
 
     /// Returns a pointer to the calldata.
     #[allow(unused)]
