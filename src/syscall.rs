--- conflicted
+++ resolved
@@ -18,19 +18,13 @@
 use std::{ffi::c_void, path::PathBuf};
 
 use crate::{
-<<<<<<< HEAD
     context::Context,
-    db::{Db},
+    db::{AccountInfo, Database, Db},
     env::{Env, TransactTo},
     executor::{Executor, OptLevel},
     primitives::{Address, Bytes, U256 as EU256},
     program::Program,
-=======
-    db::{AccountInfo, Database, Db},
-    env::{Env, TransactTo},
-    primitives::{Address, U256 as EU256},
     result::{EVMError, ExecutionResult, HaltReason, Output, ResultAndState, SuccessReason},
->>>>>>> 99f96bfb
 };
 use melior::ExecutionEngine;
 use sha3::{Digest, Keccak256};
@@ -216,7 +210,6 @@
         self.inner_context.exit_status = Some(ExitStatusCode::from_u8(execution_result));
     }
 
-<<<<<<< HEAD
     pub extern "C" fn call(
         &mut self,
         gas: u64,
@@ -226,23 +219,13 @@
         args_size: u32,
         ret_offset: u32,
         ret_size: u32,
-        remaining_gas: &mut u64,
+        consumed_gas: &mut u64,
     ) -> u32 {
-        /*
-        Idea:
-        Modify Env struct:
-         - transact_to -> Actual caller
-         - caller -> Actual TransacTo
-         - value
-         - gas_limit -> From the remaining gas when this syscall is called, dividied by 64
-        */
-        const REVERT_SUCCESS_CODE: u32 = 0;
+        const REVERT_RETURN_CODE: u32 = 0;
         const SUCCESS_RETURN_CODE: u32 = 1;
-        //TODO: Check that the args offsets and sizes are correct
+        //TODO: Check that the args offsets and sizes are correct -> This from the MLIR side
         let address = call_to_address.to_address();
         let value = value_to_transfer.to_primitive_u256();
-        dbg!(address);
-        dbg!(value);
 
         let mut env = self.env.clone();
         env.tx.transact_to = TransactTo::Call(address);
@@ -253,7 +236,6 @@
         };
         //TODO: Here we have to check if the account balance is enough to send this ammount
         env.tx.value = value;
-        //TODO: Amount of gas to send should be validated from MLIR side
         env.tx.gas_limit = gas;
 
         //Copy the calldata from memory
@@ -267,7 +249,10 @@
             .expect("failed to load bytecode");
         let program = Program::from_bytecode(&bytecode).unwrap();
 
-        //TODO: REMOVE THIS
+        //TODO: REMOVE THIS -> For the moment we don't need the output, so we just write to a
+        //fixed output file.
+        //In the future we will probably fetch the disk to search for the requested contract
+        //bytecode. Then, if it is not present, we will compile it and store it in the disk
         let output_file = PathBuf::from("output2");
 
         let context = Context::new();
@@ -280,26 +265,29 @@
 
         executor.execute(&mut context, env.tx.gas_limit);
 
-        //TODO: What to do with logs?
-        match context.get_result() {
+        match context.get_result().unwrap().result {
             ExecutionResult::Success {
-                return_data,
-                gas_remaining,
-                ..
+                gas_used, output, ..
             } => {
+                let return_data = output.data().to_vec();
                 let off = ret_offset as usize;
                 let size = ret_size as usize;
                 self.inner_context.memory[off..off + size].copy_from_slice(&return_data);
-                *remaining_gas = gas_remaining;
+                *consumed_gas = gas_used;
                 SUCCESS_RETURN_CODE
             }
-            ExecutionResult::Revert { gas_remaining, .. } => {
-                *remaining_gas = gas_remaining;
-                REVERT_SUCCESS_CODE
+            //TODO: Is there anything to copy if the call reverted?
+            ExecutionResult::Revert { gas_used, .. } => {
+                *consumed_gas = gas_used;
+                REVERT_RETURN_CODE
             }
-            _ => REVERT_SUCCESS_CODE,
+            ExecutionResult::Halt { gas_used, .. } => {
+                *consumed_gas -= gas_used;
+                REVERT_RETURN_CODE
+            }
         }
-=======
+    }
+
     pub extern "C" fn store_in_selfbalance_ptr(&mut self, balance: &mut U256) {
         let account = match self.env.tx.transact_to {
             TransactTo::Call(address) => self.db.basic(address).unwrap().unwrap_or_default(),
@@ -317,7 +305,6 @@
         hasher.update(data);
         let result = hasher.finalize();
         *hash_ptr = U256::from_be_bytes(result.into());
->>>>>>> 99f96bfb
     }
 
     pub extern "C" fn store_in_callvalue_ptr(&self, value: &mut U256) {
@@ -555,11 +542,8 @@
     pub const GET_CHAINID: &str = "evm_mlir__get_chainid";
     pub const STORE_IN_GASPRICE_PTR: &str = "evm_mlir__store_in_gasprice_ptr";
     pub const GET_BLOCK_NUMBER: &str = "evm_mlir__get_block_number";
-<<<<<<< HEAD
+    pub const STORE_IN_SELFBALANCE_PTR: &str = "evm_mlir__store_in_selfbalance_ptr";
     pub const CALL: &str = "evm_mlir__call";
-=======
-    pub const STORE_IN_SELFBALANCE_PTR: &str = "evm_mlir__store_in_selfbalance_ptr";
->>>>>>> 99f96bfb
 }
 
 /// Registers all the syscalls as symbols in the execution engine
@@ -985,7 +969,6 @@
 
         module.body().append_operation(func::func(
             context,
-<<<<<<< HEAD
             StringAttribute::new(context, symbols::CALL),
             TypeAttribute::new(
                 FunctionType::new(
@@ -997,11 +980,17 @@
                     &[uint32],
                 )
                 .into(),
-=======
+            ),
+            Region::new(),
+            attributes,
+            location,
+        ));
+
+        module.body().append_operation(func::func(
+            context,
             StringAttribute::new(context, symbols::STORE_IN_BALANCE),
             TypeAttribute::new(
                 FunctionType::new(context, &[ptr_type, ptr_type, ptr_type], &[]).into(),
->>>>>>> 99f96bfb
             ),
             Region::new(),
             attributes,
@@ -1467,7 +1456,6 @@
             .result(0);
     }
 
-<<<<<<< HEAD
     pub(crate) fn call_syscall<'c>(
         mlir_ctx: &'c MeliorContext,
         syscall_ctx: Value<'c, 'c>,
@@ -1475,7 +1463,7 @@
         location: Location<'c>,
         gas: Value<'c, 'c>,
         address: Value<'c, 'c>,
-        value: Value<'c, 'c>,
+        value_ptr: Value<'c, 'c>,
         args_offset: Value<'c, 'c>,
         args_size: Value<'c, 'c>,
         ret_offset: Value<'c, 'c>,
@@ -1491,7 +1479,7 @@
                     syscall_ctx,
                     gas,
                     address,
-                    value,
+                    value_ptr,
                     args_offset,
                     args_size,
                     ret_offset,
@@ -1504,7 +1492,8 @@
             .result(0)?;
 
         Ok(result.into())
-=======
+    }
+
     #[allow(unused)]
     pub(crate) fn store_in_balance_syscall<'c>(
         mlir_ctx: &'c MeliorContext,
@@ -1522,6 +1511,5 @@
             &[],
             location,
         ));
->>>>>>> 99f96bfb
     }
 }