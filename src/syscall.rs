--- conflicted
+++ resolved
@@ -354,14 +354,7 @@
         *consumed_gas = gas_cost::CALL_WARM as u64;
 
         let (return_code, return_data) = if is_precompile(callee_address) {
-<<<<<<< HEAD
             execute_precompile(callee_address, calldata, gas_to_send, consumed_gas)
-=======
-            match execute_precompile(callee_address, calldata, gas_to_send, consumed_gas) {
-                Ok(res) => (return_codes::SUCCESS_RETURN_CODE, res),
-                Err(_) => (return_codes::REVERT_RETURN_CODE, Bytes::new()),
-            }
->>>>>>> 076cc297
         } else {
             // Execute subcontext
             //TODO: Add call depth check
