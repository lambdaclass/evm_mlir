//! # Module implementing syscalls for the EVM
//!
//! The syscalls implemented here are to be exposed to the generated code
//! via [`register_syscalls`]. Each syscall implements functionality that's
//! not possible to implement in the generated code, such as interacting with
//! the storage, or just difficult, like allocating memory in the heap
//! ([`SyscallContext::extend_memory`]).
//!
//! ### Adding a new syscall
//!
//! New syscalls should be implemented by adding a new method to the [`SyscallContext`]
//! struct (see [`SyscallContext::write_result`] for an example). After that, the syscall
//! should be registered in the [`register_syscalls`] function, which will make it available
//! to the generated code. Afterwards, the syscall should be declared in
//! [`mlir::declare_syscalls`], which will make the syscall available inside the MLIR code.
//! Finally, the function can be called from the MLIR code like a normal function (see
//! [`mlir::write_result_syscall`] for an example).
use std::ffi::c_void;

use crate::{
    db::{AccountInfo, Database, Db},
    env::{Env, TransactTo},
    primitives::{Address, U256 as EU256},
    result::{EVMError, ExecutionResult, HaltReason, Output, ResultAndState, SuccessReason},
    utils::u256_from_u128,
};
use melior::ExecutionEngine;
use sha3::{Digest, Keccak256};

/// Function type for the main entrypoint of the generated code
pub type MainFunc = extern "C" fn(&mut SyscallContext, initial_gas: u64) -> u8;

#[derive(Clone, Copy, Debug, Default, Eq, Hash, Ord, PartialEq, PartialOrd)]
#[repr(C, align(16))]
pub struct U256 {
    pub lo: u128,
    pub hi: u128,
}

impl U256 {
    pub fn from_be_bytes(bytes: [u8; 32]) -> Self {
        let hi = u128::from_be_bytes(bytes[0..16].try_into().unwrap());
        let lo = u128::from_be_bytes(bytes[16..32].try_into().unwrap());
        U256 { hi, lo }
    }

    pub fn copy_from_address(&mut self, value: &Address) {
        let mut buffer = [0u8; 32];
        buffer[12..32].copy_from_slice(&value.0);
        self.lo = u128::from_be_bytes(buffer[16..32].try_into().unwrap());
        self.hi = u128::from_be_bytes(buffer[0..16].try_into().unwrap());
    }
}

#[derive(Debug, Clone)]
pub enum ExitStatusCode {
    Return = 0,
    Stop,
    Revert,
    Error,
    Default,
}
impl ExitStatusCode {
    #[inline(always)]
    pub fn to_u8(self) -> u8 {
        self as u8
    }
    pub fn from_u8(value: u8) -> Self {
        match value {
            x if x == Self::Return.to_u8() => Self::Return,
            x if x == Self::Stop.to_u8() => Self::Stop,
            x if x == Self::Revert.to_u8() => Self::Revert,
            x if x == Self::Error.to_u8() => Self::Error,
            _ => Self::Default,
        }
    }
}

#[derive(Debug, Default)]
pub struct InnerContext {
    /// The memory segment of the EVM.
    /// For extending it, see [`Self::extend_memory`]
    memory: Vec<u8>,
    /// The result of the execution
    return_data: Option<(usize, usize)>,
    // The program bytecode
    pub program: Vec<u8>,
    gas_remaining: Option<u64>,
    exit_status: Option<ExitStatusCode>,
    logs: Vec<LogData>,
}

/// The context passed to syscalls
#[derive(Debug)]
pub struct SyscallContext<'c> {
    pub env: Env,
    pub db: &'c mut Db,
    pub inner_context: InnerContext,
}

#[derive(Clone, Debug, Default, Eq, PartialEq, Hash)]
pub struct LogData {
    pub topics: Vec<U256>,
    pub data: Vec<u8>,
}

#[derive(Clone, Debug, Default, Eq, PartialEq, Hash)]
pub struct Log {
    pub address: Address,
    pub data: LogData,
}

/// Accessors for disponibilizing the execution results
impl<'c> SyscallContext<'c> {
    pub fn new(env: Env, db: &'c mut Db) -> Self {
        Self {
            env,
            db,
            inner_context: Default::default(),
        }
    }

    pub fn return_values(&self) -> &[u8] {
        let (offset, size) = self.inner_context.return_data.unwrap_or((0, 0));
        &self.inner_context.memory[offset..offset + size]
    }

    pub fn logs(&self) -> Vec<Log> {
        self.inner_context
            .logs
            .iter()
            .map(|logdata| Log {
                address: self.env.tx.caller,
                data: logdata.clone(),
            })
            .collect()
    }

    pub fn get_result(&self) -> Result<ResultAndState, EVMError> {
        let gas_remaining = self.inner_context.gas_remaining.unwrap_or(0);
        let gas_initial = self.env.tx.gas_limit;
        let gas_used = gas_initial.saturating_sub(gas_remaining);
        let exit_status = self
            .inner_context
            .exit_status
            .clone()
            .unwrap_or(ExitStatusCode::Default);
        let return_values = self.return_values().to_vec();
        let result = match exit_status {
            ExitStatusCode::Return => ExecutionResult::Success {
                reason: SuccessReason::Return,
                gas_used,
                gas_refunded: 0, // TODO: implement gas refunds
                output: Output::Call(return_values.into()), // TODO: add case Output::Create
                logs: self.logs(),
            },
            ExitStatusCode::Stop => ExecutionResult::Success {
                reason: SuccessReason::Stop,
                gas_used,
                gas_refunded: 0, // TODO: implement gas refunds
                output: Output::Call(return_values.into()), // TODO: add case Output::Create
                logs: self.logs(),
            },
            ExitStatusCode::Revert => ExecutionResult::Revert {
                output: return_values.into(),
                gas_used,
            },
            ExitStatusCode::Error | ExitStatusCode::Default => ExecutionResult::Halt {
                reason: HaltReason::OpcodeNotFound, // TODO: check which Halt error
                gas_used,
            },
        };

        let state = self.db.clone().into_state();

        Ok(ResultAndState { result, state })
    }
}

/// Syscall implementations
///
/// Note that each function is marked as `extern "C"`, which is necessary for the
/// function to be callable from the generated code.
impl<'c> SyscallContext<'c> {
    pub extern "C" fn write_result(
        &mut self,
        offset: u32,
        bytes_len: u32,
        remaining_gas: u64,
        execution_result: u8,
    ) {
        self.inner_context.return_data = Some((offset as usize, bytes_len as usize));
        self.inner_context.gas_remaining = Some(remaining_gas);
        self.inner_context.exit_status = Some(ExitStatusCode::from_u8(execution_result));
    }

    pub extern "C" fn store_in_selfbalance_ptr(&mut self, balance: &mut U256) {
        let account = match self.env.tx.transact_to {
            TransactTo::Call(address) => self.db.basic(address).unwrap().unwrap_or_default(),
            TransactTo::Create => AccountInfo::default(), //This branch should never happen
        };
        balance.hi = (account.balance >> 128).low_u128();
        balance.lo = account.balance.low_u128();
    }

    pub extern "C" fn keccak256_hasher(&mut self, offset: u32, size: u32, hash_ptr: &mut U256) {
        let offset = offset as usize;
        let size = size as usize;
        let data = &self.inner_context.memory[offset..offset + size];
        let mut hasher = Keccak256::new();
        hasher.update(data);
        let result = hasher.finalize();
        *hash_ptr = U256::from_be_bytes(result.into());
    }

    pub extern "C" fn store_in_callvalue_ptr(&self, value: &mut U256) {
        let aux = &self.env.tx.value;
        value.lo = aux.low_u128();
        value.hi = (aux >> 128).low_u128();
    }

    pub extern "C" fn store_in_blobbasefee_ptr(&self, value: &mut U256) {
        let aux = &self.env.block.blob_base_fee;
        value.lo = aux.low_u128();
        value.hi = (aux >> 128).low_u128();
    }

    pub extern "C" fn get_gaslimit(&self) -> u64 {
        self.env.tx.gas_limit
    }

    pub extern "C" fn store_in_caller_ptr(&self, value: &mut U256) {
        //TODO: Here we are returning the tx.caller value, which in fact corresponds to ORIGIN
        //opcode. For the moment it's ok, but it should be changed when we implement the CALL opcode.
        let bytes = &self.env.tx.caller.to_fixed_bytes();
        let high: [u8; 16] = [&[0u8; 12], &bytes[..4]].concat().try_into().unwrap();
        let low: [u8; 16] = bytes[4..20].try_into().unwrap();
        //Now, we have to swap endianess, since data will be interpreted as it comes from
        //little endiann, aligned to 16 bytes
        value.lo = u128::from_be_bytes(low);
        value.hi = u128::from_be_bytes(high);
    }

    pub extern "C" fn store_in_gasprice_ptr(&self, value: &mut U256) {
        let aux = &self.env.tx.gas_price;
        value.lo = aux.low_u128();
        value.hi = (aux >> 128).low_u128();
    }

    pub extern "C" fn get_chainid(&self) -> u64 {
        self.env.cfg.chain_id
    }

    pub extern "C" fn get_calldata_ptr(&mut self) -> *const u8 {
        self.env.tx.data.as_ptr()
    }

    pub extern "C" fn get_calldata_size_syscall(&self) -> u32 {
        self.env.tx.data.len() as u32
    }

    pub extern "C" fn get_origin(&self, address: &mut U256) {
        let aux = &self.env.tx.caller;
        address.copy_from_address(aux);
    }

    pub extern "C" fn extend_memory(&mut self, new_size: u32) -> *mut u8 {
        let new_size = new_size as usize;
        if new_size <= self.inner_context.memory.len() {
            return self.inner_context.memory.as_mut_ptr();
        }
        match self
            .inner_context
            .memory
            .try_reserve(new_size - self.inner_context.memory.len())
        {
            Ok(()) => {
                self.inner_context.memory.resize(new_size, 0);
                self.inner_context.memory.as_mut_ptr()
            }
            // TODO: use tracing here
            Err(err) => {
                eprintln!("Failed to reserve memory: {err}");
                std::ptr::null_mut()
            }
        }
    }

<<<<<<< HEAD
    pub extern "C" fn write_storage(&mut self, stg_key: &U256, stg_value: &U256) {
        let address = self.env.tx.caller;

        let key = u256_from_u128(stg_key.hi, stg_key.lo);
        let value = u256_from_u128(stg_value.hi, stg_value.lo);

        self.db.write_storage(address, key, value);
=======
    pub extern "C" fn copy_code_to_memory(
        &mut self,
        code_offset: u32,
        size: u32,
        dest_offset: u32,
    ) {
        let code_size = self.inner_context.program.len();
        // cast everything to `usize`
        let code_offset = code_offset as usize;
        let size = size as usize;
        let dest_offset = dest_offset as usize;

        // adjust the size so it does not go out of bounds
        let size: usize = if code_offset + size > code_size {
            code_size.saturating_sub(code_offset)
        } else {
            size
        };

        let code_slice = &self.inner_context.program[code_offset..code_offset + size];
        // copy the program into memory
        self.inner_context.memory[dest_offset..dest_offset + size].copy_from_slice(code_slice);
>>>>>>> 3b055ef6
    }

    pub extern "C" fn read_storage(&mut self, stg_key: &U256, stg_value: &mut U256) {
        let address = self.env.tx.caller;

        let key = u256_from_u128(stg_key.hi, stg_key.lo);

        let result = self.db.read_storage(address, key);

        stg_value.hi = (result >> 128).low_u128();
        stg_value.lo = result.low_u128();
    }

    pub extern "C" fn append_log(&mut self, offset: u32, size: u32) {
        self.create_log(offset, size, vec![]);
    }

    pub extern "C" fn append_log_with_one_topic(&mut self, offset: u32, size: u32, topic: &U256) {
        self.create_log(offset, size, vec![*topic]);
    }

    pub extern "C" fn append_log_with_two_topics(
        &mut self,
        offset: u32,
        size: u32,
        topic1: &U256,
        topic2: &U256,
    ) {
        self.create_log(offset, size, vec![*topic1, *topic2]);
    }

    pub extern "C" fn append_log_with_three_topics(
        &mut self,
        offset: u32,
        size: u32,
        topic1: &U256,
        topic2: &U256,
        topic3: &U256,
    ) {
        self.create_log(offset, size, vec![*topic1, *topic2, *topic3]);
    }

    pub extern "C" fn append_log_with_four_topics(
        &mut self,
        offset: u32,
        size: u32,
        topic1: &U256,
        topic2: &U256,
        topic3: &U256,
        topic4: &U256,
    ) {
        self.create_log(offset, size, vec![*topic1, *topic2, *topic3, *topic4]);
    }

    pub extern "C" fn get_block_number(&self, number: &mut U256) {
        let block_number = self.env.block.number;

        number.hi = (block_number >> 128).low_u128();
        number.lo = block_number.low_u128();
    }

    /// Receives a memory offset and size, and a vector of topics.
    /// Creates a Log with topics and data equal to memory[offset..offset + size]
    /// and pushes it to the logs vector.
    fn create_log(&mut self, offset: u32, size: u32, topics: Vec<U256>) {
        let offset = offset as usize;
        let size = size as usize;
        let data: Vec<u8> = self.inner_context.memory[offset..offset + size].into();

        let log = LogData { data, topics };
        self.inner_context.logs.push(log);
    }

    pub extern "C" fn get_address_ptr(&mut self) -> *const u8 {
        self.env.tx.get_address().to_fixed_bytes().as_ptr()
    }

    pub extern "C" fn get_coinbase_ptr(&self) -> *const u8 {
        self.env.block.coinbase.as_ptr()
    }

    pub extern "C" fn store_in_timestamp_ptr(&self, value: &mut U256) {
        let aux = &self.env.block.timestamp;
        value.lo = aux.low_u128();
        value.hi = (aux >> 128).low_u128();
    }

    pub extern "C" fn store_in_basefee_ptr(&self, basefee: &mut U256) {
        basefee.hi = (self.env.block.basefee >> 128).low_u128();
        basefee.lo = self.env.block.basefee.low_u128();
    }

    pub extern "C" fn store_in_balance(&mut self, address: &U256, balance: &mut U256) {
        // addresses longer than 20 bytes should be invalid
        if (address.hi >> 32) != 0 {
            balance.hi = 0;
            balance.lo = 0;
        } else {
            let address_hi_slice = address.hi.to_be_bytes();
            let address_lo_slice = address.lo.to_be_bytes();

            let address_slice = [&address_hi_slice[12..16], &address_lo_slice[..]].concat();

            let address = Address::from_slice(&address_slice);

            match self.db.basic(address).unwrap() {
                Some(a) => {
                    balance.hi = (a.balance >> 128).low_u128();
                    balance.lo = a.balance.low_u128();
                }
                None => {
                    balance.hi = 0;
                    balance.lo = 0;
                }
            };
        }
    }
}

pub mod symbols {
    pub const WRITE_RESULT: &str = "evm_mlir__write_result";
    pub const EXTEND_MEMORY: &str = "evm_mlir__extend_memory";
<<<<<<< HEAD
    pub const STORAGE_WRITE: &str = "evm_mlir__write_storage";
=======
    pub const KECCAK256_HASHER: &str = "evm_mlir__keccak256_hasher";
>>>>>>> 3b055ef6
    pub const STORAGE_READ: &str = "evm_mlir__read_storage";
    pub const APPEND_LOG: &str = "evm_mlir__append_log";
    pub const APPEND_LOG_ONE_TOPIC: &str = "evm_mlir__append_log_with_one_topic";
    pub const APPEND_LOG_TWO_TOPICS: &str = "evm_mlir__append_log_with_two_topics";
    pub const APPEND_LOG_THREE_TOPICS: &str = "evm_mlir__append_log_with_three_topics";
    pub const APPEND_LOG_FOUR_TOPICS: &str = "evm_mlir__append_log_with_four_topics";
    pub const GET_CALLDATA_PTR: &str = "evm_mlir__get_calldata_ptr";
    pub const GET_CALLDATA_SIZE: &str = "evm_mlir__get_calldata_size";
    pub const COPY_CODE_TO_MEMORY: &str = "evm_mlir__copy_code_to_memory";
    pub const GET_ADDRESS_PTR: &str = "evm_mlir__get_address_ptr";
    pub const GET_GASLIMIT: &str = "evm_mlir__get_gaslimit";
    pub const STORE_IN_CALLVALUE_PTR: &str = "evm_mlir__store_in_callvalue_ptr";
    pub const STORE_IN_BLOBBASEFEE_PTR: &str = "evm_mlir__store_in_blobbasefee_ptr";
    pub const STORE_IN_BALANCE: &str = "evm_mlir__store_in_balance";
    pub const GET_COINBASE_PTR: &str = "evm_mlir__get_coinbase_ptr";
    pub const STORE_IN_TIMESTAMP_PTR: &str = "evm_mlir__store_in_timestamp_ptr";
    pub const STORE_IN_BASEFEE_PTR: &str = "evm_mlir__store_in_basefee_ptr";
    pub const STORE_IN_CALLER_PTR: &str = "evm_mlir__store_in_caller_ptr";
    pub const GET_ORIGIN: &str = "evm_mlir__get_origin";
    pub const GET_CHAINID: &str = "evm_mlir__get_chainid";
    pub const STORE_IN_GASPRICE_PTR: &str = "evm_mlir__store_in_gasprice_ptr";
    pub const GET_BLOCK_NUMBER: &str = "evm_mlir__get_block_number";
    pub const STORE_IN_SELFBALANCE_PTR: &str = "evm_mlir__store_in_selfbalance_ptr";
}

/// Registers all the syscalls as symbols in the execution engine
///
/// This allows the generated code to call the syscalls by name.
pub fn register_syscalls(engine: &ExecutionEngine) {
    unsafe {
        engine.register_symbol(
            symbols::WRITE_RESULT,
            SyscallContext::write_result as *const fn(*mut c_void, u32, u32, u64, u8) as *mut (),
        );
        engine.register_symbol(
            symbols::KECCAK256_HASHER,
            SyscallContext::keccak256_hasher as *const fn(*mut c_void, u32, u32, *const U256)
                as *mut (),
        );
        engine.register_symbol(
            symbols::EXTEND_MEMORY,
            SyscallContext::extend_memory as *const fn(*mut c_void, u32) as *mut (),
        );
        engine.register_symbol(
            symbols::STORAGE_READ,
            SyscallContext::read_storage as *const fn(*const c_void, *const U256, *mut U256)
                as *mut (),
        );
        engine.register_symbol(
            symbols::STORAGE_WRITE,
            SyscallContext::write_storage as *const fn(*mut c_void, *const U256, *const U256)
                as *mut (),
        );
        engine.register_symbol(
            symbols::APPEND_LOG,
            SyscallContext::append_log as *const fn(*mut c_void, u32, u32) as *mut (),
        );
        engine.register_symbol(
            symbols::APPEND_LOG_ONE_TOPIC,
            SyscallContext::append_log_with_one_topic
                as *const fn(*mut c_void, u32, u32, *const U256) as *mut (),
        );
        engine.register_symbol(
            symbols::APPEND_LOG_TWO_TOPICS,
            SyscallContext::append_log_with_two_topics
                as *const fn(*mut c_void, u32, u32, *const U256, *const U256)
                as *mut (),
        );
        engine.register_symbol(
            symbols::APPEND_LOG_THREE_TOPICS,
            SyscallContext::append_log_with_three_topics
                as *const fn(*mut c_void, u32, u32, *const U256, *const U256, *const U256)
                as *mut (),
        );
        engine.register_symbol(
            symbols::APPEND_LOG_FOUR_TOPICS,
            SyscallContext::append_log_with_four_topics
                as *const fn(
                    *mut c_void,
                    u32,
                    u32,
                    *const U256,
                    *const U256,
                    *const U256,
                    *const U256,
                ) as *mut (),
        );
        engine.register_symbol(
            symbols::GET_CALLDATA_PTR,
            SyscallContext::get_calldata_ptr as *const fn(*mut c_void) as *mut (),
        );
        engine.register_symbol(
            symbols::GET_CALLDATA_SIZE,
            SyscallContext::get_calldata_size_syscall as *const fn(*mut c_void) as *mut (),
        );
        engine.register_symbol(
            symbols::EXTEND_MEMORY,
            SyscallContext::extend_memory as *const fn(*mut c_void, u32) as *mut (),
        );
        engine.register_symbol(
            symbols::COPY_CODE_TO_MEMORY,
            SyscallContext::copy_code_to_memory as *const fn(*mut c_void, u32, u32, u32) as *mut (),
        );
        engine.register_symbol(
            symbols::GET_ORIGIN,
            SyscallContext::get_origin as *const fn(*mut c_void, *mut U256) as *mut (),
        );
        engine.register_symbol(
            symbols::GET_ADDRESS_PTR,
            SyscallContext::get_address_ptr as *const fn(*mut c_void) as *mut (),
        );
        engine.register_symbol(
            symbols::STORE_IN_CALLVALUE_PTR,
            SyscallContext::store_in_callvalue_ptr as *const fn(*mut c_void, *mut U256) as *mut (),
        );
        engine.register_symbol(
            symbols::STORE_IN_BLOBBASEFEE_PTR,
            SyscallContext::store_in_blobbasefee_ptr
                as *const extern "C" fn(&SyscallContext, *mut U256) -> () as *mut (),
        );
        engine.register_symbol(
            symbols::GET_COINBASE_PTR,
            SyscallContext::get_coinbase_ptr as *const fn(*mut c_void) as *mut (),
        );
        engine.register_symbol(
            symbols::STORE_IN_TIMESTAMP_PTR,
            SyscallContext::store_in_timestamp_ptr as *const fn(*mut c_void, *mut U256) as *mut (),
        );
        engine.register_symbol(
            symbols::STORE_IN_BASEFEE_PTR,
            SyscallContext::store_in_basefee_ptr as *const fn(*mut c_void, *mut U256) as *mut (),
        );
        engine.register_symbol(
            symbols::STORE_IN_CALLER_PTR,
            SyscallContext::store_in_caller_ptr as *const fn(*mut c_void, *mut U256) as *mut (),
        );
        engine.register_symbol(
            symbols::GET_GASLIMIT,
            SyscallContext::get_gaslimit as *const fn(*mut c_void) as *mut (),
        );
        engine.register_symbol(
            symbols::STORE_IN_GASPRICE_PTR,
            SyscallContext::store_in_gasprice_ptr as *const fn(*mut c_void, *mut U256) as *mut (),
        );
        engine.register_symbol(
            symbols::GET_BLOCK_NUMBER,
            SyscallContext::get_block_number as *const fn(*mut c_void, *mut U256) as *mut (),
        );
        engine.register_symbol(
            symbols::GET_CHAINID,
            SyscallContext::get_chainid as *const extern "C" fn(&SyscallContext) -> u64 as *mut (),
        );
        engine.register_symbol(
            symbols::STORE_IN_BALANCE,
            SyscallContext::store_in_balance as *const fn(*mut c_void, *const U256, *mut U256)
                as *mut (),
        );
        engine.register_symbol(
            symbols::STORE_IN_SELFBALANCE_PTR,
            SyscallContext::store_in_selfbalance_ptr as *const extern "C" fn(&SyscallContext) -> u64
                as *mut (),
        );
    };
}

/// MLIR util for declaring syscalls
pub(crate) mod mlir {
    use melior::{
        dialect::{func, llvm::r#type::pointer},
        ir::{
            attribute::{FlatSymbolRefAttribute, StringAttribute, TypeAttribute},
            r#type::{FunctionType, IntegerType},
            Block, Identifier, Location, Module as MeliorModule, Region, Value,
        },
        Context as MeliorContext,
    };

    use crate::errors::CodegenError;

    use super::symbols;

    pub(crate) fn declare_syscalls(context: &MeliorContext, module: &MeliorModule) {
        let location = Location::unknown(context);

        // Type declarations
        let ptr_type = pointer(context, 0);
        let uint32 = IntegerType::new(context, 32).into();
        let uint64 = IntegerType::new(context, 64).into();
        let uint8 = IntegerType::new(context, 8).into();

        let attributes = &[(
            Identifier::new(context, "sym_visibility"),
            StringAttribute::new(context, "private").into(),
        )];

        // Syscall declarations
        module.body().append_operation(func::func(
            context,
            StringAttribute::new(context, symbols::WRITE_RESULT),
            TypeAttribute::new(
                FunctionType::new(context, &[ptr_type, uint32, uint32, uint64, uint8], &[]).into(),
            ),
            Region::new(),
            attributes,
            location,
        ));

        module.body().append_operation(func::func(
            context,
            StringAttribute::new(context, symbols::KECCAK256_HASHER),
            TypeAttribute::new(
                FunctionType::new(context, &[ptr_type, uint32, uint32, ptr_type], &[]).into(),
            ),
            Region::new(),
            attributes,
            location,
        ));

        module.body().append_operation(func::func(
            context,
            StringAttribute::new(context, symbols::GET_CALLDATA_PTR),
            TypeAttribute::new(FunctionType::new(context, &[ptr_type], &[ptr_type]).into()),
            Region::new(),
            attributes,
            location,
        ));

        module.body().append_operation(func::func(
            context,
            StringAttribute::new(context, symbols::GET_CALLDATA_SIZE),
            TypeAttribute::new(FunctionType::new(context, &[ptr_type], &[uint32]).into()),
            Region::new(),
            attributes,
            location,
        ));

        module.body().append_operation(func::func(
            context,
            StringAttribute::new(context, symbols::GET_CHAINID),
            TypeAttribute::new(FunctionType::new(context, &[ptr_type], &[uint64]).into()),
            Region::new(),
            attributes,
            location,
        ));

        module.body().append_operation(func::func(
            context,
            StringAttribute::new(context, symbols::STORE_IN_CALLVALUE_PTR),
            TypeAttribute::new(FunctionType::new(context, &[ptr_type, ptr_type], &[]).into()),
            Region::new(),
            attributes,
            location,
        ));
        module.body().append_operation(func::func(
            context,
            StringAttribute::new(context, symbols::STORE_IN_CALLER_PTR),
            TypeAttribute::new(FunctionType::new(context, &[ptr_type, ptr_type], &[]).into()),
            Region::new(),
            attributes,
            location,
        ));

        module.body().append_operation(func::func(
            context,
            StringAttribute::new(context, symbols::STORE_IN_GASPRICE_PTR),
            TypeAttribute::new(FunctionType::new(context, &[ptr_type, ptr_type], &[]).into()),
            Region::new(),
            attributes,
            location,
        ));

        module.body().append_operation(func::func(
            context,
            StringAttribute::new(context, symbols::STORE_IN_SELFBALANCE_PTR),
            TypeAttribute::new(FunctionType::new(context, &[ptr_type, ptr_type], &[]).into()),
            Region::new(),
            attributes,
            location,
        ));

        module.body().append_operation(func::func(
            context,
            StringAttribute::new(context, symbols::STORE_IN_BLOBBASEFEE_PTR),
            TypeAttribute::new(FunctionType::new(context, &[ptr_type, ptr_type], &[]).into()),
            Region::new(),
            attributes,
            location,
        ));

        module.body().append_operation(func::func(
            context,
            StringAttribute::new(context, symbols::GET_GASLIMIT),
            TypeAttribute::new(FunctionType::new(context, &[ptr_type], &[uint64]).into()),
            Region::new(),
            attributes,
            location,
        ));

        module.body().append_operation(func::func(
            context,
            StringAttribute::new(context, symbols::EXTEND_MEMORY),
            TypeAttribute::new(FunctionType::new(context, &[ptr_type, uint32], &[ptr_type]).into()),
            Region::new(),
            attributes,
            location,
        ));

        module.body().append_operation(func::func(
            context,
            StringAttribute::new(context, symbols::COPY_CODE_TO_MEMORY),
            TypeAttribute::new(
                FunctionType::new(context, &[ptr_type, uint32, uint32, uint32], &[]).into(),
            ),
            Region::new(),
            attributes,
            location,
        ));

        module.body().append_operation(func::func(
            context,
            StringAttribute::new(context, symbols::STORAGE_READ),
            r#TypeAttribute::new(
                FunctionType::new(context, &[ptr_type, ptr_type, ptr_type], &[]).into(),
            ),
            Region::new(),
            attributes,
            location,
        ));

        module.body().append_operation(func::func(
            context,
            StringAttribute::new(context, symbols::STORAGE_WRITE),
            r#TypeAttribute::new(
                FunctionType::new(context, &[ptr_type, ptr_type, ptr_type], &[]).into(),
            ),
            Region::new(),
            attributes,
            location,
        ));

        module.body().append_operation(func::func(
            context,
            StringAttribute::new(context, symbols::APPEND_LOG),
            TypeAttribute::new(FunctionType::new(context, &[ptr_type, uint32, uint32], &[]).into()),
            Region::new(),
            attributes,
            location,
        ));
        module.body().append_operation(func::func(
            context,
            StringAttribute::new(context, symbols::APPEND_LOG_ONE_TOPIC),
            TypeAttribute::new(
                FunctionType::new(context, &[ptr_type, uint32, uint32, ptr_type], &[]).into(),
            ),
            Region::new(),
            attributes,
            location,
        ));
        module.body().append_operation(func::func(
            context,
            StringAttribute::new(context, symbols::APPEND_LOG_TWO_TOPICS),
            TypeAttribute::new(
                FunctionType::new(
                    context,
                    &[ptr_type, uint32, uint32, ptr_type, ptr_type],
                    &[],
                )
                .into(),
            ),
            Region::new(),
            attributes,
            location,
        ));
        module.body().append_operation(func::func(
            context,
            StringAttribute::new(context, symbols::APPEND_LOG_THREE_TOPICS),
            TypeAttribute::new(
                FunctionType::new(
                    context,
                    &[ptr_type, uint32, uint32, ptr_type, ptr_type, ptr_type],
                    &[],
                )
                .into(),
            ),
            Region::new(),
            attributes,
            location,
        ));
        module.body().append_operation(func::func(
            context,
            StringAttribute::new(context, symbols::APPEND_LOG_FOUR_TOPICS),
            TypeAttribute::new(
                FunctionType::new(
                    context,
                    &[
                        ptr_type, uint32, uint32, ptr_type, ptr_type, ptr_type, ptr_type,
                    ],
                    &[],
                )
                .into(),
            ),
            Region::new(),
            attributes,
            location,
        ));

        module.body().append_operation(func::func(
            context,
            StringAttribute::new(context, symbols::GET_ORIGIN),
            TypeAttribute::new(FunctionType::new(context, &[ptr_type, ptr_type], &[]).into()),
            Region::new(),
            attributes,
            location,
        ));

        module.body().append_operation(func::func(
            context,
            StringAttribute::new(context, symbols::GET_COINBASE_PTR),
            TypeAttribute::new(FunctionType::new(context, &[ptr_type], &[ptr_type]).into()),
            Region::new(),
            attributes,
            location,
        ));

        module.body().append_operation(func::func(
            context,
            StringAttribute::new(context, symbols::GET_BLOCK_NUMBER),
            TypeAttribute::new(FunctionType::new(context, &[ptr_type, ptr_type], &[]).into()),
            Region::new(),
            attributes,
            location,
        ));

        module.body().append_operation(func::func(
            context,
            StringAttribute::new(context, symbols::GET_ADDRESS_PTR),
            TypeAttribute::new(FunctionType::new(context, &[ptr_type], &[ptr_type]).into()),
            Region::new(),
            attributes,
            location,
        ));

        module.body().append_operation(func::func(
            context,
            StringAttribute::new(context, symbols::STORE_IN_TIMESTAMP_PTR),
            TypeAttribute::new(FunctionType::new(context, &[ptr_type, ptr_type], &[]).into()),
            Region::new(),
            attributes,
            location,
        ));

        module.body().append_operation(func::func(
            context,
            StringAttribute::new(context, symbols::STORE_IN_BASEFEE_PTR),
            TypeAttribute::new(FunctionType::new(context, &[ptr_type, ptr_type], &[]).into()),
            Region::new(),
            attributes,
            location,
        ));

        module.body().append_operation(func::func(
            context,
            StringAttribute::new(context, symbols::STORE_IN_BALANCE),
            TypeAttribute::new(
                FunctionType::new(context, &[ptr_type, ptr_type, ptr_type], &[]).into(),
            ),
            Region::new(),
            attributes,
            location,
        ));
    }

    /// Stores the return values in the syscall context
    #[allow(clippy::too_many_arguments)]
    pub(crate) fn write_result_syscall<'c>(
        mlir_ctx: &'c MeliorContext,
        syscall_ctx: Value<'c, 'c>,
        block: &Block,
        offset: Value,
        size: Value,
        gas: Value,
        reason: Value,
        location: Location,
    ) {
        block.append_operation(func::call(
            mlir_ctx,
            FlatSymbolRefAttribute::new(mlir_ctx, symbols::WRITE_RESULT),
            &[syscall_ctx, offset, size, gas, reason],
            &[],
            location,
        ));
    }

    pub(crate) fn keccak256_syscall<'c>(
        mlir_ctx: &'c MeliorContext,
        syscall_ctx: Value<'c, 'c>,
        block: &'c Block,
        offset: Value<'c, 'c>,
        size: Value<'c, 'c>,
        hash_ptr: Value<'c, 'c>,
        location: Location<'c>,
    ) {
        block.append_operation(func::call(
            mlir_ctx,
            FlatSymbolRefAttribute::new(mlir_ctx, symbols::KECCAK256_HASHER),
            &[syscall_ctx, offset, size, hash_ptr],
            &[],
            location,
        ));
    }

    pub(crate) fn get_calldata_size_syscall<'c>(
        mlir_ctx: &'c MeliorContext,
        syscall_ctx: Value<'c, 'c>,
        block: &'c Block,
        location: Location<'c>,
    ) -> Result<Value<'c, 'c>, CodegenError> {
        let uint32 = IntegerType::new(mlir_ctx, 32).into();
        let value = block
            .append_operation(func::call(
                mlir_ctx,
                FlatSymbolRefAttribute::new(mlir_ctx, symbols::GET_CALLDATA_SIZE),
                &[syscall_ctx],
                &[uint32],
                location,
            ))
            .result(0)?;
        Ok(value.into())
    }

    /// Returns a pointer to the start of the calldata
    pub(crate) fn get_calldata_ptr_syscall<'c>(
        mlir_ctx: &'c MeliorContext,
        syscall_ctx: Value<'c, 'c>,
        block: &'c Block,
        location: Location<'c>,
    ) -> Result<Value<'c, 'c>, CodegenError> {
        let ptr_type = pointer(mlir_ctx, 0);
        let value = block
            .append_operation(func::call(
                mlir_ctx,
                FlatSymbolRefAttribute::new(mlir_ctx, symbols::GET_CALLDATA_PTR),
                &[syscall_ctx],
                &[ptr_type],
                location,
            ))
            .result(0)?;
        Ok(value.into())
    }

    pub(crate) fn get_gaslimit<'c>(
        mlir_ctx: &'c MeliorContext,
        syscall_ctx: Value<'c, 'c>,
        block: &'c Block,
        location: Location<'c>,
    ) -> Result<Value<'c, 'c>, CodegenError> {
        let uint64 = IntegerType::new(mlir_ctx, 64).into();
        let value = block
            .append_operation(func::call(
                mlir_ctx,
                FlatSymbolRefAttribute::new(mlir_ctx, symbols::GET_GASLIMIT),
                &[syscall_ctx],
                &[uint64],
                location,
            ))
            .result(0)?;
        Ok(value.into())
    }

    pub(crate) fn get_chainid_syscall<'c>(
        mlir_ctx: &'c MeliorContext,
        syscall_ctx: Value<'c, 'c>,
        block: &'c Block,
        location: Location<'c>,
    ) -> Result<Value<'c, 'c>, CodegenError> {
        let uint64 = IntegerType::new(mlir_ctx, 64).into();
        let value = block
            .append_operation(func::call(
                mlir_ctx,
                FlatSymbolRefAttribute::new(mlir_ctx, symbols::GET_CHAINID),
                &[syscall_ctx],
                &[uint64],
                location,
            ))
            .result(0)?;
        Ok(value.into())
    }

    pub(crate) fn store_in_callvalue_ptr<'c>(
        mlir_ctx: &'c MeliorContext,
        syscall_ctx: Value<'c, 'c>,
        block: &'c Block,
        location: Location<'c>,
        callvalue_ptr: Value<'c, 'c>,
    ) {
        block.append_operation(func::call(
            mlir_ctx,
            FlatSymbolRefAttribute::new(mlir_ctx, symbols::STORE_IN_CALLVALUE_PTR),
            &[syscall_ctx, callvalue_ptr],
            &[],
            location,
        ));
    }

    pub(crate) fn store_in_blobbasefee_ptr<'c>(
        mlir_ctx: &'c MeliorContext,
        syscall_ctx: Value<'c, 'c>,
        block: &'c Block,
        location: Location<'c>,
        blob_base_fee_ptr: Value<'c, 'c>,
    ) {
        block.append_operation(func::call(
            mlir_ctx,
            FlatSymbolRefAttribute::new(mlir_ctx, symbols::STORE_IN_BLOBBASEFEE_PTR),
            &[syscall_ctx, blob_base_fee_ptr],
            &[],
            location,
        ));
    }

    pub(crate) fn store_in_gasprice_ptr<'c>(
        mlir_ctx: &'c MeliorContext,
        syscall_ctx: Value<'c, 'c>,
        block: &'c Block,
        location: Location<'c>,
        gasprice_ptr: Value<'c, 'c>,
    ) {
        block.append_operation(func::call(
            mlir_ctx,
            FlatSymbolRefAttribute::new(mlir_ctx, symbols::STORE_IN_GASPRICE_PTR),
            &[syscall_ctx, gasprice_ptr],
            &[],
            location,
        ));
    }

    pub(crate) fn store_in_caller_ptr<'c>(
        mlir_ctx: &'c MeliorContext,
        syscall_ctx: Value<'c, 'c>,
        block: &'c Block,
        location: Location<'c>,
        caller_ptr: Value<'c, 'c>,
    ) {
        block.append_operation(func::call(
            mlir_ctx,
            FlatSymbolRefAttribute::new(mlir_ctx, symbols::STORE_IN_CALLER_PTR),
            &[syscall_ctx, caller_ptr],
            &[],
            location,
        ));
    }

    /// Extends the memory segment of the syscall context.
    /// Returns a pointer to the start of the memory segment.
    pub(crate) fn extend_memory_syscall<'c>(
        mlir_ctx: &'c MeliorContext,
        syscall_ctx: Value<'c, 'c>,
        block: &'c Block,
        new_size: Value<'c, 'c>,
        location: Location<'c>,
    ) -> Result<Value<'c, 'c>, CodegenError> {
        let ptr_type = pointer(mlir_ctx, 0);
        let value = block
            .append_operation(func::call(
                mlir_ctx,
                FlatSymbolRefAttribute::new(mlir_ctx, symbols::EXTEND_MEMORY),
                &[syscall_ctx, new_size],
                &[ptr_type],
                location,
            ))
            .result(0)?;
        Ok(value.into())
    }

    pub(crate) fn store_in_selfbalance_ptr<'c>(
        mlir_ctx: &'c MeliorContext,
        syscall_ctx: Value<'c, 'c>,
        block: &'c Block,
        location: Location<'c>,
        balance_ptr: Value<'c, 'c>,
    ) {
        block.append_operation(func::call(
            mlir_ctx,
            FlatSymbolRefAttribute::new(mlir_ctx, symbols::STORE_IN_SELFBALANCE_PTR),
            &[syscall_ctx, balance_ptr],
            &[],
            location,
        ));
    }

    /// Reads the storage given a key
    pub(crate) fn storage_read_syscall<'c>(
        mlir_ctx: &'c MeliorContext,
        syscall_ctx: Value<'c, 'c>,
        block: &'c Block,
        key: Value<'c, 'c>,
        value: Value<'c, 'c>,
        location: Location<'c>,
    ) {
        block.append_operation(func::call(
            mlir_ctx,
            FlatSymbolRefAttribute::new(mlir_ctx, symbols::STORAGE_READ),
            &[syscall_ctx, key, value],
            &[],
            location,
        ));
    }

    /// Writes the storage given a key value pair
    pub(crate) fn storage_write_syscall<'c>(
        mlir_ctx: &'c MeliorContext,
        syscall_ctx: Value<'c, 'c>,
        block: &'c Block,
        key: Value<'c, 'c>,
        value: Value<'c, 'c>,
        location: Location<'c>,
    ) {
        block.append_operation(func::call(
            mlir_ctx,
            FlatSymbolRefAttribute::new(mlir_ctx, symbols::STORAGE_WRITE),
            &[syscall_ctx, key, value],
            &[],
            location,
        ));
    }

    /// Receives log data and appends a log to the logs vector
    pub(crate) fn append_log_syscall<'c>(
        mlir_ctx: &'c MeliorContext,
        syscall_ctx: Value<'c, 'c>,
        block: &'c Block,
        data: Value<'c, 'c>,
        size: Value<'c, 'c>,
        location: Location<'c>,
    ) {
        block.append_operation(func::call(
            mlir_ctx,
            FlatSymbolRefAttribute::new(mlir_ctx, symbols::APPEND_LOG),
            &[syscall_ctx, data, size],
            &[],
            location,
        ));
    }

    /// Receives log data and a topic and appends a log to the logs vector
    pub(crate) fn append_log_with_one_topic_syscall<'c>(
        mlir_ctx: &'c MeliorContext,
        syscall_ctx: Value<'c, 'c>,
        block: &'c Block,
        data: Value<'c, 'c>,
        size: Value<'c, 'c>,
        topic: Value<'c, 'c>,
        location: Location<'c>,
    ) {
        block.append_operation(func::call(
            mlir_ctx,
            FlatSymbolRefAttribute::new(mlir_ctx, symbols::APPEND_LOG_ONE_TOPIC),
            &[syscall_ctx, data, size, topic],
            &[],
            location,
        ));
    }

    /// Receives log data, two topics and appends a log to the logs vector
    #[allow(clippy::too_many_arguments)]
    pub(crate) fn append_log_with_two_topics_syscall<'c>(
        mlir_ctx: &'c MeliorContext,
        syscall_ctx: Value<'c, 'c>,
        block: &'c Block,
        data: Value<'c, 'c>,
        size: Value<'c, 'c>,
        topic1_ptr: Value<'c, 'c>,
        topic2_ptr: Value<'c, 'c>,
        location: Location<'c>,
    ) {
        block.append_operation(func::call(
            mlir_ctx,
            FlatSymbolRefAttribute::new(mlir_ctx, symbols::APPEND_LOG_TWO_TOPICS),
            &[syscall_ctx, data, size, topic1_ptr, topic2_ptr],
            &[],
            location,
        ));
    }

    /// Receives log data, three topics and appends a log to the logs vector
    #[allow(clippy::too_many_arguments)]
    pub(crate) fn append_log_with_three_topics_syscall<'c>(
        mlir_ctx: &'c MeliorContext,
        syscall_ctx: Value<'c, 'c>,
        block: &'c Block,
        data: Value<'c, 'c>,
        size: Value<'c, 'c>,
        topic1_ptr: Value<'c, 'c>,
        topic2_ptr: Value<'c, 'c>,
        topic3_ptr: Value<'c, 'c>,
        location: Location<'c>,
    ) {
        block.append_operation(func::call(
            mlir_ctx,
            FlatSymbolRefAttribute::new(mlir_ctx, symbols::APPEND_LOG_THREE_TOPICS),
            &[syscall_ctx, data, size, topic1_ptr, topic2_ptr, topic3_ptr],
            &[],
            location,
        ));
    }

    /// Receives log data, three topics and appends a log to the logs vector
    #[allow(clippy::too_many_arguments)]
    pub(crate) fn append_log_with_four_topics_syscall<'c>(
        mlir_ctx: &'c MeliorContext,
        syscall_ctx: Value<'c, 'c>,
        block: &'c Block,
        data: Value<'c, 'c>,
        size: Value<'c, 'c>,
        topic1_ptr: Value<'c, 'c>,
        topic2_ptr: Value<'c, 'c>,
        topic3_ptr: Value<'c, 'c>,
        topic4_ptr: Value<'c, 'c>,
        location: Location<'c>,
    ) {
        block.append_operation(func::call(
            mlir_ctx,
            FlatSymbolRefAttribute::new(mlir_ctx, symbols::APPEND_LOG_FOUR_TOPICS),
            &[
                syscall_ctx,
                data,
                size,
                topic1_ptr,
                topic2_ptr,
                topic3_ptr,
                topic4_ptr,
            ],
            &[],
            location,
        ));
    }

    pub(crate) fn get_origin_syscall<'c>(
        mlir_ctx: &'c MeliorContext,
        syscall_ctx: Value<'c, 'c>,
        block: &'c Block,
        address_pointer: Value<'c, 'c>,
        location: Location<'c>,
    ) {
        block.append_operation(func::call(
            mlir_ctx,
            FlatSymbolRefAttribute::new(mlir_ctx, symbols::GET_ORIGIN),
            &[syscall_ctx, address_pointer],
            &[],
            location,
        ));
    }

    /// Returns a pointer to the coinbase address.
    pub(crate) fn get_coinbase_ptr_syscall<'c>(
        mlir_ctx: &'c MeliorContext,
        syscall_ctx: Value<'c, 'c>,
        block: &'c Block,
        location: Location<'c>,
    ) -> Result<Value<'c, 'c>, CodegenError> {
        let ptr_type = pointer(mlir_ctx, 0);
        let value = block
            .append_operation(func::call(
                mlir_ctx,
                FlatSymbolRefAttribute::new(mlir_ctx, symbols::GET_COINBASE_PTR),
                &[syscall_ctx],
                &[ptr_type],
                location,
            ))
            .result(0)?;
        Ok(value.into())
    }

    /// Returns the block number.
    #[allow(unused)]
    pub(crate) fn get_block_number_syscall<'c>(
        mlir_ctx: &'c MeliorContext,
        syscall_ctx: Value<'c, 'c>,
        block: &'c Block,
        number: Value<'c, 'c>,
        location: Location<'c>,
    ) {
        block.append_operation(func::call(
            mlir_ctx,
            FlatSymbolRefAttribute::new(mlir_ctx, symbols::GET_BLOCK_NUMBER),
            &[syscall_ctx, number],
            &[],
            location,
        ));
    }

    pub(crate) fn copy_code_to_memory_syscall<'c>(
        mlir_ctx: &'c MeliorContext,
        syscall_ctx: Value<'c, 'c>,
        block: &'c Block,
        offset: Value,
        size: Value,
        dest_offset: Value,
        location: Location<'c>,
    ) {
        block.append_operation(func::call(
            mlir_ctx,
            FlatSymbolRefAttribute::new(mlir_ctx, symbols::COPY_CODE_TO_MEMORY),
            &[syscall_ctx, offset, size, dest_offset],
            &[],
            location,
        ));
    }

    /// Returns a pointer to the address of the current executing contract
    #[allow(unused)]
    pub(crate) fn get_address_ptr_syscall<'c>(
        mlir_ctx: &'c MeliorContext,
        syscall_ctx: Value<'c, 'c>,
        block: &'c Block,
        location: Location<'c>,
    ) -> Result<Value<'c, 'c>, CodegenError> {
        let uint256 = IntegerType::new(mlir_ctx, 256);
        let ptr_type = pointer(mlir_ctx, 0);
        let value = block
            .append_operation(func::call(
                mlir_ctx,
                FlatSymbolRefAttribute::new(mlir_ctx, symbols::GET_ADDRESS_PTR),
                &[syscall_ctx],
                &[ptr_type],
                location,
            ))
            .result(0)?;
        Ok(value.into())
    }

    /// Stores the current block's timestamp in the `timestamp_ptr`.
    pub(crate) fn store_in_timestamp_ptr<'c>(
        mlir_ctx: &'c MeliorContext,
        syscall_ctx: Value<'c, 'c>,
        block: &'c Block,
        location: Location<'c>,
        timestamp_ptr: Value<'c, 'c>,
    ) {
        block.append_operation(func::call(
            mlir_ctx,
            FlatSymbolRefAttribute::new(mlir_ctx, symbols::STORE_IN_TIMESTAMP_PTR),
            &[syscall_ctx, timestamp_ptr],
            &[],
            location,
        ));
    }

    #[allow(unused)]
    pub(crate) fn store_in_basefee_ptr_syscall<'c>(
        mlir_ctx: &'c MeliorContext,
        syscall_ctx: Value<'c, 'c>,
        basefee_ptr: Value<'c, 'c>,
        block: &'c Block,
        location: Location<'c>,
    ) {
        block
            .append_operation(func::call(
                mlir_ctx,
                FlatSymbolRefAttribute::new(mlir_ctx, symbols::STORE_IN_BASEFEE_PTR),
                &[syscall_ctx, basefee_ptr],
                &[],
                location,
            ))
            .result(0);
    }

    #[allow(unused)]
    pub(crate) fn store_in_balance_syscall<'c>(
        mlir_ctx: &'c MeliorContext,
        syscall_ctx: Value<'c, 'c>,
        block: &'c Block,
        address: Value<'c, 'c>,
        balance: Value<'c, 'c>,
        location: Location<'c>,
    ) {
        let ptr_type = pointer(mlir_ctx, 0);
        let value = block.append_operation(func::call(
            mlir_ctx,
            FlatSymbolRefAttribute::new(mlir_ctx, symbols::STORE_IN_BALANCE),
            &[syscall_ctx, address, balance],
            &[],
            location,
        ));
    }
}<|MERGE_RESOLUTION|>--- conflicted
+++ resolved
@@ -20,7 +20,7 @@
 use crate::{
     db::{AccountInfo, Database, Db},
     env::{Env, TransactTo},
-    primitives::{Address, U256 as EU256},
+    primitives::Address,
     result::{EVMError, ExecutionResult, HaltReason, Output, ResultAndState, SuccessReason},
     utils::u256_from_u128,
 };
@@ -286,15 +286,6 @@
         }
     }
 
-<<<<<<< HEAD
-    pub extern "C" fn write_storage(&mut self, stg_key: &U256, stg_value: &U256) {
-        let address = self.env.tx.caller;
-
-        let key = u256_from_u128(stg_key.hi, stg_key.lo);
-        let value = u256_from_u128(stg_value.hi, stg_value.lo);
-
-        self.db.write_storage(address, key, value);
-=======
     pub extern "C" fn copy_code_to_memory(
         &mut self,
         code_offset: u32,
@@ -317,7 +308,6 @@
         let code_slice = &self.inner_context.program[code_offset..code_offset + size];
         // copy the program into memory
         self.inner_context.memory[dest_offset..dest_offset + size].copy_from_slice(code_slice);
->>>>>>> 3b055ef6
     }
 
     pub extern "C" fn read_storage(&mut self, stg_key: &U256, stg_value: &mut U256) {
@@ -329,6 +319,15 @@
 
         stg_value.hi = (result >> 128).low_u128();
         stg_value.lo = result.low_u128();
+    }
+
+    pub extern "C" fn write_storage(&mut self, stg_key: &U256, stg_value: &U256) {
+        let address = self.env.tx.caller;
+
+        let key = u256_from_u128(stg_key.hi, stg_key.lo);
+        let value = u256_from_u128(stg_value.hi, stg_value.lo);
+
+        self.db.write_storage(address, key, value);
     }
 
     pub extern "C" fn append_log(&mut self, offset: u32, size: u32) {
@@ -440,11 +439,8 @@
 pub mod symbols {
     pub const WRITE_RESULT: &str = "evm_mlir__write_result";
     pub const EXTEND_MEMORY: &str = "evm_mlir__extend_memory";
-<<<<<<< HEAD
+    pub const KECCAK256_HASHER: &str = "evm_mlir__keccak256_hasher";
     pub const STORAGE_WRITE: &str = "evm_mlir__write_storage";
-=======
-    pub const KECCAK256_HASHER: &str = "evm_mlir__keccak256_hasher";
->>>>>>> 3b055ef6
     pub const STORAGE_READ: &str = "evm_mlir__read_storage";
     pub const APPEND_LOG: &str = "evm_mlir__append_log";
     pub const APPEND_LOG_ONE_TOPIC: &str = "evm_mlir__append_log_with_one_topic";
