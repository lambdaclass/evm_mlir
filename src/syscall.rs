//! # Module implementing syscalls for the EVM
//!
//! The syscalls implemented here are to be exposed to the generated code
//! via [`register_syscalls`]. Each syscall implements functionality that's
//! not possible to implement in the generated code, such as interacting with
//! the storage, or just difficult, like allocating memory in the heap
//! ([`SyscallContext::extend_memory`]).
//!
//! ### Adding a new syscall
//!
//! New syscalls should be implemented by adding a new method to the [`SyscallContext`]
//! struct (see [`SyscallContext::write_result`] for an example). After that, the syscall
//! should be registered in the [`register_syscalls`] function, which will make it available
//! to the generated code. Afterwards, the syscall should be declared in
//! [`mlir::declare_syscalls`], which will make the syscall available inside the MLIR code.
//! Finally, the function can be called from the MLIR code like a normal function (see
//! [`mlir::write_result_syscall`] for an example).
use std::ffi::c_void;

use melior::ExecutionEngine;

use crate::{
    db::Db,
    env::Env,
    primitives::{Address, U256 as EU256},
};

/// Function type for the main entrypoint of the generated code
pub type MainFunc = extern "C" fn(&mut SyscallContext, initial_gas: u64) -> u8;

#[derive(Clone, Copy, Debug, Default, Eq, Hash, Ord, PartialEq, PartialOrd)]
#[repr(C, align(16))]
pub struct U256 {
    pub lo: u128,
    pub hi: u128,
}

impl U256 {
    pub fn from_be_bytes(bytes: [u8; 32]) -> Self {
        let hi = u128::from_be_bytes(bytes[0..16].try_into().unwrap());
        let lo = u128::from_be_bytes(bytes[16..32].try_into().unwrap());
        U256 { hi, lo }
    }

    pub fn copy_from_address(&mut self, value: &Address) {
        let mut buffer = [0u8; 32];
        buffer[12..32].copy_from_slice(&value.0);
        self.lo = u128::from_be_bytes(buffer[16..32].try_into().unwrap());
        self.hi = u128::from_be_bytes(buffer[0..16].try_into().unwrap());
    }
}

#[derive(Debug, Clone)]
pub enum ExitStatusCode {
    Return = 0,
    Stop,
    Revert,
    Error,
    Default,
}
impl ExitStatusCode {
    #[inline(always)]
    pub fn to_u8(self) -> u8 {
        self as u8
    }
    pub fn from_u8(value: u8) -> Self {
        match value {
            x if x == Self::Return.to_u8() => Self::Return,
            x if x == Self::Stop.to_u8() => Self::Stop,
            x if x == Self::Revert.to_u8() => Self::Revert,
            x if x == Self::Error.to_u8() => Self::Error,
            _ => Self::Default,
        }
    }
}

#[derive(Debug, Eq, PartialEq)]
pub enum ExecutionResult {
    Success {
        return_data: Vec<u8>,
        gas_remaining: u64,
        logs: Vec<Log>,
    },
    Revert {
        return_data: Vec<u8>,
        gas_remaining: u64,
    },
    Halt,
}

impl ExecutionResult {
    pub fn is_success(&self) -> bool {
        matches!(self, Self::Success { .. })
    }

    pub fn is_revert(&self) -> bool {
        matches!(self, Self::Revert { .. })
    }

    pub fn is_halt(&self) -> bool {
        matches!(self, Self::Halt { .. })
    }

    pub fn return_data(&self) -> Option<&[u8]> {
        match self {
            Self::Success { return_data, .. } | Self::Revert { return_data, .. } => {
                Some(return_data)
            }
            Self::Halt => None,
        }
    }

    pub fn return_logs(&self) -> Option<&Vec<Log>> {
        match self {
            Self::Success { logs, .. } => Some(logs),
            _ => None,
        }
    }
}

#[derive(Debug, Default)]
pub struct InnerContext {
    /// The memory segment of the EVM.
    /// For extending it, see [`Self::extend_memory`]
    memory: Vec<u8>,
    /// The result of the execution
    return_data: Option<(usize, usize)>,
    gas_remaining: Option<u64>,
    exit_status: Option<ExitStatusCode>,
    logs: Vec<Log>,
}

/// The context passed to syscalls
#[derive(Debug)]
pub struct SyscallContext<'c> {
    pub env: Env,
    pub db: &'c mut Db,
    pub inner_context: InnerContext,
}

#[derive(Clone, Debug, Default, Eq, PartialEq)]
pub struct Log {
    pub topics: Vec<U256>,
    pub data: Vec<u8>,
}

/// Accessors for disponibilizing the execution results
impl<'c> SyscallContext<'c> {
    pub fn new(env: Env, db: &'c mut Db) -> Self {
        Self {
            env,
            db,
            inner_context: Default::default(),
        }
    }

    pub fn return_values(&self) -> &[u8] {
        // TODO: maybe initialize as (0, 0) instead of None
        let (offset, size) = self.inner_context.return_data.unwrap_or((0, 0));
        &self.inner_context.memory[offset..offset + size]
    }

    pub fn get_result(&self) -> ExecutionResult {
        let gas_remaining = self.inner_context.gas_remaining.unwrap_or(0);
        let exit_status = self
            .inner_context
            .exit_status
            .clone()
            .unwrap_or(ExitStatusCode::Default);
        match exit_status {
            ExitStatusCode::Return | ExitStatusCode::Stop => ExecutionResult::Success {
                return_data: self.return_values().to_vec(),
                gas_remaining,
                logs: self.inner_context.logs.to_owned(),
            },
            ExitStatusCode::Revert => ExecutionResult::Revert {
                return_data: self.return_values().to_vec(),
                gas_remaining,
            },
            ExitStatusCode::Error | ExitStatusCode::Default => ExecutionResult::Halt,
        }
    }
}

/// Syscall implementations
///
/// Note that each function is marked as `extern "C"`, which is necessary for the
/// function to be callable from the generated code.
impl<'c> SyscallContext<'c> {
    pub extern "C" fn write_result(
        &mut self,
        offset: u32,
        bytes_len: u32,
        remaining_gas: u64,
        execution_result: u8,
    ) {
        self.inner_context.return_data = Some((offset as usize, bytes_len as usize));
        self.inner_context.gas_remaining = Some(remaining_gas);
        self.inner_context.exit_status = Some(ExitStatusCode::from_u8(execution_result));
    }

    pub extern "C" fn store_in_callvalue_ptr(&self, value: &mut U256) {
        let aux = &self.env.tx.value;
        value.lo = aux.low_u128();
        value.hi = (aux >> 128).low_u128();
    }

    pub extern "C" fn store_in_caller_ptr(&self, value: &mut U256) {
        //TODO: Here we are returning the tx.caller value, which in fact corresponds to ORIGIN
        //opcode. For the moment it's ok, but it should be changed when we implement the CALL opcode.
        let bytes = &self.env.tx.caller.to_fixed_bytes();
        let high: [u8; 16] = [&[0u8; 12], &bytes[..4]].concat().try_into().unwrap();
        let low: [u8; 16] = bytes[4..20].try_into().unwrap();
        //Now, we have to swap endianess, since data will be interpreted as it comes from
        //little endiann, aligned to 16 bytes
        value.lo = u128::from_be_bytes(low);
        value.hi = u128::from_be_bytes(high);
    }

    pub extern "C" fn store_in_gasprice_ptr(&self, value: &mut U256) {
        let aux = &self.env.tx.gas_price;
        value.lo = aux.low_u128();
        value.hi = (aux >> 128).low_u128();
    }

    pub extern "C" fn get_chainid(&self) -> u64 {
        self.env.cfg.chain_id
    }

    pub extern "C" fn get_calldata_ptr(&mut self) -> *const u8 {
        self.env.tx.data.as_ptr()
    }

    pub extern "C" fn get_calldata_size_syscall(&self) -> u32 {
        self.env.tx.data.len() as u32
    }

    pub extern "C" fn get_origin(&self, address: &mut U256) {
        let aux = &self.env.tx.caller;
        address.copy_from_address(aux);
    }

    pub extern "C" fn extend_memory(&mut self, new_size: u32) -> *mut u8 {
        let new_size = new_size as usize;
        if new_size <= self.inner_context.memory.len() {
            return self.inner_context.memory.as_mut_ptr();
        }
        match self
            .inner_context
            .memory
            .try_reserve(new_size - self.inner_context.memory.len())
        {
            Ok(()) => {
                self.inner_context.memory.resize(new_size, 0);
                self.inner_context.memory.as_mut_ptr()
            }
            // TODO: use tracing here
            Err(err) => {
                eprintln!("Failed to reserve memory: {err}");
                std::ptr::null_mut()
            }
        }
    }

    pub extern "C" fn read_storage(&mut self, stg_key: &U256, stg_value: &mut U256) {
        let address = self.env.tx.caller;

        let key = ((EU256::from(stg_key.hi)) << 128) + stg_key.lo;

        let result = self.db.read_storage(address, key);

        stg_value.hi = (result >> 128).low_u128();
        stg_value.lo = result.low_u128();
    }

    pub extern "C" fn append_log(&mut self, offset: u32, size: u32) {
        self.create_log(offset, size, vec![]);
    }

    pub extern "C" fn append_log_with_one_topic(&mut self, offset: u32, size: u32, topic: &U256) {
        self.create_log(offset, size, vec![*topic]);
    }

    pub extern "C" fn append_log_with_two_topics(
        &mut self,
        offset: u32,
        size: u32,
        topic1: &U256,
        topic2: &U256,
    ) {
        self.create_log(offset, size, vec![*topic1, *topic2]);
    }

    pub extern "C" fn append_log_with_three_topics(
        &mut self,
        offset: u32,
        size: u32,
        topic1: &U256,
        topic2: &U256,
        topic3: &U256,
    ) {
        self.create_log(offset, size, vec![*topic1, *topic2, *topic3]);
    }

    pub extern "C" fn append_log_with_four_topics(
        &mut self,
        offset: u32,
        size: u32,
        topic1: &U256,
        topic2: &U256,
        topic3: &U256,
        topic4: &U256,
    ) {
        self.create_log(offset, size, vec![*topic1, *topic2, *topic3, *topic4]);
    }

    pub extern "C" fn get_block_number(&self, number: &mut U256) {
        let block_number = self.env.block.number;

        number.hi = (block_number >> 128).low_u128();
        number.lo = block_number.low_u128();
    }

    /// Receives a memory offset and size, and a vector of topics.
    /// Creates a Log with topics and data equal to memory[offset..offset + size]
    /// and pushes it to the logs vector.
    fn create_log(&mut self, offset: u32, size: u32, topics: Vec<U256>) {
        let offset = offset as usize;
        let size = size as usize;
        let data: Vec<u8> = self.inner_context.memory[offset..offset + size].into();

        let log = Log { data, topics };
        self.inner_context.logs.push(log);
    }

<<<<<<< HEAD
    pub extern "C" fn get_address_ptr(&mut self) -> *const u8 {
        self.env.tx.get_address().to_fixed_bytes().as_ptr()
=======
    pub extern "C" fn get_coinbase_ptr(&self) -> *const u8 {
        self.env.block.coinbase.as_ptr()
    }

    pub extern "C" fn store_in_basefee_ptr(&self, basefee: &mut U256) {
        basefee.hi = (self.env.block.basefee >> 128).low_u128();
        basefee.lo = self.env.block.basefee.low_u128();
>>>>>>> 55f42cb0
    }
}

pub mod symbols {
    pub const WRITE_RESULT: &str = "evm_mlir__write_result";
    pub const EXTEND_MEMORY: &str = "evm_mlir__extend_memory";
    pub const STORAGE_READ: &str = "evm_mlir__read_storage";
    pub const APPEND_LOG: &str = "evm_mlir__append_log";
    pub const APPEND_LOG_ONE_TOPIC: &str = "evm_mlir__append_log_with_one_topic";
    pub const APPEND_LOG_TWO_TOPICS: &str = "evm_mlir__append_log_with_two_topics";
    pub const APPEND_LOG_THREE_TOPICS: &str = "evm_mlir__append_log_with_three_topics";
    pub const APPEND_LOG_FOUR_TOPICS: &str = "evm_mlir__append_log_with_four_topics";
    pub const GET_CALLDATA_PTR: &str = "evm_mlir__get_calldata_ptr";
    pub const GET_CALLDATA_SIZE: &str = "evm_mlir__get_calldata_size";
    pub const GET_ADDRESS_PTR: &str = "evm_mlir__get_address_ptr";
    pub const STORE_IN_CALLVALUE_PTR: &str = "evm_mlir__store_in_callvalue_ptr";
    pub const GET_COINBASE_PTR: &str = "evm_mlir__get_coinbase_ptr";
    pub const STORE_IN_BASEFEE_PTR: &str = "evm_mlir__store_in_basefee_ptr";
    pub const STORE_IN_CALLER_PTR: &str = "evm_mlir__store_in_caller_ptr";
    pub const GET_ORIGIN: &str = "evm_mlir__get_origin";
    pub const GET_CHAINID: &str = "evm_mlir__get_chainid";
    pub const STORE_IN_GASPRICE_PTR: &str = "evm_mlir__store_in_gasprice_ptr";
    pub const GET_BLOCK_NUMBER: &str = "evm_mlir__get_block_number";
}

/// Registers all the syscalls as symbols in the execution engine
///
/// This allows the generated code to call the syscalls by name.
pub fn register_syscalls(engine: &ExecutionEngine) {
    unsafe {
        engine.register_symbol(
            symbols::WRITE_RESULT,
            SyscallContext::write_result as *const fn(*mut c_void, u32, u32, u64, u8) as *mut (),
        );
        engine.register_symbol(
            symbols::EXTEND_MEMORY,
            SyscallContext::extend_memory as *const fn(*mut c_void, u32) as *mut (),
        );
        engine.register_symbol(
            symbols::STORAGE_READ,
            SyscallContext::read_storage as *const fn(*const c_void, *const U256, *mut U256)
                as *mut (),
        );
        engine.register_symbol(
            symbols::APPEND_LOG,
            SyscallContext::append_log as *const fn(*mut c_void, u32, u32) as *mut (),
        );
        engine.register_symbol(
            symbols::APPEND_LOG_ONE_TOPIC,
            SyscallContext::append_log_with_one_topic
                as *const fn(*mut c_void, u32, u32, *const U256) as *mut (),
        );
        engine.register_symbol(
            symbols::APPEND_LOG_TWO_TOPICS,
            SyscallContext::append_log_with_two_topics
                as *const fn(*mut c_void, u32, u32, *const U256, *const U256)
                as *mut (),
        );
        engine.register_symbol(
            symbols::APPEND_LOG_THREE_TOPICS,
            SyscallContext::append_log_with_three_topics
                as *const fn(*mut c_void, u32, u32, *const U256, *const U256, *const U256)
                as *mut (),
        );
        engine.register_symbol(
            symbols::APPEND_LOG_FOUR_TOPICS,
            SyscallContext::append_log_with_four_topics
                as *const fn(
                    *mut c_void,
                    u32,
                    u32,
                    *const U256,
                    *const U256,
                    *const U256,
                    *const U256,
                ) as *mut (),
        );
        engine.register_symbol(
            symbols::GET_CALLDATA_PTR,
            SyscallContext::get_calldata_ptr as *const fn(*mut c_void) as *mut (),
        );
        engine.register_symbol(
            symbols::GET_CALLDATA_SIZE,
            SyscallContext::get_calldata_size_syscall as *const fn(*mut c_void) as *mut (),
        );
        engine.register_symbol(
            symbols::EXTEND_MEMORY,
            SyscallContext::extend_memory as *const fn(*mut c_void, u32) as *mut (),
        );
        engine.register_symbol(
            symbols::GET_ORIGIN,
            SyscallContext::get_origin as *const fn(*mut c_void, *mut U256) as *mut (),
        );
        engine.register_symbol(
            symbols::GET_ADDRESS_PTR,
            SyscallContext::get_address_ptr as *const fn(*mut c_void) as *mut (),
        );
        engine.register_symbol(
            symbols::STORE_IN_CALLVALUE_PTR,
            SyscallContext::store_in_callvalue_ptr as *const fn(*mut c_void, *mut U256) as *mut (),
        );
        engine.register_symbol(
            symbols::GET_COINBASE_PTR,
            SyscallContext::get_coinbase_ptr as *const fn(*mut c_void) as *mut (),
        );
        engine.register_symbol(
            symbols::STORE_IN_BASEFEE_PTR,
            SyscallContext::store_in_basefee_ptr as *const fn(*mut c_void, *mut U256) as *mut (),
        );
        engine.register_symbol(
            symbols::STORE_IN_CALLER_PTR,
            SyscallContext::store_in_caller_ptr as *const fn(*mut c_void, *mut U256) as *mut (),
        );
        engine.register_symbol(
            symbols::STORE_IN_GASPRICE_PTR,
            SyscallContext::store_in_gasprice_ptr as *const fn(*mut c_void, *mut U256) as *mut (),
        );
        engine.register_symbol(
            symbols::GET_BLOCK_NUMBER,
            SyscallContext::get_block_number as *const fn(*mut c_void, *mut U256) as *mut (),
        );
        engine.register_symbol(
            symbols::GET_CHAINID,
            SyscallContext::get_chainid as *const extern "C" fn(&SyscallContext) -> u64 as *mut (),
        );
    };
}

/// MLIR util for declaring syscalls
pub(crate) mod mlir {
    use melior::{
        dialect::{func, llvm::r#type::pointer},
        ir::{
            attribute::{FlatSymbolRefAttribute, StringAttribute, TypeAttribute},
            r#type::{FunctionType, IntegerType},
            Block, Identifier, Location, Module as MeliorModule, Region, Value,
        },
        Context as MeliorContext,
    };

    use crate::errors::CodegenError;

    use super::symbols;

    pub(crate) fn declare_syscalls(context: &MeliorContext, module: &MeliorModule) {
        let location = Location::unknown(context);

        // Type declarations
        let ptr_type = pointer(context, 0);
        let uint32 = IntegerType::new(context, 32).into();
        let uint64 = IntegerType::new(context, 64).into();
        let uint8 = IntegerType::new(context, 8).into();

        let attributes = &[(
            Identifier::new(context, "sym_visibility"),
            StringAttribute::new(context, "private").into(),
        )];

        // Syscall declarations
        module.body().append_operation(func::func(
            context,
            StringAttribute::new(context, symbols::WRITE_RESULT),
            TypeAttribute::new(
                FunctionType::new(context, &[ptr_type, uint32, uint32, uint64, uint8], &[]).into(),
            ),
            Region::new(),
            attributes,
            location,
        ));

        module.body().append_operation(func::func(
            context,
            StringAttribute::new(context, symbols::GET_CALLDATA_PTR),
            TypeAttribute::new(FunctionType::new(context, &[ptr_type], &[ptr_type]).into()),
            Region::new(),
            attributes,
            location,
        ));

        module.body().append_operation(func::func(
            context,
            StringAttribute::new(context, symbols::GET_CALLDATA_SIZE),
            TypeAttribute::new(FunctionType::new(context, &[ptr_type], &[uint32]).into()),
            Region::new(),
            attributes,
            location,
        ));

        module.body().append_operation(func::func(
            context,
            StringAttribute::new(context, symbols::GET_CHAINID),
            TypeAttribute::new(FunctionType::new(context, &[ptr_type], &[uint64]).into()),
            Region::new(),
            attributes,
            location,
        ));

        module.body().append_operation(func::func(
            context,
            StringAttribute::new(context, symbols::STORE_IN_CALLVALUE_PTR),
            TypeAttribute::new(FunctionType::new(context, &[ptr_type, ptr_type], &[]).into()),
            Region::new(),
            attributes,
            location,
        ));
        module.body().append_operation(func::func(
            context,
            StringAttribute::new(context, symbols::STORE_IN_CALLER_PTR),
            TypeAttribute::new(FunctionType::new(context, &[ptr_type, ptr_type], &[]).into()),
            Region::new(),
            attributes,
            location,
        ));

        module.body().append_operation(func::func(
            context,
            StringAttribute::new(context, symbols::STORE_IN_GASPRICE_PTR),
            TypeAttribute::new(FunctionType::new(context, &[ptr_type, ptr_type], &[]).into()),
            Region::new(),
            attributes,
            location,
        ));

        module.body().append_operation(func::func(
            context,
            StringAttribute::new(context, symbols::EXTEND_MEMORY),
            TypeAttribute::new(FunctionType::new(context, &[ptr_type, uint32], &[ptr_type]).into()),
            Region::new(),
            attributes,
            location,
        ));

        module.body().append_operation(func::func(
            context,
            StringAttribute::new(context, symbols::STORAGE_READ),
            r#TypeAttribute::new(
                FunctionType::new(context, &[ptr_type, ptr_type, ptr_type], &[]).into(),
            ),
            Region::new(),
            attributes,
            location,
        ));

        module.body().append_operation(func::func(
            context,
            StringAttribute::new(context, symbols::APPEND_LOG),
            TypeAttribute::new(FunctionType::new(context, &[ptr_type, uint32, uint32], &[]).into()),
            Region::new(),
            attributes,
            location,
        ));
        module.body().append_operation(func::func(
            context,
            StringAttribute::new(context, symbols::APPEND_LOG_ONE_TOPIC),
            TypeAttribute::new(
                FunctionType::new(context, &[ptr_type, uint32, uint32, ptr_type], &[]).into(),
            ),
            Region::new(),
            attributes,
            location,
        ));
        module.body().append_operation(func::func(
            context,
            StringAttribute::new(context, symbols::APPEND_LOG_TWO_TOPICS),
            TypeAttribute::new(
                FunctionType::new(
                    context,
                    &[ptr_type, uint32, uint32, ptr_type, ptr_type],
                    &[],
                )
                .into(),
            ),
            Region::new(),
            attributes,
            location,
        ));
        module.body().append_operation(func::func(
            context,
            StringAttribute::new(context, symbols::APPEND_LOG_THREE_TOPICS),
            TypeAttribute::new(
                FunctionType::new(
                    context,
                    &[ptr_type, uint32, uint32, ptr_type, ptr_type, ptr_type],
                    &[],
                )
                .into(),
            ),
            Region::new(),
            attributes,
            location,
        ));
        module.body().append_operation(func::func(
            context,
            StringAttribute::new(context, symbols::APPEND_LOG_FOUR_TOPICS),
            TypeAttribute::new(
                FunctionType::new(
                    context,
                    &[
                        ptr_type, uint32, uint32, ptr_type, ptr_type, ptr_type, ptr_type,
                    ],
                    &[],
                )
                .into(),
            ),
            Region::new(),
            attributes,
            location,
        ));

        module.body().append_operation(func::func(
            context,
            StringAttribute::new(context, symbols::GET_ORIGIN),
            TypeAttribute::new(FunctionType::new(context, &[ptr_type, ptr_type], &[]).into()),
            Region::new(),
            attributes,
            location,
        ));

        module.body().append_operation(func::func(
            context,
            StringAttribute::new(context, symbols::GET_COINBASE_PTR),
            TypeAttribute::new(FunctionType::new(context, &[ptr_type], &[ptr_type]).into()),
            Region::new(),
            attributes,
            location,
        ));

        module.body().append_operation(func::func(
            context,
            StringAttribute::new(context, symbols::GET_BLOCK_NUMBER),
            TypeAttribute::new(FunctionType::new(context, &[ptr_type, ptr_type], &[]).into()),
            Region::new(),
            attributes,
            location,
        ));

        module.body().append_operation(func::func(
            context,
<<<<<<< HEAD
            StringAttribute::new(context, symbols::GET_ADDRESS_PTR),
            TypeAttribute::new(FunctionType::new(context, &[ptr_type], &[ptr_type]).into()),
=======
            StringAttribute::new(context, symbols::STORE_IN_BASEFEE_PTR),
            TypeAttribute::new(FunctionType::new(context, &[ptr_type, ptr_type], &[]).into()),
>>>>>>> 55f42cb0
            Region::new(),
            attributes,
            location,
        ));
    }

    /// Stores the return values in the syscall context
    #[allow(clippy::too_many_arguments)]
    pub(crate) fn write_result_syscall<'c>(
        mlir_ctx: &'c MeliorContext,
        syscall_ctx: Value<'c, 'c>,
        block: &Block,
        offset: Value,
        size: Value,
        gas: Value,
        reason: Value,
        location: Location,
    ) {
        block.append_operation(func::call(
            mlir_ctx,
            FlatSymbolRefAttribute::new(mlir_ctx, symbols::WRITE_RESULT),
            &[syscall_ctx, offset, size, gas, reason],
            &[],
            location,
        ));
    }

    pub(crate) fn get_calldata_size_syscall<'c>(
        mlir_ctx: &'c MeliorContext,
        syscall_ctx: Value<'c, 'c>,
        block: &'c Block,
        location: Location<'c>,
    ) -> Result<Value<'c, 'c>, CodegenError> {
        let uint32 = IntegerType::new(mlir_ctx, 32).into();
        let value = block
            .append_operation(func::call(
                mlir_ctx,
                FlatSymbolRefAttribute::new(mlir_ctx, symbols::GET_CALLDATA_SIZE),
                &[syscall_ctx],
                &[uint32],
                location,
            ))
            .result(0)?;
        Ok(value.into())
    }

    /// Returns a pointer to the start of the calldata
    pub(crate) fn get_calldata_ptr_syscall<'c>(
        mlir_ctx: &'c MeliorContext,
        syscall_ctx: Value<'c, 'c>,
        block: &'c Block,
        location: Location<'c>,
    ) -> Result<Value<'c, 'c>, CodegenError> {
        let ptr_type = pointer(mlir_ctx, 0);
        let value = block
            .append_operation(func::call(
                mlir_ctx,
                FlatSymbolRefAttribute::new(mlir_ctx, symbols::GET_CALLDATA_PTR),
                &[syscall_ctx],
                &[ptr_type],
                location,
            ))
            .result(0)?;
        Ok(value.into())
    }

    pub(crate) fn get_chainid_syscall<'c>(
        mlir_ctx: &'c MeliorContext,
        syscall_ctx: Value<'c, 'c>,
        block: &'c Block,
        location: Location<'c>,
    ) -> Result<Value<'c, 'c>, CodegenError> {
        let uint64 = IntegerType::new(mlir_ctx, 64).into();
        let value = block
            .append_operation(func::call(
                mlir_ctx,
                FlatSymbolRefAttribute::new(mlir_ctx, symbols::GET_CHAINID),
                &[syscall_ctx],
                &[uint64],
                location,
            ))
            .result(0)?;
        Ok(value.into())
    }

    pub(crate) fn store_in_callvalue_ptr<'c>(
        mlir_ctx: &'c MeliorContext,
        syscall_ctx: Value<'c, 'c>,
        block: &'c Block,
        location: Location<'c>,
        callvalue_ptr: Value<'c, 'c>,
    ) {
        block.append_operation(func::call(
            mlir_ctx,
            FlatSymbolRefAttribute::new(mlir_ctx, symbols::STORE_IN_CALLVALUE_PTR),
            &[syscall_ctx, callvalue_ptr],
            &[],
            location,
        ));
    }

    pub(crate) fn store_in_gasprice_ptr<'c>(
        mlir_ctx: &'c MeliorContext,
        syscall_ctx: Value<'c, 'c>,
        block: &'c Block,
        location: Location<'c>,
        gasprice_ptr: Value<'c, 'c>,
    ) {
        block.append_operation(func::call(
            mlir_ctx,
            FlatSymbolRefAttribute::new(mlir_ctx, symbols::STORE_IN_GASPRICE_PTR),
            &[syscall_ctx, gasprice_ptr],
            &[],
            location,
        ));
    }

    pub(crate) fn store_in_caller_ptr<'c>(
        mlir_ctx: &'c MeliorContext,
        syscall_ctx: Value<'c, 'c>,
        block: &'c Block,
        location: Location<'c>,
        caller_ptr: Value<'c, 'c>,
    ) {
        block.append_operation(func::call(
            mlir_ctx,
            FlatSymbolRefAttribute::new(mlir_ctx, symbols::STORE_IN_CALLER_PTR),
            &[syscall_ctx, caller_ptr],
            &[],
            location,
        ));
    }

    /// Extends the memory segment of the syscall context.
    /// Returns a pointer to the start of the memory segment.
    pub(crate) fn extend_memory_syscall<'c>(
        mlir_ctx: &'c MeliorContext,
        syscall_ctx: Value<'c, 'c>,
        block: &'c Block,
        new_size: Value<'c, 'c>,
        location: Location<'c>,
    ) -> Result<Value<'c, 'c>, CodegenError> {
        let ptr_type = pointer(mlir_ctx, 0);
        let value = block
            .append_operation(func::call(
                mlir_ctx,
                FlatSymbolRefAttribute::new(mlir_ctx, symbols::EXTEND_MEMORY),
                &[syscall_ctx, new_size],
                &[ptr_type],
                location,
            ))
            .result(0)?;
        Ok(value.into())
    }

    /// Reads the storage given a key
    pub(crate) fn storage_read_syscall<'c>(
        mlir_ctx: &'c MeliorContext,
        syscall_ctx: Value<'c, 'c>,
        block: &'c Block,
        key: Value<'c, 'c>,
        value: Value<'c, 'c>,
        location: Location<'c>,
    ) {
        block.append_operation(func::call(
            mlir_ctx,
            FlatSymbolRefAttribute::new(mlir_ctx, symbols::STORAGE_READ),
            &[syscall_ctx, key, value],
            &[],
            location,
        ));
    }

    /// Receives log data and appends a log to the logs vector
    pub(crate) fn append_log_syscall<'c>(
        mlir_ctx: &'c MeliorContext,
        syscall_ctx: Value<'c, 'c>,
        block: &'c Block,
        data: Value<'c, 'c>,
        size: Value<'c, 'c>,
        location: Location<'c>,
    ) {
        block.append_operation(func::call(
            mlir_ctx,
            FlatSymbolRefAttribute::new(mlir_ctx, symbols::APPEND_LOG),
            &[syscall_ctx, data, size],
            &[],
            location,
        ));
    }

    /// Receives log data and a topic and appends a log to the logs vector
    pub(crate) fn append_log_with_one_topic_syscall<'c>(
        mlir_ctx: &'c MeliorContext,
        syscall_ctx: Value<'c, 'c>,
        block: &'c Block,
        data: Value<'c, 'c>,
        size: Value<'c, 'c>,
        topic: Value<'c, 'c>,
        location: Location<'c>,
    ) {
        block.append_operation(func::call(
            mlir_ctx,
            FlatSymbolRefAttribute::new(mlir_ctx, symbols::APPEND_LOG_ONE_TOPIC),
            &[syscall_ctx, data, size, topic],
            &[],
            location,
        ));
    }

    /// Receives log data, two topics and appends a log to the logs vector
    #[allow(clippy::too_many_arguments)]
    pub(crate) fn append_log_with_two_topics_syscall<'c>(
        mlir_ctx: &'c MeliorContext,
        syscall_ctx: Value<'c, 'c>,
        block: &'c Block,
        data: Value<'c, 'c>,
        size: Value<'c, 'c>,
        topic1_ptr: Value<'c, 'c>,
        topic2_ptr: Value<'c, 'c>,
        location: Location<'c>,
    ) {
        block.append_operation(func::call(
            mlir_ctx,
            FlatSymbolRefAttribute::new(mlir_ctx, symbols::APPEND_LOG_TWO_TOPICS),
            &[syscall_ctx, data, size, topic1_ptr, topic2_ptr],
            &[],
            location,
        ));
    }

    /// Receives log data, three topics and appends a log to the logs vector
    #[allow(clippy::too_many_arguments)]
    pub(crate) fn append_log_with_three_topics_syscall<'c>(
        mlir_ctx: &'c MeliorContext,
        syscall_ctx: Value<'c, 'c>,
        block: &'c Block,
        data: Value<'c, 'c>,
        size: Value<'c, 'c>,
        topic1_ptr: Value<'c, 'c>,
        topic2_ptr: Value<'c, 'c>,
        topic3_ptr: Value<'c, 'c>,
        location: Location<'c>,
    ) {
        block.append_operation(func::call(
            mlir_ctx,
            FlatSymbolRefAttribute::new(mlir_ctx, symbols::APPEND_LOG_THREE_TOPICS),
            &[syscall_ctx, data, size, topic1_ptr, topic2_ptr, topic3_ptr],
            &[],
            location,
        ));
    }

    /// Receives log data, three topics and appends a log to the logs vector
    #[allow(clippy::too_many_arguments)]
    pub(crate) fn append_log_with_four_topics_syscall<'c>(
        mlir_ctx: &'c MeliorContext,
        syscall_ctx: Value<'c, 'c>,
        block: &'c Block,
        data: Value<'c, 'c>,
        size: Value<'c, 'c>,
        topic1_ptr: Value<'c, 'c>,
        topic2_ptr: Value<'c, 'c>,
        topic3_ptr: Value<'c, 'c>,
        topic4_ptr: Value<'c, 'c>,
        location: Location<'c>,
    ) {
        block.append_operation(func::call(
            mlir_ctx,
            FlatSymbolRefAttribute::new(mlir_ctx, symbols::APPEND_LOG_FOUR_TOPICS),
            &[
                syscall_ctx,
                data,
                size,
                topic1_ptr,
                topic2_ptr,
                topic3_ptr,
                topic4_ptr,
            ],
            &[],
            location,
        ));
    }

    pub(crate) fn get_origin_syscall<'c>(
        mlir_ctx: &'c MeliorContext,
        syscall_ctx: Value<'c, 'c>,
        block: &'c Block,
        address_pointer: Value<'c, 'c>,
        location: Location<'c>,
    ) {
        block.append_operation(func::call(
            mlir_ctx,
            FlatSymbolRefAttribute::new(mlir_ctx, symbols::GET_ORIGIN),
            &[syscall_ctx, address_pointer],
            &[],
            location,
        ));
    }

    /// Returns a pointer to the coinbase address.
    pub(crate) fn get_coinbase_ptr_syscall<'c>(
        mlir_ctx: &'c MeliorContext,
        syscall_ctx: Value<'c, 'c>,
        block: &'c Block,
        location: Location<'c>,
    ) -> Result<Value<'c, 'c>, CodegenError> {
        let ptr_type = pointer(mlir_ctx, 0);
        let value = block
            .append_operation(func::call(
                mlir_ctx,
                FlatSymbolRefAttribute::new(mlir_ctx, symbols::GET_COINBASE_PTR),
                &[syscall_ctx],
                &[ptr_type],
                location,
            ))
            .result(0)?;
        Ok(value.into())
    }

    /// Returns a pointer to the calldata.
    #[allow(unused)]
    pub(crate) fn get_block_number_syscall<'c>(
        mlir_ctx: &'c MeliorContext,
        syscall_ctx: Value<'c, 'c>,
        block: &'c Block,
        number: Value<'c, 'c>,
        location: Location<'c>,
    ) {
        block.append_operation(func::call(
            mlir_ctx,
            FlatSymbolRefAttribute::new(mlir_ctx, symbols::GET_BLOCK_NUMBER),
            &[syscall_ctx, number],
            &[],
            location,
        ));
    }

<<<<<<< HEAD
    /// Returns a pointer to the address of the current executing contract
    #[allow(unused)]
    pub(crate) fn get_address_ptr_syscall<'c>(
        mlir_ctx: &'c MeliorContext,
        syscall_ctx: Value<'c, 'c>,
        block: &'c Block,
        location: Location<'c>,
    ) -> Result<Value<'c, 'c>, CodegenError> {
        let uint256 = IntegerType::new(mlir_ctx, 256);
        let ptr_type = pointer(mlir_ctx, 0);
        let value = block
            .append_operation(func::call(
                mlir_ctx,
                FlatSymbolRefAttribute::new(mlir_ctx, symbols::GET_ADDRESS_PTR),
                &[syscall_ctx],
                &[ptr_type],
                location,
            ))
            .result(0)?;
        Ok(value.into())
=======
    #[allow(unused)]
    pub(crate) fn store_in_basefee_ptr_syscall<'c>(
        mlir_ctx: &'c MeliorContext,
        syscall_ctx: Value<'c, 'c>,
        basefee_ptr: Value<'c, 'c>,
        block: &'c Block,
        location: Location<'c>,
    ) {
        block
            .append_operation(func::call(
                mlir_ctx,
                FlatSymbolRefAttribute::new(mlir_ctx, symbols::STORE_IN_BASEFEE_PTR),
                &[syscall_ctx, basefee_ptr],
                &[],
                location,
            ))
            .result(0);
>>>>>>> 55f42cb0
    }
}<|MERGE_RESOLUTION|>--- conflicted
+++ resolved
@@ -333,10 +333,10 @@
         self.inner_context.logs.push(log);
     }
 
-<<<<<<< HEAD
     pub extern "C" fn get_address_ptr(&mut self) -> *const u8 {
         self.env.tx.get_address().to_fixed_bytes().as_ptr()
-=======
+    }
+
     pub extern "C" fn get_coinbase_ptr(&self) -> *const u8 {
         self.env.block.coinbase.as_ptr()
     }
@@ -344,7 +344,6 @@
     pub extern "C" fn store_in_basefee_ptr(&self, basefee: &mut U256) {
         basefee.hi = (self.env.block.basefee >> 128).low_u128();
         basefee.lo = self.env.block.basefee.low_u128();
->>>>>>> 55f42cb0
     }
 }
 
@@ -683,13 +682,17 @@
 
         module.body().append_operation(func::func(
             context,
-<<<<<<< HEAD
             StringAttribute::new(context, symbols::GET_ADDRESS_PTR),
             TypeAttribute::new(FunctionType::new(context, &[ptr_type], &[ptr_type]).into()),
-=======
+            Region::new(),
+            attributes,
+            location,
+        ));
+
+        module.body().append_operation(func::func(
+            context,
             StringAttribute::new(context, symbols::STORE_IN_BASEFEE_PTR),
             TypeAttribute::new(FunctionType::new(context, &[ptr_type, ptr_type], &[]).into()),
->>>>>>> 55f42cb0
             Region::new(),
             attributes,
             location,
@@ -1028,7 +1031,6 @@
         ));
     }
 
-<<<<<<< HEAD
     /// Returns a pointer to the address of the current executing contract
     #[allow(unused)]
     pub(crate) fn get_address_ptr_syscall<'c>(
@@ -1049,7 +1051,8 @@
             ))
             .result(0)?;
         Ok(value.into())
-=======
+    }
+
     #[allow(unused)]
     pub(crate) fn store_in_basefee_ptr_syscall<'c>(
         mlir_ctx: &'c MeliorContext,
@@ -1067,6 +1070,5 @@
                 location,
             ))
             .result(0);
->>>>>>> 55f42cb0
     }
 }