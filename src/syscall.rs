//! # Module implementing syscalls for the EVM
//!
//! The syscalls implemented here are to be exposed to the generated code
//! via [`register_syscalls`]. Each syscall implements functionality that's
//! not possible to implement in the generated code, such as interacting with
//! the storage, or just difficult, like allocating memory in the heap
//! ([`SyscallContext::extend_memory`]).
//!
//! ### Adding a new syscall
//!
//! New syscalls should be implemented by adding a new method to the [`SyscallContext`]
//! struct (see [`SyscallContext::write_result`] for an example). After that, the syscall
//! should be registered in the [`register_syscalls`] function, which will make it available
//! to the generated code. Afterwards, the syscall should be declared in
//! [`mlir::declare_syscalls`], which will make the syscall available inside the MLIR code.
//! Finally, the function can be called from the MLIR code like a normal function (see
//! [`mlir::write_result_syscall`] for an example).
use std::ffi::c_void;

use melior::ExecutionEngine;

use crate::{db::Db, env::Env, primitives::Address};

/// Function type for the main entrypoint of the generated code
pub type MainFunc = extern "C" fn(&mut SyscallContext, initial_gas: u64) -> u8;

#[derive(Clone, Copy, Debug, Default, Eq, Hash, Ord, PartialEq, PartialOrd)]
#[repr(C, align(16))]
pub struct U256 {
    pub lo: u128,
    pub hi: u128,
}

impl U256 {
    pub fn from_be_bytes(bytes: [u8; 32]) -> Self {
        let hi = u128::from_be_bytes(bytes[0..16].try_into().unwrap());
        let lo = u128::from_be_bytes(bytes[16..32].try_into().unwrap());
        U256 { hi, lo }
    }

    pub fn copy_from_address(&mut self, value: &Address) {
        let mut buffer = [0u8; 32];
        buffer[12..32].copy_from_slice(&value.0);
        self.lo = u128::from_be_bytes(buffer[16..32].try_into().unwrap());
        self.hi = u128::from_be_bytes(buffer[0..16].try_into().unwrap());
    }
}

#[derive(Debug, Clone)]
pub enum ExitStatusCode {
    Return = 0,
    Stop,
    Revert,
    Error,
    Default,
}
impl ExitStatusCode {
    #[inline(always)]
    pub fn to_u8(self) -> u8 {
        self as u8
    }
    pub fn from_u8(value: u8) -> Self {
        match value {
            x if x == Self::Return.to_u8() => Self::Return,
            x if x == Self::Stop.to_u8() => Self::Stop,
            x if x == Self::Revert.to_u8() => Self::Revert,
            x if x == Self::Error.to_u8() => Self::Error,
            _ => Self::Default,
        }
    }
}

#[derive(Debug, Eq, PartialEq)]
pub enum ExecutionResult {
    Success {
        return_data: Vec<u8>,
        gas_remaining: u64,
        logs: Vec<Log>,
    },
    Revert {
        return_data: Vec<u8>,
        gas_remaining: u64,
    },
    Halt,
}

impl ExecutionResult {
    pub fn is_success(&self) -> bool {
        matches!(self, Self::Success { .. })
    }

    pub fn is_revert(&self) -> bool {
        matches!(self, Self::Revert { .. })
    }

    pub fn is_halt(&self) -> bool {
        matches!(self, Self::Halt { .. })
    }

    pub fn return_data(&self) -> Option<&[u8]> {
        match self {
            Self::Success { return_data, .. } | Self::Revert { return_data, .. } => {
                Some(return_data)
            }
            Self::Halt => None,
        }
    }

    pub fn return_logs(&self) -> Option<&Vec<Log>> {
        match self {
            Self::Success { logs, .. } => Some(logs),
            _ => None,
        }
    }
}

#[derive(Debug, Default)]
pub struct InnerContext {
    /// The memory segment of the EVM.
    /// For extending it, see [`Self::extend_memory`]
    memory: Vec<u8>,
    /// The result of the execution
    return_data: Option<(usize, usize)>,
    gas_remaining: Option<u64>,
    exit_status: Option<ExitStatusCode>,
    logs: Vec<Log>,
}

/// The context passed to syscalls
#[derive(Debug)]
pub struct SyscallContext<'c> {
    pub env: Env,
    pub db: &'c mut Db,
    pub inner_context: InnerContext,
}

#[derive(Clone, Debug, Default, Eq, PartialEq)]
pub struct Log {
    pub topics: Vec<U256>,
    pub data: Vec<u8>,
}

/// Accessors for disponibilizing the execution results
impl<'c> SyscallContext<'c> {
    pub fn new(env: Env, db: &'c mut Db) -> Self {
        Self {
            env,
            db,
            inner_context: Default::default(),
        }
    }

    pub fn return_values(&self) -> &[u8] {
        // TODO: maybe initialize as (0, 0) instead of None
        let (offset, size) = self.inner_context.return_data.unwrap_or((0, 0));
        &self.inner_context.memory[offset..offset + size]
    }

    pub fn get_result(&self) -> ExecutionResult {
        let gas_remaining = self.inner_context.gas_remaining.unwrap_or(0);
        let exit_status = self
            .inner_context
            .exit_status
            .clone()
            .unwrap_or(ExitStatusCode::Default);
        match exit_status {
            ExitStatusCode::Return | ExitStatusCode::Stop => ExecutionResult::Success {
                return_data: self.return_values().to_vec(),
                gas_remaining,
                logs: self.inner_context.logs.to_owned(),
            },
            ExitStatusCode::Revert => ExecutionResult::Revert {
                return_data: self.return_values().to_vec(),
                gas_remaining,
            },
            ExitStatusCode::Error | ExitStatusCode::Default => ExecutionResult::Halt,
        }
    }
}

/// Syscall implementations
///
/// Note that each function is marked as `extern "C"`, which is necessary for the
/// function to be callable from the generated code.
impl<'c> SyscallContext<'c> {
    pub extern "C" fn write_result(
        &mut self,
        offset: u32,
        bytes_len: u32,
        remaining_gas: u64,
        execution_result: u8,
    ) {
        self.inner_context.return_data = Some((offset as usize, bytes_len as usize));
        self.inner_context.gas_remaining = Some(remaining_gas);
        self.inner_context.exit_status = Some(ExitStatusCode::from_u8(execution_result));
    }

    pub extern "C" fn store_in_callvalue_ptr(&self, value: &mut U256) {
        let aux = &self.env.tx.value;
        value.lo = aux.low_u128();
        value.hi = (aux >> 128).low_u128();
    }

<<<<<<< HEAD
    pub extern "C" fn get_gaslimit(&self) -> u64 {
        self.env.tx.gas_limit
    }

    pub extern "C" fn get_calldata_size(&self) -> u32 {
=======
    pub extern "C" fn store_in_caller_ptr(&self, value: &mut U256) {
        //TODO: Here we are returning the tx.caller value, which in fact corresponds to ORIGIN
        //opcode. For the moment it's ok, but it should be changed when we implement the CALL opcode.
        let bytes = &self.env.tx.caller.to_fixed_bytes();
        let high: [u8; 16] = [&[0u8; 12], &bytes[..4]].concat().try_into().unwrap();
        let low: [u8; 16] = bytes[4..20].try_into().unwrap();
        //Now, we have to swap endianess, since data will be interpreted as it comes from
        //little endiann, aligned to 16 bytes
        value.lo = u128::from_be_bytes(low);
        value.hi = u128::from_be_bytes(high);
    }

    pub extern "C" fn store_in_gasprice_ptr(&self, value: &mut U256) {
        let aux = &self.env.tx.gas_price;
        value.lo = aux.low_u128();
        value.hi = (aux >> 128).low_u128();
    }

    pub extern "C" fn get_chainid(&self) -> u64 {
        self.env.cfg.chain_id
    }

    pub extern "C" fn get_calldata_ptr(&mut self) -> *const u8 {
        self.env.tx.data.as_ptr()
    }

    pub extern "C" fn get_calldata_size_syscall(&self) -> u32 {
>>>>>>> 87d17819
        self.env.tx.data.len() as u32
    }

    pub extern "C" fn get_origin(&self, address: &mut U256) {
        let aux = &self.env.tx.caller;
        address.copy_from_address(aux);
    }

    pub extern "C" fn extend_memory(&mut self, new_size: u32) -> *mut u8 {
        let new_size = new_size as usize;
        if new_size <= self.inner_context.memory.len() {
            return self.inner_context.memory.as_mut_ptr();
        }
        match self
            .inner_context
            .memory
            .try_reserve(new_size - self.inner_context.memory.len())
        {
            Ok(()) => {
                self.inner_context.memory.resize(new_size, 0);
                self.inner_context.memory.as_mut_ptr()
            }
            // TODO: use tracing here
            Err(err) => {
                eprintln!("Failed to reserve memory: {err}");
                std::ptr::null_mut()
            }
        }
    }

    pub extern "C" fn append_log(&mut self, offset: u32, size: u32) {
        self.create_log(offset, size, vec![]);
    }

    pub extern "C" fn append_log_with_one_topic(&mut self, offset: u32, size: u32, topic: &U256) {
        self.create_log(offset, size, vec![*topic]);
    }

    pub extern "C" fn append_log_with_two_topics(
        &mut self,
        offset: u32,
        size: u32,
        topic1: &U256,
        topic2: &U256,
    ) {
        self.create_log(offset, size, vec![*topic1, *topic2]);
    }

    pub extern "C" fn append_log_with_three_topics(
        &mut self,
        offset: u32,
        size: u32,
        topic1: &U256,
        topic2: &U256,
        topic3: &U256,
    ) {
        self.create_log(offset, size, vec![*topic1, *topic2, *topic3]);
    }

    pub extern "C" fn append_log_with_four_topics(
        &mut self,
        offset: u32,
        size: u32,
        topic1: &U256,
        topic2: &U256,
        topic3: &U256,
        topic4: &U256,
    ) {
        self.create_log(offset, size, vec![*topic1, *topic2, *topic3, *topic4]);
    }

    pub extern "C" fn get_block_number(&self, number: &mut U256) {
        let block_number = self.env.block.number;

        number.hi = (block_number >> 128).low_u128();
        number.lo = block_number.low_u128();
    }

    /// Receives a memory offset and size, and a vector of topics.
    /// Creates a Log with topics and data equal to memory[offset..offset + size]
    /// and pushes it to the logs vector.
    fn create_log(&mut self, offset: u32, size: u32, topics: Vec<U256>) {
        let offset = offset as usize;
        let size = size as usize;
        let data: Vec<u8> = self.inner_context.memory[offset..offset + size].into();

        let log = Log { data, topics };
        self.inner_context.logs.push(log);
    }
}

pub mod symbols {
    pub const WRITE_RESULT: &str = "evm_mlir__write_result";
    pub const EXTEND_MEMORY: &str = "evm_mlir__extend_memory";
    pub const APPEND_LOG: &str = "evm_mlir__append_log";
    pub const APPEND_LOG_ONE_TOPIC: &str = "evm_mlir__append_log_with_one_topic";
    pub const APPEND_LOG_TWO_TOPICS: &str = "evm_mlir__append_log_with_two_topics";
    pub const APPEND_LOG_THREE_TOPICS: &str = "evm_mlir__append_log_with_three_topics";
    pub const APPEND_LOG_FOUR_TOPICS: &str = "evm_mlir__append_log_with_four_topics";
    pub const GET_CALLDATA_PTR: &str = "evm_mlir__get_calldata_ptr";
    pub const GET_CALLDATA_SIZE: &str = "evm_mlir__get_calldata_size";
    pub const STORE_IN_CALLVALUE_PTR: &str = "evm_mlir__store_in_callvalue_ptr";
<<<<<<< HEAD
    pub const GET_GASLIMIT: &str = "evm_mlir__get_gaslimit";
=======
    pub const STORE_IN_CALLER_PTR: &str = "evm_mlir__store_in_caller_ptr";
    pub const GET_ORIGIN: &str = "evm_mlir__get_origin";
    pub const GET_CHAINID: &str = "evm_mlir__get_chainid";
    pub const STORE_IN_GASPRICE_PTR: &str = "evm_mlir__store_in_gasprice_ptr";
    pub const GET_BLOCK_NUMBER: &str = "evm_mlir__get_block_number";
>>>>>>> 87d17819
}

/// Registers all the syscalls as symbols in the execution engine
///
/// This allows the generated code to call the syscalls by name.
pub fn register_syscalls(engine: &ExecutionEngine) {
    unsafe {
        engine.register_symbol(
            symbols::WRITE_RESULT,
            SyscallContext::write_result as *const fn(*mut c_void, u32, u32, u64, u8) as *mut (),
        );
        engine.register_symbol(
            symbols::EXTEND_MEMORY,
            SyscallContext::extend_memory as *const fn(*mut c_void, u32) as *mut (),
        );
        engine.register_symbol(
            symbols::APPEND_LOG,
            SyscallContext::append_log as *const fn(*mut c_void, u32, u32) as *mut (),
        );
        engine.register_symbol(
            symbols::APPEND_LOG_ONE_TOPIC,
            SyscallContext::append_log_with_one_topic
                as *const fn(*mut c_void, u32, u32, *const U256) as *mut (),
        );
        engine.register_symbol(
            symbols::APPEND_LOG_TWO_TOPICS,
            SyscallContext::append_log_with_two_topics
                as *const fn(*mut c_void, u32, u32, *const U256, *const U256)
                as *mut (),
        );
        engine.register_symbol(
            symbols::APPEND_LOG_THREE_TOPICS,
            SyscallContext::append_log_with_three_topics
                as *const fn(*mut c_void, u32, u32, *const U256, *const U256, *const U256)
                as *mut (),
        );
        engine.register_symbol(
            symbols::APPEND_LOG_FOUR_TOPICS,
            SyscallContext::append_log_with_four_topics
                as *const fn(
                    *mut c_void,
                    u32,
                    u32,
                    *const U256,
                    *const U256,
                    *const U256,
                    *const U256,
                ) as *mut (),
        );
        engine.register_symbol(
            symbols::GET_CALLDATA_PTR,
            SyscallContext::get_calldata_ptr as *const fn(*mut c_void) as *mut (),
        );
        engine.register_symbol(
            symbols::GET_CALLDATA_SIZE,
            SyscallContext::get_calldata_size_syscall as *const fn(*mut c_void) as *mut (),
        );
        engine.register_symbol(
            symbols::EXTEND_MEMORY,
            SyscallContext::extend_memory as *const fn(*mut c_void, u32) as *mut (),
        );
        engine.register_symbol(
            symbols::GET_ORIGIN,
            SyscallContext::get_origin as *const fn(*mut c_void, *mut U256) as *mut (),
        );
        engine.register_symbol(
            symbols::STORE_IN_CALLVALUE_PTR,
            SyscallContext::store_in_callvalue_ptr as *const fn(*mut c_void, *mut U256) as *mut (),
        );
        engine.register_symbol(
<<<<<<< HEAD
            symbols::GET_GASLIMIT,
            SyscallContext::get_gaslimit as *const fn(*mut c_void) as *mut (),
=======
            symbols::STORE_IN_CALLER_PTR,
            SyscallContext::store_in_caller_ptr as *const fn(*mut c_void, *mut U256) as *mut (),
        );
        engine.register_symbol(
            symbols::STORE_IN_GASPRICE_PTR,
            SyscallContext::store_in_gasprice_ptr as *const fn(*mut c_void, *mut U256) as *mut (),
        );
        engine.register_symbol(
            symbols::GET_BLOCK_NUMBER,
            SyscallContext::get_block_number as *const fn(*mut c_void, *mut U256) as *mut (),
        );
        engine.register_symbol(
            symbols::GET_CHAINID,
            SyscallContext::get_chainid as *const extern "C" fn(&SyscallContext) -> u64 as *mut (),
>>>>>>> 87d17819
        );
    };
}

/// MLIR util for declaring syscalls
pub(crate) mod mlir {
    use melior::{
        dialect::{func, llvm::r#type::pointer},
        ir::{
            attribute::{FlatSymbolRefAttribute, StringAttribute, TypeAttribute},
            r#type::{FunctionType, IntegerType},
            Block, Identifier, Location, Module as MeliorModule, Region, Value,
        },
        Context as MeliorContext,
    };

    use crate::errors::CodegenError;

    use super::symbols;

    pub(crate) fn declare_syscalls(context: &MeliorContext, module: &MeliorModule) {
        let location = Location::unknown(context);

        // Type declarations
        let ptr_type = pointer(context, 0);
        let uint32 = IntegerType::new(context, 32).into();
        let uint64 = IntegerType::new(context, 64).into();
        let uint8 = IntegerType::new(context, 8).into();

        let attributes = &[(
            Identifier::new(context, "sym_visibility"),
            StringAttribute::new(context, "private").into(),
        )];

        // Syscall declarations
        module.body().append_operation(func::func(
            context,
            StringAttribute::new(context, symbols::WRITE_RESULT),
            TypeAttribute::new(
                FunctionType::new(context, &[ptr_type, uint32, uint32, uint64, uint8], &[]).into(),
            ),
            Region::new(),
            attributes,
            location,
        ));

        module.body().append_operation(func::func(
            context,
            StringAttribute::new(context, symbols::GET_CALLDATA_PTR),
            TypeAttribute::new(FunctionType::new(context, &[ptr_type], &[ptr_type]).into()),
            Region::new(),
            attributes,
            location,
        ));

        module.body().append_operation(func::func(
            context,
            StringAttribute::new(context, symbols::GET_CALLDATA_SIZE),
            TypeAttribute::new(FunctionType::new(context, &[ptr_type], &[uint32]).into()),
            Region::new(),
            attributes,
            location,
        ));

        module.body().append_operation(func::func(
            context,
            StringAttribute::new(context, symbols::GET_CHAINID),
            TypeAttribute::new(FunctionType::new(context, &[ptr_type], &[uint64]).into()),
            Region::new(),
            attributes,
            location,
        ));

        module.body().append_operation(func::func(
            context,
            StringAttribute::new(context, symbols::STORE_IN_CALLVALUE_PTR),
            TypeAttribute::new(FunctionType::new(context, &[ptr_type, ptr_type], &[]).into()),
            Region::new(),
            attributes,
            location,
        ));
        module.body().append_operation(func::func(
            context,
            StringAttribute::new(context, symbols::STORE_IN_CALLER_PTR),
            TypeAttribute::new(FunctionType::new(context, &[ptr_type, ptr_type], &[]).into()),
            Region::new(),
            attributes,
            location,
        ));

        module.body().append_operation(func::func(
            context,
            StringAttribute::new(context, symbols::STORE_IN_GASPRICE_PTR),
            TypeAttribute::new(FunctionType::new(context, &[ptr_type, ptr_type], &[]).into()),
            Region::new(),
            attributes,
            location,
        ));

        module.body().append_operation(func::func(
            context,
            StringAttribute::new(context, symbols::GET_GASLIMIT),
            TypeAttribute::new(FunctionType::new(context, &[ptr_type], &[uint64]).into()),
            Region::new(),
            attributes,
            location,
        ));

        module.body().append_operation(func::func(
            context,
            StringAttribute::new(context, symbols::EXTEND_MEMORY),
            TypeAttribute::new(FunctionType::new(context, &[ptr_type, uint32], &[ptr_type]).into()),
            Region::new(),
            attributes,
            location,
        ));
        module.body().append_operation(func::func(
            context,
            StringAttribute::new(context, symbols::APPEND_LOG),
            TypeAttribute::new(FunctionType::new(context, &[ptr_type, uint32, uint32], &[]).into()),
            Region::new(),
            attributes,
            location,
        ));
        module.body().append_operation(func::func(
            context,
            StringAttribute::new(context, symbols::APPEND_LOG_ONE_TOPIC),
            TypeAttribute::new(
                FunctionType::new(context, &[ptr_type, uint32, uint32, ptr_type], &[]).into(),
            ),
            Region::new(),
            attributes,
            location,
        ));
        module.body().append_operation(func::func(
            context,
            StringAttribute::new(context, symbols::APPEND_LOG_TWO_TOPICS),
            TypeAttribute::new(
                FunctionType::new(
                    context,
                    &[ptr_type, uint32, uint32, ptr_type, ptr_type],
                    &[],
                )
                .into(),
            ),
            Region::new(),
            attributes,
            location,
        ));
        module.body().append_operation(func::func(
            context,
            StringAttribute::new(context, symbols::APPEND_LOG_THREE_TOPICS),
            TypeAttribute::new(
                FunctionType::new(
                    context,
                    &[ptr_type, uint32, uint32, ptr_type, ptr_type, ptr_type],
                    &[],
                )
                .into(),
            ),
            Region::new(),
            attributes,
            location,
        ));
        module.body().append_operation(func::func(
            context,
            StringAttribute::new(context, symbols::APPEND_LOG_FOUR_TOPICS),
            TypeAttribute::new(
                FunctionType::new(
                    context,
                    &[
                        ptr_type, uint32, uint32, ptr_type, ptr_type, ptr_type, ptr_type,
                    ],
                    &[],
                )
                .into(),
            ),
            Region::new(),
            attributes,
            location,
        ));

        module.body().append_operation(func::func(
            context,
            StringAttribute::new(context, symbols::GET_ORIGIN),
            TypeAttribute::new(FunctionType::new(context, &[ptr_type, ptr_type], &[]).into()),
            Region::new(),
            attributes,
            location,
        ));

        module.body().append_operation(func::func(
            context,
            StringAttribute::new(context, symbols::GET_BLOCK_NUMBER),
            TypeAttribute::new(FunctionType::new(context, &[ptr_type, ptr_type], &[]).into()),
            Region::new(),
            attributes,
            location,
        ));
    }

    /// Stores the return values in the syscall context
    #[allow(clippy::too_many_arguments)]
    pub(crate) fn write_result_syscall<'c>(
        mlir_ctx: &'c MeliorContext,
        syscall_ctx: Value<'c, 'c>,
        block: &Block,
        offset: Value,
        size: Value,
        gas: Value,
        reason: Value,
        location: Location,
    ) {
        block.append_operation(func::call(
            mlir_ctx,
            FlatSymbolRefAttribute::new(mlir_ctx, symbols::WRITE_RESULT),
            &[syscall_ctx, offset, size, gas, reason],
            &[],
            location,
        ));
    }

    pub(crate) fn get_calldata_size_syscall<'c>(
        mlir_ctx: &'c MeliorContext,
        syscall_ctx: Value<'c, 'c>,
        block: &'c Block,
        location: Location<'c>,
    ) -> Result<Value<'c, 'c>, CodegenError> {
        let uint32 = IntegerType::new(mlir_ctx, 32).into();
        let value = block
            .append_operation(func::call(
                mlir_ctx,
                FlatSymbolRefAttribute::new(mlir_ctx, symbols::GET_CALLDATA_SIZE),
                &[syscall_ctx],
                &[uint32],
                location,
            ))
            .result(0)?;
        Ok(value.into())
    }

    /// Returns a pointer to the start of the calldata
    pub(crate) fn get_calldata_ptr_syscall<'c>(
        mlir_ctx: &'c MeliorContext,
        syscall_ctx: Value<'c, 'c>,
        block: &'c Block,
        location: Location<'c>,
    ) -> Result<Value<'c, 'c>, CodegenError> {
        let ptr_type = pointer(mlir_ctx, 0);
        let value = block
            .append_operation(func::call(
                mlir_ctx,
                FlatSymbolRefAttribute::new(mlir_ctx, symbols::GET_CALLDATA_PTR),
                &[syscall_ctx],
                &[ptr_type],
                location,
            ))
            .result(0)?;
        Ok(value.into())
    }

    pub(crate) fn get_chainid_syscall<'c>(
        mlir_ctx: &'c MeliorContext,
        syscall_ctx: Value<'c, 'c>,
        block: &'c Block,
        location: Location<'c>,
    ) -> Result<Value<'c, 'c>, CodegenError> {
        let uint64 = IntegerType::new(mlir_ctx, 64).into();
        let value = block
            .append_operation(func::call(
                mlir_ctx,
                FlatSymbolRefAttribute::new(mlir_ctx, symbols::GET_CHAINID),
                &[syscall_ctx],
                &[uint64],
                location,
            ))
            .result(0)?;
        Ok(value.into())
    }

    pub(crate) fn store_in_callvalue_ptr<'c>(
        mlir_ctx: &'c MeliorContext,
        syscall_ctx: Value<'c, 'c>,
        block: &'c Block,
        location: Location<'c>,
        callvalue_ptr: Value<'c, 'c>,
    ) {
        block.append_operation(func::call(
            mlir_ctx,
            FlatSymbolRefAttribute::new(mlir_ctx, symbols::STORE_IN_CALLVALUE_PTR),
            &[syscall_ctx, callvalue_ptr],
            &[],
            location,
        ));
    }

<<<<<<< HEAD
    pub(crate) fn get_gaslimit<'c>(
=======
    pub(crate) fn store_in_gasprice_ptr<'c>(
>>>>>>> 87d17819
        mlir_ctx: &'c MeliorContext,
        syscall_ctx: Value<'c, 'c>,
        block: &'c Block,
        location: Location<'c>,
<<<<<<< HEAD
    ) -> Result<Value<'c, 'c>, CodegenError> {
        let uint64 = IntegerType::new(mlir_ctx, 64).into();
        let value = block
            .append_operation(func::call(
                mlir_ctx,
                FlatSymbolRefAttribute::new(mlir_ctx, symbols::GET_GASLIMIT),
                &[syscall_ctx],
                &[uint64],
                location,
            ))
            .result(0)?;
        Ok(value.into())
=======
        gasprice_ptr: Value<'c, 'c>,
    ) {
        block.append_operation(func::call(
            mlir_ctx,
            FlatSymbolRefAttribute::new(mlir_ctx, symbols::STORE_IN_GASPRICE_PTR),
            &[syscall_ctx, gasprice_ptr],
            &[],
            location,
        ));
    }

    pub(crate) fn store_in_caller_ptr<'c>(
        mlir_ctx: &'c MeliorContext,
        syscall_ctx: Value<'c, 'c>,
        block: &'c Block,
        location: Location<'c>,
        caller_ptr: Value<'c, 'c>,
    ) {
        block.append_operation(func::call(
            mlir_ctx,
            FlatSymbolRefAttribute::new(mlir_ctx, symbols::STORE_IN_CALLER_PTR),
            &[syscall_ctx, caller_ptr],
            &[],
            location,
        ));
>>>>>>> 87d17819
    }

    /// Extends the memory segment of the syscall context.
    /// Returns a pointer to the start of the memory segment.
    pub(crate) fn extend_memory_syscall<'c>(
        mlir_ctx: &'c MeliorContext,
        syscall_ctx: Value<'c, 'c>,
        block: &'c Block,
        new_size: Value<'c, 'c>,
        location: Location<'c>,
    ) -> Result<Value<'c, 'c>, CodegenError> {
        let ptr_type = pointer(mlir_ctx, 0);
        let value = block
            .append_operation(func::call(
                mlir_ctx,
                FlatSymbolRefAttribute::new(mlir_ctx, symbols::EXTEND_MEMORY),
                &[syscall_ctx, new_size],
                &[ptr_type],
                location,
            ))
            .result(0)?;
        Ok(value.into())
    }

    /// Receives log data and appends a log to the logs vector
    pub(crate) fn append_log_syscall<'c>(
        mlir_ctx: &'c MeliorContext,
        syscall_ctx: Value<'c, 'c>,
        block: &'c Block,
        data: Value<'c, 'c>,
        size: Value<'c, 'c>,
        location: Location<'c>,
    ) {
        block.append_operation(func::call(
            mlir_ctx,
            FlatSymbolRefAttribute::new(mlir_ctx, symbols::APPEND_LOG),
            &[syscall_ctx, data, size],
            &[],
            location,
        ));
    }

    /// Receives log data and a topic and appends a log to the logs vector
    pub(crate) fn append_log_with_one_topic_syscall<'c>(
        mlir_ctx: &'c MeliorContext,
        syscall_ctx: Value<'c, 'c>,
        block: &'c Block,
        data: Value<'c, 'c>,
        size: Value<'c, 'c>,
        topic: Value<'c, 'c>,
        location: Location<'c>,
    ) {
        block.append_operation(func::call(
            mlir_ctx,
            FlatSymbolRefAttribute::new(mlir_ctx, symbols::APPEND_LOG_ONE_TOPIC),
            &[syscall_ctx, data, size, topic],
            &[],
            location,
        ));
    }

    /// Receives log data, two topics and appends a log to the logs vector
    #[allow(clippy::too_many_arguments)]
    pub(crate) fn append_log_with_two_topics_syscall<'c>(
        mlir_ctx: &'c MeliorContext,
        syscall_ctx: Value<'c, 'c>,
        block: &'c Block,
        data: Value<'c, 'c>,
        size: Value<'c, 'c>,
        topic1_ptr: Value<'c, 'c>,
        topic2_ptr: Value<'c, 'c>,
        location: Location<'c>,
    ) {
        block.append_operation(func::call(
            mlir_ctx,
            FlatSymbolRefAttribute::new(mlir_ctx, symbols::APPEND_LOG_TWO_TOPICS),
            &[syscall_ctx, data, size, topic1_ptr, topic2_ptr],
            &[],
            location,
        ));
    }

    /// Receives log data, three topics and appends a log to the logs vector
    #[allow(clippy::too_many_arguments)]
    pub(crate) fn append_log_with_three_topics_syscall<'c>(
        mlir_ctx: &'c MeliorContext,
        syscall_ctx: Value<'c, 'c>,
        block: &'c Block,
        data: Value<'c, 'c>,
        size: Value<'c, 'c>,
        topic1_ptr: Value<'c, 'c>,
        topic2_ptr: Value<'c, 'c>,
        topic3_ptr: Value<'c, 'c>,
        location: Location<'c>,
    ) {
        block.append_operation(func::call(
            mlir_ctx,
            FlatSymbolRefAttribute::new(mlir_ctx, symbols::APPEND_LOG_THREE_TOPICS),
            &[syscall_ctx, data, size, topic1_ptr, topic2_ptr, topic3_ptr],
            &[],
            location,
        ));
    }

    /// Receives log data, three topics and appends a log to the logs vector
    #[allow(clippy::too_many_arguments)]
    pub(crate) fn append_log_with_four_topics_syscall<'c>(
        mlir_ctx: &'c MeliorContext,
        syscall_ctx: Value<'c, 'c>,
        block: &'c Block,
        data: Value<'c, 'c>,
        size: Value<'c, 'c>,
        topic1_ptr: Value<'c, 'c>,
        topic2_ptr: Value<'c, 'c>,
        topic3_ptr: Value<'c, 'c>,
        topic4_ptr: Value<'c, 'c>,
        location: Location<'c>,
    ) {
        block.append_operation(func::call(
            mlir_ctx,
            FlatSymbolRefAttribute::new(mlir_ctx, symbols::APPEND_LOG_FOUR_TOPICS),
            &[
                syscall_ctx,
                data,
                size,
                topic1_ptr,
                topic2_ptr,
                topic3_ptr,
                topic4_ptr,
            ],
            &[],
            location,
        ));
    }

    pub(crate) fn get_origin_syscall<'c>(
        mlir_ctx: &'c MeliorContext,
        syscall_ctx: Value<'c, 'c>,
        block: &'c Block,
        address_pointer: Value<'c, 'c>,
        location: Location<'c>,
    ) {
        block.append_operation(func::call(
            mlir_ctx,
            FlatSymbolRefAttribute::new(mlir_ctx, symbols::GET_ORIGIN),
            &[syscall_ctx, address_pointer],
            &[],
            location,
        ));
    }

    /// Returns a pointer to the calldata.
    #[allow(unused)]
    pub(crate) fn get_block_number_syscall<'c>(
        mlir_ctx: &'c MeliorContext,
        syscall_ctx: Value<'c, 'c>,
        block: &'c Block,
        number: Value<'c, 'c>,
        location: Location<'c>,
    ) {
        block.append_operation(func::call(
            mlir_ctx,
            FlatSymbolRefAttribute::new(mlir_ctx, symbols::GET_BLOCK_NUMBER),
            &[syscall_ctx, number],
            &[],
            location,
        ));
    }
}<|MERGE_RESOLUTION|>--- conflicted
+++ resolved
@@ -201,13 +201,10 @@
         value.hi = (aux >> 128).low_u128();
     }
 
-<<<<<<< HEAD
     pub extern "C" fn get_gaslimit(&self) -> u64 {
         self.env.tx.gas_limit
     }
 
-    pub extern "C" fn get_calldata_size(&self) -> u32 {
-=======
     pub extern "C" fn store_in_caller_ptr(&self, value: &mut U256) {
         //TODO: Here we are returning the tx.caller value, which in fact corresponds to ORIGIN
         //opcode. For the moment it's ok, but it should be changed when we implement the CALL opcode.
@@ -235,7 +232,6 @@
     }
 
     pub extern "C" fn get_calldata_size_syscall(&self) -> u32 {
->>>>>>> 87d17819
         self.env.tx.data.len() as u32
     }
 
@@ -338,15 +334,12 @@
     pub const GET_CALLDATA_PTR: &str = "evm_mlir__get_calldata_ptr";
     pub const GET_CALLDATA_SIZE: &str = "evm_mlir__get_calldata_size";
     pub const STORE_IN_CALLVALUE_PTR: &str = "evm_mlir__store_in_callvalue_ptr";
-<<<<<<< HEAD
     pub const GET_GASLIMIT: &str = "evm_mlir__get_gaslimit";
-=======
     pub const STORE_IN_CALLER_PTR: &str = "evm_mlir__store_in_caller_ptr";
     pub const GET_ORIGIN: &str = "evm_mlir__get_origin";
     pub const GET_CHAINID: &str = "evm_mlir__get_chainid";
     pub const STORE_IN_GASPRICE_PTR: &str = "evm_mlir__store_in_gasprice_ptr";
     pub const GET_BLOCK_NUMBER: &str = "evm_mlir__get_block_number";
->>>>>>> 87d17819
 }
 
 /// Registers all the syscalls as symbols in the execution engine
@@ -417,12 +410,12 @@
             SyscallContext::store_in_callvalue_ptr as *const fn(*mut c_void, *mut U256) as *mut (),
         );
         engine.register_symbol(
-<<<<<<< HEAD
+            symbols::STORE_IN_CALLER_PTR,
+            SyscallContext::store_in_caller_ptr as *const fn(*mut c_void, *mut U256) as *mut (),
+        );
+        engine.register_symbol(
             symbols::GET_GASLIMIT,
             SyscallContext::get_gaslimit as *const fn(*mut c_void) as *mut (),
-=======
-            symbols::STORE_IN_CALLER_PTR,
-            SyscallContext::store_in_caller_ptr as *const fn(*mut c_void, *mut U256) as *mut (),
         );
         engine.register_symbol(
             symbols::STORE_IN_GASPRICE_PTR,
@@ -435,7 +428,6 @@
         engine.register_symbol(
             symbols::GET_CHAINID,
             SyscallContext::get_chainid as *const extern "C" fn(&SyscallContext) -> u64 as *mut (),
->>>>>>> 87d17819
         );
     };
 }
@@ -697,6 +689,25 @@
         Ok(value.into())
     }
 
+    pub(crate) fn get_gaslimit<'c>(
+        mlir_ctx: &'c MeliorContext,
+        syscall_ctx: Value<'c, 'c>,
+        block: &'c Block,
+        location: Location<'c>,
+    ) -> Result<Value<'c, 'c>, CodegenError> {
+        let uint64 = IntegerType::new(mlir_ctx, 64).into();
+        let value = block
+            .append_operation(func::call(
+                mlir_ctx,
+                FlatSymbolRefAttribute::new(mlir_ctx, symbols::GET_GASLIMIT),
+                &[syscall_ctx],
+                &[uint64],
+                location,
+            ))
+            .result(0)?;
+        Ok(value.into())
+    }
+
     pub(crate) fn get_chainid_syscall<'c>(
         mlir_ctx: &'c MeliorContext,
         syscall_ctx: Value<'c, 'c>,
@@ -732,29 +743,11 @@
         ));
     }
 
-<<<<<<< HEAD
-    pub(crate) fn get_gaslimit<'c>(
-=======
     pub(crate) fn store_in_gasprice_ptr<'c>(
->>>>>>> 87d17819
-        mlir_ctx: &'c MeliorContext,
-        syscall_ctx: Value<'c, 'c>,
-        block: &'c Block,
-        location: Location<'c>,
-<<<<<<< HEAD
-    ) -> Result<Value<'c, 'c>, CodegenError> {
-        let uint64 = IntegerType::new(mlir_ctx, 64).into();
-        let value = block
-            .append_operation(func::call(
-                mlir_ctx,
-                FlatSymbolRefAttribute::new(mlir_ctx, symbols::GET_GASLIMIT),
-                &[syscall_ctx],
-                &[uint64],
-                location,
-            ))
-            .result(0)?;
-        Ok(value.into())
-=======
+        mlir_ctx: &'c MeliorContext,
+        syscall_ctx: Value<'c, 'c>,
+        block: &'c Block,
+        location: Location<'c>,
         gasprice_ptr: Value<'c, 'c>,
     ) {
         block.append_operation(func::call(
@@ -780,7 +773,6 @@
             &[],
             location,
         ));
->>>>>>> 87d17819
     }
 
     /// Extends the memory segment of the syscall context.
