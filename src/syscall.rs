--- conflicted
+++ resolved
@@ -174,23 +174,13 @@
     pub extern "C" fn get_calldata_ptr(&mut self) -> *const u8 {
         self.env.tx.calldata.as_ptr()
     }
-
-    pub extern "C" fn get_calldata_size(&mut self) -> u32 {
-        self.env.tx.calldata.len() as u32
-    }
 }
 
 pub mod symbols {
-<<<<<<< HEAD
     pub const WRITE_RESULT: &str = "emv_mlir__write_result";
     pub const EXTEND_MEMORY: &str = "emv_mlir__extend_memory";
     pub const GET_CALLDATA_PTR: &str = "emv_mlir__get_calldata_ptr";
     pub const GET_CALLDATA_SIZE: &str = "emv_mlir__get_calldata_size";
-=======
-    pub const WRITE_RESULT: &str = "evm_mlir__write_result";
-    pub const EXTEND_MEMORY: &str = "evm_mlir__extend_memory";
-    pub const GET_CALLDATA_SIZE: &str = "evm_mlir__get_calldata_size";
->>>>>>> b59056e9
 }
 
 /// Registers all the syscalls as symbols in the execution engine
@@ -207,13 +197,10 @@
             SyscallContext::extend_memory as *const fn(*mut c_void, u32) as *mut (),
         );
         engine.register_symbol(
-<<<<<<< HEAD
             symbols::GET_CALLDATA_PTR,
             SyscallContext::get_calldata_ptr as *const fn(*mut c_void) as *mut (),
         );
         engine.register_symbol(
-=======
->>>>>>> b59056e9
             symbols::GET_CALLDATA_SIZE,
             SyscallContext::get_calldata_size as *const fn(*mut c_void) as *mut (),
         );
@@ -284,15 +271,6 @@
             context,
             StringAttribute::new(context, symbols::GET_CALLDATA_PTR),
             TypeAttribute::new(FunctionType::new(context, &[ptr_type], &[ptr_type]).into()),
-            Region::new(),
-            attributes,
-            location,
-        ));
-
-        module.body().append_operation(func::func(
-            context,
-            StringAttribute::new(context, symbols::GET_CALLDATA_SIZE),
-            TypeAttribute::new(FunctionType::new(context, &[ptr_type], &[uint32]).into()),
             Region::new(),
             attributes,
             location,
@@ -381,26 +359,4 @@
             .result(0)?;
         Ok(value.into())
     }
-
-    /// Returns a pointer to the calldata size.
-    #[allow(unused)]
-    pub(crate) fn get_calldata_size_syscall<'c>(
-        mlir_ctx: &'c MeliorContext,
-        syscall_ctx: Value<'c, 'c>,
-        block: &'c Block,
-        location: Location<'c>,
-    ) -> Result<Value<'c, 'c>, CodegenError> {
-        let ptr_type = pointer(mlir_ctx, 0);
-        let uint32 = IntegerType::new(mlir_ctx, 32).into();
-        let value = block
-            .append_operation(func::call(
-                mlir_ctx,
-                FlatSymbolRefAttribute::new(mlir_ctx, symbols::GET_CALLDATA_SIZE),
-                &[syscall_ctx],
-                &[uint32],
-                location,
-            ))
-            .result(0)?;
-        Ok(value.into())
-    }
 }