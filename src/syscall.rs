//! # Module implementing syscalls for the EVM
//!
//! The syscalls implemented here are to be exposed to the generated code
//! via [`register_syscalls`]. Each syscall implements functionality that's
//! not possible to implement in the generated code, such as interacting with
//! the storage, or just difficult, like allocating memory in the heap
//! ([`SyscallContext::extend_memory`]).
//!
//! ### Adding a new syscall
//!
//! New syscalls should be implemented by adding a new method to the [`SyscallContext`]
//! struct (see [`SyscallContext::write_result`] for an example). After that, the syscall
//! should be registered in the [`register_syscalls`] function, which will make it available
//! to the generated code. Afterwards, the syscall should be declared in
//! [`mlir::declare_syscalls`], which will make the syscall available inside the MLIR code.
//! Finally, the function can be called from the MLIR code like a normal function (see
//! [`mlir::write_result_syscall`] for an example).
use std::ffi::c_void;

use melior::ExecutionEngine;

use crate::{db::Db, env::Env};

/// Function type for the main entrypoint of the generated code
pub type MainFunc = extern "C" fn(&mut SyscallContext, initial_gas: u64) -> u8;

#[derive(Clone, Copy, Debug, Default, Eq, Hash, Ord, PartialEq, PartialOrd)]
#[repr(C, align(16))]
pub struct U256 {
    pub lo: u128,
    pub hi: u128,
}

#[derive(Debug, Clone)]
pub enum ExitStatusCode {
    Return = 0,
    Stop,
    Revert,
    Error,
    Default,
}
impl ExitStatusCode {
    #[inline(always)]
    pub fn to_u8(self) -> u8 {
        self as u8
    }
    pub fn from_u8(value: u8) -> Self {
        match value {
            x if x == Self::Return.to_u8() => Self::Return,
            x if x == Self::Stop.to_u8() => Self::Stop,
            x if x == Self::Revert.to_u8() => Self::Revert,
            x if x == Self::Error.to_u8() => Self::Error,
            _ => Self::Default,
        }
    }
}

#[derive(Debug, Eq, PartialEq)]
pub enum ExecutionResult {
    Success {
        return_data: Vec<u8>,
        gas_remaining: u64,
        logs: Vec<Log>,
    },
    Revert {
        return_data: Vec<u8>,
        gas_remaining: u64,
    },
    Halt,
}

impl ExecutionResult {
    pub fn is_success(&self) -> bool {
        matches!(self, Self::Success { .. })
    }

    pub fn is_revert(&self) -> bool {
        matches!(self, Self::Revert { .. })
    }

    pub fn is_halt(&self) -> bool {
        matches!(self, Self::Halt { .. })
    }

    pub fn return_data(&self) -> Option<&[u8]> {
        match self {
            Self::Success { return_data, .. } | Self::Revert { return_data, .. } => {
                Some(return_data)
            }
            Self::Halt => None,
        }
    }

    pub fn return_logs(&self) -> Option<&Vec<Log>> {
        match self {
            Self::Success { logs, .. } => Some(logs),
            _ => None,
        }
    }
}

#[derive(Debug, Default)]
pub struct InnerContext {
    /// The memory segment of the EVM.
    /// For extending it, see [`Self::extend_memory`]
    memory: Vec<u8>,
    /// The result of the execution
    return_data: Option<(usize, usize)>,
    gas_remaining: Option<u64>,
    exit_status: Option<ExitStatusCode>,
    logs: Vec<Log>,
}

/// The context passed to syscalls
#[derive(Debug)]
pub struct SyscallContext<'c> {
    pub env: Env,
    pub db: &'c mut Db,
    pub inner_context: InnerContext,
}

#[derive(Clone, Debug, Default, Eq, PartialEq)]
pub struct Log {
    pub topics: Vec<U256>,
    pub data: Vec<u8>,
}

/// Accessors for disponibilizing the execution results
impl<'c> SyscallContext<'c> {
    pub fn new(env: Env, db: &'c mut Db) -> Self {
        Self {
            env,
            db,
            inner_context: Default::default(),
        }
    }

    pub fn return_values(&self) -> &[u8] {
        // TODO: maybe initialize as (0, 0) instead of None
        let (offset, size) = self.inner_context.return_data.unwrap_or((0, 0));
        &self.inner_context.memory[offset..offset + size]
    }

    pub fn get_result(&self) -> ExecutionResult {
        let gas_remaining = self.inner_context.gas_remaining.unwrap_or(0);
        let exit_status = self
            .inner_context
            .exit_status
            .clone()
            .unwrap_or(ExitStatusCode::Default);
        match exit_status {
            ExitStatusCode::Return | ExitStatusCode::Stop => ExecutionResult::Success {
                return_data: self.return_values().to_vec(),
                gas_remaining,
                logs: self.inner_context.logs.to_owned(),
            },
            ExitStatusCode::Revert => ExecutionResult::Revert {
                return_data: self.return_values().to_vec(),
                gas_remaining,
            },
            ExitStatusCode::Error | ExitStatusCode::Default => ExecutionResult::Halt,
        }
    }
}

/// Syscall implementations
///
/// Note that each function is marked as `extern "C"`, which is necessary for the
/// function to be callable from the generated code.
impl<'c> SyscallContext<'c> {
    pub extern "C" fn write_result(
        &mut self,
        offset: u32,
        bytes_len: u32,
        remaining_gas: u64,
        execution_result: u8,
    ) {
        self.inner_context.return_data = Some((offset as usize, bytes_len as usize));
        self.inner_context.gas_remaining = Some(remaining_gas);
        self.inner_context.exit_status = Some(ExitStatusCode::from_u8(execution_result));
    }

    #[allow(improper_ctypes)]
    pub extern "C" fn store_in_callvalue_ptr(&self, value: &mut U256) {
        let aux = &self.env.tx.value;
        value.lo = aux.low_u128();
        value.hi = (aux >> 128).low_u128();
    }

    pub extern "C" fn get_calldata_size(&self) -> u32 {
        self.env.tx.data.len() as u32
    }

    pub extern "C" fn extend_memory(&mut self, new_size: u32) -> *mut u8 {
        let new_size = new_size as usize;
        if new_size <= self.inner_context.memory.len() {
            return self.inner_context.memory.as_mut_ptr();
        }
        match self
            .inner_context
            .memory
            .try_reserve(new_size - self.inner_context.memory.len())
        {
            Ok(()) => {
                self.inner_context.memory.resize(new_size, 0);
                self.inner_context.memory.as_mut_ptr()
            }
            // TODO: use tracing here
            Err(err) => {
                eprintln!("Failed to reserve memory: {err}");
                std::ptr::null_mut()
            }
        }
    }

    pub extern "C" fn append_log(&mut self, offset: u32, size: u32) {
        self.create_log(offset, size, vec![]);
    }
    #[allow(improper_ctypes)]
    pub extern "C" fn append_log_with_one_topic(&mut self, offset: u32, size: u32, topic: &U256) {
        self.create_log(offset, size, vec![*topic]);
    }

    #[allow(improper_ctypes)]
    pub extern "C" fn append_log_with_two_topics(
        &mut self,
        offset: u32,
        size: u32,
        topic1: &U256,
        topic2: &U256,
    ) {
        self.create_log(offset, size, vec![*topic1, *topic2]);
    }

    #[allow(improper_ctypes)]
    pub extern "C" fn append_log_with_three_topics(
        &mut self,
        offset: u32,
        size: u32,
        topic1: &U256,
        topic2: &U256,
        topic3: &U256,
    ) {
        self.create_log(offset, size, vec![*topic1, *topic2, *topic3]);
    }

    #[allow(improper_ctypes)]
    pub extern "C" fn append_log_with_four_topics(
        &mut self,
        offset: u32,
        size: u32,
        topic1: &U256,
        topic2: &U256,
        topic3: &U256,
        topic4: &U256,
    ) {
        self.create_log(offset, size, vec![*topic1, *topic2, *topic3, *topic4]);
    }

    #[allow(improper_ctypes)]
    pub extern "C" fn get_block_number(&self, number: &mut U256) {
        let block_number = self.env.block.number;

        number.hi = (block_number >> 128).low_u128();
        number.lo = block_number.low_u128();
    }

    /// Receives a memory offset and size, and a vector of topics.
    /// Creates a Log with topics and data equal to memory[offset..offset + size]
    /// and pushes it to the logs vector.
    fn create_log(&mut self, offset: u32, size: u32, topics: Vec<U256>) {
        let offset = offset as usize;
        let size = size as usize;
        let data: Vec<u8> = self.inner_context.memory[offset..offset + size].into();

        let log = Log { data, topics };
        self.inner_context.logs.push(log);
    }
    pub extern "C" fn get_calldata_ptr(&mut self) -> *const u8 {
        self.env.tx.data.as_ptr()
    }

    #[allow(improper_ctypes)]
    pub extern "C" fn get_basefee(&self, basefee: &mut U256) {
        basefee.hi = (self.env.block.basefee >> 128).low_u128();
        basefee.lo = self.env.block.basefee.low_u128();
    }
}

pub mod symbols {
    pub const WRITE_RESULT: &str = "evm_mlir__write_result";
    pub const EXTEND_MEMORY: &str = "evm_mlir__extend_memory";
    pub const APPEND_LOG: &str = "evm_mlir__append_log";
    pub const APPEND_LOG_ONE_TOPIC: &str = "evm_mlir__append_log_with_one_topic";
    pub const APPEND_LOG_TWO_TOPICS: &str = "evm_mlir__append_log_with_two_topics";
    pub const APPEND_LOG_THREE_TOPICS: &str = "evm_mlir__append_log_with_three_topics";
    pub const APPEND_LOG_FOUR_TOPICS: &str = "evm_mlir__append_log_with_four_topics";
    pub const GET_CALLDATA_PTR: &str = "evm_mlir__get_calldata_ptr";
    pub const GET_CALLDATA_SIZE: &str = "evm_mlir__get_calldata_size";
    pub const STORE_IN_CALLVALUE_PTR: &str = "evm_mlir__store_in_callvalue_ptr";
<<<<<<< HEAD
    pub const GET_BASEFEE: &str = "evm_mlir__get_basefee";
=======
    pub const GET_BLOCK_NUMBER: &str = "evm_mlir__get_block_number";
>>>>>>> 7d55663a
}

/// Registers all the syscalls as symbols in the execution engine
///
/// This allows the generated code to call the syscalls by name.
pub fn register_syscalls(engine: &ExecutionEngine) {
    unsafe {
        engine.register_symbol(
            symbols::WRITE_RESULT,
            SyscallContext::write_result as *const fn(*mut c_void, u32, u32, u64, u8) as *mut (),
        );
        engine.register_symbol(
            symbols::EXTEND_MEMORY,
            SyscallContext::extend_memory as *const fn(*mut c_void, u32) as *mut (),
        );
        engine.register_symbol(
            symbols::APPEND_LOG,
            SyscallContext::append_log as *const fn(*mut c_void, u32, u32) as *mut (),
        );
        engine.register_symbol(
            symbols::APPEND_LOG_ONE_TOPIC,
            SyscallContext::append_log_with_one_topic
                as *const fn(*mut c_void, u32, u32, *const U256) as *mut (),
        );
        engine.register_symbol(
            symbols::APPEND_LOG_TWO_TOPICS,
            SyscallContext::append_log_with_two_topics
                as *const fn(*mut c_void, u32, u32, *const U256, *const U256)
                as *mut (),
        );
        engine.register_symbol(
            symbols::APPEND_LOG_THREE_TOPICS,
            SyscallContext::append_log_with_three_topics
                as *const fn(*mut c_void, u32, u32, *const U256, *const U256, *const U256)
                as *mut (),
        );
        engine.register_symbol(
            symbols::APPEND_LOG_FOUR_TOPICS,
            SyscallContext::append_log_with_four_topics
                as *const fn(
                    *mut c_void,
                    u32,
                    u32,
                    *const U256,
                    *const U256,
                    *const U256,
                    *const U256,
                ) as *mut (),
        );
        engine.register_symbol(
            symbols::GET_CALLDATA_PTR,
            SyscallContext::get_calldata_ptr as *const fn(*mut c_void) as *mut (),
        );
        engine.register_symbol(
            symbols::GET_CALLDATA_SIZE,
            SyscallContext::get_calldata_size as *const fn(*mut c_void) as *mut (),
        );
        engine.register_symbol(
            symbols::STORE_IN_CALLVALUE_PTR,
            SyscallContext::store_in_callvalue_ptr as *const fn(*mut c_void, *mut U256) as *mut (),
        );
        engine.register_symbol(
<<<<<<< HEAD
            symbols::GET_BASEFEE,
            SyscallContext::get_basefee as *const fn(*mut c_void, *mut U256) as *mut (),
=======
            symbols::GET_BLOCK_NUMBER,
            SyscallContext::get_block_number as *const fn(*mut c_void, *mut U256) as *mut (),
>>>>>>> 7d55663a
        );
    };
}

/// MLIR util for declaring syscalls
pub(crate) mod mlir {
    use melior::{
        dialect::{func, llvm::r#type::pointer},
        ir::{
            attribute::{FlatSymbolRefAttribute, StringAttribute, TypeAttribute},
            r#type::{FunctionType, IntegerType},
            Block, Identifier, Location, Module as MeliorModule, Region, Value,
        },
        Context as MeliorContext,
    };

    use crate::errors::CodegenError;

    use super::symbols;

    pub(crate) fn declare_syscalls(context: &MeliorContext, module: &MeliorModule) {
        let location = Location::unknown(context);

        // Type declarations
        let ptr_type = pointer(context, 0);
        let uint32 = IntegerType::new(context, 32).into();
        let uint64 = IntegerType::new(context, 64).into();
        let uint8 = IntegerType::new(context, 8).into();

        let attributes = &[(
            Identifier::new(context, "sym_visibility"),
            StringAttribute::new(context, "private").into(),
        )];

        // Syscall declarations
        module.body().append_operation(func::func(
            context,
            StringAttribute::new(context, symbols::WRITE_RESULT),
            TypeAttribute::new(
                FunctionType::new(context, &[ptr_type, uint32, uint32, uint64, uint8], &[]).into(),
            ),
            Region::new(),
            attributes,
            location,
        ));

        module.body().append_operation(func::func(
            context,
            StringAttribute::new(context, symbols::GET_CALLDATA_SIZE),
            TypeAttribute::new(FunctionType::new(context, &[ptr_type], &[uint32]).into()),
            Region::new(),
            attributes,
            location,
        ));

        module.body().append_operation(func::func(
            context,
            StringAttribute::new(context, symbols::STORE_IN_CALLVALUE_PTR),
            TypeAttribute::new(FunctionType::new(context, &[ptr_type, ptr_type], &[]).into()),
            Region::new(),
            attributes,
            location,
        ));

        module.body().append_operation(func::func(
            context,
            StringAttribute::new(context, symbols::EXTEND_MEMORY),
            TypeAttribute::new(FunctionType::new(context, &[ptr_type, uint32], &[ptr_type]).into()),
            Region::new(),
            attributes,
            location,
        ));
        module.body().append_operation(func::func(
            context,
            StringAttribute::new(context, symbols::APPEND_LOG),
            TypeAttribute::new(FunctionType::new(context, &[ptr_type, uint32, uint32], &[]).into()),
            Region::new(),
            attributes,
            location,
        ));
        module.body().append_operation(func::func(
            context,
            StringAttribute::new(context, symbols::APPEND_LOG_ONE_TOPIC),
            TypeAttribute::new(
                FunctionType::new(context, &[ptr_type, uint32, uint32, ptr_type], &[]).into(),
            ),
            Region::new(),
            attributes,
            location,
        ));
        module.body().append_operation(func::func(
            context,
            StringAttribute::new(context, symbols::APPEND_LOG_TWO_TOPICS),
            TypeAttribute::new(
                FunctionType::new(
                    context,
                    &[ptr_type, uint32, uint32, ptr_type, ptr_type],
                    &[],
                )
                .into(),
            ),
            Region::new(),
            attributes,
            location,
        ));
        module.body().append_operation(func::func(
            context,
            StringAttribute::new(context, symbols::APPEND_LOG_THREE_TOPICS),
            TypeAttribute::new(
                FunctionType::new(
                    context,
                    &[ptr_type, uint32, uint32, ptr_type, ptr_type, ptr_type],
                    &[],
                )
                .into(),
            ),
            Region::new(),
            attributes,
            location,
        ));
        module.body().append_operation(func::func(
            context,
            StringAttribute::new(context, symbols::APPEND_LOG_FOUR_TOPICS),
            TypeAttribute::new(
                FunctionType::new(
                    context,
                    &[
                        ptr_type, uint32, uint32, ptr_type, ptr_type, ptr_type, ptr_type,
                    ],
                    &[],
                )
                .into(),
            ),
            Region::new(),
            attributes,
            location,
        ));

        module.body().append_operation(func::func(
            context,
            StringAttribute::new(context, symbols::GET_CALLDATA_PTR),
            TypeAttribute::new(FunctionType::new(context, &[ptr_type], &[ptr_type]).into()),
            Region::new(),
            attributes,
            location,
        ));

        module.body().append_operation(func::func(
            context,
<<<<<<< HEAD
            StringAttribute::new(context, symbols::GET_BASEFEE),
=======
            StringAttribute::new(context, symbols::GET_BLOCK_NUMBER),
>>>>>>> 7d55663a
            TypeAttribute::new(FunctionType::new(context, &[ptr_type, ptr_type], &[]).into()),
            Region::new(),
            attributes,
            location,
        ));
    }

    /// Stores the return values in the syscall context
    #[allow(clippy::too_many_arguments)]
    pub(crate) fn write_result_syscall<'c>(
        mlir_ctx: &'c MeliorContext,
        syscall_ctx: Value<'c, 'c>,
        block: &Block,
        offset: Value,
        size: Value,
        gas: Value,
        reason: Value,
        location: Location,
    ) {
        block.append_operation(func::call(
            mlir_ctx,
            FlatSymbolRefAttribute::new(mlir_ctx, symbols::WRITE_RESULT),
            &[syscall_ctx, offset, size, gas, reason],
            &[],
            location,
        ));
    }

    pub(crate) fn get_calldata_size_syscall<'c>(
        mlir_ctx: &'c MeliorContext,
        syscall_ctx: Value<'c, 'c>,
        block: &'c Block,
        location: Location<'c>,
    ) -> Result<Value<'c, 'c>, CodegenError> {
        let uint32 = IntegerType::new(mlir_ctx, 32).into();
        let value = block
            .append_operation(func::call(
                mlir_ctx,
                FlatSymbolRefAttribute::new(mlir_ctx, symbols::GET_CALLDATA_SIZE),
                &[syscall_ctx],
                &[uint32],
                location,
            ))
            .result(0)?;
        Ok(value.into())
    }

    pub(crate) fn store_in_callvalue_ptr<'c>(
        mlir_ctx: &'c MeliorContext,
        syscall_ctx: Value<'c, 'c>,
        block: &'c Block,
        location: Location<'c>,
        callvalue_ptr: Value<'c, 'c>,
    ) {
        block.append_operation(func::call(
            mlir_ctx,
            FlatSymbolRefAttribute::new(mlir_ctx, symbols::STORE_IN_CALLVALUE_PTR),
            &[syscall_ctx, callvalue_ptr],
            &[],
            location,
        ));
    }

    /// Extends the memory segment of the syscall context.
    /// Returns a pointer to the start of the memory segment.
    pub(crate) fn extend_memory_syscall<'c>(
        mlir_ctx: &'c MeliorContext,
        syscall_ctx: Value<'c, 'c>,
        block: &'c Block,
        new_size: Value<'c, 'c>,
        location: Location<'c>,
    ) -> Result<Value<'c, 'c>, CodegenError> {
        let ptr_type = pointer(mlir_ctx, 0);
        let value = block
            .append_operation(func::call(
                mlir_ctx,
                FlatSymbolRefAttribute::new(mlir_ctx, symbols::EXTEND_MEMORY),
                &[syscall_ctx, new_size],
                &[ptr_type],
                location,
            ))
            .result(0)?;
        Ok(value.into())
    }

    /// Receives log data and appends a log to the logs vector
    pub(crate) fn append_log_syscall<'c>(
        mlir_ctx: &'c MeliorContext,
        syscall_ctx: Value<'c, 'c>,
        block: &'c Block,
        data: Value<'c, 'c>,
        size: Value<'c, 'c>,
        location: Location<'c>,
    ) {
        block.append_operation(func::call(
            mlir_ctx,
            FlatSymbolRefAttribute::new(mlir_ctx, symbols::APPEND_LOG),
            &[syscall_ctx, data, size],
            &[],
            location,
        ));
    }

    /// Receives log data and a topic and appends a log to the logs vector
    pub(crate) fn append_log_with_one_topic_syscall<'c>(
        mlir_ctx: &'c MeliorContext,
        syscall_ctx: Value<'c, 'c>,
        block: &'c Block,
        data: Value<'c, 'c>,
        size: Value<'c, 'c>,
        topic: Value<'c, 'c>,
        location: Location<'c>,
    ) {
        block.append_operation(func::call(
            mlir_ctx,
            FlatSymbolRefAttribute::new(mlir_ctx, symbols::APPEND_LOG_ONE_TOPIC),
            &[syscall_ctx, data, size, topic],
            &[],
            location,
        ));
    }

    /// Receives log data, two topics and appends a log to the logs vector
    #[allow(clippy::too_many_arguments)]
    pub(crate) fn append_log_with_two_topics_syscall<'c>(
        mlir_ctx: &'c MeliorContext,
        syscall_ctx: Value<'c, 'c>,
        block: &'c Block,
        data: Value<'c, 'c>,
        size: Value<'c, 'c>,
        topic1_ptr: Value<'c, 'c>,
        topic2_ptr: Value<'c, 'c>,
        location: Location<'c>,
    ) {
        block.append_operation(func::call(
            mlir_ctx,
            FlatSymbolRefAttribute::new(mlir_ctx, symbols::APPEND_LOG_TWO_TOPICS),
            &[syscall_ctx, data, size, topic1_ptr, topic2_ptr],
            &[],
            location,
        ));
    }

    /// Receives log data, three topics and appends a log to the logs vector
    #[allow(clippy::too_many_arguments)]
    pub(crate) fn append_log_with_three_topics_syscall<'c>(
        mlir_ctx: &'c MeliorContext,
        syscall_ctx: Value<'c, 'c>,
        block: &'c Block,
        data: Value<'c, 'c>,
        size: Value<'c, 'c>,
        topic1_ptr: Value<'c, 'c>,
        topic2_ptr: Value<'c, 'c>,
        topic3_ptr: Value<'c, 'c>,
        location: Location<'c>,
    ) {
        block.append_operation(func::call(
            mlir_ctx,
            FlatSymbolRefAttribute::new(mlir_ctx, symbols::APPEND_LOG_THREE_TOPICS),
            &[syscall_ctx, data, size, topic1_ptr, topic2_ptr, topic3_ptr],
            &[],
            location,
        ));
    }

    /// Receives log data, three topics and appends a log to the logs vector
    #[allow(clippy::too_many_arguments)]
    pub(crate) fn append_log_with_four_topics_syscall<'c>(
        mlir_ctx: &'c MeliorContext,
        syscall_ctx: Value<'c, 'c>,
        block: &'c Block,
        data: Value<'c, 'c>,
        size: Value<'c, 'c>,
        topic1_ptr: Value<'c, 'c>,
        topic2_ptr: Value<'c, 'c>,
        topic3_ptr: Value<'c, 'c>,
        topic4_ptr: Value<'c, 'c>,
        location: Location<'c>,
    ) {
        block.append_operation(func::call(
            mlir_ctx,
            FlatSymbolRefAttribute::new(mlir_ctx, symbols::APPEND_LOG_FOUR_TOPICS),
            &[
                syscall_ctx,
                data,
                size,
                topic1_ptr,
                topic2_ptr,
                topic3_ptr,
                topic4_ptr,
            ],
            &[],
            location,
        ));
    }
    /// Returns a pointer to the calldata.
    #[allow(unused)]
    pub(crate) fn get_calldata_ptr_syscall<'c>(
        mlir_ctx: &'c MeliorContext,
        syscall_ctx: Value<'c, 'c>,
        block: &'c Block,
        location: Location<'c>,
    ) -> Result<Value<'c, 'c>, CodegenError> {
        let ptr_type = pointer(mlir_ctx, 0);
        let value = block
            .append_operation(func::call(
                mlir_ctx,
                FlatSymbolRefAttribute::new(mlir_ctx, symbols::GET_CALLDATA_PTR),
                &[syscall_ctx],
                &[ptr_type],
                location,
            ))
            .result(0)?;
        Ok(value.into())
    }

<<<<<<< HEAD
    #[allow(unused)]
    pub(crate) fn get_basefee_syscall<'c>(
        mlir_ctx: &'c MeliorContext,
        syscall_ctx: Value<'c, 'c>,
        basefee_ptr: Value<'c, 'c>,
        block: &'c Block,
        location: Location<'c>,
    ) {
        block
            .append_operation(func::call(
                mlir_ctx,
                FlatSymbolRefAttribute::new(mlir_ctx, symbols::GET_BASEFEE),
                &[syscall_ctx, basefee_ptr],
                &[],
                location,
            ))
            .result(0);
=======
    /// Returns a pointer to the calldata.
    #[allow(unused)]
    pub(crate) fn get_block_number_syscall<'c>(
        mlir_ctx: &'c MeliorContext,
        syscall_ctx: Value<'c, 'c>,
        block: &'c Block,
        number: Value<'c, 'c>,
        location: Location<'c>,
    ) {
        block.append_operation(func::call(
            mlir_ctx,
            FlatSymbolRefAttribute::new(mlir_ctx, symbols::GET_BLOCK_NUMBER),
            &[syscall_ctx, number],
            &[],
            location,
        ));
>>>>>>> 7d55663a
    }
}<|MERGE_RESOLUTION|>--- conflicted
+++ resolved
@@ -298,11 +298,8 @@
     pub const GET_CALLDATA_PTR: &str = "evm_mlir__get_calldata_ptr";
     pub const GET_CALLDATA_SIZE: &str = "evm_mlir__get_calldata_size";
     pub const STORE_IN_CALLVALUE_PTR: &str = "evm_mlir__store_in_callvalue_ptr";
-<<<<<<< HEAD
     pub const GET_BASEFEE: &str = "evm_mlir__get_basefee";
-=======
     pub const GET_BLOCK_NUMBER: &str = "evm_mlir__get_block_number";
->>>>>>> 7d55663a
 }
 
 /// Registers all the syscalls as symbols in the execution engine
@@ -365,13 +362,12 @@
             SyscallContext::store_in_callvalue_ptr as *const fn(*mut c_void, *mut U256) as *mut (),
         );
         engine.register_symbol(
-<<<<<<< HEAD
             symbols::GET_BASEFEE,
             SyscallContext::get_basefee as *const fn(*mut c_void, *mut U256) as *mut (),
-=======
+        );
+        engine.register_symbol(
             symbols::GET_BLOCK_NUMBER,
             SyscallContext::get_block_number as *const fn(*mut c_void, *mut U256) as *mut (),
->>>>>>> 7d55663a
         );
     };
 }
@@ -521,11 +517,16 @@
 
         module.body().append_operation(func::func(
             context,
-<<<<<<< HEAD
+            StringAttribute::new(context, symbols::GET_BLOCK_NUMBER),
+            TypeAttribute::new(FunctionType::new(context, &[ptr_type, ptr_type], &[]).into()),
+            Region::new(),
+            attributes,
+            location,
+        ));
+
+        module.body().append_operation(func::func(
+            context,
             StringAttribute::new(context, symbols::GET_BASEFEE),
-=======
-            StringAttribute::new(context, symbols::GET_BLOCK_NUMBER),
->>>>>>> 7d55663a
             TypeAttribute::new(FunctionType::new(context, &[ptr_type, ptr_type], &[]).into()),
             Region::new(),
             attributes,
@@ -742,7 +743,24 @@
         Ok(value.into())
     }
 
-<<<<<<< HEAD
+    /// Returns a pointer to the calldata.
+    #[allow(unused)]
+    pub(crate) fn get_block_number_syscall<'c>(
+        mlir_ctx: &'c MeliorContext,
+        syscall_ctx: Value<'c, 'c>,
+        block: &'c Block,
+        number: Value<'c, 'c>,
+        location: Location<'c>,
+    ) {
+        block.append_operation(func::call(
+            mlir_ctx,
+            FlatSymbolRefAttribute::new(mlir_ctx, symbols::GET_BLOCK_NUMBER),
+            &[syscall_ctx, number],
+            &[],
+            location,
+        ));
+    }
+
     #[allow(unused)]
     pub(crate) fn get_basefee_syscall<'c>(
         mlir_ctx: &'c MeliorContext,
@@ -760,23 +778,5 @@
                 location,
             ))
             .result(0);
-=======
-    /// Returns a pointer to the calldata.
-    #[allow(unused)]
-    pub(crate) fn get_block_number_syscall<'c>(
-        mlir_ctx: &'c MeliorContext,
-        syscall_ctx: Value<'c, 'c>,
-        block: &'c Block,
-        number: Value<'c, 'c>,
-        location: Location<'c>,
-    ) {
-        block.append_operation(func::call(
-            mlir_ctx,
-            FlatSymbolRefAttribute::new(mlir_ctx, symbols::GET_BLOCK_NUMBER),
-            &[syscall_ctx, number],
-            &[],
-            location,
-        ));
->>>>>>> 7d55663a
     }
 }