--- conflicted
+++ resolved
@@ -22,13 +22,9 @@
     context::Context,
     db::{AccountInfo, Database, Db},
     env::{Env, TransactTo},
-<<<<<<< HEAD
     executor::{Executor, OptLevel},
     primitives::{Address, Bytes, U256 as EU256},
     program::Program,
-=======
-    primitives::Address,
->>>>>>> 72491e1f
     result::{EVMError, ExecutionResult, HaltReason, Output, ResultAndState, SuccessReason},
     utils::u256_from_u128,
 };
