//! # Module implementing syscalls for the EVM
//!
//! The syscalls implemented here are to be exposed to the generated code
//! via [`register_syscalls`]. Each syscall implements functionality that's
//! not possible to implement in the generated code, such as interacting with
//! the storage, or just difficult, like allocating memory in the heap
//! ([`SyscallContext::extend_memory`]).
//!
//! ### Adding a new syscall
//!
//! New syscalls should be implemented by adding a new method to the [`SyscallContext`]
//! struct (see [`SyscallContext::write_result`] for an example). After that, the syscall
//! should be registered in the [`register_syscalls`] function, which will make it available
//! to the generated code. Afterwards, the syscall should be declared in
//! [`mlir::declare_syscalls`], which will make the syscall available inside the MLIR code.
//! Finally, the function can be called from the MLIR code like a normal function (see
//! [`mlir::write_result_syscall`] for an example).
use std::ffi::c_void;

use crate::{
    db::{AccountInfo, Database, Db},
    env::{Env, TransactTo},
<<<<<<< HEAD
    primitives::{Address, ToByteSlice},
=======
    primitives::{Address, U256 as EU256},
>>>>>>> 2b7aa868
    result::{EVMError, ExecutionResult, HaltReason, Output, ResultAndState, SuccessReason},
    state::EvmStorageSlot,
    utils::u256_from_u128,
};
use melior::ExecutionEngine;
use sha3::{Digest, Keccak256};
use std::collections::HashMap;

/// Function type for the main entrypoint of the generated code
pub type MainFunc = extern "C" fn(&mut SyscallContext, initial_gas: u64) -> u8;

#[derive(Clone, Copy, Debug, Default, Eq, Hash, Ord, PartialEq, PartialOrd)]
#[repr(C, align(16))]
pub struct U256 {
    pub lo: u128,
    pub hi: u128,
}

impl U256 {
    pub fn from_fixed_be_bytes(bytes: [u8; 32]) -> Self {
        let hi = u128::from_be_bytes(bytes[0..16].try_into().unwrap());
        let lo = u128::from_be_bytes(bytes[16..32].try_into().unwrap());
        U256 { hi, lo }
    }

    pub fn copy_from<T: ToByteSlice>(&mut self, value: &T) {
        let mut buffer = [0u8; 32];
        let slice = value.to_byte_slice();
        buffer[32 - slice.len()..].copy_from_slice(slice);
        self.lo = u128::from_be_bytes(buffer[16..32].try_into().unwrap());
        self.hi = u128::from_be_bytes(buffer[0..16].try_into().unwrap());
    }
}

impl TryFrom<&U256> for Address {
    type Error = ();

    fn try_from(value: &U256) -> Result<Self, Self::Error> {
        const FIRST_12_BYTES_MASK: u128 = 0xFFFFFFFFFFFFFFFFFFFFFFFF00000000;
        let hi_bytes = value.hi.to_be_bytes();
        let lo_bytes = value.lo.to_be_bytes();
        // Address is valid only if first 12 bytes are set to zero
        if value.hi & FIRST_12_BYTES_MASK != 0 {
            return Err(());
        }
        let address = [&hi_bytes[12..16], &lo_bytes[..]].concat();
        Ok(Address::from_slice(&address))
    }
}

#[derive(Debug, Clone)]
pub enum ExitStatusCode {
    Return = 0,
    Stop,
    Revert,
    Error,
    Default,
}
impl ExitStatusCode {
    #[inline(always)]
    pub fn to_u8(self) -> u8 {
        self as u8
    }
    pub fn from_u8(value: u8) -> Self {
        match value {
            x if x == Self::Return.to_u8() => Self::Return,
            x if x == Self::Stop.to_u8() => Self::Stop,
            x if x == Self::Revert.to_u8() => Self::Revert,
            x if x == Self::Error.to_u8() => Self::Error,
            _ => Self::Default,
        }
    }
}

#[derive(Debug, Default)]
pub struct InnerContext {
    /// The memory segment of the EVM.
    /// For extending it, see [`Self::extend_memory`]
    memory: Vec<u8>,
    /// The result of the execution
    return_data: Option<(usize, usize)>,
    // The program bytecode
    pub program: Vec<u8>,
    gas_remaining: Option<u64>,
    gas_refund: u64,
    exit_status: Option<ExitStatusCode>,
    logs: Vec<LogData>,
    journaled_storage: HashMap<EU256, EvmStorageSlot>, // TODO: rename to journaled_state and move into a separate Struct
}

/// The context passed to syscalls
#[derive(Debug)]
pub struct SyscallContext<'c> {
    pub env: Env,
    pub db: &'c mut Db,
    pub inner_context: InnerContext,
}

#[derive(Clone, Debug, Default, Eq, PartialEq, Hash)]
pub struct LogData {
    pub topics: Vec<U256>,
    pub data: Vec<u8>,
}

#[derive(Clone, Debug, Default, Eq, PartialEq, Hash)]
pub struct Log {
    pub address: Address,
    pub data: LogData,
}

/// Accessors for disponibilizing the execution results
impl<'c> SyscallContext<'c> {
    pub fn new(env: Env, db: &'c mut Db) -> Self {
        Self {
            env,
            db,
            inner_context: Default::default(),
        }
    }

    pub fn return_values(&self) -> &[u8] {
        let (offset, size) = self.inner_context.return_data.unwrap_or((0, 0));
        &self.inner_context.memory[offset..offset + size]
    }

    pub fn logs(&self) -> Vec<Log> {
        self.inner_context
            .logs
            .iter()
            .map(|logdata| Log {
                address: self.env.tx.caller,
                data: logdata.clone(),
            })
            .collect()
    }

    pub fn get_result(&self) -> Result<ResultAndState, EVMError> {
        let gas_remaining = self.inner_context.gas_remaining.unwrap_or(0);
        let gas_refunded = self.inner_context.gas_refund;
        let gas_initial = self.env.tx.gas_limit;
        let gas_used = gas_initial.saturating_sub(gas_remaining);
        let exit_status = self
            .inner_context
            .exit_status
            .clone()
            .unwrap_or(ExitStatusCode::Default);
        let return_values = self.return_values().to_vec();
        let result = match exit_status {
            ExitStatusCode::Return => ExecutionResult::Success {
                reason: SuccessReason::Return,
                gas_used,
                gas_refunded,
                output: Output::Call(return_values.into()), // TODO: add case Output::Create
                logs: self.logs(),
            },
            ExitStatusCode::Stop => ExecutionResult::Success {
                reason: SuccessReason::Stop,
                gas_used,
                gas_refunded,
                output: Output::Call(return_values.into()), // TODO: add case Output::Create
                logs: self.logs(),
            },
            ExitStatusCode::Revert => ExecutionResult::Revert {
                output: return_values.into(),
                gas_used,
            },
            ExitStatusCode::Error | ExitStatusCode::Default => ExecutionResult::Halt {
                reason: HaltReason::OpcodeNotFound, // TODO: check which Halt error
                gas_used,
            },
        };

        let mut state = self.db.clone().into_state();

        let caller_account = state.entry(self.env.tx.caller).or_default();
        caller_account
            .storage
            .extend(self.inner_context.journaled_storage.clone());

        Ok(ResultAndState { result, state })
    }
}

/// Syscall implementations
///
/// Note that each function is marked as `extern "C"`, which is necessary for the
/// function to be callable from the generated code.
impl<'c> SyscallContext<'c> {
    pub extern "C" fn write_result(
        &mut self,
        offset: u32,
        bytes_len: u32,
        remaining_gas: u64,
        execution_result: u8,
    ) {
        self.inner_context.return_data = Some((offset as usize, bytes_len as usize));
        self.inner_context.gas_remaining = Some(remaining_gas);
        self.inner_context.exit_status = Some(ExitStatusCode::from_u8(execution_result));
    }

    pub extern "C" fn store_in_selfbalance_ptr(&mut self, balance: &mut U256) {
        let account = match self.env.tx.transact_to {
            TransactTo::Call(address) => self.db.basic(address).unwrap().unwrap_or_default(),
            TransactTo::Create => AccountInfo::default(), //This branch should never happen
        };
        balance.hi = (account.balance >> 128).low_u128();
        balance.lo = account.balance.low_u128();
    }

    pub extern "C" fn keccak256_hasher(&mut self, offset: u32, size: u32, hash_ptr: &mut U256) {
        let offset = offset as usize;
        let size = size as usize;
        let data = &self.inner_context.memory[offset..offset + size];
        let mut hasher = Keccak256::new();
        hasher.update(data);
        let result = hasher.finalize();
        *hash_ptr = U256::from_fixed_be_bytes(result.into());
    }

    pub extern "C" fn store_in_callvalue_ptr(&self, value: &mut U256) {
        let aux = &self.env.tx.value;
        value.lo = aux.low_u128();
        value.hi = (aux >> 128).low_u128();
    }

    pub extern "C" fn store_in_blobbasefee_ptr(&self, value: &mut U256) {
        let aux = &self.env.block.blob_base_fee;
        value.lo = aux.low_u128();
        value.hi = (aux >> 128).low_u128();
    }

    pub extern "C" fn get_gaslimit(&self) -> u64 {
        self.env.tx.gas_limit
    }

    pub extern "C" fn store_in_caller_ptr(&self, value: &mut U256) {
        //TODO: Here we are returning the tx.caller value, which in fact corresponds to ORIGIN
        //opcode. For the moment it's ok, but it should be changed when we implement the CALL opcode.
        let bytes = &self.env.tx.caller.to_fixed_bytes();
        let high: [u8; 16] = [&[0u8; 12], &bytes[..4]].concat().try_into().unwrap();
        let low: [u8; 16] = bytes[4..20].try_into().unwrap();
        //Now, we have to swap endianess, since data will be interpreted as it comes from
        //little endiann, aligned to 16 bytes
        value.lo = u128::from_be_bytes(low);
        value.hi = u128::from_be_bytes(high);
    }

    pub extern "C" fn store_in_gasprice_ptr(&self, value: &mut U256) {
        let aux = &self.env.tx.gas_price;
        value.lo = aux.low_u128();
        value.hi = (aux >> 128).low_u128();
    }

    pub extern "C" fn get_chainid(&self) -> u64 {
        self.env.cfg.chain_id
    }

    pub extern "C" fn get_calldata_ptr(&mut self) -> *const u8 {
        self.env.tx.data.as_ptr()
    }

    pub extern "C" fn get_calldata_size_syscall(&self) -> u32 {
        self.env.tx.data.len() as u32
    }

    pub extern "C" fn get_origin(&self, address: &mut U256) {
        let aux = &self.env.tx.caller;
        address.copy_from(aux);
    }

    pub extern "C" fn extend_memory(&mut self, new_size: u32) -> *mut u8 {
        let new_size = new_size as usize;
        if new_size <= self.inner_context.memory.len() {
            return self.inner_context.memory.as_mut_ptr();
        }
        match self
            .inner_context
            .memory
            .try_reserve(new_size - self.inner_context.memory.len())
        {
            Ok(()) => {
                self.inner_context.memory.resize(new_size, 0);
                self.inner_context.memory.as_mut_ptr()
            }
            // TODO: use tracing here
            Err(err) => {
                eprintln!("Failed to reserve memory: {err}");
                std::ptr::null_mut()
            }
        }
    }

    pub extern "C" fn copy_code_to_memory(
        &mut self,
        code_offset: u32,
        size: u32,
        dest_offset: u32,
    ) {
        let code_size = self.inner_context.program.len();
        // cast everything to `usize`
        let code_offset = code_offset as usize;
        let size = size as usize;
        let dest_offset = dest_offset as usize;

        // adjust the size so it does not go out of bounds
        let size: usize = if code_offset + size > code_size {
            code_size.saturating_sub(code_offset)
        } else {
            size
        };

        let code_slice = &self.inner_context.program[code_offset..code_offset + size];
        // copy the program into memory
        self.inner_context.memory[dest_offset..dest_offset + size].copy_from_slice(code_slice);
    }

    pub extern "C" fn read_storage(&mut self, stg_key: &U256, stg_value: &mut U256) {
        let address = self.env.tx.caller;

        let key = u256_from_u128(stg_key.hi, stg_key.lo);

        // Read value from journaled_storage. If there isn't one, then read from db
        let result = self
            .inner_context
            .journaled_storage
            .get(&key)
            .map(|slot| slot.present_value)
            .unwrap_or_else(|| self.db.read_storage(address, key));

        stg_value.hi = (result >> 128).low_u128();
        stg_value.lo = result.low_u128();
    }

    pub extern "C" fn write_storage(&mut self, stg_key: &U256, stg_value: &mut U256) -> i64 {
        let key = u256_from_u128(stg_key.hi, stg_key.lo);
        let value = u256_from_u128(stg_value.hi, stg_value.lo);

        // Update the journaled storage and retrieve the previous stored values.
        let (original, current, is_cold) = match self.inner_context.journaled_storage.get_mut(&key)
        {
            Some(slot) => {
                let current_value = slot.present_value;
                let is_cold = slot.is_cold;

                slot.present_value = value;
                slot.is_cold = false;

                (slot.original_value, current_value, is_cold)
            }
            None => {
                let original_value = self.db.read_storage(self.env.tx.caller, key);
                self.inner_context.journaled_storage.insert(
                    key,
                    EvmStorageSlot {
                        original_value,
                        present_value: value,
                        is_cold: false,
                    },
                );
                (original_value, original_value, true)
            }
        };

        // Compute the gas cost
        let mut gas_cost: i64 = if original.is_zero() && current.is_zero() && current != value {
            20_000
        } else if original == current && current != value {
            2_900
        } else {
            100
        };

        // When the value is cold, add extra 2100 gas
        if is_cold {
            gas_cost += 2_100;
        }

        // Compute the gas refund
        let reset_non_zero_to_zero = !original.is_zero() && !current.is_zero() && value.is_zero();
        let undo_reset_to_zero = !original.is_zero() && current.is_zero() && !value.is_zero();
        let undo_reset_to_zero_into_original = undo_reset_to_zero && (value == original);
        let reset_back_to_zero = original.is_zero() && !current.is_zero() && value.is_zero();
        let reset_to_original = (current != value) && (original == value);

        let gas_refund: i64 = if reset_non_zero_to_zero {
            4_800
        } else if undo_reset_to_zero_into_original {
            -2_000
        } else if undo_reset_to_zero {
            -4_800
        } else if reset_back_to_zero {
            19_900
        } else if reset_to_original {
            2_800
        } else {
            0
        };

        if gas_refund > 0 {
            self.inner_context.gas_refund += gas_refund as u64;
        } else {
            self.inner_context.gas_refund -= gas_refund.unsigned_abs();
        };

        gas_cost
    }

    pub extern "C" fn append_log(&mut self, offset: u32, size: u32) {
        self.create_log(offset, size, vec![]);
    }

    pub extern "C" fn append_log_with_one_topic(&mut self, offset: u32, size: u32, topic: &U256) {
        self.create_log(offset, size, vec![*topic]);
    }

    pub extern "C" fn append_log_with_two_topics(
        &mut self,
        offset: u32,
        size: u32,
        topic1: &U256,
        topic2: &U256,
    ) {
        self.create_log(offset, size, vec![*topic1, *topic2]);
    }

    pub extern "C" fn append_log_with_three_topics(
        &mut self,
        offset: u32,
        size: u32,
        topic1: &U256,
        topic2: &U256,
        topic3: &U256,
    ) {
        self.create_log(offset, size, vec![*topic1, *topic2, *topic3]);
    }

    pub extern "C" fn append_log_with_four_topics(
        &mut self,
        offset: u32,
        size: u32,
        topic1: &U256,
        topic2: &U256,
        topic3: &U256,
        topic4: &U256,
    ) {
        self.create_log(offset, size, vec![*topic1, *topic2, *topic3, *topic4]);
    }

    pub extern "C" fn get_block_number(&self, number: &mut U256) {
        let block_number = self.env.block.number;

        number.hi = (block_number >> 128).low_u128();
        number.lo = block_number.low_u128();
    }

    pub extern "C" fn get_block_hash(&mut self, number: &U256, hash: &mut U256) {
        let number_asu256 = ethereum_types::U256::from_big_endian(
            &[number.hi.to_be_bytes(), number.lo.to_be_bytes()].concat(),
        );
        let block_hash = self.db.block_hash(number_asu256).unwrap_or_default();
        hash.copy_from(&block_hash);
    }

    /// Receives a memory offset and size, and a vector of topics.
    /// Creates a Log with topics and data equal to memory[offset..offset + size]
    /// and pushes it to the logs vector.
    fn create_log(&mut self, offset: u32, size: u32, topics: Vec<U256>) {
        let offset = offset as usize;
        let size = size as usize;
        let data: Vec<u8> = self.inner_context.memory[offset..offset + size].into();

        let log = LogData { data, topics };
        self.inner_context.logs.push(log);
    }

    pub extern "C" fn get_codesize_from_address(&mut self, address: &U256) -> u64 {
        Address::try_from(address)
            .map(|a| self.db.code_by_address(a).len())
            .unwrap_or(0) as _
    }

    pub extern "C" fn get_address_ptr(&mut self) -> *const u8 {
        self.env.tx.get_address().to_fixed_bytes().as_ptr()
    }

    pub extern "C" fn get_prevrandao(&self, prevrandao: &mut U256) {
        let randao = self.env.block.prevrandao.unwrap_or_default();
        *prevrandao = U256::from_fixed_be_bytes(randao.into());
    }

    pub extern "C" fn get_coinbase_ptr(&self) -> *const u8 {
        self.env.block.coinbase.as_ptr()
    }

    pub extern "C" fn store_in_timestamp_ptr(&self, value: &mut U256) {
        let aux = &self.env.block.timestamp;
        value.lo = aux.low_u128();
        value.hi = (aux >> 128).low_u128();
    }

    pub extern "C" fn store_in_basefee_ptr(&self, basefee: &mut U256) {
        basefee.hi = (self.env.block.basefee >> 128).low_u128();
        basefee.lo = self.env.block.basefee.low_u128();
    }

    pub extern "C" fn store_in_balance(&mut self, address: &U256, balance: &mut U256) {
        // addresses longer than 20 bytes should be invalid
        if (address.hi >> 32) != 0 {
            balance.hi = 0;
            balance.lo = 0;
        } else {
            let address_hi_slice = address.hi.to_be_bytes();
            let address_lo_slice = address.lo.to_be_bytes();

            let address_slice = [&address_hi_slice[12..16], &address_lo_slice[..]].concat();

            let address = Address::from_slice(&address_slice);

            match self.db.basic(address).unwrap() {
                Some(a) => {
                    balance.hi = (a.balance >> 128).low_u128();
                    balance.lo = a.balance.low_u128();
                }
                None => {
                    balance.hi = 0;
                    balance.lo = 0;
                }
            };
        }
    }

    pub extern "C" fn get_blob_hash_at_index(&mut self, index: &U256, blobhash: &mut U256) {
        if index.hi != 0 {
            *blobhash = U256::default();
            return;
        }
        *blobhash = usize::try_from(index.lo)
            .ok()
            .and_then(|idx| self.env.tx.blob_hashes.get(idx).cloned())
            .map(|x| U256::from_fixed_be_bytes(x.into()))
            .unwrap_or_default();
    }

    pub extern "C" fn copy_ext_code_to_memory(
        &mut self,
        address_value: &U256,
        code_offset: u32,
        size: u32,
        dest_offset: u32,
    ) {
        let size = size as usize;
        let code_offset = code_offset as usize;
        let dest_offset = dest_offset as usize;
        let Ok(address) = Address::try_from(address_value) else {
            self.inner_context.memory[dest_offset..dest_offset + size].fill(0);
            return;
        };
        let code = self.db.code_by_address(address);
        let code_size = code.len();
        let code_to_copy_size = code_size.saturating_sub(code_offset);
        let code_slice = &code[code_offset..code_offset + code_to_copy_size];
        let padding_size = size - code_to_copy_size;
        let padding_offset = dest_offset + code_to_copy_size;
        // copy the program into memory
        self.inner_context.memory[dest_offset..dest_offset + code_to_copy_size]
            .copy_from_slice(code_slice);
        // pad the left part with zero
        self.inner_context.memory[padding_offset..padding_offset + padding_size].fill(0);
    }
}

pub mod symbols {
    pub const WRITE_RESULT: &str = "evm_mlir__write_result";
    pub const EXTEND_MEMORY: &str = "evm_mlir__extend_memory";
    pub const KECCAK256_HASHER: &str = "evm_mlir__keccak256_hasher";
    pub const STORAGE_WRITE: &str = "evm_mlir__write_storage";
    pub const STORAGE_READ: &str = "evm_mlir__read_storage";
    pub const APPEND_LOG: &str = "evm_mlir__append_log";
    pub const APPEND_LOG_ONE_TOPIC: &str = "evm_mlir__append_log_with_one_topic";
    pub const APPEND_LOG_TWO_TOPICS: &str = "evm_mlir__append_log_with_two_topics";
    pub const APPEND_LOG_THREE_TOPICS: &str = "evm_mlir__append_log_with_three_topics";
    pub const APPEND_LOG_FOUR_TOPICS: &str = "evm_mlir__append_log_with_four_topics";
    pub const GET_CALLDATA_PTR: &str = "evm_mlir__get_calldata_ptr";
    pub const GET_CALLDATA_SIZE: &str = "evm_mlir__get_calldata_size";
    pub const GET_CODESIZE_FROM_ADDRESS: &str = "evm_mlir__get_codesize_from_address";
    pub const COPY_CODE_TO_MEMORY: &str = "evm_mlir__copy_code_to_memory";
    pub const GET_ADDRESS_PTR: &str = "evm_mlir__get_address_ptr";
    pub const GET_GASLIMIT: &str = "evm_mlir__get_gaslimit";
    pub const STORE_IN_CALLVALUE_PTR: &str = "evm_mlir__store_in_callvalue_ptr";
    pub const STORE_IN_BLOBBASEFEE_PTR: &str = "evm_mlir__store_in_blobbasefee_ptr";
    pub const GET_BLOB_HASH_AT_INDEX: &str = "evm_mlir__get_blob_hash_at_index";
    pub const STORE_IN_BALANCE: &str = "evm_mlir__store_in_balance";
    pub const GET_COINBASE_PTR: &str = "evm_mlir__get_coinbase_ptr";
    pub const STORE_IN_TIMESTAMP_PTR: &str = "evm_mlir__store_in_timestamp_ptr";
    pub const STORE_IN_BASEFEE_PTR: &str = "evm_mlir__store_in_basefee_ptr";
    pub const STORE_IN_CALLER_PTR: &str = "evm_mlir__store_in_caller_ptr";
    pub const GET_ORIGIN: &str = "evm_mlir__get_origin";
    pub const GET_CHAINID: &str = "evm_mlir__get_chainid";
    pub const STORE_IN_GASPRICE_PTR: &str = "evm_mlir__store_in_gasprice_ptr";
    pub const GET_BLOCK_NUMBER: &str = "evm_mlir__get_block_number";
    pub const STORE_IN_SELFBALANCE_PTR: &str = "evm_mlir__store_in_selfbalance_ptr";
    pub const COPY_EXT_CODE_TO_MEMORY: &str = "evm_mlir__copy_ext_code_to_memory";
    pub const GET_PREVRANDAO: &str = "evm_mlir__get_prevrandao";
    pub const GET_BLOCK_HASH: &str = "evm_mlir__get_block_hash";
}

/// Registers all the syscalls as symbols in the execution engine
///
/// This allows the generated code to call the syscalls by name.
pub fn register_syscalls(engine: &ExecutionEngine) {
    unsafe {
        engine.register_symbol(
            symbols::WRITE_RESULT,
            SyscallContext::write_result as *const fn(*mut c_void, u32, u32, u64, u8) as *mut (),
        );
        engine.register_symbol(
            symbols::KECCAK256_HASHER,
            SyscallContext::keccak256_hasher as *const fn(*mut c_void, u32, u32, *const U256)
                as *mut (),
        );
        engine.register_symbol(
            symbols::EXTEND_MEMORY,
            SyscallContext::extend_memory as *const fn(*mut c_void, u32) as *mut (),
        );
        engine.register_symbol(
            symbols::STORAGE_READ,
            SyscallContext::read_storage as *const fn(*const c_void, *const U256, *mut U256)
                as *mut (),
        );
        engine.register_symbol(
            symbols::STORAGE_WRITE,
            SyscallContext::write_storage as *const fn(*mut c_void, *const U256, *const U256)
                as *mut (),
        );
        engine.register_symbol(
            symbols::APPEND_LOG,
            SyscallContext::append_log as *const fn(*mut c_void, u32, u32) as *mut (),
        );
        engine.register_symbol(
            symbols::APPEND_LOG_ONE_TOPIC,
            SyscallContext::append_log_with_one_topic
                as *const fn(*mut c_void, u32, u32, *const U256) as *mut (),
        );
        engine.register_symbol(
            symbols::APPEND_LOG_TWO_TOPICS,
            SyscallContext::append_log_with_two_topics
                as *const fn(*mut c_void, u32, u32, *const U256, *const U256)
                as *mut (),
        );
        engine.register_symbol(
            symbols::APPEND_LOG_THREE_TOPICS,
            SyscallContext::append_log_with_three_topics
                as *const fn(*mut c_void, u32, u32, *const U256, *const U256, *const U256)
                as *mut (),
        );
        engine.register_symbol(
            symbols::APPEND_LOG_FOUR_TOPICS,
            SyscallContext::append_log_with_four_topics
                as *const fn(
                    *mut c_void,
                    u32,
                    u32,
                    *const U256,
                    *const U256,
                    *const U256,
                    *const U256,
                ) as *mut (),
        );
        engine.register_symbol(
            symbols::GET_CALLDATA_PTR,
            SyscallContext::get_calldata_ptr as *const fn(*mut c_void) as *mut (),
        );
        engine.register_symbol(
            symbols::GET_CALLDATA_SIZE,
            SyscallContext::get_calldata_size_syscall as *const fn(*mut c_void) as *mut (),
        );
        engine.register_symbol(
            symbols::EXTEND_MEMORY,
            SyscallContext::extend_memory as *const fn(*mut c_void, u32) as *mut (),
        );
        engine.register_symbol(
            symbols::COPY_CODE_TO_MEMORY,
            SyscallContext::copy_code_to_memory as *const fn(*mut c_void, u32, u32, u32) as *mut (),
        );
        engine.register_symbol(
            symbols::GET_ORIGIN,
            SyscallContext::get_origin as *const fn(*mut c_void, *mut U256) as *mut (),
        );
        engine.register_symbol(
            symbols::GET_ADDRESS_PTR,
            SyscallContext::get_address_ptr as *const fn(*mut c_void) as *mut (),
        );
        engine.register_symbol(
            symbols::STORE_IN_CALLVALUE_PTR,
            SyscallContext::store_in_callvalue_ptr as *const fn(*mut c_void, *mut U256) as *mut (),
        );
        engine.register_symbol(
            symbols::STORE_IN_BLOBBASEFEE_PTR,
            SyscallContext::store_in_blobbasefee_ptr
                as *const extern "C" fn(&SyscallContext, *mut U256) -> () as *mut (),
        );
        engine.register_symbol(
            symbols::GET_CODESIZE_FROM_ADDRESS,
            SyscallContext::get_codesize_from_address as *const fn(*mut c_void, *mut U256)
                as *mut (),
        );
        engine.register_symbol(
            symbols::GET_COINBASE_PTR,
            SyscallContext::get_coinbase_ptr as *const fn(*mut c_void) as *mut (),
        );
        engine.register_symbol(
            symbols::STORE_IN_TIMESTAMP_PTR,
            SyscallContext::store_in_timestamp_ptr as *const fn(*mut c_void, *mut U256) as *mut (),
        );
        engine.register_symbol(
            symbols::STORE_IN_BASEFEE_PTR,
            SyscallContext::store_in_basefee_ptr as *const fn(*mut c_void, *mut U256) as *mut (),
        );
        engine.register_symbol(
            symbols::STORE_IN_CALLER_PTR,
            SyscallContext::store_in_caller_ptr as *const fn(*mut c_void, *mut U256) as *mut (),
        );
        engine.register_symbol(
            symbols::GET_GASLIMIT,
            SyscallContext::get_gaslimit as *const fn(*mut c_void) as *mut (),
        );
        engine.register_symbol(
            symbols::STORE_IN_GASPRICE_PTR,
            SyscallContext::store_in_gasprice_ptr as *const fn(*mut c_void, *mut U256) as *mut (),
        );
        engine.register_symbol(
            symbols::GET_BLOCK_NUMBER,
            SyscallContext::get_block_number as *const fn(*mut c_void, *mut U256) as *mut (),
        );
        engine.register_symbol(
            symbols::GET_PREVRANDAO,
            SyscallContext::get_prevrandao as *const fn(*mut c_void, *mut U256) as *mut (),
        );
        engine.register_symbol(
            symbols::GET_BLOB_HASH_AT_INDEX,
            SyscallContext::get_blob_hash_at_index as *const fn(*mut c_void, *mut U256, *mut U256)
                as *mut (),
        );
        engine.register_symbol(
            symbols::GET_CHAINID,
            SyscallContext::get_chainid as *const extern "C" fn(&SyscallContext) -> u64 as *mut (),
        );
        engine.register_symbol(
            symbols::STORE_IN_BALANCE,
            SyscallContext::store_in_balance as *const fn(*mut c_void, *const U256, *mut U256)
                as *mut (),
        );
        engine.register_symbol(
            symbols::STORE_IN_SELFBALANCE_PTR,
            SyscallContext::store_in_selfbalance_ptr as *const extern "C" fn(&SyscallContext) -> u64
                as *mut (),
        );
        engine.register_symbol(
            symbols::COPY_EXT_CODE_TO_MEMORY,
            SyscallContext::copy_ext_code_to_memory
                as *const extern "C" fn(*mut c_void, *mut U256, u32, u32, u32)
                as *mut (),
        );
        engine.register_symbol(
            symbols::GET_BLOCK_HASH,
            SyscallContext::get_block_hash as *const fn(*mut c_void, *mut U256, *mut U256)
                as *mut (),
        );
    };
}

/// MLIR util for declaring syscalls
pub(crate) mod mlir {
    use melior::{
        dialect::{func, llvm::r#type::pointer},
        ir::{
            attribute::{FlatSymbolRefAttribute, StringAttribute, TypeAttribute},
            r#type::{FunctionType, IntegerType},
            Block, Identifier, Location, Module as MeliorModule, Region, Value,
        },
        Context as MeliorContext,
    };

    use crate::errors::CodegenError;

    use super::symbols;

    pub(crate) fn declare_syscalls(context: &MeliorContext, module: &MeliorModule) {
        let location = Location::unknown(context);

        // Type declarations
        let ptr_type = pointer(context, 0);
        let uint32 = IntegerType::new(context, 32).into();
        let uint64 = IntegerType::new(context, 64).into();
        let uint8 = IntegerType::new(context, 8).into();

        let attributes = &[(
            Identifier::new(context, "sym_visibility"),
            StringAttribute::new(context, "private").into(),
        )];

        // Syscall declarations
        module.body().append_operation(func::func(
            context,
            StringAttribute::new(context, symbols::WRITE_RESULT),
            TypeAttribute::new(
                FunctionType::new(context, &[ptr_type, uint32, uint32, uint64, uint8], &[]).into(),
            ),
            Region::new(),
            attributes,
            location,
        ));

        module.body().append_operation(func::func(
            context,
            StringAttribute::new(context, symbols::KECCAK256_HASHER),
            TypeAttribute::new(
                FunctionType::new(context, &[ptr_type, uint32, uint32, ptr_type], &[]).into(),
            ),
            Region::new(),
            attributes,
            location,
        ));

        module.body().append_operation(func::func(
            context,
            StringAttribute::new(context, symbols::GET_CALLDATA_PTR),
            TypeAttribute::new(FunctionType::new(context, &[ptr_type], &[ptr_type]).into()),
            Region::new(),
            attributes,
            location,
        ));

        module.body().append_operation(func::func(
            context,
            StringAttribute::new(context, symbols::GET_CALLDATA_SIZE),
            TypeAttribute::new(FunctionType::new(context, &[ptr_type], &[uint32]).into()),
            Region::new(),
            attributes,
            location,
        ));

        module.body().append_operation(func::func(
            context,
            StringAttribute::new(context, symbols::GET_CHAINID),
            TypeAttribute::new(FunctionType::new(context, &[ptr_type], &[uint64]).into()),
            Region::new(),
            attributes,
            location,
        ));

        module.body().append_operation(func::func(
            context,
            StringAttribute::new(context, symbols::STORE_IN_CALLVALUE_PTR),
            TypeAttribute::new(FunctionType::new(context, &[ptr_type, ptr_type], &[]).into()),
            Region::new(),
            attributes,
            location,
        ));
        module.body().append_operation(func::func(
            context,
            StringAttribute::new(context, symbols::STORE_IN_CALLER_PTR),
            TypeAttribute::new(FunctionType::new(context, &[ptr_type, ptr_type], &[]).into()),
            Region::new(),
            attributes,
            location,
        ));

        module.body().append_operation(func::func(
            context,
            StringAttribute::new(context, symbols::STORE_IN_GASPRICE_PTR),
            TypeAttribute::new(FunctionType::new(context, &[ptr_type, ptr_type], &[]).into()),
            Region::new(),
            attributes,
            location,
        ));

        module.body().append_operation(func::func(
            context,
            StringAttribute::new(context, symbols::STORE_IN_SELFBALANCE_PTR),
            TypeAttribute::new(FunctionType::new(context, &[ptr_type, ptr_type], &[]).into()),
            Region::new(),
            attributes,
            location,
        ));

        module.body().append_operation(func::func(
            context,
            StringAttribute::new(context, symbols::STORE_IN_BLOBBASEFEE_PTR),
            TypeAttribute::new(FunctionType::new(context, &[ptr_type, ptr_type], &[]).into()),
            Region::new(),
            attributes,
            location,
        ));

        module.body().append_operation(func::func(
            context,
            StringAttribute::new(context, symbols::GET_GASLIMIT),
            TypeAttribute::new(FunctionType::new(context, &[ptr_type], &[uint64]).into()),
            Region::new(),
            attributes,
            location,
        ));

        module.body().append_operation(func::func(
            context,
            StringAttribute::new(context, symbols::EXTEND_MEMORY),
            TypeAttribute::new(FunctionType::new(context, &[ptr_type, uint32], &[ptr_type]).into()),
            Region::new(),
            attributes,
            location,
        ));

        module.body().append_operation(func::func(
            context,
            StringAttribute::new(context, symbols::COPY_CODE_TO_MEMORY),
            TypeAttribute::new(
                FunctionType::new(context, &[ptr_type, uint32, uint32, uint32], &[]).into(),
            ),
            Region::new(),
            attributes,
            location,
        ));

        module.body().append_operation(func::func(
            context,
            StringAttribute::new(context, symbols::STORAGE_READ),
            r#TypeAttribute::new(
                FunctionType::new(context, &[ptr_type, ptr_type, ptr_type], &[]).into(),
            ),
            Region::new(),
            attributes,
            location,
        ));

        module.body().append_operation(func::func(
            context,
            StringAttribute::new(context, symbols::STORAGE_WRITE),
            r#TypeAttribute::new(
                FunctionType::new(context, &[ptr_type, ptr_type, ptr_type], &[uint64]).into(),
            ),
            Region::new(),
            attributes,
            location,
        ));

        module.body().append_operation(func::func(
            context,
            StringAttribute::new(context, symbols::APPEND_LOG),
            TypeAttribute::new(FunctionType::new(context, &[ptr_type, uint32, uint32], &[]).into()),
            Region::new(),
            attributes,
            location,
        ));
        module.body().append_operation(func::func(
            context,
            StringAttribute::new(context, symbols::APPEND_LOG_ONE_TOPIC),
            TypeAttribute::new(
                FunctionType::new(context, &[ptr_type, uint32, uint32, ptr_type], &[]).into(),
            ),
            Region::new(),
            attributes,
            location,
        ));
        module.body().append_operation(func::func(
            context,
            StringAttribute::new(context, symbols::APPEND_LOG_TWO_TOPICS),
            TypeAttribute::new(
                FunctionType::new(
                    context,
                    &[ptr_type, uint32, uint32, ptr_type, ptr_type],
                    &[],
                )
                .into(),
            ),
            Region::new(),
            attributes,
            location,
        ));
        module.body().append_operation(func::func(
            context,
            StringAttribute::new(context, symbols::APPEND_LOG_THREE_TOPICS),
            TypeAttribute::new(
                FunctionType::new(
                    context,
                    &[ptr_type, uint32, uint32, ptr_type, ptr_type, ptr_type],
                    &[],
                )
                .into(),
            ),
            Region::new(),
            attributes,
            location,
        ));
        module.body().append_operation(func::func(
            context,
            StringAttribute::new(context, symbols::APPEND_LOG_FOUR_TOPICS),
            TypeAttribute::new(
                FunctionType::new(
                    context,
                    &[
                        ptr_type, uint32, uint32, ptr_type, ptr_type, ptr_type, ptr_type,
                    ],
                    &[],
                )
                .into(),
            ),
            Region::new(),
            attributes,
            location,
        ));

        module.body().append_operation(func::func(
            context,
            StringAttribute::new(context, symbols::GET_ORIGIN),
            TypeAttribute::new(FunctionType::new(context, &[ptr_type, ptr_type], &[]).into()),
            Region::new(),
            attributes,
            location,
        ));

        module.body().append_operation(func::func(
            context,
            StringAttribute::new(context, symbols::GET_COINBASE_PTR),
            TypeAttribute::new(FunctionType::new(context, &[ptr_type], &[ptr_type]).into()),
            Region::new(),
            attributes,
            location,
        ));

        module.body().append_operation(func::func(
            context,
            StringAttribute::new(context, symbols::GET_BLOCK_NUMBER),
            TypeAttribute::new(FunctionType::new(context, &[ptr_type, ptr_type], &[]).into()),
            Region::new(),
            attributes,
            location,
        ));

        module.body().append_operation(func::func(
            context,
            StringAttribute::new(context, symbols::GET_CODESIZE_FROM_ADDRESS),
            TypeAttribute::new(FunctionType::new(context, &[ptr_type, ptr_type], &[uint64]).into()),
            Region::new(),
            attributes,
            location,
        ));

        module.body().append_operation(func::func(
            context,
            StringAttribute::new(context, symbols::GET_ADDRESS_PTR),
            TypeAttribute::new(FunctionType::new(context, &[ptr_type], &[ptr_type]).into()),
            Region::new(),
            attributes,
            location,
        ));

        module.body().append_operation(func::func(
            context,
            StringAttribute::new(context, symbols::GET_PREVRANDAO),
            TypeAttribute::new(FunctionType::new(context, &[ptr_type, ptr_type], &[]).into()),
            Region::new(),
            attributes,
            location,
        ));

        module.body().append_operation(func::func(
            context,
            StringAttribute::new(context, symbols::STORE_IN_TIMESTAMP_PTR),
            TypeAttribute::new(FunctionType::new(context, &[ptr_type, ptr_type], &[]).into()),
            Region::new(),
            attributes,
            location,
        ));

        module.body().append_operation(func::func(
            context,
            StringAttribute::new(context, symbols::STORE_IN_BASEFEE_PTR),
            TypeAttribute::new(FunctionType::new(context, &[ptr_type, ptr_type], &[]).into()),
            Region::new(),
            attributes,
            location,
        ));

        module.body().append_operation(func::func(
            context,
            StringAttribute::new(context, symbols::STORE_IN_BALANCE),
            TypeAttribute::new(
                FunctionType::new(context, &[ptr_type, ptr_type, ptr_type], &[]).into(),
            ),
            Region::new(),
            attributes,
            location,
        ));

        module.body().append_operation(func::func(
            context,
            StringAttribute::new(context, symbols::COPY_EXT_CODE_TO_MEMORY),
            TypeAttribute::new(
                FunctionType::new(context, &[ptr_type, ptr_type, uint32, uint32, uint32], &[])
                    .into(),
            ),
            Region::new(),
            attributes,
            location,
        ));

        module.body().append_operation(func::func(
            context,
            StringAttribute::new(context, symbols::GET_BLOB_HASH_AT_INDEX),
            TypeAttribute::new(
                FunctionType::new(context, &[ptr_type, ptr_type, ptr_type], &[]).into(),
            ),
            Region::new(),
            attributes,
            location,
        ));

        module.body().append_operation(func::func(
            context,
            StringAttribute::new(context, symbols::GET_BLOCK_HASH),
            TypeAttribute::new(
                FunctionType::new(context, &[ptr_type, ptr_type, ptr_type], &[]).into(),
            ),
            Region::new(),
            attributes,
            location,
        ));
    }

    /// Stores the return values in the syscall context
    #[allow(clippy::too_many_arguments)]
    pub(crate) fn write_result_syscall<'c>(
        mlir_ctx: &'c MeliorContext,
        syscall_ctx: Value<'c, 'c>,
        block: &Block,
        offset: Value,
        size: Value,
        gas: Value,
        reason: Value,
        location: Location,
    ) {
        block.append_operation(func::call(
            mlir_ctx,
            FlatSymbolRefAttribute::new(mlir_ctx, symbols::WRITE_RESULT),
            &[syscall_ctx, offset, size, gas, reason],
            &[],
            location,
        ));
    }

    pub(crate) fn keccak256_syscall<'c>(
        mlir_ctx: &'c MeliorContext,
        syscall_ctx: Value<'c, 'c>,
        block: &'c Block,
        offset: Value<'c, 'c>,
        size: Value<'c, 'c>,
        hash_ptr: Value<'c, 'c>,
        location: Location<'c>,
    ) {
        block.append_operation(func::call(
            mlir_ctx,
            FlatSymbolRefAttribute::new(mlir_ctx, symbols::KECCAK256_HASHER),
            &[syscall_ctx, offset, size, hash_ptr],
            &[],
            location,
        ));
    }

    pub(crate) fn get_calldata_size_syscall<'c>(
        mlir_ctx: &'c MeliorContext,
        syscall_ctx: Value<'c, 'c>,
        block: &'c Block,
        location: Location<'c>,
    ) -> Result<Value<'c, 'c>, CodegenError> {
        let uint32 = IntegerType::new(mlir_ctx, 32).into();
        let value = block
            .append_operation(func::call(
                mlir_ctx,
                FlatSymbolRefAttribute::new(mlir_ctx, symbols::GET_CALLDATA_SIZE),
                &[syscall_ctx],
                &[uint32],
                location,
            ))
            .result(0)?;
        Ok(value.into())
    }

    /// Returns a pointer to the start of the calldata
    pub(crate) fn get_calldata_ptr_syscall<'c>(
        mlir_ctx: &'c MeliorContext,
        syscall_ctx: Value<'c, 'c>,
        block: &'c Block,
        location: Location<'c>,
    ) -> Result<Value<'c, 'c>, CodegenError> {
        let ptr_type = pointer(mlir_ctx, 0);
        let value = block
            .append_operation(func::call(
                mlir_ctx,
                FlatSymbolRefAttribute::new(mlir_ctx, symbols::GET_CALLDATA_PTR),
                &[syscall_ctx],
                &[ptr_type],
                location,
            ))
            .result(0)?;
        Ok(value.into())
    }

    pub(crate) fn get_gaslimit<'c>(
        mlir_ctx: &'c MeliorContext,
        syscall_ctx: Value<'c, 'c>,
        block: &'c Block,
        location: Location<'c>,
    ) -> Result<Value<'c, 'c>, CodegenError> {
        let uint64 = IntegerType::new(mlir_ctx, 64).into();
        let value = block
            .append_operation(func::call(
                mlir_ctx,
                FlatSymbolRefAttribute::new(mlir_ctx, symbols::GET_GASLIMIT),
                &[syscall_ctx],
                &[uint64],
                location,
            ))
            .result(0)?;
        Ok(value.into())
    }

    pub(crate) fn get_chainid_syscall<'c>(
        mlir_ctx: &'c MeliorContext,
        syscall_ctx: Value<'c, 'c>,
        block: &'c Block,
        location: Location<'c>,
    ) -> Result<Value<'c, 'c>, CodegenError> {
        let uint64 = IntegerType::new(mlir_ctx, 64).into();
        let value = block
            .append_operation(func::call(
                mlir_ctx,
                FlatSymbolRefAttribute::new(mlir_ctx, symbols::GET_CHAINID),
                &[syscall_ctx],
                &[uint64],
                location,
            ))
            .result(0)?;
        Ok(value.into())
    }

    pub(crate) fn store_in_callvalue_ptr<'c>(
        mlir_ctx: &'c MeliorContext,
        syscall_ctx: Value<'c, 'c>,
        block: &'c Block,
        location: Location<'c>,
        callvalue_ptr: Value<'c, 'c>,
    ) {
        block.append_operation(func::call(
            mlir_ctx,
            FlatSymbolRefAttribute::new(mlir_ctx, symbols::STORE_IN_CALLVALUE_PTR),
            &[syscall_ctx, callvalue_ptr],
            &[],
            location,
        ));
    }

    pub(crate) fn store_in_blobbasefee_ptr<'c>(
        mlir_ctx: &'c MeliorContext,
        syscall_ctx: Value<'c, 'c>,
        block: &'c Block,
        location: Location<'c>,
        blob_base_fee_ptr: Value<'c, 'c>,
    ) {
        block.append_operation(func::call(
            mlir_ctx,
            FlatSymbolRefAttribute::new(mlir_ctx, symbols::STORE_IN_BLOBBASEFEE_PTR),
            &[syscall_ctx, blob_base_fee_ptr],
            &[],
            location,
        ));
    }

    pub(crate) fn store_in_gasprice_ptr<'c>(
        mlir_ctx: &'c MeliorContext,
        syscall_ctx: Value<'c, 'c>,
        block: &'c Block,
        location: Location<'c>,
        gasprice_ptr: Value<'c, 'c>,
    ) {
        block.append_operation(func::call(
            mlir_ctx,
            FlatSymbolRefAttribute::new(mlir_ctx, symbols::STORE_IN_GASPRICE_PTR),
            &[syscall_ctx, gasprice_ptr],
            &[],
            location,
        ));
    }

    pub(crate) fn store_in_caller_ptr<'c>(
        mlir_ctx: &'c MeliorContext,
        syscall_ctx: Value<'c, 'c>,
        block: &'c Block,
        location: Location<'c>,
        caller_ptr: Value<'c, 'c>,
    ) {
        block.append_operation(func::call(
            mlir_ctx,
            FlatSymbolRefAttribute::new(mlir_ctx, symbols::STORE_IN_CALLER_PTR),
            &[syscall_ctx, caller_ptr],
            &[],
            location,
        ));
    }

    /// Extends the memory segment of the syscall context.
    /// Returns a pointer to the start of the memory segment.
    pub(crate) fn extend_memory_syscall<'c>(
        mlir_ctx: &'c MeliorContext,
        syscall_ctx: Value<'c, 'c>,
        block: &'c Block,
        new_size: Value<'c, 'c>,
        location: Location<'c>,
    ) -> Result<Value<'c, 'c>, CodegenError> {
        let ptr_type = pointer(mlir_ctx, 0);
        let value = block
            .append_operation(func::call(
                mlir_ctx,
                FlatSymbolRefAttribute::new(mlir_ctx, symbols::EXTEND_MEMORY),
                &[syscall_ctx, new_size],
                &[ptr_type],
                location,
            ))
            .result(0)?;
        Ok(value.into())
    }

    pub(crate) fn store_in_selfbalance_ptr<'c>(
        mlir_ctx: &'c MeliorContext,
        syscall_ctx: Value<'c, 'c>,
        block: &'c Block,
        location: Location<'c>,
        balance_ptr: Value<'c, 'c>,
    ) {
        block.append_operation(func::call(
            mlir_ctx,
            FlatSymbolRefAttribute::new(mlir_ctx, symbols::STORE_IN_SELFBALANCE_PTR),
            &[syscall_ctx, balance_ptr],
            &[],
            location,
        ));
    }

    /// Reads the storage given a key
    pub(crate) fn storage_read_syscall<'c>(
        mlir_ctx: &'c MeliorContext,
        syscall_ctx: Value<'c, 'c>,
        block: &'c Block,
        key: Value<'c, 'c>,
        value: Value<'c, 'c>,
        location: Location<'c>,
    ) {
        block.append_operation(func::call(
            mlir_ctx,
            FlatSymbolRefAttribute::new(mlir_ctx, symbols::STORAGE_READ),
            &[syscall_ctx, key, value],
            &[],
            location,
        ));
    }

    /// Writes the storage given a key value pair
    pub(crate) fn storage_write_syscall<'c>(
        mlir_ctx: &'c MeliorContext,
        syscall_ctx: Value<'c, 'c>,
        block: &'c Block,
        key: Value<'c, 'c>,
        value: Value<'c, 'c>,
        location: Location<'c>,
    ) -> Result<Value<'c, 'c>, CodegenError> {
        let uint64 = IntegerType::new(mlir_ctx, 64);
        let value = block
            .append_operation(func::call(
                mlir_ctx,
                FlatSymbolRefAttribute::new(mlir_ctx, symbols::STORAGE_WRITE),
                &[syscall_ctx, key, value],
                &[uint64.into()],
                location,
            ))
            .result(0)?;
        Ok(value.into())
    }

    /// Receives log data and appends a log to the logs vector
    pub(crate) fn append_log_syscall<'c>(
        mlir_ctx: &'c MeliorContext,
        syscall_ctx: Value<'c, 'c>,
        block: &'c Block,
        data: Value<'c, 'c>,
        size: Value<'c, 'c>,
        location: Location<'c>,
    ) {
        block.append_operation(func::call(
            mlir_ctx,
            FlatSymbolRefAttribute::new(mlir_ctx, symbols::APPEND_LOG),
            &[syscall_ctx, data, size],
            &[],
            location,
        ));
    }

    /// Receives log data and a topic and appends a log to the logs vector
    pub(crate) fn append_log_with_one_topic_syscall<'c>(
        mlir_ctx: &'c MeliorContext,
        syscall_ctx: Value<'c, 'c>,
        block: &'c Block,
        data: Value<'c, 'c>,
        size: Value<'c, 'c>,
        topic: Value<'c, 'c>,
        location: Location<'c>,
    ) {
        block.append_operation(func::call(
            mlir_ctx,
            FlatSymbolRefAttribute::new(mlir_ctx, symbols::APPEND_LOG_ONE_TOPIC),
            &[syscall_ctx, data, size, topic],
            &[],
            location,
        ));
    }

    /// Receives log data, two topics and appends a log to the logs vector
    #[allow(clippy::too_many_arguments)]
    pub(crate) fn append_log_with_two_topics_syscall<'c>(
        mlir_ctx: &'c MeliorContext,
        syscall_ctx: Value<'c, 'c>,
        block: &'c Block,
        data: Value<'c, 'c>,
        size: Value<'c, 'c>,
        topic1_ptr: Value<'c, 'c>,
        topic2_ptr: Value<'c, 'c>,
        location: Location<'c>,
    ) {
        block.append_operation(func::call(
            mlir_ctx,
            FlatSymbolRefAttribute::new(mlir_ctx, symbols::APPEND_LOG_TWO_TOPICS),
            &[syscall_ctx, data, size, topic1_ptr, topic2_ptr],
            &[],
            location,
        ));
    }

    /// Receives log data, three topics and appends a log to the logs vector
    #[allow(clippy::too_many_arguments)]
    pub(crate) fn append_log_with_three_topics_syscall<'c>(
        mlir_ctx: &'c MeliorContext,
        syscall_ctx: Value<'c, 'c>,
        block: &'c Block,
        data: Value<'c, 'c>,
        size: Value<'c, 'c>,
        topic1_ptr: Value<'c, 'c>,
        topic2_ptr: Value<'c, 'c>,
        topic3_ptr: Value<'c, 'c>,
        location: Location<'c>,
    ) {
        block.append_operation(func::call(
            mlir_ctx,
            FlatSymbolRefAttribute::new(mlir_ctx, symbols::APPEND_LOG_THREE_TOPICS),
            &[syscall_ctx, data, size, topic1_ptr, topic2_ptr, topic3_ptr],
            &[],
            location,
        ));
    }

    /// Receives log data, three topics and appends a log to the logs vector
    #[allow(clippy::too_many_arguments)]
    pub(crate) fn append_log_with_four_topics_syscall<'c>(
        mlir_ctx: &'c MeliorContext,
        syscall_ctx: Value<'c, 'c>,
        block: &'c Block,
        data: Value<'c, 'c>,
        size: Value<'c, 'c>,
        topic1_ptr: Value<'c, 'c>,
        topic2_ptr: Value<'c, 'c>,
        topic3_ptr: Value<'c, 'c>,
        topic4_ptr: Value<'c, 'c>,
        location: Location<'c>,
    ) {
        block.append_operation(func::call(
            mlir_ctx,
            FlatSymbolRefAttribute::new(mlir_ctx, symbols::APPEND_LOG_FOUR_TOPICS),
            &[
                syscall_ctx,
                data,
                size,
                topic1_ptr,
                topic2_ptr,
                topic3_ptr,
                topic4_ptr,
            ],
            &[],
            location,
        ));
    }

    pub(crate) fn get_origin_syscall<'c>(
        mlir_ctx: &'c MeliorContext,
        syscall_ctx: Value<'c, 'c>,
        block: &'c Block,
        address_pointer: Value<'c, 'c>,
        location: Location<'c>,
    ) {
        block.append_operation(func::call(
            mlir_ctx,
            FlatSymbolRefAttribute::new(mlir_ctx, symbols::GET_ORIGIN),
            &[syscall_ctx, address_pointer],
            &[],
            location,
        ));
    }

    /// Returns a pointer to the coinbase address.
    pub(crate) fn get_coinbase_ptr_syscall<'c>(
        mlir_ctx: &'c MeliorContext,
        syscall_ctx: Value<'c, 'c>,
        block: &'c Block,
        location: Location<'c>,
    ) -> Result<Value<'c, 'c>, CodegenError> {
        let ptr_type = pointer(mlir_ctx, 0);
        let value = block
            .append_operation(func::call(
                mlir_ctx,
                FlatSymbolRefAttribute::new(mlir_ctx, symbols::GET_COINBASE_PTR),
                &[syscall_ctx],
                &[ptr_type],
                location,
            ))
            .result(0)?;
        Ok(value.into())
    }

    /// Returns the block number.
    #[allow(unused)]
    pub(crate) fn get_block_number_syscall<'c>(
        mlir_ctx: &'c MeliorContext,
        syscall_ctx: Value<'c, 'c>,
        block: &'c Block,
        number: Value<'c, 'c>,
        location: Location<'c>,
    ) {
        block.append_operation(func::call(
            mlir_ctx,
            FlatSymbolRefAttribute::new(mlir_ctx, symbols::GET_BLOCK_NUMBER),
            &[syscall_ctx, number],
            &[],
            location,
        ));
    }

    pub(crate) fn copy_code_to_memory_syscall<'c>(
        mlir_ctx: &'c MeliorContext,
        syscall_ctx: Value<'c, 'c>,
        block: &'c Block,
        offset: Value,
        size: Value,
        dest_offset: Value,
        location: Location<'c>,
    ) {
        block.append_operation(func::call(
            mlir_ctx,
            FlatSymbolRefAttribute::new(mlir_ctx, symbols::COPY_CODE_TO_MEMORY),
            &[syscall_ctx, offset, size, dest_offset],
            &[],
            location,
        ));
    }

    /// Returns a pointer to the address of the current executing contract
    #[allow(unused)]
    pub(crate) fn get_address_ptr_syscall<'c>(
        mlir_ctx: &'c MeliorContext,
        syscall_ctx: Value<'c, 'c>,
        block: &'c Block,
        location: Location<'c>,
    ) -> Result<Value<'c, 'c>, CodegenError> {
        let uint256 = IntegerType::new(mlir_ctx, 256);
        let ptr_type = pointer(mlir_ctx, 0);
        let value = block
            .append_operation(func::call(
                mlir_ctx,
                FlatSymbolRefAttribute::new(mlir_ctx, symbols::GET_ADDRESS_PTR),
                &[syscall_ctx],
                &[ptr_type],
                location,
            ))
            .result(0)?;
        Ok(value.into())
    }

    /// Stores the current block's timestamp in the `timestamp_ptr`.
    pub(crate) fn store_in_timestamp_ptr<'c>(
        mlir_ctx: &'c MeliorContext,
        syscall_ctx: Value<'c, 'c>,
        block: &'c Block,
        location: Location<'c>,
        timestamp_ptr: Value<'c, 'c>,
    ) {
        block.append_operation(func::call(
            mlir_ctx,
            FlatSymbolRefAttribute::new(mlir_ctx, symbols::STORE_IN_TIMESTAMP_PTR),
            &[syscall_ctx, timestamp_ptr],
            &[],
            location,
        ));
    }

    #[allow(unused)]
    pub(crate) fn store_in_basefee_ptr_syscall<'c>(
        mlir_ctx: &'c MeliorContext,
        syscall_ctx: Value<'c, 'c>,
        basefee_ptr: Value<'c, 'c>,
        block: &'c Block,
        location: Location<'c>,
    ) {
        block
            .append_operation(func::call(
                mlir_ctx,
                FlatSymbolRefAttribute::new(mlir_ctx, symbols::STORE_IN_BASEFEE_PTR),
                &[syscall_ctx, basefee_ptr],
                &[],
                location,
            ))
            .result(0);
    }

    #[allow(unused)]
    pub(crate) fn store_in_balance_syscall<'c>(
        mlir_ctx: &'c MeliorContext,
        syscall_ctx: Value<'c, 'c>,
        block: &'c Block,
        address: Value<'c, 'c>,
        balance: Value<'c, 'c>,
        location: Location<'c>,
    ) {
        let ptr_type = pointer(mlir_ctx, 0);
        let value = block.append_operation(func::call(
            mlir_ctx,
            FlatSymbolRefAttribute::new(mlir_ctx, symbols::STORE_IN_BALANCE),
            &[syscall_ctx, address, balance],
            &[],
            location,
        ));
    }

    /// Receives an account address and copies the corresponding bytecode
    /// to memory.
    #[allow(clippy::too_many_arguments)]
    pub(crate) fn copy_ext_code_to_memory_syscall<'c>(
        mlir_ctx: &'c MeliorContext,
        syscall_ctx: Value<'c, 'c>,
        block: &'c Block,
        address_ptr: Value<'c, 'c>,
        offset: Value<'c, 'c>,
        size: Value<'c, 'c>,
        dest_offset: Value<'c, 'c>,
        location: Location<'c>,
    ) {
        block.append_operation(func::call(
            mlir_ctx,
            FlatSymbolRefAttribute::new(mlir_ctx, symbols::COPY_EXT_CODE_TO_MEMORY),
            &[syscall_ctx, address_ptr, offset, size, dest_offset],
            &[],
            location,
        ));
    }

    pub(crate) fn get_prevrandao_syscall<'c>(
        mlir_ctx: &'c MeliorContext,
        syscall_ctx: Value<'c, 'c>,
        block: &'c Block,
        prevrandao_ptr: Value<'c, 'c>,
        location: Location<'c>,
    ) {
        block.append_operation(func::call(
            mlir_ctx,
            FlatSymbolRefAttribute::new(mlir_ctx, symbols::GET_PREVRANDAO),
            &[syscall_ctx, prevrandao_ptr],
            &[],
            location,
        ));
    }

    pub(crate) fn get_codesize_from_address_syscall<'c>(
        mlir_ctx: &'c MeliorContext,
        syscall_ctx: Value<'c, 'c>,
        block: &'c Block,
        address: Value<'c, 'c>,
        location: Location<'c>,
    ) -> Result<Value<'c, 'c>, CodegenError> {
        let uint64 = IntegerType::new(mlir_ctx, 64).into();
        let value = block
            .append_operation(func::call(
                mlir_ctx,
                FlatSymbolRefAttribute::new(mlir_ctx, symbols::GET_CODESIZE_FROM_ADDRESS),
                &[syscall_ctx, address],
                &[uint64],
                location,
            ))
            .result(0)?;
        Ok(value.into())
    }

    pub(crate) fn get_blob_hash_at_index_syscall<'c>(
        mlir_ctx: &'c MeliorContext,
        syscall_ctx: Value<'c, 'c>,
        block: &'c Block,
        index: Value<'c, 'c>,
        blobhash: Value<'c, 'c>,
        location: Location<'c>,
    ) {
        block.append_operation(func::call(
            mlir_ctx,
            FlatSymbolRefAttribute::new(mlir_ctx, symbols::GET_BLOB_HASH_AT_INDEX),
            &[syscall_ctx, index, blobhash],
            &[],
            location,
        ));
    }

    pub(crate) fn get_block_hash_syscall<'c>(
        mlir_ctx: &'c MeliorContext,
        syscall_ctx: Value<'c, 'c>,
        block: &'c Block,
        block_number: Value<'c, 'c>,
        block_hash: Value<'c, 'c>,
        location: Location<'c>,
    ) {
        block.append_operation(func::call(
            mlir_ctx,
            FlatSymbolRefAttribute::new(mlir_ctx, symbols::GET_BLOCK_HASH),
            &[syscall_ctx, block_number, block_hash],
            &[],
            location,
        ));
    }
}<|MERGE_RESOLUTION|>--- conflicted
+++ resolved
@@ -20,11 +20,7 @@
 use crate::{
     db::{AccountInfo, Database, Db},
     env::{Env, TransactTo},
-<<<<<<< HEAD
-    primitives::{Address, ToByteSlice},
-=======
-    primitives::{Address, U256 as EU256},
->>>>>>> 2b7aa868
+    primitives::{Address, ToByteSlice, U256 as EU256},
     result::{EVMError, ExecutionResult, HaltReason, Output, ResultAndState, SuccessReason},
     state::EvmStorageSlot,
     utils::u256_from_u128,
