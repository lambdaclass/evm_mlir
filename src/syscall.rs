//! # Module implementing syscalls for the EVM
//!
//! The syscalls implemented here are to be exposed to the generated code
//! via [`register_syscalls`]. Each syscall implements functionality that's
//! not possible to implement in the generated code, such as interacting with
//! the storage, or just difficult, like allocating memory in the heap
//! ([`SyscallContext::extend_memory`]).
//!
//! ### Adding a new syscall
//!
//! New syscalls should be implemented by adding a new method to the [`SyscallContext`]
//! struct (see [`SyscallContext::write_result`] for an example). After that, the syscall
//! should be registered in the [`register_syscalls`] function, which will make it available
//! to the generated code. Afterwards, the syscall should be declared in
//! [`mlir::declare_syscalls`], which will make the syscall available inside the MLIR code.
//! Finally, the function can be called from the MLIR code like a normal function (see
//! [`mlir::write_result_syscall`] for an example).
use std::{collections::HashMap, ffi::c_void};

use melior::ExecutionEngine;

use crate::{db::Db, env::Env};

/// Function type for the main entrypoint of the generated code
pub type MainFunc = extern "C" fn(&mut SyscallContext, initial_gas: u64) -> u8;

#[derive(Clone, Copy, Debug, Default, Eq, Hash, Ord, PartialEq, PartialOrd)]
#[repr(C, align(16))]
pub struct U256 {
    pub lo: u128,
    pub hi: u128,
}

#[derive(Debug, Clone)]
pub enum ExitStatusCode {
    Return = 0,
    Stop,
    Revert,
    Error,
    Default,
}
impl ExitStatusCode {
    #[inline(always)]
    pub fn to_u8(self) -> u8 {
        self as u8
    }
    pub fn from_u8(value: u8) -> Self {
        match value {
            x if x == Self::Return.to_u8() => Self::Return,
            x if x == Self::Stop.to_u8() => Self::Stop,
            x if x == Self::Revert.to_u8() => Self::Revert,
            x if x == Self::Error.to_u8() => Self::Error,
            _ => Self::Default,
        }
    }
}

#[derive(Debug, Eq, PartialEq)]
pub enum ExecutionResult {
    Success {
        return_data: Vec<u8>,
        gas_remaining: u64,
        logs: Vec<Log>,
    },
    Revert {
        return_data: Vec<u8>,
        gas_remaining: u64,
    },
    Halt,
}

impl ExecutionResult {
    pub fn is_success(&self) -> bool {
        matches!(self, Self::Success { .. })
    }

    pub fn is_revert(&self) -> bool {
        matches!(self, Self::Revert { .. })
    }

    pub fn is_halt(&self) -> bool {
        matches!(self, Self::Halt { .. })
    }

    pub fn return_data(&self) -> Option<&[u8]> {
        match self {
            Self::Success { return_data, .. } | Self::Revert { return_data, .. } => {
                Some(return_data)
            }
            Self::Halt => None,
        }
    }

    pub fn return_logs(&self) -> Option<&Vec<Log>> {
        match self {
            Self::Success { logs, .. } => Some(logs),
            _ => None,
        }
    }
}

#[derive(Debug, Default)]
pub struct InnerContext {
    /// The memory segment of the EVM.
    /// For extending it, see [`Self::extend_memory`]
    memory: Vec<u8>,
    /// The result of the execution
    return_data: Option<(usize, usize)>,
    gas_remaining: Option<u64>,
    exit_status: Option<ExitStatusCode>,
    logs: Vec<Log>,
}

/// The context passed to syscalls
#[derive(Debug)]
pub struct SyscallContext<'c> {
    pub env: Env,
<<<<<<< HEAD
    pub storage: HashMap<U256, U256>,
=======
    pub db: &'c mut Db,
    pub inner_context: InnerContext,
}

#[derive(Clone, Debug, Default, Eq, PartialEq)]
pub struct Log {
    pub topics: Vec<U256>,
    pub data: Vec<u8>,
>>>>>>> 2300c5ba
}

/// Accessors for disponibilizing the execution results
impl<'c> SyscallContext<'c> {
    pub fn new(env: Env, db: &'c mut Db) -> Self {
        Self {
            env,
            db,
            inner_context: Default::default(),
        }
    }

    pub fn return_values(&self) -> &[u8] {
        // TODO: maybe initialize as (0, 0) instead of None
        let (offset, size) = self.inner_context.return_data.unwrap_or((0, 0));
        &self.inner_context.memory[offset..offset + size]
    }

    pub fn get_result(&self) -> ExecutionResult {
        let gas_remaining = self.inner_context.gas_remaining.unwrap_or(0);
        let exit_status = self
            .inner_context
            .exit_status
            .clone()
            .unwrap_or(ExitStatusCode::Default);
        match exit_status {
            ExitStatusCode::Return | ExitStatusCode::Stop => ExecutionResult::Success {
                return_data: self.return_values().to_vec(),
                gas_remaining,
                logs: self.inner_context.logs.to_owned(),
            },
            ExitStatusCode::Revert => ExecutionResult::Revert {
                return_data: self.return_values().to_vec(),
                gas_remaining,
            },
            ExitStatusCode::Error | ExitStatusCode::Default => ExecutionResult::Halt,
        }
    }
}

/// Syscall implementations
///
/// Note that each function is marked as `extern "C"`, which is necessary for the
/// function to be callable from the generated code.
impl<'c> SyscallContext<'c> {
    pub extern "C" fn write_result(
        &mut self,
        offset: u32,
        bytes_len: u32,
        remaining_gas: u64,
        execution_result: u8,
    ) {
        self.inner_context.return_data = Some((offset as usize, bytes_len as usize));
        self.inner_context.gas_remaining = Some(remaining_gas);
        self.inner_context.exit_status = Some(ExitStatusCode::from_u8(execution_result));
    }

    #[allow(improper_ctypes)]
    pub extern "C" fn store_in_callvalue_ptr(&self, value: &mut U256) {
        let aux = &self.env.tx.value;
        value.lo = aux.low_u128();
        value.hi = (aux >> 128).low_u128();
    }

    pub extern "C" fn get_calldata_size(&self) -> u32 {
        self.env.tx.data.len() as u32
    }

    pub extern "C" fn extend_memory(&mut self, new_size: u32) -> *mut u8 {
        let new_size = new_size as usize;
        if new_size <= self.inner_context.memory.len() {
            return self.inner_context.memory.as_mut_ptr();
        }
        match self
            .inner_context
            .memory
            .try_reserve(new_size - self.inner_context.memory.len())
        {
            Ok(()) => {
                self.inner_context.memory.resize(new_size, 0);
                self.inner_context.memory.as_mut_ptr()
            }
            // TODO: use tracing here
            Err(err) => {
                eprintln!("Failed to reserve memory: {err}");
                std::ptr::null_mut()
            }
        }
    }

<<<<<<< HEAD
    pub extern "C" fn write_storage(&mut self, stg_key: &U256, stg_value: &U256) {
        self.storage.insert(*stg_key, *stg_value);
    }

    pub extern "C" fn read_storage(&mut self, stg_key: &U256) -> &U256 {
        match self.storage.get(stg_key) {
            Some(v) => v,
            None => &U256 { hi: 0, lo: 0 },
        }
=======
    pub extern "C" fn append_log(&mut self, offset: u32, size: u32) {
        self.create_log(offset, size, vec![]);
    }
    #[allow(improper_ctypes)]
    pub extern "C" fn append_log_with_one_topic(&mut self, offset: u32, size: u32, topic: &U256) {
        self.create_log(offset, size, vec![*topic]);
    }

    #[allow(improper_ctypes)]
    pub extern "C" fn append_log_with_two_topics(
        &mut self,
        offset: u32,
        size: u32,
        topic1: &U256,
        topic2: &U256,
    ) {
        self.create_log(offset, size, vec![*topic1, *topic2]);
    }

    #[allow(improper_ctypes)]
    pub extern "C" fn append_log_with_three_topics(
        &mut self,
        offset: u32,
        size: u32,
        topic1: &U256,
        topic2: &U256,
        topic3: &U256,
    ) {
        self.create_log(offset, size, vec![*topic1, *topic2, *topic3]);
    }

    #[allow(improper_ctypes)]
    pub extern "C" fn append_log_with_four_topics(
        &mut self,
        offset: u32,
        size: u32,
        topic1: &U256,
        topic2: &U256,
        topic3: &U256,
        topic4: &U256,
    ) {
        self.create_log(offset, size, vec![*topic1, *topic2, *topic3, *topic4]);
    }

    /// Receives a memory offset and size, and a vector of topics.
    /// Creates a Log with topics and data equal to memory[offset..offset + size]
    /// and pushes it to the logs vector.
    fn create_log(&mut self, offset: u32, size: u32, topics: Vec<U256>) {
        let offset = offset as usize;
        let size = size as usize;
        let data: Vec<u8> = self.inner_context.memory[offset..offset + size].into();

        let log = Log { data, topics };
        self.inner_context.logs.push(log);
    }
    pub extern "C" fn get_calldata_ptr(&mut self) -> *const u8 {
        self.env.tx.data.as_ptr()
>>>>>>> 2300c5ba
    }
}

pub mod symbols {
    pub const WRITE_RESULT: &str = "evm_mlir__write_result";
    pub const EXTEND_MEMORY: &str = "evm_mlir__extend_memory";
<<<<<<< HEAD
    pub const STORAGE_WRITE: &str = "evm_mlir__write_storage";
    pub const STORAGE_READ: &str = "evm_mlir__read_storage";
=======
    pub const APPEND_LOG: &str = "evm_mlir__append_log";
    pub const APPEND_LOG_ONE_TOPIC: &str = "evm_mlir__append_log_with_one_topic";
    pub const APPEND_LOG_TWO_TOPICS: &str = "evm_mlir__append_log_with_two_topics";
    pub const APPEND_LOG_THREE_TOPICS: &str = "evm_mlir__append_log_with_three_topics";
    pub const APPEND_LOG_FOUR_TOPICS: &str = "evm_mlir__append_log_with_four_topics";
    pub const GET_CALLDATA_PTR: &str = "evm_mlir__get_calldata_ptr";
>>>>>>> 2300c5ba
    pub const GET_CALLDATA_SIZE: &str = "evm_mlir__get_calldata_size";
    pub const STORE_IN_CALLVALUE_PTR: &str = "evm_mlir__store_in_callvalue_ptr";
}

/// Registers all the syscalls as symbols in the execution engine
///
/// This allows the generated code to call the syscalls by name.
pub fn register_syscalls(engine: &ExecutionEngine) {
    unsafe {
        engine.register_symbol(
            symbols::WRITE_RESULT,
            SyscallContext::write_result as *const fn(*mut c_void, u32, u32, u64, u8) as *mut (),
        );
        engine.register_symbol(
            symbols::EXTEND_MEMORY,
            SyscallContext::extend_memory as *const fn(*mut c_void, u32) as *mut (),
        );
        engine.register_symbol(
<<<<<<< HEAD
            symbols::STORAGE_READ,
            SyscallContext::read_storage as *const fn(*const c_void, *const U256) as *mut (),
        );
        engine.register_symbol(
            symbols::STORAGE_WRITE,
            SyscallContext::write_storage as *const fn(*mut c_void, *const U256, *const U256)
                as *mut (),
        );
        engine.register_symbol(
=======
            symbols::APPEND_LOG,
            SyscallContext::append_log as *const fn(*mut c_void, u32, u32) as *mut (),
        );
        engine.register_symbol(
            symbols::APPEND_LOG_ONE_TOPIC,
            SyscallContext::append_log_with_one_topic
                as *const fn(*mut c_void, u32, u32, *const U256) as *mut (),
        );
        engine.register_symbol(
            symbols::APPEND_LOG_TWO_TOPICS,
            SyscallContext::append_log_with_two_topics
                as *const fn(*mut c_void, u32, u32, *const U256, *const U256)
                as *mut (),
        );
        engine.register_symbol(
            symbols::APPEND_LOG_THREE_TOPICS,
            SyscallContext::append_log_with_three_topics
                as *const fn(*mut c_void, u32, u32, *const U256, *const U256, *const U256)
                as *mut (),
        );
        engine.register_symbol(
            symbols::APPEND_LOG_FOUR_TOPICS,
            SyscallContext::append_log_with_four_topics
                as *const fn(
                    *mut c_void,
                    u32,
                    u32,
                    *const U256,
                    *const U256,
                    *const U256,
                    *const U256,
                ) as *mut (),
        );
        engine.register_symbol(
            symbols::GET_CALLDATA_PTR,
            SyscallContext::get_calldata_ptr as *const fn(*mut c_void) as *mut (),
        );
        engine.register_symbol(
>>>>>>> 2300c5ba
            symbols::GET_CALLDATA_SIZE,
            SyscallContext::get_calldata_size as *const fn(*mut c_void) as *mut (),
        );
        engine.register_symbol(
            symbols::STORE_IN_CALLVALUE_PTR,
            SyscallContext::store_in_callvalue_ptr as *const fn(*mut c_void, *mut U256) as *mut (),
        );
    };
}

/// MLIR util for declaring syscalls
pub(crate) mod mlir {
    use melior::{
        dialect::{func, llvm::r#type::pointer},
        ir::{
            attribute::{FlatSymbolRefAttribute, StringAttribute, TypeAttribute},
            r#type::{FunctionType, IntegerType},
            Block, Identifier, Location, Module as MeliorModule, Region, Value,
        },
        Context as MeliorContext,
    };

    use crate::errors::CodegenError;

    use super::symbols;

    pub(crate) fn declare_syscalls(context: &MeliorContext, module: &MeliorModule) {
        let location = Location::unknown(context);

        // Type declarations
        let ptr_type = pointer(context, 0);
        let uint32 = IntegerType::new(context, 32).into();
        //let uint256 = IntegerType::new(context, 256).into();
        let uint64 = IntegerType::new(context, 64).into();
        let uint8 = IntegerType::new(context, 8).into();

        let attributes = &[(
            Identifier::new(context, "sym_visibility"),
            StringAttribute::new(context, "private").into(),
        )];

        // Syscall declarations
        module.body().append_operation(func::func(
            context,
            StringAttribute::new(context, symbols::WRITE_RESULT),
            TypeAttribute::new(
                FunctionType::new(context, &[ptr_type, uint32, uint32, uint64, uint8], &[]).into(),
            ),
            Region::new(),
            attributes,
            location,
        ));

        module.body().append_operation(func::func(
            context,
            StringAttribute::new(context, symbols::GET_CALLDATA_SIZE),
            TypeAttribute::new(FunctionType::new(context, &[ptr_type], &[uint32]).into()),
            Region::new(),
            attributes,
            location,
        ));

        module.body().append_operation(func::func(
            context,
            StringAttribute::new(context, symbols::STORE_IN_CALLVALUE_PTR),
            TypeAttribute::new(FunctionType::new(context, &[ptr_type, ptr_type], &[]).into()),
            Region::new(),
            attributes,
            location,
        ));

        module.body().append_operation(func::func(
            context,
            StringAttribute::new(context, symbols::EXTEND_MEMORY),
            TypeAttribute::new(FunctionType::new(context, &[ptr_type, uint32], &[ptr_type]).into()),
            Region::new(),
            attributes,
            location,
        ));
<<<<<<< HEAD

        module.body().append_operation(func::func(
            context,
            StringAttribute::new(context, symbols::STORAGE_READ),
            r#TypeAttribute::new(
                FunctionType::new(context, &[ptr_type, ptr_type], &[ptr_type]).into(),
=======
        module.body().append_operation(func::func(
            context,
            StringAttribute::new(context, symbols::APPEND_LOG),
            TypeAttribute::new(FunctionType::new(context, &[ptr_type, uint32, uint32], &[]).into()),
            Region::new(),
            attributes,
            location,
        ));
        module.body().append_operation(func::func(
            context,
            StringAttribute::new(context, symbols::APPEND_LOG_ONE_TOPIC),
            TypeAttribute::new(
                FunctionType::new(context, &[ptr_type, uint32, uint32, ptr_type], &[]).into(),
            ),
            Region::new(),
            attributes,
            location,
        ));
        module.body().append_operation(func::func(
            context,
            StringAttribute::new(context, symbols::APPEND_LOG_TWO_TOPICS),
            TypeAttribute::new(
                FunctionType::new(
                    context,
                    &[ptr_type, uint32, uint32, ptr_type, ptr_type],
                    &[],
                )
                .into(),
>>>>>>> 2300c5ba
            ),
            Region::new(),
            attributes,
            location,
        ));
<<<<<<< HEAD

        module.body().append_operation(func::func(
            context,
            StringAttribute::new(context, symbols::STORAGE_WRITE),
            r#TypeAttribute::new(
                FunctionType::new(context, &[ptr_type, ptr_type, ptr_type], &[]).into(),
=======
        module.body().append_operation(func::func(
            context,
            StringAttribute::new(context, symbols::APPEND_LOG_THREE_TOPICS),
            TypeAttribute::new(
                FunctionType::new(
                    context,
                    &[ptr_type, uint32, uint32, ptr_type, ptr_type, ptr_type],
                    &[],
                )
                .into(),
>>>>>>> 2300c5ba
            ),
            Region::new(),
            attributes,
            location,
        ));
<<<<<<< HEAD
=======
        module.body().append_operation(func::func(
            context,
            StringAttribute::new(context, symbols::APPEND_LOG_FOUR_TOPICS),
            TypeAttribute::new(
                FunctionType::new(
                    context,
                    &[
                        ptr_type, uint32, uint32, ptr_type, ptr_type, ptr_type, ptr_type,
                    ],
                    &[],
                )
                .into(),
            ),
            Region::new(),
            attributes,
            location,
        ));

        module.body().append_operation(func::func(
            context,
            StringAttribute::new(context, symbols::GET_CALLDATA_PTR),
            TypeAttribute::new(FunctionType::new(context, &[ptr_type], &[ptr_type]).into()),
            Region::new(),
            attributes,
            location,
        ));
>>>>>>> 2300c5ba
    }

    /// Stores the return values in the syscall context
    #[allow(clippy::too_many_arguments)]
    pub(crate) fn write_result_syscall<'c>(
        mlir_ctx: &'c MeliorContext,
        syscall_ctx: Value<'c, 'c>,
        block: &Block,
        offset: Value,
        size: Value,
        gas: Value,
        reason: Value,
        location: Location,
    ) {
        block.append_operation(func::call(
            mlir_ctx,
            FlatSymbolRefAttribute::new(mlir_ctx, symbols::WRITE_RESULT),
            &[syscall_ctx, offset, size, gas, reason],
            &[],
            location,
        ));
    }

    pub(crate) fn get_calldata_size_syscall<'c>(
        mlir_ctx: &'c MeliorContext,
        syscall_ctx: Value<'c, 'c>,
        block: &'c Block,
        location: Location<'c>,
    ) -> Result<Value<'c, 'c>, CodegenError> {
        let uint32 = IntegerType::new(mlir_ctx, 32).into();
        let value = block
            .append_operation(func::call(
                mlir_ctx,
                FlatSymbolRefAttribute::new(mlir_ctx, symbols::GET_CALLDATA_SIZE),
                &[syscall_ctx],
                &[uint32],
                location,
            ))
            .result(0)?;
        Ok(value.into())
    }

    pub(crate) fn store_in_callvalue_ptr<'c>(
        mlir_ctx: &'c MeliorContext,
        syscall_ctx: Value<'c, 'c>,
        block: &'c Block,
        location: Location<'c>,
        callvalue_ptr: Value<'c, 'c>,
    ) {
        block.append_operation(func::call(
            mlir_ctx,
            FlatSymbolRefAttribute::new(mlir_ctx, symbols::STORE_IN_CALLVALUE_PTR),
            &[syscall_ctx, callvalue_ptr],
            &[],
            location,
        ));
    }

    /// Extends the memory segment of the syscall context.
    /// Returns a pointer to the start of the memory segment.
    pub(crate) fn extend_memory_syscall<'c>(
        mlir_ctx: &'c MeliorContext,
        syscall_ctx: Value<'c, 'c>,
        block: &'c Block,
        new_size: Value<'c, 'c>,
        location: Location<'c>,
    ) -> Result<Value<'c, 'c>, CodegenError> {
        let ptr_type = pointer(mlir_ctx, 0);
        let value = block
            .append_operation(func::call(
                mlir_ctx,
                FlatSymbolRefAttribute::new(mlir_ctx, symbols::EXTEND_MEMORY),
                &[syscall_ctx, new_size],
                &[ptr_type],
                location,
            ))
            .result(0)?;
        Ok(value.into())
    }

<<<<<<< HEAD
    /// Reads the storage given a key
    pub(crate) fn storage_read_syscall<'c>(
        mlir_ctx: &'c MeliorContext,
        syscall_ctx: Value<'c, 'c>,
        block: &'c Block,
        key: Value<'c, 'c>,
        location: Location<'c>,
    ) -> Result<Value<'c, 'c>, CodegenError> {
        let ptr_type = pointer(mlir_ctx, 0);
        let value = block
            .append_operation(func::call(
                mlir_ctx,
                FlatSymbolRefAttribute::new(mlir_ctx, symbols::STORAGE_READ),
                &[syscall_ctx, key],
                &[ptr_type],
                location,
            ))
            .result(0)?;

        Ok(value.into())
    }

    /// Writes the storage given a key value pair
    pub(crate) fn storage_write_syscall<'c>(
        mlir_ctx: &'c MeliorContext,
        syscall_ctx: Value<'c, 'c>,
        block: &'c Block,
        key: Value<'c, 'c>,
        value: Value<'c, 'c>,
        location: Location<'c>,
    ) -> Result<(), CodegenError> {
        block.append_operation(func::call(
            mlir_ctx,
            FlatSymbolRefAttribute::new(mlir_ctx, symbols::STORAGE_WRITE),
            &[syscall_ctx, key, value],
            &[],
            location,
        ));

        Ok(())
=======
    /// Receives log data and appends a log to the logs vector
    pub(crate) fn append_log_syscall<'c>(
        mlir_ctx: &'c MeliorContext,
        syscall_ctx: Value<'c, 'c>,
        block: &'c Block,
        data: Value<'c, 'c>,
        size: Value<'c, 'c>,
        location: Location<'c>,
    ) {
        block.append_operation(func::call(
            mlir_ctx,
            FlatSymbolRefAttribute::new(mlir_ctx, symbols::APPEND_LOG),
            &[syscall_ctx, data, size],
            &[],
            location,
        ));
    }

    /// Receives log data and a topic and appends a log to the logs vector
    pub(crate) fn append_log_with_one_topic_syscall<'c>(
        mlir_ctx: &'c MeliorContext,
        syscall_ctx: Value<'c, 'c>,
        block: &'c Block,
        data: Value<'c, 'c>,
        size: Value<'c, 'c>,
        topic: Value<'c, 'c>,
        location: Location<'c>,
    ) {
        block.append_operation(func::call(
            mlir_ctx,
            FlatSymbolRefAttribute::new(mlir_ctx, symbols::APPEND_LOG_ONE_TOPIC),
            &[syscall_ctx, data, size, topic],
            &[],
            location,
        ));
    }

    /// Receives log data, two topics and appends a log to the logs vector
    #[allow(clippy::too_many_arguments)]
    pub(crate) fn append_log_with_two_topics_syscall<'c>(
        mlir_ctx: &'c MeliorContext,
        syscall_ctx: Value<'c, 'c>,
        block: &'c Block,
        data: Value<'c, 'c>,
        size: Value<'c, 'c>,
        topic1_ptr: Value<'c, 'c>,
        topic2_ptr: Value<'c, 'c>,
        location: Location<'c>,
    ) {
        block.append_operation(func::call(
            mlir_ctx,
            FlatSymbolRefAttribute::new(mlir_ctx, symbols::APPEND_LOG_TWO_TOPICS),
            &[syscall_ctx, data, size, topic1_ptr, topic2_ptr],
            &[],
            location,
        ));
    }

    /// Receives log data, three topics and appends a log to the logs vector
    #[allow(clippy::too_many_arguments)]
    pub(crate) fn append_log_with_three_topics_syscall<'c>(
        mlir_ctx: &'c MeliorContext,
        syscall_ctx: Value<'c, 'c>,
        block: &'c Block,
        data: Value<'c, 'c>,
        size: Value<'c, 'c>,
        topic1_ptr: Value<'c, 'c>,
        topic2_ptr: Value<'c, 'c>,
        topic3_ptr: Value<'c, 'c>,
        location: Location<'c>,
    ) {
        block.append_operation(func::call(
            mlir_ctx,
            FlatSymbolRefAttribute::new(mlir_ctx, symbols::APPEND_LOG_THREE_TOPICS),
            &[syscall_ctx, data, size, topic1_ptr, topic2_ptr, topic3_ptr],
            &[],
            location,
        ));
    }

    /// Receives log data, three topics and appends a log to the logs vector
    #[allow(clippy::too_many_arguments)]
    pub(crate) fn append_log_with_four_topics_syscall<'c>(
        mlir_ctx: &'c MeliorContext,
        syscall_ctx: Value<'c, 'c>,
        block: &'c Block,
        data: Value<'c, 'c>,
        size: Value<'c, 'c>,
        topic1_ptr: Value<'c, 'c>,
        topic2_ptr: Value<'c, 'c>,
        topic3_ptr: Value<'c, 'c>,
        topic4_ptr: Value<'c, 'c>,
        location: Location<'c>,
    ) {
        block.append_operation(func::call(
            mlir_ctx,
            FlatSymbolRefAttribute::new(mlir_ctx, symbols::APPEND_LOG_FOUR_TOPICS),
            &[
                syscall_ctx,
                data,
                size,
                topic1_ptr,
                topic2_ptr,
                topic3_ptr,
                topic4_ptr,
            ],
            &[],
            location,
        ));
    }
    /// Returns a pointer to the calldata.
    #[allow(unused)]
    pub(crate) fn get_calldata_ptr_syscall<'c>(
        mlir_ctx: &'c MeliorContext,
        syscall_ctx: Value<'c, 'c>,
        block: &'c Block,
        location: Location<'c>,
    ) -> Result<Value<'c, 'c>, CodegenError> {
        let ptr_type = pointer(mlir_ctx, 0);
        let value = block
            .append_operation(func::call(
                mlir_ctx,
                FlatSymbolRefAttribute::new(mlir_ctx, symbols::GET_CALLDATA_PTR),
                &[syscall_ctx],
                &[ptr_type],
                location,
            ))
            .result(0)?;
        Ok(value.into())
>>>>>>> 2300c5ba
    }
}<|MERGE_RESOLUTION|>--- conflicted
+++ resolved
@@ -1,3 +1,4 @@
+
 //! # Module implementing syscalls for the EVM
 //!
 //! The syscalls implemented here are to be exposed to the generated code
@@ -15,7 +16,7 @@
 //! [`mlir::declare_syscalls`], which will make the syscall available inside the MLIR code.
 //! Finally, the function can be called from the MLIR code like a normal function (see
 //! [`mlir::write_result_syscall`] for an example).
-use std::{collections::HashMap, ffi::c_void};
+use std::ffi::c_void;
 
 use melior::ExecutionEngine;
 
@@ -115,9 +116,6 @@
 #[derive(Debug)]
 pub struct SyscallContext<'c> {
     pub env: Env,
-<<<<<<< HEAD
-    pub storage: HashMap<U256, U256>,
-=======
     pub db: &'c mut Db,
     pub inner_context: InnerContext,
 }
@@ -126,7 +124,6 @@
 pub struct Log {
     pub topics: Vec<U256>,
     pub data: Vec<u8>,
->>>>>>> 2300c5ba
 }
 
 /// Accessors for disponibilizing the execution results
@@ -216,9 +213,8 @@
             }
         }
     }
-
-<<<<<<< HEAD
-    pub extern "C" fn write_storage(&mut self, stg_key: &U256, stg_value: &U256) {
+  
+  pub extern "C" fn write_storage(&mut self, stg_key: &U256, stg_value: &U256) {
         self.storage.insert(*stg_key, *stg_value);
     }
 
@@ -227,7 +223,8 @@
             Some(v) => v,
             None => &U256 { hi: 0, lo: 0 },
         }
-=======
+    }
+
     pub extern "C" fn append_log(&mut self, offset: u32, size: u32) {
         self.create_log(offset, size, vec![]);
     }
@@ -285,24 +282,20 @@
     }
     pub extern "C" fn get_calldata_ptr(&mut self) -> *const u8 {
         self.env.tx.data.as_ptr()
->>>>>>> 2300c5ba
     }
 }
 
 pub mod symbols {
     pub const WRITE_RESULT: &str = "evm_mlir__write_result";
     pub const EXTEND_MEMORY: &str = "evm_mlir__extend_memory";
-<<<<<<< HEAD
     pub const STORAGE_WRITE: &str = "evm_mlir__write_storage";
     pub const STORAGE_READ: &str = "evm_mlir__read_storage";
-=======
     pub const APPEND_LOG: &str = "evm_mlir__append_log";
     pub const APPEND_LOG_ONE_TOPIC: &str = "evm_mlir__append_log_with_one_topic";
     pub const APPEND_LOG_TWO_TOPICS: &str = "evm_mlir__append_log_with_two_topics";
     pub const APPEND_LOG_THREE_TOPICS: &str = "evm_mlir__append_log_with_three_topics";
     pub const APPEND_LOG_FOUR_TOPICS: &str = "evm_mlir__append_log_with_four_topics";
     pub const GET_CALLDATA_PTR: &str = "evm_mlir__get_calldata_ptr";
->>>>>>> 2300c5ba
     pub const GET_CALLDATA_SIZE: &str = "evm_mlir__get_calldata_size";
     pub const STORE_IN_CALLVALUE_PTR: &str = "evm_mlir__store_in_callvalue_ptr";
 }
@@ -321,7 +314,6 @@
             SyscallContext::extend_memory as *const fn(*mut c_void, u32) as *mut (),
         );
         engine.register_symbol(
-<<<<<<< HEAD
             symbols::STORAGE_READ,
             SyscallContext::read_storage as *const fn(*const c_void, *const U256) as *mut (),
         );
@@ -331,7 +323,6 @@
                 as *mut (),
         );
         engine.register_symbol(
-=======
             symbols::APPEND_LOG,
             SyscallContext::append_log as *const fn(*mut c_void, u32, u32) as *mut (),
         );
@@ -370,7 +361,6 @@
             SyscallContext::get_calldata_ptr as *const fn(*mut c_void) as *mut (),
         );
         engine.register_symbol(
->>>>>>> 2300c5ba
             symbols::GET_CALLDATA_SIZE,
             SyscallContext::get_calldata_size as *const fn(*mut c_void) as *mut (),
         );
@@ -450,14 +440,29 @@
             attributes,
             location,
         ));
-<<<<<<< HEAD
-
+      
         module.body().append_operation(func::func(
             context,
             StringAttribute::new(context, symbols::STORAGE_READ),
             r#TypeAttribute::new(
                 FunctionType::new(context, &[ptr_type, ptr_type], &[ptr_type]).into(),
-=======
+            ),
+            Region::new(),
+            attributes,
+            location,
+        ));
+
+        module.body().append_operation(func::func(
+            context,
+            StringAttribute::new(context, symbols::STORAGE_WRITE),
+            r#TypeAttribute::new(
+                FunctionType::new(context, &[ptr_type, ptr_type, ptr_type], &[]).into(),
+            ),
+            Region::new(),
+            attributes,
+            location,
+        ));
+      
         module.body().append_operation(func::func(
             context,
             StringAttribute::new(context, symbols::APPEND_LOG),
@@ -486,20 +491,11 @@
                     &[],
                 )
                 .into(),
->>>>>>> 2300c5ba
             ),
             Region::new(),
             attributes,
             location,
         ));
-<<<<<<< HEAD
-
-        module.body().append_operation(func::func(
-            context,
-            StringAttribute::new(context, symbols::STORAGE_WRITE),
-            r#TypeAttribute::new(
-                FunctionType::new(context, &[ptr_type, ptr_type, ptr_type], &[]).into(),
-=======
         module.body().append_operation(func::func(
             context,
             StringAttribute::new(context, symbols::APPEND_LOG_THREE_TOPICS),
@@ -510,14 +506,11 @@
                     &[],
                 )
                 .into(),
->>>>>>> 2300c5ba
             ),
             Region::new(),
             attributes,
             location,
         ));
-<<<<<<< HEAD
-=======
         module.body().append_operation(func::func(
             context,
             StringAttribute::new(context, symbols::APPEND_LOG_FOUR_TOPICS),
@@ -544,7 +537,6 @@
             attributes,
             location,
         ));
->>>>>>> 2300c5ba
     }
 
     /// Stores the return values in the syscall context
@@ -624,8 +616,7 @@
             .result(0)?;
         Ok(value.into())
     }
-
-<<<<<<< HEAD
+  
     /// Reads the storage given a key
     pub(crate) fn storage_read_syscall<'c>(
         mlir_ctx: &'c MeliorContext,
@@ -666,7 +657,8 @@
         ));
 
         Ok(())
-=======
+    }
+
     /// Receives log data and appends a log to the logs vector
     pub(crate) fn append_log_syscall<'c>(
         mlir_ctx: &'c MeliorContext,
@@ -796,6 +788,5 @@
             ))
             .result(0)?;
         Ok(value.into())
->>>>>>> 2300c5ba
     }
 }