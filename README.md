--- conflicted
+++ resolved
@@ -40,12 +40,9 @@
 1. (0x1B) SHL
 1. (0x1C) SHR
 1. (0x1D) SAR
-<<<<<<< HEAD
-=======
 1. (0x20) KECCAK256
 1. (0x30) ADDRESS
 1. (0x31) BALANCE
->>>>>>> 03058831
 1. (0x32) ORIGIN
 1. (0x33) CALLER
 1. (0x34) CALLVALUE
@@ -59,13 +56,10 @@
 1. (0x41) COINBASE
 1. (0x42) TIMESTAMP
 1. (0x43) NUMBER
+1. (0x45) GASLIMIT
 1. (0x46) CHAINID
-<<<<<<< HEAD
-1. (0x45) GASLIMIT
-=======
 1. (0x47) SELFBALANCE
 1. (0x48) BASEFEE
->>>>>>> 03058831
 1. (0x50) POP
 1. (0x51) MLOAD
 1. (0x52) MSTORE
@@ -156,14 +150,6 @@
 <details>
 <summary>Not yet implemented opcodes (click to open)</summary>
 
-<<<<<<< HEAD
-1. (0x19) NOT
-1. (0x20) KECCAK256
-1. (0x30) ADDRESS
-1. (0x31) BALANCE
-1. (0x39) CODECOPY
-=======
->>>>>>> 03058831
 1. (0x3B) EXTCODESIZE
 1. (0x3C) EXTCODECOPY
 1. (0x3D) RETURNDATASIZE
@@ -171,12 +157,6 @@
 1. (0x3F) EXTCODEHASH
 1. (0x40) BLOCKHASH
 1. (0x44) DIFFICULTY
-<<<<<<< HEAD
-1. (0x47) SELFBALANCE
-1. (0x48) BASEFEE
-=======
-1. (0x45) GASLIMIT
->>>>>>> 03058831
 1. (0x49) BLOBHASH
 1. (0x4A) BLOBBASEFEE
 1. (0x55) SSTORE
