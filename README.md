--- conflicted
+++ resolved
@@ -40,10 +40,7 @@
 1. (0x1B) SHL
 1. (0x1C) SHR
 1. (0x1D) SAR
-<<<<<<< HEAD
-=======
 1. (0x30) ADDRESS
->>>>>>> 70d039fd
 1. (0x33) CALLER
 1. (0x32) ORIGIN
 1. (0x34) CALLVALUE
