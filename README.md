--- conflicted
+++ resolved
@@ -115,11 +115,6 @@
 <details>
 <summary>Not yet implemented opcodes (click to open)</summary>
 
-<<<<<<< HEAD
-1. (0x07) SMOD
-=======
-1. (0x12) SLT
->>>>>>> c29efb97
 1. (0x19) NOT
 1. (0x1B) SHL
 1. (0x20) KECCAK256
