--- conflicted
+++ resolved
@@ -39,11 +39,8 @@
 1. (0x1B) SHL
 1. (0x1C) SHR
 1. (0x1D) SAR
-<<<<<<< HEAD
 1. (0x35) CALLDATALOAD
-=======
 1. (0x36) CALLDATASIZE
->>>>>>> b59056e9
 1. (0x38) CODESIZE
 1. (0x50) POP
 1. (0x51) MLOAD
@@ -136,11 +133,6 @@
 1. (0x32) ORIGIN
 1. (0x33) CALLER
 1. (0x34) CALLVALUE
-<<<<<<< HEAD
-1. (0x36) CALLDATASIZE
-=======
-1. (0x35) CALLDATALOAD
->>>>>>> b59056e9
 1. (0x37) CALLDATACOPY
 1. (0x39) CODECOPY
 1. (0x3A) GASPRICE
