# EVM MLIR

[![Telegram Chat][tg-badge]][tg-url]
[![rust](https://github.com/lambdaclass/evm_mlir/actions/workflows/ci.yml/badge.svg)](https://github.com/lambdaclass/emv_mlir/actions/workflows/ci.yml)
[![license](https://img.shields.io/github/license/lambdaclass/evm_mlir)](/LICENSE)

[tg-badge]: https://img.shields.io/endpoint?url=https%3A%2F%2Ftg.sumanjay.workers.dev%2Fethereum_rust%2F&logo=telegram&label=chat&color=neon
[tg-url]: https://t.me/ethereum_rust

An EVM-bytecode to machine-bytecode compiler using MLIR and LLVM.

## Progress

<details>
<summary>Implemented opcodes (click to open)</summary>

1. (0x00) STOP
1. (0x01) ADD
1. (0x02) MUL
1. (0x03) SUB
1. (0x04) DIV
1. (0x05) SDIV
1. (0x06) MOD
1. (0x07) SMOD
1. (0x08) ADDMOD
1. (0x09) MULMOD
1. (0x0A) EXP
1. (0x0B) SIGNEXTEND
1. (0x10) LT
1. (0x11) GT
1. (0x12) SLT
1. (0x13) SGT
1. (0x14) EQ
1. (0x15) ISZERO
1. (0x16) AND
1. (0x17) OR
1. (0x18) XOR
1. (0x19) NOT
1. (0x1A) BYTE
1. (0x1B) SHL
1. (0x1C) SHR
1. (0x1D) SAR
1. (0x20) KECCAK256
1. (0x30) ADDRESS
1. (0x31) BALANCE
1. (0x32) ORIGIN
1. (0x33) CALLER
1. (0x34) CALLVALUE
1. (0x35) CALLDATALOAD
1. (0x36) CALLDATASIZE
1. (0x37) CALLDATACOPY
1. (0x38) CODESIZE
1. (0x39) CODECOPY
1. (0x3A) GASPRICE
<<<<<<< HEAD
1. (0x3C) EXTCODECOPY
=======
1. (0x41) COINBASE
1. (0x42) TIMESTAMP
1. (0x43) NUMBER
1. (0x45) GASLIMIT
>>>>>>> 72491e1f
1. (0x46) CHAINID
1. (0x47) SELFBALANCE
1. (0x48) BASEFEE
1. (0x4A) BLOBBASEFEE
1. (0x50) POP
1. (0x51) MLOAD
1. (0x52) MSTORE
1. (0x53) MSTORE8
1. (0x54) SLOAD
1. (0x55) SSTORE
1. (0x56) JUMP
1. (0x57) JUMPI
1. (0x58) PC
1. (0x59) MSIZE
1. (0x5A) GAS
1. (0x5B) JUMPDEST
1. (0x5E) MCOPY
1. (0x5F) PUSH0
1. (0x60) PUSH1
1. (0x61) PUSH2
1. (0x62) PUSH3
1. (0x63) PUSH4
1. (0x64) PUSH5
1. (0x65) PUSH6
1. (0x66) PUSH7
1. (0x67) PUSH8
1. (0x68) PUSH9
1. (0x69) PUSH10
1. (0x6A) PUSH11
1. (0x6B) PUSH12
1. (0x6C) PUSH13
1. (0x6D) PUSH14
1. (0x6E) PUSH15
1. (0x6F) PUSH16
1. (0x70) PUSH17
1. (0x71) PUSH18
1. (0x72) PUSH19
1. (0x73) PUSH20
1. (0x74) PUSH21
1. (0x75) PUSH22
1. (0x76) PUSH23
1. (0x77) PUSH24
1. (0x78) PUSH25
1. (0x79) PUSH26
1. (0x7A) PUSH27
1. (0x7B) PUSH28
1. (0x7C) PUSH29
1. (0x7D) PUSH30
1. (0x7E) PUSH31
1. (0x7F) PUSH32
1. (0x80) DUP1
1. (0x81) DUP2
1. (0x82) DUP3
1. (0x83) DUP4
1. (0x84) DUP5
1. (0x85) DUP6
1. (0x86) DUP7
1. (0x87) DUP8
1. (0x88) DUP9
1. (0x89) DUP10
1. (0x8A) DUP11
1. (0x8B) DUP12
1. (0x8C) DUP13
1. (0x8D) DUP14
1. (0x8E) DUP15
1. (0x8F) DUP16
1. (0x90) SWAP1
1. (0x91) SWAP2
1. (0x92) SWAP3
1. (0x93) SWAP4
1. (0x94) SWAP5
1. (0x95) SWAP6
1. (0x96) SWAP7
1. (0x97) SWAP8
1. (0x98) SWAP9
1. (0x99) SWAP10
1. (0x9A) SWAP11
1. (0x9B) SWAP12
1. (0x9C) SWAP13
1. (0x9D) SWAP14
1. (0x9E) SWAP15
1. (0x9F) SWAP16
1. (0xA0) LOG0
1. (0xA1) LOG1
1. (0xA2) LOG2
1. (0xA3) LOG3
1. (0xA4) LOG4
1. (0xF3) RETURN
1. (0xFD) REVERT

</details>

<details>
<summary>Not yet implemented opcodes (click to open)</summary>

1. (0x3B) EXTCODESIZE
1. (0x3D) RETURNDATASIZE
1. (0x3E) RETURNDATACOPY
1. (0x3F) EXTCODEHASH
1. (0x40) BLOCKHASH
1. (0x44) DIFFICULTY
1. (0x49) BLOBHASH
1. (0x5C) TLOAD
1. (0x5D) TSTORE
1. (0xF0) CREATE
1. (0xF1) CALL
1. (0xF2) CALLCODE
1. (0xF4) DELEGATECALL
1. (0xF5) CREATE2
1. (0xFA) STATICCALL
1. (0xFE) INVALID
1. (0xFF) SELFDESTRUCT

</details>

## Getting Started

### Dependencies

- Linux or macOS (aarch64 included) only for now
- LLVM 18 with MLIR: On debian you can use [apt.llvm.org](https://apt.llvm.org/), on macOS you can use brew
- Rust
- Git

### Setup

> This step applies to all operating systems.

Run the following make target to install the dependencies (**both Linux and macOS**):

```bash
make deps
```

#### Linux

Since Linux distributions change widely, you need to install LLVM 18 via your package manager, compile it or check if the current release has a Linux binary.

If you are on Debian/Ubuntu, check out the repository https://apt.llvm.org/
Then you can install with:

```bash
sudo apt-get install llvm-18 llvm-18-dev llvm-18-runtime clang-18 clang-tools-18 lld-18 libpolly-18-dev libmlir-18-dev mlir-18-tools
```

If you decide to build from source, here are some indications:

<details><summary>Install LLVM from source instructions</summary>

```bash
# Go to https://github.com/llvm/llvm-project/releases
# Download the latest LLVM 18 release:
# The blob to download is called llvm-project-18.x.x.src.tar.xz

# For example
wget https://github.com/llvm/llvm-project/releases/download/llvmorg-18.1.4/llvm-project-18.1.4.src.tar.xz
tar xf llvm-project-18.1.4.src.tar.xz

cd llvm-project-18.1.4.src
mkdir build
cd build

# The following cmake command configures the build to be installed to /opt/llvm-18
cmake -G Ninja ../llvm \
   -DLLVM_ENABLE_PROJECTS="mlir;clang;clang-tools-extra;lld;polly" \
   -DLLVM_BUILD_EXAMPLES=OFF \
   -DLLVM_TARGETS_TO_BUILD="Native" \
   -DCMAKE_INSTALL_PREFIX=/opt/llvm-18 \
   -DCMAKE_BUILD_TYPE=RelWithDebInfo \
   -DLLVM_PARALLEL_LINK_JOBS=4 \
   -DLLVM_ENABLE_BINDINGS=OFF \
   -DCMAKE_C_COMPILER=clang -DCMAKE_CXX_COMPILER=clang++ -DLLVM_ENABLE_LLD=ON \
   -DLLVM_ENABLE_ASSERTIONS=OFF

ninja install
```

</details>

Setup a environment variable called `MLIR_SYS_180_PREFIX`, `LLVM_SYS_180_PREFIX` and `TABLEGEN_180_PREFIX` pointing to the llvm directory:

```bash
# For Debian/Ubuntu using the repository, the path will be /usr/lib/llvm-18
export MLIR_SYS_180_PREFIX=/usr/lib/llvm-18
export LLVM_SYS_180_PREFIX=/usr/lib/llvm-18
export TABLEGEN_180_PREFIX=/usr/lib/llvm-18
```

Run the deps target to install the other dependencies.

```bash
make deps
```

#### MacOS

The makefile `deps` target (which you should have ran before) installs LLVM 18 with brew for you, afterwards you need to execute the `env-macos.sh` script to setup the environment.

```bash
source scripts/env-macos.sh
```

### Running

To run the compiler, call `cargo run` while passing it a file with the EVM bytecode to compile.
There are some example files under `programs/`, for example:

```bash
cargo run programs/push32.bytecode
```

You can also specify the optimization level:

```bash
cargo run programs/push32.bytecode 3  # ranges from 0 to 3
```

### Testing

To only run the ethereum foundation tests, run the command `make test-eth`. if you want to run the rest of the tests (those that are not the ethereum foundation tests) just run 
`make test`

## Debugging the compiler

### Compile a program

To generate the necessary artifacts, you need to run `cargo run <filepath>`, with `<filepath>` being the path to a file containing the EVM bytecode to compile.

Writing EVM bytecode directly can be a bit difficult, so you can edit [src/main.rs](../src/main.rs), modifying the `program` variable with the structure of your EVM program. After that you just run `cargo run`.

An example edit would look like this:

```rust
fn main() {
    let program = vec![
            Operation::Push0,
            Operation::PushN(BigUint::from(42_u8)),
            Operation::Add,
        ];
    // ...
}
```

### Inspecting the artifacts

The most useful ones to inspect are the MLIR-IR (`<name>.mlir`) and Assembly (`<name>.asm`) files. The first one has a one-to-one mapping with the operations added in the compiler, while the second one contains the instructions that are executed by your machine.

The other generated artifacts are:

- Semi-optimized MLIR-IR (`<name>.after-pass.mlir`)
- LLVM-IR (`<name>.ll`)
- Object file (`<name>.o`)
- Executable (`<name>`)

### Running with a debugger

Once we have the executable, we can run it with a debugger (here we use `lldb`, but you can use others). To run with `lldb`, use `lldb <name>`.

To run until we reach our main function, we can use:

```lldb
br set -n main
run
```

#### Running a single step

`thread step-inst`

#### Reading registers

All registers: `register read`

The `x0` register: `register read x0`

#### Reading memory

To inspect the memory at `<address>`: `memory read <address>`

To inspect the memory at the address given by the register `x0`: `memory read $x0`

#### Reading the EVM stack

To pretty-print the EVM stack at address `X`: `memory read -s32 -fu -c4 X`

Reference:

- The `-s32` flag groups the bytes in 32-byte chunks.
- The `-fu` flag interprets the chunks as unsigned integers.
- The `-c4` flag includes 4 chunks: the one at the given address plus the three next chunks.

#### Restarting the program

To restart the program, just use `run` again.<|MERGE_RESOLUTION|>--- conflicted
+++ resolved
@@ -52,14 +52,11 @@
 1. (0x38) CODESIZE
 1. (0x39) CODECOPY
 1. (0x3A) GASPRICE
-<<<<<<< HEAD
-1. (0x3C) EXTCODECOPY
-=======
+1. (0x3B) EXTCODESIZE
 1. (0x41) COINBASE
 1. (0x42) TIMESTAMP
 1. (0x43) NUMBER
 1. (0x45) GASLIMIT
->>>>>>> 72491e1f
 1. (0x46) CHAINID
 1. (0x47) SELFBALANCE
 1. (0x48) BASEFEE
