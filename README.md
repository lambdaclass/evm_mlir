# EVM MLIR

[![Telegram Chat][tg-badge]][tg-url]
[![rust](https://github.com/lambdaclass/evm_mlir/actions/workflows/ci.yml/badge.svg)](https://github.com/lambdaclass/emv_mlir/actions/workflows/ci.yml)
[![license](https://img.shields.io/github/license/lambdaclass/evm_mlir)](/LICENSE)

[tg-badge]: https://img.shields.io/endpoint?url=https%3A%2F%2Ftg.sumanjay.workers.dev%2Fethereum_rust%2F&logo=telegram&label=chat&color=neon
[tg-url]: https://t.me/ethereum_rust

An EVM-bytecode to machine-bytecode compiler using MLIR and LLVM.

## Progress

<details>
<summary>Implemented opcodes (click to open)</summary>

1. (0x00) STOP
1. (0x01) ADD
1. (0x02) MUL
1. (0x03) SUB
1. (0x04) DIV
1. (0x05) SDIV
1. (0x06) MOD
1. (0x07) SMOD
1. (0x08) ADDMOD
1. (0x09) MULMOD
1. (0x0A) EXP
1. (0x0B) SIGNEXTEND
1. (0x10) LT
1. (0x11) GT
1. (0x12) SLT
1. (0x13) SGT
1. (0x14) EQ
1. (0x15) ISZERO
1. (0x16) AND
1. (0x17) OR
1. (0x18) XOR
1. (0x19) NOT
1. (0x1A) BYTE
1. (0x1B) SHL
1. (0x1C) SHR
1. (0x1D) SAR
1. (0x20) KECCAK256
1. (0x30) ADDRESS
1. (0x31) BALANCE
1. (0x32) ORIGIN
1. (0x33) CALLER
1. (0x34) CALLVALUE
1. (0x35) CALLDATALOAD
1. (0x36) CALLDATASIZE
1. (0x37) CALLDATACOPY
1. (0x38) CODESIZE
1. (0x39) CODECOPY
1. (0x3A) GASPRICE
1. (0x3B) EXTCODESIZE
1. (0x3C) EXTCODECOPY
<<<<<<< HEAD
1. (0x3D) RETURNDATASIZE
=======
1. (0x3F) EXTCODEHASH
>>>>>>> baa1dd8e
1. (0x40) BLOCKHASH
1. (0x41) COINBASE
1. (0x42) TIMESTAMP
1. (0x43) NUMBER
1. (0x44) PREVRANDAO
1. (0x45) GASLIMIT
1. (0x46) CHAINID
1. (0x47) SELFBALANCE
1. (0x48) BASEFEE
1. (0x49) BLOBHASH
1. (0x4A) BLOBBASEFEE
1. (0x50) POP
1. (0x51) MLOAD
1. (0x52) MSTORE
1. (0x53) MSTORE8
1. (0x54) SLOAD
1. (0x55) SSTORE
1. (0x56) JUMP
1. (0x57) JUMPI
1. (0x58) PC
1. (0x59) MSIZE
1. (0x5A) GAS
1. (0x5B) JUMPDEST
1. (0x5E) MCOPY
1. (0x5F) PUSH0
1. (0x60) PUSH1
1. (0x61) PUSH2
1. (0x62) PUSH3
1. (0x63) PUSH4
1. (0x64) PUSH5
1. (0x65) PUSH6
1. (0x66) PUSH7
1. (0x67) PUSH8
1. (0x68) PUSH9
1. (0x69) PUSH10
1. (0x6A) PUSH11
1. (0x6B) PUSH12
1. (0x6C) PUSH13
1. (0x6D) PUSH14
1. (0x6E) PUSH15
1. (0x6F) PUSH16
1. (0x70) PUSH17
1. (0x71) PUSH18
1. (0x72) PUSH19
1. (0x73) PUSH20
1. (0x74) PUSH21
1. (0x75) PUSH22
1. (0x76) PUSH23
1. (0x77) PUSH24
1. (0x78) PUSH25
1. (0x79) PUSH26
1. (0x7A) PUSH27
1. (0x7B) PUSH28
1. (0x7C) PUSH29
1. (0x7D) PUSH30
1. (0x7E) PUSH31
1. (0x7F) PUSH32
1. (0x80) DUP1
1. (0x81) DUP2
1. (0x82) DUP3
1. (0x83) DUP4
1. (0x84) DUP5
1. (0x85) DUP6
1. (0x86) DUP7
1. (0x87) DUP8
1. (0x88) DUP9
1. (0x89) DUP10
1. (0x8A) DUP11
1. (0x8B) DUP12
1. (0x8C) DUP13
1. (0x8D) DUP14
1. (0x8E) DUP15
1. (0x8F) DUP16
1. (0x90) SWAP1
1. (0x91) SWAP2
1. (0x92) SWAP3
1. (0x93) SWAP4
1. (0x94) SWAP5
1. (0x95) SWAP6
1. (0x96) SWAP7
1. (0x97) SWAP8
1. (0x98) SWAP9
1. (0x99) SWAP10
1. (0x9A) SWAP11
1. (0x9B) SWAP12
1. (0x9C) SWAP13
1. (0x9D) SWAP14
1. (0x9E) SWAP15
1. (0x9F) SWAP16
1. (0xA0) LOG0
1. (0xA1) LOG1
1. (0xA2) LOG2
1. (0xA3) LOG3
1. (0xA4) LOG4
1. (0xF1) CALL
1. (0xF3) RETURN
1. (0xFD) REVERT
1. (0xFE) INVALID

</details>

<details>
<summary>Not yet implemented opcodes (click to open)</summary>

1. (0x3E) RETURNDATACOPY
1. (0x5C) TLOAD
1. (0x5D) TSTORE
1. (0xF0) CREATE
1. (0xF2) CALLCODE
1. (0xF4) DELEGATECALL
1. (0xF5) CREATE2
1. (0xFA) STATICCALL
1. (0xFF) SELFDESTRUCT

</details>

## Getting Started

### Dependencies

- Linux or macOS (aarch64 included) only for now
- LLVM 18 with MLIR: On debian you can use [apt.llvm.org](https://apt.llvm.org/), on macOS you can use brew
- Rust
- Git

### Setup

> This step applies to all operating systems.

Run the following make target to install the dependencies (**both Linux and macOS**):

```bash
make deps
```

#### Linux

Since Linux distributions change widely, you need to install LLVM 18 via your package manager, compile it or check if the current release has a Linux binary.

If you are on Debian/Ubuntu, check out the repository https://apt.llvm.org/
Then you can install with:

```bash
sudo apt-get install llvm-18 llvm-18-dev llvm-18-runtime clang-18 clang-tools-18 lld-18 libpolly-18-dev libmlir-18-dev mlir-18-tools
```

If you decide to build from source, here are some indications:

<details><summary>Install LLVM from source instructions</summary>

```bash
# Go to https://github.com/llvm/llvm-project/releases
# Download the latest LLVM 18 release:
# The blob to download is called llvm-project-18.x.x.src.tar.xz

# For example
wget https://github.com/llvm/llvm-project/releases/download/llvmorg-18.1.4/llvm-project-18.1.4.src.tar.xz
tar xf llvm-project-18.1.4.src.tar.xz

cd llvm-project-18.1.4.src
mkdir build
cd build

# The following cmake command configures the build to be installed to /opt/llvm-18
cmake -G Ninja ../llvm \
   -DLLVM_ENABLE_PROJECTS="mlir;clang;clang-tools-extra;lld;polly" \
   -DLLVM_BUILD_EXAMPLES=OFF \
   -DLLVM_TARGETS_TO_BUILD="Native" \
   -DCMAKE_INSTALL_PREFIX=/opt/llvm-18 \
   -DCMAKE_BUILD_TYPE=RelWithDebInfo \
   -DLLVM_PARALLEL_LINK_JOBS=4 \
   -DLLVM_ENABLE_BINDINGS=OFF \
   -DCMAKE_C_COMPILER=clang -DCMAKE_CXX_COMPILER=clang++ -DLLVM_ENABLE_LLD=ON \
   -DLLVM_ENABLE_ASSERTIONS=OFF

ninja install
```

</details>

Setup a environment variable called `MLIR_SYS_180_PREFIX`, `LLVM_SYS_180_PREFIX` and `TABLEGEN_180_PREFIX` pointing to the llvm directory:

```bash
# For Debian/Ubuntu using the repository, the path will be /usr/lib/llvm-18
export MLIR_SYS_180_PREFIX=/usr/lib/llvm-18
export LLVM_SYS_180_PREFIX=/usr/lib/llvm-18
export TABLEGEN_180_PREFIX=/usr/lib/llvm-18
```

Run the deps target to install the other dependencies.

```bash
make deps
```

#### MacOS

The makefile `deps` target (which you should have ran before) installs LLVM 18 with brew for you, afterwards you need to execute the `env-macos.sh` script to setup the environment.

```bash
source scripts/env-macos.sh
```

### Running

To run the compiler, call `cargo run` while passing it a file with the EVM bytecode to compile.
There are some example files under `programs/`, for example:

```bash
cargo run programs/push32.bytecode
```

You can also specify the optimization level:

```bash
cargo run programs/push32.bytecode 3  # ranges from 0 to 3
```

### Testing

To only run the ethereum foundation tests, run the command `make test-eth`. if you want to run the rest of the tests (those that are not the ethereum foundation tests) just run 
`make test`

## Debugging the compiler

### Compile a program

To generate the necessary artifacts, you need to run `cargo run <filepath>`, with `<filepath>` being the path to a file containing the EVM bytecode to compile.

Writing EVM bytecode directly can be a bit difficult, so you can edit [src/main.rs](../src/main.rs), modifying the `program` variable with the structure of your EVM program. After that you just run `cargo run`.

An example edit would look like this:

```rust
fn main() {
    let program = vec![
            Operation::Push0,
            Operation::PushN(BigUint::from(42_u8)),
            Operation::Add,
        ];
    // ...
}
```

### Inspecting the artifacts

The most useful ones to inspect are the MLIR-IR (`<name>.mlir`) and Assembly (`<name>.asm`) files. The first one has a one-to-one mapping with the operations added in the compiler, while the second one contains the instructions that are executed by your machine.

The other generated artifacts are:

- Semi-optimized MLIR-IR (`<name>.after-pass.mlir`)
- LLVM-IR (`<name>.ll`)
- Object file (`<name>.o`)
- Executable (`<name>`)

### Running with a debugger

Once we have the executable, we can run it with a debugger (here we use `lldb`, but you can use others). To run with `lldb`, use `lldb <name>`.

To run until we reach our main function, we can use:

```lldb
br set -n main
run
```

#### Running a single step

`thread step-inst`

#### Reading registers

All registers: `register read`

The `x0` register: `register read x0`

#### Reading memory

To inspect the memory at `<address>`: `memory read <address>`

To inspect the memory at the address given by the register `x0`: `memory read $x0`

#### Reading the EVM stack

To pretty-print the EVM stack at address `X`: `memory read -s32 -fu -c4 X`

Reference:

- The `-s32` flag groups the bytes in 32-byte chunks.
- The `-fu` flag interprets the chunks as unsigned integers.
- The `-c4` flag includes 4 chunks: the one at the given address plus the three next chunks.

#### Restarting the program

To restart the program, just use `run` again.<|MERGE_RESOLUTION|>--- conflicted
+++ resolved
@@ -54,11 +54,8 @@
 1. (0x3A) GASPRICE
 1. (0x3B) EXTCODESIZE
 1. (0x3C) EXTCODECOPY
-<<<<<<< HEAD
 1. (0x3D) RETURNDATASIZE
-=======
 1. (0x3F) EXTCODEHASH
->>>>>>> baa1dd8e
 1. (0x40) BLOCKHASH
 1. (0x41) COINBASE
 1. (0x42) TIMESTAMP
