--- conflicted
+++ resolved
@@ -39,22 +39,16 @@
 1. (0x1B) SHL
 1. (0x1C) SHR
 1. (0x1D) SAR
-<<<<<<< HEAD
+1. (0x32) ORIGIN
 1. (0x33) CALLER
-=======
-1. (0x32) ORIGIN
->>>>>>> main
 1. (0x34) CALLVALUE
 1. (0x35) CALLDATALOAD
 1. (0x36) CALLDATASIZE
 1. (0x37) CALLDATACOPY
 1. (0x38) CODESIZE
-<<<<<<< HEAD
-1. (0x45) GASLIMIT
-=======
 1. (0x3A) GASPRICE
 1. (0x46) CHAINID
->>>>>>> 87d17819
+1. (0x45) GASLIMIT
 1. (0x50) POP
 1. (0x51) MLOAD
 1. (0x52) MSTORE
@@ -148,12 +142,6 @@
 1. (0x20) KECCAK256
 1. (0x30) ADDRESS
 1. (0x31) BALANCE
-<<<<<<< HEAD
-1. (0x32) ORIGIN
-1. (0x37) CALLDATACOPY
-=======
-1. (0x33) CALLER
->>>>>>> main
 1. (0x39) CODECOPY
 1. (0x3B) EXTCODESIZE
 1. (0x3C) EXTCODECOPY
@@ -165,11 +153,6 @@
 1. (0x42) TIMESTAMP
 1. (0x43) NUMBER
 1. (0x44) DIFFICULTY
-<<<<<<< HEAD
-1. (0x46) CHAINID
-=======
-1. (0x45) GASLIMIT
->>>>>>> 87d17819
 1. (0x47) SELFBALANCE
 1. (0x48) BASEFEE
 1. (0x49) BLOBHASH
