--- conflicted
+++ resolved
@@ -112,10 +112,6 @@
 <details>
 <summary>Not yet implemented opcodes (click to open)</summary>
 
-<<<<<<< HEAD
-1. (0x05) SDIV
-=======
->>>>>>> fb76a673
 1. (0x07) SMOD
 1. (0x12) SLT
 1. (0x19) NOT
