--- conflicted
+++ resolved
@@ -114,13 +114,7 @@
 <details>
 <summary>Not yet implemented opcodes (click to open)</summary>
 
-<<<<<<< HEAD
 1. (0x00) STOP
-1. (0x05) SDIV
-1. (0x0B) SIGNEXTEND
-=======
-1. (0x07) SMOD
->>>>>>> 3d648369
 1. (0x12) SLT
 1. (0x19) NOT
 1. (0x1B) SHL
