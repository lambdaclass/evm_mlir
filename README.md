--- conflicted
+++ resolved
@@ -107,11 +107,8 @@
 <details>
 <summary>Not yet implemented opcodes (click to open)</summary>
 
-<<<<<<< HEAD
+1. (0x00) STOP
 1. (0x03) SUB
-=======
-1. (0x00) STOP
->>>>>>> 85884bab
 1. (0x05) SDIV
 1. (0x07) SMOD
 1. (0x09) MULMOD
