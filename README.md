# EVM MLIR

[![Telegram Chat][tg-badge]][tg-url]
[![rust](https://github.com/lambdaclass/evm_mlir/actions/workflows/ci.yml/badge.svg)](https://github.com/lambdaclass/emv_mlir/actions/workflows/ci.yml)
[![license](https://img.shields.io/github/license/lambdaclass/evm_mlir)](/LICENSE)

[tg-badge]: https://img.shields.io/endpoint?url=https%3A%2F%2Ftg.sumanjay.workers.dev%2Fethereum_rust%2F&logo=telegram&label=chat&color=neon
[tg-url]: https://t.me/ethereum_rust

An EVM-bytecode to machine-bytecode compiler using MLIR and LLVM.

## Progress

<details>
<summary>Implemented opcodes (click to open)</summary>

1. (0x00) STOP
1. (0x01) ADD
1. (0x02) MUL
1. (0x03) SUB
1. (0x04) DIV
1. (0x05) SDIV
1. (0x06) MOD
1. (0x07) SMOD
1. (0x08) ADDMOD
1. (0x09) MULMOD
1. (0x0A) EXP
1. (0x0B) SIGNEXTEND
1. (0x10) LT
1. (0x11) GT
1. (0x12) SLT
1. (0x13) SGT
1. (0x14) EQ
1. (0x15) ISZERO
1. (0x16) AND
1. (0x17) OR
1. (0x18) XOR
1. (0x19) NOT
1. (0x1A) BYTE
1. (0x1B) SHL
1. (0x1C) SHR
1. (0x1D) SAR
1. (0x30) ADDRESS
1. (0x31) BALANCE
1. (0x32) ORIGIN
1. (0x33) CALLER
1. (0x34) CALLVALUE
1. (0x35) CALLDATALOAD
1. (0x36) CALLDATASIZE
1. (0x37) CALLDATACOPY
1. (0x38) CODESIZE
1. (0x43) NUMBER
1. (0x39) CODECOPY
1. (0x3A) GASPRICE
1. (0x41) COINBASE
1. (0x46) CHAINID
<<<<<<< HEAD
1. (0x47) SELFBALANCE
=======
1. (0x48) BASEFEE
>>>>>>> 614a4329
1. (0x50) POP
1. (0x51) MLOAD
1. (0x52) MSTORE
1. (0x53) MSTORE8
1. (0x54) SLOAD
1. (0x56) JUMP
1. (0x57) JUMPI
1. (0x58) PC
1. (0x59) MSIZE
1. (0x5A) GAS
1. (0x5B) JUMPDEST
1. (0x5E) MCOPY
1. (0x5F) PUSH0
1. (0x60) PUSH1
1. (0x61) PUSH2
1. (0x62) PUSH3
1. (0x63) PUSH4
1. (0x64) PUSH5
1. (0x65) PUSH6
1. (0x66) PUSH7
1. (0x67) PUSH8
1. (0x68) PUSH9
1. (0x69) PUSH10
1. (0x6A) PUSH11
1. (0x6B) PUSH12
1. (0x6C) PUSH13
1. (0x6D) PUSH14
1. (0x6E) PUSH15
1. (0x6F) PUSH16
1. (0x70) PUSH17
1. (0x71) PUSH18
1. (0x72) PUSH19
1. (0x73) PUSH20
1. (0x74) PUSH21
1. (0x75) PUSH22
1. (0x76) PUSH23
1. (0x77) PUSH24
1. (0x78) PUSH25
1. (0x79) PUSH26
1. (0x7A) PUSH27
1. (0x7B) PUSH28
1. (0x7C) PUSH29
1. (0x7D) PUSH30
1. (0x7E) PUSH31
1. (0x7F) PUSH32
1. (0x80) DUP1
1. (0x81) DUP2
1. (0x82) DUP3
1. (0x83) DUP4
1. (0x84) DUP5
1. (0x85) DUP6
1. (0x86) DUP7
1. (0x87) DUP8
1. (0x88) DUP9
1. (0x89) DUP10
1. (0x8A) DUP11
1. (0x8B) DUP12
1. (0x8C) DUP13
1. (0x8D) DUP14
1. (0x8E) DUP15
1. (0x8F) DUP16
1. (0x90) SWAP1
1. (0x91) SWAP2
1. (0x92) SWAP3
1. (0x93) SWAP4
1. (0x94) SWAP5
1. (0x95) SWAP6
1. (0x96) SWAP7
1. (0x97) SWAP8
1. (0x98) SWAP9
1. (0x99) SWAP10
1. (0x9A) SWAP11
1. (0x9B) SWAP12
1. (0x9C) SWAP13
1. (0x9D) SWAP14
1. (0x9E) SWAP15
1. (0x9F) SWAP16
1. (0xA0) LOG0
1. (0xA1) LOG1
1. (0xA2) LOG2
1. (0xA3) LOG3
1. (0xA4) LOG4
1. (0xF3) RETURN
1. (0xFD) REVERT

</details>

<details>
<summary>Not yet implemented opcodes (click to open)</summary>

1. (0x20) KECCAK256
1. (0x3B) EXTCODESIZE
1. (0x3C) EXTCODECOPY
1. (0x3D) RETURNDATASIZE
1. (0x3E) RETURNDATACOPY
1. (0x3F) EXTCODEHASH
1. (0x40) BLOCKHASH
1. (0x42) TIMESTAMP
1. (0x44) DIFFICULTY
1. (0x45) GASLIMIT
<<<<<<< HEAD
1. (0x48) BASEFEE
=======
1. (0x47) SELFBALANCE
>>>>>>> 614a4329
1. (0x49) BLOBHASH
1. (0x4A) BLOBBASEFEE
1. (0x55) SSTORE
1. (0x5C) TLOAD
1. (0x5D) TSTORE
1. (0xF0) CREATE
1. (0xF1) CALL
1. (0xF2) CALLCODE
1. (0xF4) DELEGATECALL
1. (0xF5) CREATE2
1. (0xFA) STATICCALL
1. (0xFE) INVALID
1. (0xFF) SELFDESTRUCT

</details>

## Getting Started

### Dependencies

- Linux or macOS (aarch64 included) only for now
- LLVM 18 with MLIR: On debian you can use [apt.llvm.org](https://apt.llvm.org/), on macOS you can use brew
- Rust
- Git

### Setup

> This step applies to all operating systems.

Run the following make target to install the dependencies (**both Linux and macOS**):

```bash
make deps
```

#### Linux

Since Linux distributions change widely, you need to install LLVM 18 via your package manager, compile it or check if the current release has a Linux binary.

If you are on Debian/Ubuntu, check out the repository https://apt.llvm.org/
Then you can install with:

```bash
sudo apt-get install llvm-18 llvm-18-dev llvm-18-runtime clang-18 clang-tools-18 lld-18 libpolly-18-dev libmlir-18-dev mlir-18-tools
```

If you decide to build from source, here are some indications:

<details><summary>Install LLVM from source instructions</summary>

```bash
# Go to https://github.com/llvm/llvm-project/releases
# Download the latest LLVM 18 release:
# The blob to download is called llvm-project-18.x.x.src.tar.xz

# For example
wget https://github.com/llvm/llvm-project/releases/download/llvmorg-18.1.4/llvm-project-18.1.4.src.tar.xz
tar xf llvm-project-18.1.4.src.tar.xz

cd llvm-project-18.1.4.src
mkdir build
cd build

# The following cmake command configures the build to be installed to /opt/llvm-18
cmake -G Ninja ../llvm \
   -DLLVM_ENABLE_PROJECTS="mlir;clang;clang-tools-extra;lld;polly" \
   -DLLVM_BUILD_EXAMPLES=OFF \
   -DLLVM_TARGETS_TO_BUILD="Native" \
   -DCMAKE_INSTALL_PREFIX=/opt/llvm-18 \
   -DCMAKE_BUILD_TYPE=RelWithDebInfo \
   -DLLVM_PARALLEL_LINK_JOBS=4 \
   -DLLVM_ENABLE_BINDINGS=OFF \
   -DCMAKE_C_COMPILER=clang -DCMAKE_CXX_COMPILER=clang++ -DLLVM_ENABLE_LLD=ON \
   -DLLVM_ENABLE_ASSERTIONS=OFF

ninja install
```

</details>

Setup a environment variable called `MLIR_SYS_180_PREFIX`, `LLVM_SYS_180_PREFIX` and `TABLEGEN_180_PREFIX` pointing to the llvm directory:

```bash
# For Debian/Ubuntu using the repository, the path will be /usr/lib/llvm-18
export MLIR_SYS_180_PREFIX=/usr/lib/llvm-18
export LLVM_SYS_180_PREFIX=/usr/lib/llvm-18
export TABLEGEN_180_PREFIX=/usr/lib/llvm-18
```

Run the deps target to install the other dependencies.

```bash
make deps
```

#### MacOS

The makefile `deps` target (which you should have ran before) installs LLVM 18 with brew for you, afterwards you need to execute the `env-macos.sh` script to setup the environment.

```bash
source scripts/env-macos.sh
```

### Running

To run the compiler, call `cargo run` while passing it a file with the EVM bytecode to compile.
There are some example files under `programs/`, for example:

```bash
cargo run programs/push32.bytecode
```

You can also specify the optimization level:

```bash
cargo run programs/push32.bytecode 3  # ranges from 0 to 3
```

### Testing

To only run the ethereum foundation tests, run the command `make test-eth`. if you want to run the rest of the tests (those that are not the ethereum foundation tests) just run 
`make test`

## Debugging the compiler

### Compile a program

To generate the necessary artifacts, you need to run `cargo run <filepath>`, with `<filepath>` being the path to a file containing the EVM bytecode to compile.

Writing EVM bytecode directly can be a bit difficult, so you can edit [src/main.rs](../src/main.rs), modifying the `program` variable with the structure of your EVM program. After that you just run `cargo run`.

An example edit would look like this:

```rust
fn main() {
    let program = vec![
            Operation::Push0,
            Operation::PushN(BigUint::from(42_u8)),
            Operation::Add,
        ];
    // ...
}
```

### Inspecting the artifacts

The most useful ones to inspect are the MLIR-IR (`<name>.mlir`) and Assembly (`<name>.asm`) files. The first one has a one-to-one mapping with the operations added in the compiler, while the second one contains the instructions that are executed by your machine.

The other generated artifacts are:

- Semi-optimized MLIR-IR (`<name>.after-pass.mlir`)
- LLVM-IR (`<name>.ll`)
- Object file (`<name>.o`)
- Executable (`<name>`)

### Running with a debugger

Once we have the executable, we can run it with a debugger (here we use `lldb`, but you can use others). To run with `lldb`, use `lldb <name>`.

To run until we reach our main function, we can use:

```lldb
br set -n main
run
```

#### Running a single step

`thread step-inst`

#### Reading registers

All registers: `register read`

The `x0` register: `register read x0`

#### Reading memory

To inspect the memory at `<address>`: `memory read <address>`

To inspect the memory at the address given by the register `x0`: `memory read $x0`

#### Reading the EVM stack

To pretty-print the EVM stack at address `X`: `memory read -s32 -fu -c4 X`

Reference:

- The `-s32` flag groups the bytes in 32-byte chunks.
- The `-fu` flag interprets the chunks as unsigned integers.
- The `-c4` flag includes 4 chunks: the one at the given address plus the three next chunks.

#### Restarting the program

To restart the program, just use `run` again.<|MERGE_RESOLUTION|>--- conflicted
+++ resolved
@@ -54,11 +54,8 @@
 1. (0x3A) GASPRICE
 1. (0x41) COINBASE
 1. (0x46) CHAINID
-<<<<<<< HEAD
 1. (0x47) SELFBALANCE
-=======
 1. (0x48) BASEFEE
->>>>>>> 614a4329
 1. (0x50) POP
 1. (0x51) MLOAD
 1. (0x52) MSTORE
@@ -159,11 +156,8 @@
 1. (0x42) TIMESTAMP
 1. (0x44) DIFFICULTY
 1. (0x45) GASLIMIT
-<<<<<<< HEAD
+1. (0x47) SELFBALANCE
 1. (0x48) BASEFEE
-=======
-1. (0x47) SELFBALANCE
->>>>>>> 614a4329
 1. (0x49) BLOBHASH
 1. (0x4A) BLOBBASEFEE
 1. (0x55) SSTORE
