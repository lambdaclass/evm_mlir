--- conflicted
+++ resolved
@@ -39,11 +39,8 @@
 1. (0x1B) SHL
 1. (0x1C) SHR
 1. (0x1D) SAR
-<<<<<<< HEAD
 1. (0x34) CALLVALUE
-=======
 1. (0x35) CALLDATALOAD
->>>>>>> 133ce70f
 1. (0x36) CALLDATASIZE
 1. (0x38) CODESIZE
 1. (0x50) POP
@@ -141,11 +138,6 @@
 1. (0x31) BALANCE
 1. (0x32) ORIGIN
 1. (0x33) CALLER
-<<<<<<< HEAD
-1. (0x35) CALLDATALOAD
-=======
-1. (0x34) CALLVALUE
->>>>>>> 133ce70f
 1. (0x37) CALLDATACOPY
 1. (0x39) CODECOPY
 1. (0x3A) GASPRICE
