--- conflicted
+++ resolved
@@ -43,11 +43,8 @@
 1. (0x35) CALLDATALOAD
 1. (0x36) CALLDATASIZE
 1. (0x38) CODESIZE
-<<<<<<< HEAD
+1. (0x3A) GASPRICE
 1. (0x46) CHAINID
-=======
-1. (0x3A) GASPRICE
->>>>>>> 9e587f9c
 1. (0x50) POP
 1. (0x51) MLOAD
 1. (0x52) MSTORE
