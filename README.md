# EVM MLIR

[![Telegram Chat][tg-badge]][tg-url]
[![rust](https://github.com/lambdaclass/evm_mlir/actions/workflows/ci.yml/badge.svg)](https://github.com/lambdaclass/emv_mlir/actions/workflows/ci.yml)
[![license](https://img.shields.io/github/license/lambdaclass/evm_mlir)](/LICENSE)

[tg-badge]: https://img.shields.io/endpoint?url=https%3A%2F%2Ftg.sumanjay.workers.dev%2Fethereum_rust%2F&logo=telegram&label=chat&color=neon
[tg-url]: https://t.me/ethereum_rust

An EVM-bytecode to machine-bytecode compiler using MLIR and LLVM.

## Progress

<details>
<summary>Implemented opcodes (click to open)</summary>

1. (0x00) STOP
1. (0x01) ADD
1. (0x02) MUL
1. (0x03) SUB
1. (0x04) DIV
1. (0x05) SDIV
1. (0x06) MOD
1. (0x07) SMOD
1. (0x08) ADDMOD
1. (0x09) MULMOD
1. (0x0A) EXP
1. (0x0B) SIGNEXTEND
1. (0x10) LT
1. (0x11) GT
1. (0x12) SLT
1. (0x13) SGT
1. (0x14) EQ
1. (0x15) ISZERO
1. (0x16) AND
1. (0x17) OR
1. (0x18) XOR
1. (0x19) NOT
1. (0x1A) BYTE
1. (0x1B) SHL
1. (0x1C) SHR
1. (0x1D) SAR
1. (0x20) KECCAK256
1. (0x30) ADDRESS
1. (0x31) BALANCE
1. (0x32) ORIGIN
1. (0x33) CALLER
1. (0x34) CALLVALUE
1. (0x35) CALLDATALOAD
1. (0x36) CALLDATASIZE
1. (0x37) CALLDATACOPY
1. (0x38) CODESIZE
1. (0x43) NUMBER
1. (0x39) CODECOPY
1. (0x3A) GASPRICE
1. (0x41) COINBASE
1. (0x42) TIMESTAMP
1. (0x46) CHAINID
1. (0x48) BASEFEE
1. (0x50) POP
1. (0x51) MLOAD
1. (0x52) MSTORE
1. (0x53) MSTORE8
1. (0x54) SLOAD
1. (0x56) JUMP
1. (0x57) JUMPI
1. (0x58) PC
1. (0x59) MSIZE
1. (0x5A) GAS
1. (0x5B) JUMPDEST
1. (0x5E) MCOPY
1. (0x5F) PUSH0
1. (0x60) PUSH1
1. (0x61) PUSH2
1. (0x62) PUSH3
1. (0x63) PUSH4
1. (0x64) PUSH5
1. (0x65) PUSH6
1. (0x66) PUSH7
1. (0x67) PUSH8
1. (0x68) PUSH9
1. (0x69) PUSH10
1. (0x6A) PUSH11
1. (0x6B) PUSH12
1. (0x6C) PUSH13
1. (0x6D) PUSH14
1. (0x6E) PUSH15
1. (0x6F) PUSH16
1. (0x70) PUSH17
1. (0x71) PUSH18
1. (0x72) PUSH19
1. (0x73) PUSH20
1. (0x74) PUSH21
1. (0x75) PUSH22
1. (0x76) PUSH23
1. (0x77) PUSH24
1. (0x78) PUSH25
1. (0x79) PUSH26
1. (0x7A) PUSH27
1. (0x7B) PUSH28
1. (0x7C) PUSH29
1. (0x7D) PUSH30
1. (0x7E) PUSH31
1. (0x7F) PUSH32
1. (0x80) DUP1
1. (0x81) DUP2
1. (0x82) DUP3
1. (0x83) DUP4
1. (0x84) DUP5
1. (0x85) DUP6
1. (0x86) DUP7
1. (0x87) DUP8
1. (0x88) DUP9
1. (0x89) DUP10
1. (0x8A) DUP11
1. (0x8B) DUP12
1. (0x8C) DUP13
1. (0x8D) DUP14
1. (0x8E) DUP15
1. (0x8F) DUP16
1. (0x90) SWAP1
1. (0x91) SWAP2
1. (0x92) SWAP3
1. (0x93) SWAP4
1. (0x94) SWAP5
1. (0x95) SWAP6
1. (0x96) SWAP7
1. (0x97) SWAP8
1. (0x98) SWAP9
1. (0x99) SWAP10
1. (0x9A) SWAP11
1. (0x9B) SWAP12
1. (0x9C) SWAP13
1. (0x9D) SWAP14
1. (0x9E) SWAP15
1. (0x9F) SWAP16
1. (0xA0) LOG0
1. (0xA1) LOG1
1. (0xA2) LOG2
1. (0xA3) LOG3
1. (0xA4) LOG4
1. (0xF3) RETURN
1. (0xFD) REVERT

</details>

<details>
<summary>Not yet implemented opcodes (click to open)</summary>

1. (0x3B) EXTCODESIZE
<<<<<<< HEAD
1. (0x3C) EXTCODECOPY
1. (0x3D) RETURNDATASIZE
1. (0x3E) RETURNDATACOPY
1. (0x3F) EXTCODEHASH
1. (0x40) BLOCKHASH
1. (0x43) NUMBER
1. (0x44) DIFFICULTY
1. (0x45) GASLIMIT
1. (0x47) SELFBALANCE
1. (0x49) BLOBHASH
1. (0x4A) BLOBBASEFEE
1. (0x55) SSTORE
1. (0x5C) TLOAD
1. (0x5D) TSTORE
1. (0xF0) CREATE
1. (0xF1) CALL
1. (0xF2) CALLCODE
1. (0xF4) DELEGATECALL
1. (0xF5) CREATE2
1. (0xFA) STATICCALL
1. (0xFE) INVALID
1. (0xFF) SELFDESTRUCT
=======
2. (0x3C) EXTCODECOPY
3. (0x3D) RETURNDATASIZE
4. (0x3E) RETURNDATACOPY
5. (0x3F) EXTCODEHASH
6. (0x40) BLOCKHASH
7. (0x42) TIMESTAMP
8. (0x44) DIFFICULTY
9. (0x45) GASLIMIT
10. (0x47) SELFBALANCE
11. (0x49) BLOBHASH
12. (0x4A) BLOBBASEFEE
13. (0x55) SSTORE
14. (0x5C) TLOAD
15. (0x5D) TSTORE
16. (0xF0) CREATE
17. (0xF1) CALL
18. (0xF2) CALLCODE
19. (0xF4) DELEGATECALL
20. (0xF5) CREATE2
21. (0xFA) STATICCALL
22. (0xFE) INVALID
23. (0xFF) SELFDESTRUCT
>>>>>>> 4ab0c004

</details>

## Getting Started

### Dependencies

- Linux or macOS (aarch64 included) only for now
- LLVM 18 with MLIR: On debian you can use [apt.llvm.org](https://apt.llvm.org/), on macOS you can use brew
- Rust
- Git

### Setup

> This step applies to all operating systems.

Run the following make target to install the dependencies (**both Linux and macOS**):

```bash
make deps
```

#### Linux

Since Linux distributions change widely, you need to install LLVM 18 via your package manager, compile it or check if the current release has a Linux binary.

If you are on Debian/Ubuntu, check out the repository https://apt.llvm.org/
Then you can install with:

```bash
sudo apt-get install llvm-18 llvm-18-dev llvm-18-runtime clang-18 clang-tools-18 lld-18 libpolly-18-dev libmlir-18-dev mlir-18-tools
```

If you decide to build from source, here are some indications:

<details><summary>Install LLVM from source instructions</summary>

```bash
# Go to https://github.com/llvm/llvm-project/releases
# Download the latest LLVM 18 release:
# The blob to download is called llvm-project-18.x.x.src.tar.xz

# For example
wget https://github.com/llvm/llvm-project/releases/download/llvmorg-18.1.4/llvm-project-18.1.4.src.tar.xz
tar xf llvm-project-18.1.4.src.tar.xz

cd llvm-project-18.1.4.src
mkdir build
cd build

# The following cmake command configures the build to be installed to /opt/llvm-18
cmake -G Ninja ../llvm \
   -DLLVM_ENABLE_PROJECTS="mlir;clang;clang-tools-extra;lld;polly" \
   -DLLVM_BUILD_EXAMPLES=OFF \
   -DLLVM_TARGETS_TO_BUILD="Native" \
   -DCMAKE_INSTALL_PREFIX=/opt/llvm-18 \
   -DCMAKE_BUILD_TYPE=RelWithDebInfo \
   -DLLVM_PARALLEL_LINK_JOBS=4 \
   -DLLVM_ENABLE_BINDINGS=OFF \
   -DCMAKE_C_COMPILER=clang -DCMAKE_CXX_COMPILER=clang++ -DLLVM_ENABLE_LLD=ON \
   -DLLVM_ENABLE_ASSERTIONS=OFF

ninja install
```

</details>

Setup a environment variable called `MLIR_SYS_180_PREFIX`, `LLVM_SYS_180_PREFIX` and `TABLEGEN_180_PREFIX` pointing to the llvm directory:

```bash
# For Debian/Ubuntu using the repository, the path will be /usr/lib/llvm-18
export MLIR_SYS_180_PREFIX=/usr/lib/llvm-18
export LLVM_SYS_180_PREFIX=/usr/lib/llvm-18
export TABLEGEN_180_PREFIX=/usr/lib/llvm-18
```

Run the deps target to install the other dependencies.

```bash
make deps
```

#### MacOS

The makefile `deps` target (which you should have ran before) installs LLVM 18 with brew for you, afterwards you need to execute the `env-macos.sh` script to setup the environment.

```bash
source scripts/env-macos.sh
```

### Running

To run the compiler, call `cargo run` while passing it a file with the EVM bytecode to compile.
There are some example files under `programs/`, for example:

```bash
cargo run programs/push32.bytecode
```

You can also specify the optimization level:

```bash
cargo run programs/push32.bytecode 3  # ranges from 0 to 3
```

### Testing

To only run the ethereum foundation tests, run the command `make test-eth`. if you want to run the rest of the tests (those that are not the ethereum foundation tests) just run 
`make test`

## Debugging the compiler

### Compile a program

To generate the necessary artifacts, you need to run `cargo run <filepath>`, with `<filepath>` being the path to a file containing the EVM bytecode to compile.

Writing EVM bytecode directly can be a bit difficult, so you can edit [src/main.rs](../src/main.rs), modifying the `program` variable with the structure of your EVM program. After that you just run `cargo run`.

An example edit would look like this:

```rust
fn main() {
    let program = vec![
            Operation::Push0,
            Operation::PushN(BigUint::from(42_u8)),
            Operation::Add,
        ];
    // ...
}
```

### Inspecting the artifacts

The most useful ones to inspect are the MLIR-IR (`<name>.mlir`) and Assembly (`<name>.asm`) files. The first one has a one-to-one mapping with the operations added in the compiler, while the second one contains the instructions that are executed by your machine.

The other generated artifacts are:

- Semi-optimized MLIR-IR (`<name>.after-pass.mlir`)
- LLVM-IR (`<name>.ll`)
- Object file (`<name>.o`)
- Executable (`<name>`)

### Running with a debugger

Once we have the executable, we can run it with a debugger (here we use `lldb`, but you can use others). To run with `lldb`, use `lldb <name>`.

To run until we reach our main function, we can use:

```lldb
br set -n main
run
```

#### Running a single step

`thread step-inst`

#### Reading registers

All registers: `register read`

The `x0` register: `register read x0`

#### Reading memory

To inspect the memory at `<address>`: `memory read <address>`

To inspect the memory at the address given by the register `x0`: `memory read $x0`

#### Reading the EVM stack

To pretty-print the EVM stack at address `X`: `memory read -s32 -fu -c4 X`

Reference:

- The `-s32` flag groups the bytes in 32-byte chunks.
- The `-fu` flag interprets the chunks as unsigned integers.
- The `-c4` flag includes 4 chunks: the one at the given address plus the three next chunks.

#### Restarting the program

To restart the program, just use `run` again.<|MERGE_RESOLUTION|>--- conflicted
+++ resolved
@@ -55,6 +55,7 @@
 1. (0x3A) GASPRICE
 1. (0x41) COINBASE
 1. (0x42) TIMESTAMP
+1. (0x43) NUMBER
 1. (0x46) CHAINID
 1. (0x48) BASEFEE
 1. (0x50) POP
@@ -148,13 +149,11 @@
 <summary>Not yet implemented opcodes (click to open)</summary>
 
 1. (0x3B) EXTCODESIZE
-<<<<<<< HEAD
 1. (0x3C) EXTCODECOPY
 1. (0x3D) RETURNDATASIZE
 1. (0x3E) RETURNDATACOPY
 1. (0x3F) EXTCODEHASH
 1. (0x40) BLOCKHASH
-1. (0x43) NUMBER
 1. (0x44) DIFFICULTY
 1. (0x45) GASLIMIT
 1. (0x47) SELFBALANCE
@@ -171,30 +170,6 @@
 1. (0xFA) STATICCALL
 1. (0xFE) INVALID
 1. (0xFF) SELFDESTRUCT
-=======
-2. (0x3C) EXTCODECOPY
-3. (0x3D) RETURNDATASIZE
-4. (0x3E) RETURNDATACOPY
-5. (0x3F) EXTCODEHASH
-6. (0x40) BLOCKHASH
-7. (0x42) TIMESTAMP
-8. (0x44) DIFFICULTY
-9. (0x45) GASLIMIT
-10. (0x47) SELFBALANCE
-11. (0x49) BLOBHASH
-12. (0x4A) BLOBBASEFEE
-13. (0x55) SSTORE
-14. (0x5C) TLOAD
-15. (0x5D) TSTORE
-16. (0xF0) CREATE
-17. (0xF1) CALL
-18. (0xF2) CALLCODE
-19. (0xF4) DELEGATECALL
-20. (0xF5) CREATE2
-21. (0xFA) STATICCALL
-22. (0xFE) INVALID
-23. (0xFF) SELFDESTRUCT
->>>>>>> 4ab0c004
 
 </details>
 
