# EVM MLIR

[![Telegram Chat][tg-badge]][tg-url]
[![rust](https://github.com/lambdaclass/evm_mlir/actions/workflows/ci.yml/badge.svg)](https://github.com/lambdaclass/emv_mlir/actions/workflows/ci.yml)
[![license](https://img.shields.io/github/license/lambdaclass/evm_mlir)](/LICENSE)

[tg-badge]: https://img.shields.io/endpoint?url=https%3A%2F%2Ftg.sumanjay.workers.dev%2Fethereum_rust%2F&logo=telegram&label=chat&color=neon
[tg-url]: https://t.me/ethereum_rust

An EVM-bytecode to machine-bytecode compiler using MLIR and LLVM.

## Progress

<details>
<summary>Implemented opcodes (click to open)</summary>

1. (0x00) STOP
1. (0x01) ADD
1. (0x02) MUL
1. (0x03) SUB
1. (0x04) DIV
1. (0x05) SDIV
1. (0x06) MOD
1. (0x07) SMOD
1. (0x08) ADDMOD
1. (0x09) MULMOD
1. (0x0A) EXP
1. (0x0B) SIGNEXTEND
1. (0x10) LT
1. (0x11) GT
1. (0x12) SLT
1. (0x13) SGT
1. (0x14) EQ
1. (0x15) ISZERO
1. (0x16) AND
1. (0x17) OR
1. (0x18) XOR
1. (0x19) NOT
1. (0x1A) BYTE
1. (0x1B) SHL
1. (0x1C) SHR
1. (0x1D) SAR
<<<<<<< HEAD
1. (0x31) BALANCE
=======
1. (0x30) ADDRESS
1. (0x33) CALLER
>>>>>>> 44ca528a
1. (0x32) ORIGIN
1. (0x34) CALLVALUE
1. (0x35) CALLDATALOAD
1. (0x36) CALLDATASIZE
1. (0x37) CALLDATACOPY
1. (0x38) CODESIZE
<<<<<<< HEAD
1. (0x43) NUMBER
=======
1. (0x39) CODECOPY
>>>>>>> 44ca528a
1. (0x3A) GASPRICE
1. (0x41) COINBASE
1. (0x46) CHAINID
1. (0x48) BASEFEE
1. (0x50) POP
1. (0x51) MLOAD
1. (0x52) MSTORE
1. (0x53) MSTORE8
1. (0x54) SLOAD
1. (0x56) JUMP
1. (0x57) JUMPI
1. (0x58) PC
1. (0x59) MSIZE
1. (0x5A) GAS
1. (0x5B) JUMPDEST
1. (0x5E) MCOPY
1. (0x5F) PUSH0
1. (0x60) PUSH1
1. (0x61) PUSH2
1. (0x62) PUSH3
1. (0x63) PUSH4
1. (0x64) PUSH5
1. (0x65) PUSH6
1. (0x66) PUSH7
1. (0x67) PUSH8
1. (0x68) PUSH9
1. (0x69) PUSH10
1. (0x6A) PUSH11
1. (0x6B) PUSH12
1. (0x6C) PUSH13
1. (0x6D) PUSH14
1. (0x6E) PUSH15
1. (0x6F) PUSH16
1. (0x70) PUSH17
1. (0x71) PUSH18
1. (0x72) PUSH19
1. (0x73) PUSH20
1. (0x74) PUSH21
1. (0x75) PUSH22
1. (0x76) PUSH23
1. (0x77) PUSH24
1. (0x78) PUSH25
1. (0x79) PUSH26
1. (0x7A) PUSH27
1. (0x7B) PUSH28
1. (0x7C) PUSH29
1. (0x7D) PUSH30
1. (0x7E) PUSH31
1. (0x7F) PUSH32
1. (0x80) DUP1
1. (0x81) DUP2
1. (0x82) DUP3
1. (0x83) DUP4
1. (0x84) DUP5
1. (0x85) DUP6
1. (0x86) DUP7
1. (0x87) DUP8
1. (0x88) DUP9
1. (0x89) DUP10
1. (0x8A) DUP11
1. (0x8B) DUP12
1. (0x8C) DUP13
1. (0x8D) DUP14
1. (0x8E) DUP15
1. (0x8F) DUP16
1. (0x90) SWAP1
1. (0x91) SWAP2
1. (0x92) SWAP3
1. (0x93) SWAP4
1. (0x94) SWAP5
1. (0x95) SWAP6
1. (0x96) SWAP7
1. (0x97) SWAP8
1. (0x98) SWAP9
1. (0x99) SWAP10
1. (0x9A) SWAP11
1. (0x9B) SWAP12
1. (0x9C) SWAP13
1. (0x9D) SWAP14
1. (0x9E) SWAP15
1. (0x9F) SWAP16
1. (0xA0) LOG0
1. (0xA1) LOG1
1. (0xA2) LOG2
1. (0xA3) LOG3
1. (0xA4) LOG4
1. (0xF3) RETURN
1. (0xFD) REVERT

</details>

<details>
<summary>Not yet implemented opcodes (click to open)</summary>

1. (0x20) KECCAK256
<<<<<<< HEAD
1. (0x30) ADDRESS
=======
1. (0x31) BALANCE
>>>>>>> 44ca528a
1. (0x33) CALLER
1. (0x39) CODECOPY
1. (0x3B) EXTCODESIZE
1. (0x3C) EXTCODECOPY
1. (0x3D) RETURNDATASIZE
1. (0x3E) RETURNDATACOPY
1. (0x3F) EXTCODEHASH
1. (0x40) BLOCKHASH
1. (0x42) TIMESTAMP
1. (0x44) DIFFICULTY
1. (0x45) GASLIMIT
1. (0x47) SELFBALANCE
1. (0x49) BLOBHASH
1. (0x4A) BLOBBASEFEE
1. (0x55) SSTORE
1. (0x5C) TLOAD
1. (0x5D) TSTORE
1. (0xF0) CREATE
1. (0xF1) CALL
1. (0xF2) CALLCODE
1. (0xF4) DELEGATECALL
1. (0xF5) CREATE2
1. (0xFA) STATICCALL
1. (0xFE) INVALID
1. (0xFF) SELFDESTRUCT

</details>

## Getting Started

### Dependencies

- Linux or macOS (aarch64 included) only for now
- LLVM 18 with MLIR: On debian you can use [apt.llvm.org](https://apt.llvm.org/), on macOS you can use brew
- Rust
- Git

### Setup

> This step applies to all operating systems.

Run the following make target to install the dependencies (**both Linux and macOS**):

```bash
make deps
```

#### Linux

Since Linux distributions change widely, you need to install LLVM 18 via your package manager, compile it or check if the current release has a Linux binary.

If you are on Debian/Ubuntu, check out the repository https://apt.llvm.org/
Then you can install with:

```bash
sudo apt-get install llvm-18 llvm-18-dev llvm-18-runtime clang-18 clang-tools-18 lld-18 libpolly-18-dev libmlir-18-dev mlir-18-tools
```

If you decide to build from source, here are some indications:

<details><summary>Install LLVM from source instructions</summary>

```bash
# Go to https://github.com/llvm/llvm-project/releases
# Download the latest LLVM 18 release:
# The blob to download is called llvm-project-18.x.x.src.tar.xz

# For example
wget https://github.com/llvm/llvm-project/releases/download/llvmorg-18.1.4/llvm-project-18.1.4.src.tar.xz
tar xf llvm-project-18.1.4.src.tar.xz

cd llvm-project-18.1.4.src
mkdir build
cd build

# The following cmake command configures the build to be installed to /opt/llvm-18
cmake -G Ninja ../llvm \
   -DLLVM_ENABLE_PROJECTS="mlir;clang;clang-tools-extra;lld;polly" \
   -DLLVM_BUILD_EXAMPLES=OFF \
   -DLLVM_TARGETS_TO_BUILD="Native" \
   -DCMAKE_INSTALL_PREFIX=/opt/llvm-18 \
   -DCMAKE_BUILD_TYPE=RelWithDebInfo \
   -DLLVM_PARALLEL_LINK_JOBS=4 \
   -DLLVM_ENABLE_BINDINGS=OFF \
   -DCMAKE_C_COMPILER=clang -DCMAKE_CXX_COMPILER=clang++ -DLLVM_ENABLE_LLD=ON \
   -DLLVM_ENABLE_ASSERTIONS=OFF

ninja install
```

</details>

Setup a environment variable called `MLIR_SYS_180_PREFIX`, `LLVM_SYS_180_PREFIX` and `TABLEGEN_180_PREFIX` pointing to the llvm directory:

```bash
# For Debian/Ubuntu using the repository, the path will be /usr/lib/llvm-18
export MLIR_SYS_180_PREFIX=/usr/lib/llvm-18
export LLVM_SYS_180_PREFIX=/usr/lib/llvm-18
export TABLEGEN_180_PREFIX=/usr/lib/llvm-18
```

Run the deps target to install the other dependencies.

```bash
make deps
```

#### MacOS

The makefile `deps` target (which you should have ran before) installs LLVM 18 with brew for you, afterwards you need to execute the `env-macos.sh` script to setup the environment.

```bash
source scripts/env-macos.sh
```

### Running

To run the compiler, call `cargo run` while passing it a file with the EVM bytecode to compile.
There are some example files under `programs/`, for example:

```bash
cargo run programs/push32.bytecode
```

You can also specify the optimization level:

```bash
cargo run programs/push32.bytecode 3  # ranges from 0 to 3
```

### Testing

To only run the ethereum foundation tests, run the command `make test-eth`. if you want to run the rest of the tests (those that are not the ethereum foundation tests) just run 
`make test`

## Debugging the compiler

### Compile a program

To generate the necessary artifacts, you need to run `cargo run <filepath>`, with `<filepath>` being the path to a file containing the EVM bytecode to compile.

Writing EVM bytecode directly can be a bit difficult, so you can edit [src/main.rs](../src/main.rs), modifying the `program` variable with the structure of your EVM program. After that you just run `cargo run`.

An example edit would look like this:

```rust
fn main() {
    let program = vec![
            Operation::Push0,
            Operation::PushN(BigUint::from(42_u8)),
            Operation::Add,
        ];
    // ...
}
```

### Inspecting the artifacts

The most useful ones to inspect are the MLIR-IR (`<name>.mlir`) and Assembly (`<name>.asm`) files. The first one has a one-to-one mapping with the operations added in the compiler, while the second one contains the instructions that are executed by your machine.

The other generated artifacts are:

- Semi-optimized MLIR-IR (`<name>.after-pass.mlir`)
- LLVM-IR (`<name>.ll`)
- Object file (`<name>.o`)
- Executable (`<name>`)

### Running with a debugger

Once we have the executable, we can run it with a debugger (here we use `lldb`, but you can use others). To run with `lldb`, use `lldb <name>`.

To run until we reach our main function, we can use:

```lldb
br set -n main
run
```

#### Running a single step

`thread step-inst`

#### Reading registers

All registers: `register read`

The `x0` register: `register read x0`

#### Reading memory

To inspect the memory at `<address>`: `memory read <address>`

To inspect the memory at the address given by the register `x0`: `memory read $x0`

#### Reading the EVM stack

To pretty-print the EVM stack at address `X`: `memory read -s32 -fu -c4 X`

Reference:

- The `-s32` flag groups the bytes in 32-byte chunks.
- The `-fu` flag interprets the chunks as unsigned integers.
- The `-c4` flag includes 4 chunks: the one at the given address plus the three next chunks.

#### Restarting the program

To restart the program, just use `run` again.<|MERGE_RESOLUTION|>--- conflicted
+++ resolved
@@ -40,23 +40,17 @@
 1. (0x1B) SHL
 1. (0x1C) SHR
 1. (0x1D) SAR
-<<<<<<< HEAD
 1. (0x31) BALANCE
-=======
 1. (0x30) ADDRESS
 1. (0x33) CALLER
->>>>>>> 44ca528a
 1. (0x32) ORIGIN
 1. (0x34) CALLVALUE
 1. (0x35) CALLDATALOAD
 1. (0x36) CALLDATASIZE
 1. (0x37) CALLDATACOPY
 1. (0x38) CODESIZE
-<<<<<<< HEAD
 1. (0x43) NUMBER
-=======
 1. (0x39) CODECOPY
->>>>>>> 44ca528a
 1. (0x3A) GASPRICE
 1. (0x41) COINBASE
 1. (0x46) CHAINID
@@ -152,11 +146,6 @@
 <summary>Not yet implemented opcodes (click to open)</summary>
 
 1. (0x20) KECCAK256
-<<<<<<< HEAD
-1. (0x30) ADDRESS
-=======
-1. (0x31) BALANCE
->>>>>>> 44ca528a
 1. (0x33) CALLER
 1. (0x39) CODECOPY
 1. (0x3B) EXTCODESIZE
