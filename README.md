--- conflicted
+++ resolved
@@ -39,11 +39,8 @@
 1. (0x1B) SHL
 1. (0x1C) SHR
 1. (0x1D) SAR
-<<<<<<< HEAD
 1. (0x35) CALLDATALOAD
-=======
 1. (0x38) CODESIZE
->>>>>>> f987e350
 1. (0x50) POP
 1. (0x51) MLOAD
 1. (0x52) MSTORE
