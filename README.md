--- conflicted
+++ resolved
@@ -52,15 +52,12 @@
 1. (0x38) CODESIZE
 1. (0x39) CODECOPY
 1. (0x3A) GASPRICE
-<<<<<<< HEAD
 1. (0x3B) EXTCODESIZE
-=======
-1. (0x3B) EXTCODECOPY
+1. (0x3A) EXTCODECOPY
 1. (0x41) COINBASE
 1. (0x42) TIMESTAMP
 1. (0x43) NUMBER
 1. (0x45) GASLIMIT
->>>>>>> c3c913d8
 1. (0x46) CHAINID
 1. (0x47) SELFBALANCE
 1. (0x48) BASEFEE
@@ -156,17 +153,6 @@
 <details>
 <summary>Not yet implemented opcodes (click to open)</summary>
 
-<<<<<<< HEAD
-1. (0x19) NOT
-1. (0x20) KECCAK256
-1. (0x30) ADDRESS
-1. (0x31) BALANCE
-1. (0x33) CALLER
-1. (0x39) CODECOPY
-1. (0x3C) EXTCODECOPY
-=======
-1. (0x3B) EXTCODESIZE
->>>>>>> c3c913d8
 1. (0x3D) RETURNDATASIZE
 1. (0x3E) RETURNDATACOPY
 1. (0x3F) EXTCODEHASH
