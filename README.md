# EVM MLIR

[![Telegram Chat][tg-badge]][tg-url]
[![rust](https://github.com/lambdaclass/evm_mlir/actions/workflows/ci.yml/badge.svg)](https://github.com/lambdaclass/emv_mlir/actions/workflows/ci.yml)
[![license](https://img.shields.io/github/license/lambdaclass/evm_mlir)](/LICENSE)

[tg-badge]: https://img.shields.io/endpoint?url=https%3A%2F%2Ftg.sumanjay.workers.dev%2Fethereum_rust%2F&logo=telegram&label=chat&color=neon
[tg-url]: https://t.me/ethereum_rust

An EVM-bytecode to machine-bytecode compiler using MLIR and LLVM.

## Progress

<details>
<summary>Implemented opcodes (click to open)</summary>

1. (0x00) STOP
1. (0x01) ADD
1. (0x02) MUL
1. (0x03) SUB
1. (0x04) DIV
1. (0x05) SDIV
1. (0x06) MOD
1. (0x07) SMOD
1. (0x08) ADDMOD
1. (0x09) MULMOD
1. (0x0A) EXP
1. (0x0B) SIGNEXTEND
1. (0x10) LT
1. (0x11) GT
1. (0x12) SLT
1. (0x13) SGT
1. (0x14) EQ
1. (0x15) ISZERO
1. (0x16) AND
1. (0x17) OR
1. (0x18) XOR
1. (0x19) NOT
1. (0x1A) BYTE
1. (0x1B) SHL
1. (0x1C) SHR
1. (0x1D) SAR
1. (0x20) KECCAK256
1. (0x30) ADDRESS
1. (0x31) BALANCE
1. (0x32) ORIGIN
1. (0x33) CALLER
1. (0x34) CALLVALUE
1. (0x35) CALLDATALOAD
1. (0x36) CALLDATASIZE
1. (0x37) CALLDATACOPY
1. (0x38) CODESIZE
<<<<<<< HEAD
1. (0x4A) BLOBBASEFEE
=======
1. (0x43) NUMBER
1. (0x39) CODECOPY
1. (0x3A) GASPRICE
1. (0x41) COINBASE
1. (0x42) TIMESTAMP
1. (0x43) NUMBER
1. (0x46) CHAINID
1. (0x47) SELFBALANCE
1. (0x48) BASEFEE
>>>>>>> 03058831
1. (0x50) POP
1. (0x51) MLOAD
1. (0x52) MSTORE
1. (0x53) MSTORE8
1. (0x54) SLOAD
1. (0x56) JUMP
1. (0x57) JUMPI
1. (0x58) PC
1. (0x59) MSIZE
1. (0x5A) GAS
1. (0x5B) JUMPDEST
1. (0x5E) MCOPY
1. (0x5F) PUSH0
1. (0x60) PUSH1
1. (0x61) PUSH2
1. (0x62) PUSH3
1. (0x63) PUSH4
1. (0x64) PUSH5
1. (0x65) PUSH6
1. (0x66) PUSH7
1. (0x67) PUSH8
1. (0x68) PUSH9
1. (0x69) PUSH10
1. (0x6A) PUSH11
1. (0x6B) PUSH12
1. (0x6C) PUSH13
1. (0x6D) PUSH14
1. (0x6E) PUSH15
1. (0x6F) PUSH16
1. (0x70) PUSH17
1. (0x71) PUSH18
1. (0x72) PUSH19
1. (0x73) PUSH20
1. (0x74) PUSH21
1. (0x75) PUSH22
1. (0x76) PUSH23
1. (0x77) PUSH24
1. (0x78) PUSH25
1. (0x79) PUSH26
1. (0x7A) PUSH27
1. (0x7B) PUSH28
1. (0x7C) PUSH29
1. (0x7D) PUSH30
1. (0x7E) PUSH31
1. (0x7F) PUSH32
1. (0x80) DUP1
1. (0x81) DUP2
1. (0x82) DUP3
1. (0x83) DUP4
1. (0x84) DUP5
1. (0x85) DUP6
1. (0x86) DUP7
1. (0x87) DUP8
1. (0x88) DUP9
1. (0x89) DUP10
1. (0x8A) DUP11
1. (0x8B) DUP12
1. (0x8C) DUP13
1. (0x8D) DUP14
1. (0x8E) DUP15
1. (0x8F) DUP16
1. (0x90) SWAP1
1. (0x91) SWAP2
1. (0x92) SWAP3
1. (0x93) SWAP4
1. (0x94) SWAP5
1. (0x95) SWAP6
1. (0x96) SWAP7
1. (0x97) SWAP8
1. (0x98) SWAP9
1. (0x99) SWAP10
1. (0x9A) SWAP11
1. (0x9B) SWAP12
1. (0x9C) SWAP13
1. (0x9D) SWAP14
1. (0x9E) SWAP15
1. (0x9F) SWAP16
1. (0xA0) LOG0
1. (0xA1) LOG1
1. (0xA2) LOG2
1. (0xA3) LOG3
1. (0xA4) LOG4
1. (0xF3) RETURN
1. (0xFD) REVERT

</details>

<details>
<summary>Not yet implemented opcodes (click to open)</summary>

1. (0x3B) EXTCODESIZE
1. (0x3C) EXTCODECOPY
1. (0x3D) RETURNDATASIZE
1. (0x3E) RETURNDATACOPY
1. (0x3F) EXTCODEHASH
1. (0x40) BLOCKHASH
1. (0x44) DIFFICULTY
1. (0x45) GASLIMIT
1. (0x49) BLOBHASH
<<<<<<< HEAD
1. (0x54) SLOAD
=======
1. (0x4A) BLOBBASEFEE
>>>>>>> 03058831
1. (0x55) SSTORE
1. (0x5C) TLOAD
1. (0x5D) TSTORE
1. (0xF0) CREATE
1. (0xF1) CALL
1. (0xF2) CALLCODE
1. (0xF4) DELEGATECALL
1. (0xF5) CREATE2
1. (0xFA) STATICCALL
1. (0xFE) INVALID
1. (0xFF) SELFDESTRUCT

</details>

## Getting Started

### Dependencies

- Linux or macOS (aarch64 included) only for now
- LLVM 18 with MLIR: On debian you can use [apt.llvm.org](https://apt.llvm.org/), on macOS you can use brew
- Rust
- Git

### Setup

> This step applies to all operating systems.

Run the following make target to install the dependencies (**both Linux and macOS**):

```bash
make deps
```

#### Linux

Since Linux distributions change widely, you need to install LLVM 18 via your package manager, compile it or check if the current release has a Linux binary.

If you are on Debian/Ubuntu, check out the repository https://apt.llvm.org/
Then you can install with:

```bash
sudo apt-get install llvm-18 llvm-18-dev llvm-18-runtime clang-18 clang-tools-18 lld-18 libpolly-18-dev libmlir-18-dev mlir-18-tools
```

If you decide to build from source, here are some indications:

<details><summary>Install LLVM from source instructions</summary>

```bash
# Go to https://github.com/llvm/llvm-project/releases
# Download the latest LLVM 18 release:
# The blob to download is called llvm-project-18.x.x.src.tar.xz

# For example
wget https://github.com/llvm/llvm-project/releases/download/llvmorg-18.1.4/llvm-project-18.1.4.src.tar.xz
tar xf llvm-project-18.1.4.src.tar.xz

cd llvm-project-18.1.4.src
mkdir build
cd build

# The following cmake command configures the build to be installed to /opt/llvm-18
cmake -G Ninja ../llvm \
   -DLLVM_ENABLE_PROJECTS="mlir;clang;clang-tools-extra;lld;polly" \
   -DLLVM_BUILD_EXAMPLES=OFF \
   -DLLVM_TARGETS_TO_BUILD="Native" \
   -DCMAKE_INSTALL_PREFIX=/opt/llvm-18 \
   -DCMAKE_BUILD_TYPE=RelWithDebInfo \
   -DLLVM_PARALLEL_LINK_JOBS=4 \
   -DLLVM_ENABLE_BINDINGS=OFF \
   -DCMAKE_C_COMPILER=clang -DCMAKE_CXX_COMPILER=clang++ -DLLVM_ENABLE_LLD=ON \
   -DLLVM_ENABLE_ASSERTIONS=OFF

ninja install
```

</details>

Setup a environment variable called `MLIR_SYS_180_PREFIX`, `LLVM_SYS_180_PREFIX` and `TABLEGEN_180_PREFIX` pointing to the llvm directory:

```bash
# For Debian/Ubuntu using the repository, the path will be /usr/lib/llvm-18
export MLIR_SYS_180_PREFIX=/usr/lib/llvm-18
export LLVM_SYS_180_PREFIX=/usr/lib/llvm-18
export TABLEGEN_180_PREFIX=/usr/lib/llvm-18
```

Run the deps target to install the other dependencies.

```bash
make deps
```

#### MacOS

The makefile `deps` target (which you should have ran before) installs LLVM 18 with brew for you, afterwards you need to execute the `env-macos.sh` script to setup the environment.

```bash
source scripts/env-macos.sh
```

### Running

To run the compiler, call `cargo run` while passing it a file with the EVM bytecode to compile.
There are some example files under `programs/`, for example:

```bash
cargo run programs/push32.bytecode
```

You can also specify the optimization level:

```bash
cargo run programs/push32.bytecode 3  # ranges from 0 to 3
```

### Testing

To only run the ethereum foundation tests, run the command `make test-eth`. if you want to run the rest of the tests (those that are not the ethereum foundation tests) just run 
`make test`

## Debugging the compiler

### Compile a program

To generate the necessary artifacts, you need to run `cargo run <filepath>`, with `<filepath>` being the path to a file containing the EVM bytecode to compile.

Writing EVM bytecode directly can be a bit difficult, so you can edit [src/main.rs](../src/main.rs), modifying the `program` variable with the structure of your EVM program. After that you just run `cargo run`.

An example edit would look like this:

```rust
fn main() {
    let program = vec![
            Operation::Push0,
            Operation::PushN(BigUint::from(42_u8)),
            Operation::Add,
        ];
    // ...
}
```

### Inspecting the artifacts

The most useful ones to inspect are the MLIR-IR (`<name>.mlir`) and Assembly (`<name>.asm`) files. The first one has a one-to-one mapping with the operations added in the compiler, while the second one contains the instructions that are executed by your machine.

The other generated artifacts are:

- Semi-optimized MLIR-IR (`<name>.after-pass.mlir`)
- LLVM-IR (`<name>.ll`)
- Object file (`<name>.o`)
- Executable (`<name>`)

### Running with a debugger

Once we have the executable, we can run it with a debugger (here we use `lldb`, but you can use others). To run with `lldb`, use `lldb <name>`.

To run until we reach our main function, we can use:

```lldb
br set -n main
run
```

#### Running a single step

`thread step-inst`

#### Reading registers

All registers: `register read`

The `x0` register: `register read x0`

#### Reading memory

To inspect the memory at `<address>`: `memory read <address>`

To inspect the memory at the address given by the register `x0`: `memory read $x0`

#### Reading the EVM stack

To pretty-print the EVM stack at address `X`: `memory read -s32 -fu -c4 X`

Reference:

- The `-s32` flag groups the bytes in 32-byte chunks.
- The `-fu` flag interprets the chunks as unsigned integers.
- The `-c4` flag includes 4 chunks: the one at the given address plus the three next chunks.

#### Restarting the program

To restart the program, just use `run` again.<|MERGE_RESOLUTION|>--- conflicted
+++ resolved
@@ -50,10 +50,6 @@
 1. (0x36) CALLDATASIZE
 1. (0x37) CALLDATACOPY
 1. (0x38) CODESIZE
-<<<<<<< HEAD
-1. (0x4A) BLOBBASEFEE
-=======
-1. (0x43) NUMBER
 1. (0x39) CODECOPY
 1. (0x3A) GASPRICE
 1. (0x41) COINBASE
@@ -62,7 +58,7 @@
 1. (0x46) CHAINID
 1. (0x47) SELFBALANCE
 1. (0x48) BASEFEE
->>>>>>> 03058831
+1. (0x4A) BLOBBASEFEE
 1. (0x50) POP
 1. (0x51) MLOAD
 1. (0x52) MSTORE
@@ -162,11 +158,6 @@
 1. (0x44) DIFFICULTY
 1. (0x45) GASLIMIT
 1. (0x49) BLOBHASH
-<<<<<<< HEAD
-1. (0x54) SLOAD
-=======
-1. (0x4A) BLOBBASEFEE
->>>>>>> 03058831
 1. (0x55) SSTORE
 1. (0x5C) TLOAD
 1. (0x5D) TSTORE
