# EVM MLIR

[![Telegram Chat][tg-badge]][tg-url]
[![rust](https://github.com/lambdaclass/evm_mlir/actions/workflows/ci.yml/badge.svg)](https://github.com/lambdaclass/emv_mlir/actions/workflows/ci.yml)
[![license](https://img.shields.io/github/license/lambdaclass/evm_mlir)](/LICENSE)

[tg-badge]: https://img.shields.io/endpoint?url=https%3A%2F%2Ftg.sumanjay.workers.dev%2Fethereum_rust%2F&logo=telegram&label=chat&color=neon
[tg-url]: https://t.me/ethereum_rust

An EVM-bytecode to machine-bytecode compiler using MLIR and LLVM.

## Progress

<details>
<summary>Implemented opcodes (click to open)</summary>

1. (0x00) STOP
1. (0x01) ADD
1. (0x02) MUL
1. (0x03) SUB
1. (0x04) DIV
1. (0x05) SDIV
1. (0x06) MOD
1. (0x07) SMOD
1. (0x08) ADDMOD
1. (0x09) MULMOD
1. (0x0A) EXP
1. (0x0B) SIGNEXTEND
1. (0x10) LT
1. (0x11) GT
1. (0x12) SLT
1. (0x13) SGT
1. (0x14) EQ
1. (0x15) ISZERO
1. (0x16) AND
1. (0x17) OR
1. (0x18) XOR
1. (0x19) NOT
1. (0x1A) BYTE
1. (0x1B) SHL
1. (0x1C) SHR
1. (0x1D) SAR
1. (0x30) ADDRESS
1. (0x33) CALLER
1. (0x32) ORIGIN
1. (0x34) CALLVALUE
1. (0x35) CALLDATALOAD
1. (0x36) CALLDATASIZE
1. (0x37) CALLDATACOPY
1. (0x38) CODESIZE
1. (0x39) CODECOPY
1. (0x3A) GASPRICE
1. (0x41) COINBASE
1. (0x46) CHAINID
1. (0x48) BASEFEE
1. (0x50) POP
1. (0x51) MLOAD
1. (0x52) MSTORE
1. (0x53) MSTORE8
1. (0x54) SLOAD
1. (0x56) JUMP
1. (0x57) JUMPI
1. (0x58) PC
1. (0x59) MSIZE
1. (0x5A) GAS
1. (0x5B) JUMPDEST
1. (0x5E) MCOPY
1. (0x5F) PUSH0
1. (0x60) PUSH1
1. (0x61) PUSH2
1. (0x62) PUSH3
1. (0x63) PUSH4
1. (0x64) PUSH5
1. (0x65) PUSH6
1. (0x66) PUSH7
1. (0x67) PUSH8
1. (0x68) PUSH9
1. (0x69) PUSH10
1. (0x6A) PUSH11
1. (0x6B) PUSH12
1. (0x6C) PUSH13
1. (0x6D) PUSH14
1. (0x6E) PUSH15
1. (0x6F) PUSH16
1. (0x70) PUSH17
1. (0x71) PUSH18
1. (0x72) PUSH19
1. (0x73) PUSH20
1. (0x74) PUSH21
1. (0x75) PUSH22
1. (0x76) PUSH23
1. (0x77) PUSH24
1. (0x78) PUSH25
1. (0x79) PUSH26
1. (0x7A) PUSH27
1. (0x7B) PUSH28
1. (0x7C) PUSH29
1. (0x7D) PUSH30
1. (0x7E) PUSH31
1. (0x7F) PUSH32
1. (0x80) DUP1
1. (0x81) DUP2
1. (0x82) DUP3
1. (0x83) DUP4
1. (0x84) DUP5
1. (0x85) DUP6
1. (0x86) DUP7
1. (0x87) DUP8
1. (0x88) DUP9
1. (0x89) DUP10
1. (0x8A) DUP11
1. (0x8B) DUP12
1. (0x8C) DUP13
1. (0x8D) DUP14
1. (0x8E) DUP15
1. (0x8F) DUP16
1. (0x90) SWAP1
1. (0x91) SWAP2
1. (0x92) SWAP3
1. (0x93) SWAP4
1. (0x94) SWAP5
1. (0x95) SWAP6
1. (0x96) SWAP7
1. (0x97) SWAP8
1. (0x98) SWAP9
1. (0x99) SWAP10
1. (0x9A) SWAP11
1. (0x9B) SWAP12
1. (0x9C) SWAP13
1. (0x9D) SWAP14
1. (0x9E) SWAP15
1. (0x9F) SWAP16
1. (0xA0) LOG0
1. (0xA1) LOG1
1. (0xA2) LOG2
1. (0xA3) LOG3
1. (0xA4) LOG4
1. (0xF3) RETURN
1. (0xFD) REVERT

</details>

<details>
<summary>Not yet implemented opcodes (click to open)</summary>

1. (0x20) KECCAK256
1. (0x31) BALANCE
<<<<<<< HEAD
1. (0x33) CALLER
=======
1. (0x39) CODECOPY
>>>>>>> ce805a16
1. (0x3B) EXTCODESIZE
1. (0x3C) EXTCODECOPY
1. (0x3D) RETURNDATASIZE
1. (0x3E) RETURNDATACOPY
1. (0x3F) EXTCODEHASH
1. (0x40) BLOCKHASH
1. (0x42) TIMESTAMP
1. (0x43) NUMBER
1. (0x44) DIFFICULTY
1. (0x45) GASLIMIT
1. (0x47) SELFBALANCE
1. (0x49) BLOBHASH
1. (0x4A) BLOBBASEFEE
1. (0x55) SSTORE
1. (0x5C) TLOAD
1. (0x5D) TSTORE
1. (0xF0) CREATE
1. (0xF1) CALL
1. (0xF2) CALLCODE
1. (0xF4) DELEGATECALL
1. (0xF5) CREATE2
1. (0xFA) STATICCALL
1. (0xFE) INVALID
1. (0xFF) SELFDESTRUCT

</details>

## Getting Started

### Dependencies

- Linux or macOS (aarch64 included) only for now
- LLVM 18 with MLIR: On debian you can use [apt.llvm.org](https://apt.llvm.org/), on macOS you can use brew
- Rust
- Git

### Setup

> This step applies to all operating systems.

Run the following make target to install the dependencies (**both Linux and macOS**):

```bash
make deps
```

#### Linux

Since Linux distributions change widely, you need to install LLVM 18 via your package manager, compile it or check if the current release has a Linux binary.

If you are on Debian/Ubuntu, check out the repository https://apt.llvm.org/
Then you can install with:

```bash
sudo apt-get install llvm-18 llvm-18-dev llvm-18-runtime clang-18 clang-tools-18 lld-18 libpolly-18-dev libmlir-18-dev mlir-18-tools
```

If you decide to build from source, here are some indications:

<details><summary>Install LLVM from source instructions</summary>

```bash
# Go to https://github.com/llvm/llvm-project/releases
# Download the latest LLVM 18 release:
# The blob to download is called llvm-project-18.x.x.src.tar.xz

# For example
wget https://github.com/llvm/llvm-project/releases/download/llvmorg-18.1.4/llvm-project-18.1.4.src.tar.xz
tar xf llvm-project-18.1.4.src.tar.xz

cd llvm-project-18.1.4.src
mkdir build
cd build

# The following cmake command configures the build to be installed to /opt/llvm-18
cmake -G Ninja ../llvm \
   -DLLVM_ENABLE_PROJECTS="mlir;clang;clang-tools-extra;lld;polly" \
   -DLLVM_BUILD_EXAMPLES=OFF \
   -DLLVM_TARGETS_TO_BUILD="Native" \
   -DCMAKE_INSTALL_PREFIX=/opt/llvm-18 \
   -DCMAKE_BUILD_TYPE=RelWithDebInfo \
   -DLLVM_PARALLEL_LINK_JOBS=4 \
   -DLLVM_ENABLE_BINDINGS=OFF \
   -DCMAKE_C_COMPILER=clang -DCMAKE_CXX_COMPILER=clang++ -DLLVM_ENABLE_LLD=ON \
   -DLLVM_ENABLE_ASSERTIONS=OFF

ninja install
```

</details>

Setup a environment variable called `MLIR_SYS_180_PREFIX`, `LLVM_SYS_180_PREFIX` and `TABLEGEN_180_PREFIX` pointing to the llvm directory:

```bash
# For Debian/Ubuntu using the repository, the path will be /usr/lib/llvm-18
export MLIR_SYS_180_PREFIX=/usr/lib/llvm-18
export LLVM_SYS_180_PREFIX=/usr/lib/llvm-18
export TABLEGEN_180_PREFIX=/usr/lib/llvm-18
```

Run the deps target to install the other dependencies.

```bash
make deps
```

#### MacOS

The makefile `deps` target (which you should have ran before) installs LLVM 18 with brew for you, afterwards you need to execute the `env-macos.sh` script to setup the environment.

```bash
source scripts/env-macos.sh
```

### Running

To run the compiler, call `cargo run` while passing it a file with the EVM bytecode to compile.
There are some example files under `programs/`, for example:

```bash
cargo run programs/push32.bytecode
```

You can also specify the optimization level:

```bash
cargo run programs/push32.bytecode 3  # ranges from 0 to 3
```

### Testing

To only run the ethereum foundation tests, run the command `make test-eth`. if you want to run the rest of the tests (those that are not the ethereum foundation tests) just run 
`make test`

## Debugging the compiler

### Compile a program

To generate the necessary artifacts, you need to run `cargo run <filepath>`, with `<filepath>` being the path to a file containing the EVM bytecode to compile.

Writing EVM bytecode directly can be a bit difficult, so you can edit [src/main.rs](../src/main.rs), modifying the `program` variable with the structure of your EVM program. After that you just run `cargo run`.

An example edit would look like this:

```rust
fn main() {
    let program = vec![
            Operation::Push0,
            Operation::PushN(BigUint::from(42_u8)),
            Operation::Add,
        ];
    // ...
}
```

### Inspecting the artifacts

The most useful ones to inspect are the MLIR-IR (`<name>.mlir`) and Assembly (`<name>.asm`) files. The first one has a one-to-one mapping with the operations added in the compiler, while the second one contains the instructions that are executed by your machine.

The other generated artifacts are:

- Semi-optimized MLIR-IR (`<name>.after-pass.mlir`)
- LLVM-IR (`<name>.ll`)
- Object file (`<name>.o`)
- Executable (`<name>`)

### Running with a debugger

Once we have the executable, we can run it with a debugger (here we use `lldb`, but you can use others). To run with `lldb`, use `lldb <name>`.

To run until we reach our main function, we can use:

```lldb
br set -n main
run
```

#### Running a single step

`thread step-inst`

#### Reading registers

All registers: `register read`

The `x0` register: `register read x0`

#### Reading memory

To inspect the memory at `<address>`: `memory read <address>`

To inspect the memory at the address given by the register `x0`: `memory read $x0`

#### Reading the EVM stack

To pretty-print the EVM stack at address `X`: `memory read -s32 -fu -c4 X`

Reference:

- The `-s32` flag groups the bytes in 32-byte chunks.
- The `-fu` flag interprets the chunks as unsigned integers.
- The `-c4` flag includes 4 chunks: the one at the given address plus the three next chunks.

#### Restarting the program

To restart the program, just use `run` again.<|MERGE_RESOLUTION|>--- conflicted
+++ resolved
@@ -145,11 +145,8 @@
 
 1. (0x20) KECCAK256
 1. (0x31) BALANCE
-<<<<<<< HEAD
 1. (0x33) CALLER
-=======
 1. (0x39) CODECOPY
->>>>>>> ce805a16
 1. (0x3B) EXTCODESIZE
 1. (0x3C) EXTCODECOPY
 1. (0x3D) RETURNDATASIZE
