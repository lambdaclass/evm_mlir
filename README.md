--- conflicted
+++ resolved
@@ -44,12 +44,9 @@
 1. (0x35) CALLDATALOAD
 1. (0x36) CALLDATASIZE
 1. (0x38) CODESIZE
-<<<<<<< HEAD
 1. (0x41) COINBASE
-=======
 1. (0x3A) GASPRICE
 1. (0x46) CHAINID
->>>>>>> 3569463d
 1. (0x50) POP
 1. (0x51) MLOAD
 1. (0x52) MSTORE
