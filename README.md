# EVM MLIR

[![Telegram Chat][tg-badge]][tg-url]
[![rust](https://github.com/lambdaclass/evm_mlir/actions/workflows/ci.yml/badge.svg)](https://github.com/lambdaclass/emv_mlir/actions/workflows/ci.yml)
[![license](https://img.shields.io/github/license/lambdaclass/evm_mlir)](/LICENSE)

[tg-badge]: https://img.shields.io/endpoint?url=https%3A%2F%2Ftg.sumanjay.workers.dev%2Fethereum_rust%2F&logo=telegram&label=chat&color=neon
[tg-url]: https://t.me/ethereum_rust

An EVM-bytecode to machine-bytecode compiler using MLIR and LLVM.

## Progress

<details>
<summary>Implemented opcodes (click to open)</summary>

1. (0x00) STOP
1. (0x01) ADD
1. (0x02) MUL
1. (0x03) SUB
1. (0x04) DIV
1. (0x05) SDIV
1. (0x06) MOD
1. (0x07) SMOD
1. (0x08) ADDMOD
1. (0x09) MULMOD
1. (0x0A) EXP
1. (0x0B) SIGNEXTEND
1. (0x10) LT
1. (0x11) GT
1. (0x12) SLT
1. (0x13) SGT
1. (0x14) EQ
1. (0x15) ISZERO
1. (0x16) AND
1. (0x17) OR
1. (0x18) XOR
1. (0x1A) BYTE
1. (0x1B) SHL
1. (0x1C) SHR
1. (0x1D) SAR
<<<<<<< HEAD
=======
1. (0x36) CALLDATASIZE
>>>>>>> 80cc7c07
1. (0x38) CODESIZE
1. (0x50) POP
1. (0x51) MLOAD
1. (0x52) MSTORE
1. (0x53) MSTORE8
1. (0x56) JUMP
1. (0x57) JUMPI
1. (0x58) PC
1. (0x59) MSIZE
1. (0x5A) GAS
1. (0x5B) JUMPDEST
1. (0x5E) MCOPY
1. (0x5F) PUSH0
1. (0x60) PUSH1
1. (0x61) PUSH2
1. (0x62) PUSH3
1. (0x63) PUSH4
1. (0x64) PUSH5
1. (0x65) PUSH6
1. (0x66) PUSH7
1. (0x67) PUSH8
1. (0x68) PUSH9
1. (0x69) PUSH10
1. (0x6A) PUSH11
1. (0x6B) PUSH12
1. (0x6C) PUSH13
1. (0x6D) PUSH14
1. (0x6E) PUSH15
1. (0x6F) PUSH16
1. (0x70) PUSH17
1. (0x71) PUSH18
1. (0x72) PUSH19
1. (0x73) PUSH20
1. (0x74) PUSH21
1. (0x75) PUSH22
1. (0x76) PUSH23
1. (0x77) PUSH24
1. (0x78) PUSH25
1. (0x79) PUSH26
1. (0x7A) PUSH27
1. (0x7B) PUSH28
1. (0x7C) PUSH29
1. (0x7D) PUSH30
1. (0x7E) PUSH31
1. (0x7F) PUSH32
1. (0x80) DUP1
1. (0x81) DUP2
1. (0x82) DUP3
1. (0x83) DUP4
1. (0x84) DUP5
1. (0x85) DUP6
1. (0x86) DUP7
1. (0x87) DUP8
1. (0x88) DUP9
1. (0x89) DUP10
1. (0x8A) DUP11
1. (0x8B) DUP12
1. (0x8C) DUP13
1. (0x8D) DUP14
1. (0x8E) DUP15
1. (0x8F) DUP16
1. (0x90) SWAP1
1. (0x91) SWAP2
1. (0x92) SWAP3
1. (0x93) SWAP4
1. (0x94) SWAP5
1. (0x95) SWAP6
1. (0x96) SWAP7
1. (0x97) SWAP8
1. (0x98) SWAP9
1. (0x99) SWAP10
1. (0x9A) SWAP11
1. (0x9B) SWAP12
1. (0x9C) SWAP13
1. (0x9D) SWAP14
1. (0x9E) SWAP15
1. (0x9F) SWAP16
1. (0xF3) RETURN
1. (0xFD) REVERT

</details>

<details>
<summary>Not yet implemented opcodes (click to open)</summary>

1. (0x19) NOT
1. (0x20) KECCAK256
1. (0x30) ADDRESS
1. (0x31) BALANCE
1. (0x32) ORIGIN
1. (0x33) CALLER
1. (0x34) CALLVALUE
1. (0x35) CALLDATALOAD
1. (0x37) CALLDATACOPY
1. (0x39) CODECOPY
1. (0x3A) GASPRICE
1. (0x3B) EXTCODESIZE
1. (0x3C) EXTCODECOPY
1. (0x3D) RETURNDATASIZE
1. (0x3E) RETURNDATACOPY
1. (0x3F) EXTCODEHASH
1. (0x40) BLOCKHASH
1. (0x41) COINBASE
1. (0x42) TIMESTAMP
1. (0x43) NUMBER
1. (0x44) DIFFICULTY
1. (0x45) GASLIMIT
1. (0x46) CHAINID
1. (0x47) SELFBALANCE
1. (0x48) BASEFEE
1. (0x49) BLOBHASH
1. (0x4A) BLOBBASEFEE
1. (0x54) SLOAD
1. (0x55) SSTORE
1. (0x5C) TLOAD
1. (0x5D) TSTORE
1. (0xA0) LOG0
1. (0xA1) LOG1
1. (0xA2) LOG2
1. (0xA3) LOG3
1. (0xA4) LOG4
1. (0xF0) CREATE
1. (0xF1) CALL
1. (0xF2) CALLCODE
1. (0xF4) DELEGATECALL
1. (0xF5) CREATE2
1. (0xFA) STATICCALL
1. (0xFE) INVALID
1. (0xFF) SELFDESTRUCT

</details>

## Getting Started

### Dependencies

- Linux or macOS (aarch64 included) only for now
- LLVM 18 with MLIR: On debian you can use [apt.llvm.org](https://apt.llvm.org/), on macOS you can use brew
- Rust
- Git

### Setup

> This step applies to all operating systems.

Run the following make target to install the dependencies (**both Linux and macOS**):

```bash
make deps
```

#### Linux

Since Linux distributions change widely, you need to install LLVM 18 via your package manager, compile it or check if the current release has a Linux binary.

If you are on Debian/Ubuntu, check out the repository https://apt.llvm.org/
Then you can install with:

```bash
sudo apt-get install llvm-18 llvm-18-dev llvm-18-runtime clang-18 clang-tools-18 lld-18 libpolly-18-dev libmlir-18-dev mlir-18-tools
```

If you decide to build from source, here are some indications:

<details><summary>Install LLVM from source instructions</summary>

```bash
# Go to https://github.com/llvm/llvm-project/releases
# Download the latest LLVM 18 release:
# The blob to download is called llvm-project-18.x.x.src.tar.xz

# For example
wget https://github.com/llvm/llvm-project/releases/download/llvmorg-18.1.4/llvm-project-18.1.4.src.tar.xz
tar xf llvm-project-18.1.4.src.tar.xz

cd llvm-project-18.1.4.src.tar
mkdir build
cd build

# The following cmake command configures the build to be installed to /opt/llvm-18
cmake -G Ninja ../llvm \
   -DLLVM_ENABLE_PROJECTS="mlir;clang;clang-tools-extra;lld;polly" \
   -DLLVM_BUILD_EXAMPLES=OFF \
   -DLLVM_TARGETS_TO_BUILD="Native" \
   -DCMAKE_INSTALL_PREFIX=/opt/llvm-18 \
   -DCMAKE_BUILD_TYPE=RelWithDebInfo \
   -DLLVM_PARALLEL_LINK_JOBS=4 \
   -DLLVM_ENABLE_BINDINGS=OFF \
   -DCMAKE_C_COMPILER=clang -DCMAKE_CXX_COMPILER=clang++ -DLLVM_ENABLE_LLD=ON \
   -DLLVM_ENABLE_ASSERTIONS=OFF

ninja install
```

</details>

Setup a environment variable called `MLIR_SYS_180_PREFIX`, `LLVM_SYS_180_PREFIX` and `TABLEGEN_180_PREFIX` pointing to the llvm directory:

```bash
# For Debian/Ubuntu using the repository, the path will be /usr/lib/llvm-18
export MLIR_SYS_180_PREFIX=/usr/lib/llvm-18
export LLVM_SYS_180_PREFIX=/usr/lib/llvm-18
export TABLEGEN_180_PREFIX=/usr/lib/llvm-18
```

Run the deps target to install the other dependencies.

```bash
make deps
```

#### MacOS

The makefile `deps` target (which you should have ran before) installs LLVM 18 with brew for you, afterwards you need to execute the `env-macos.sh` script to setup the environment.

```bash
source scripts/env-macos.sh
```

### Running

To run the compiler, call `cargo run` while passing it a file with the EVM bytecode to compile.
There are some example files under `programs/`, for example:

```bash
cargo run programs/push32.bytecode
```

## Debugging the compiler

### Compile a program

To generate the necessary artifacts, you need to run `cargo run <filepath>`, with `<filepath>` being the path to a file containing the EVM bytecode to compile.

Writing EVM bytecode directly can be a bit difficult, so you can edit [src/main.rs](../src/main.rs), modifying the `program` variable with the structure of your EVM program. After that you just run `cargo run`.

An example edit would look like this:

```rust
fn main() {
    let program = vec![
            Operation::Push0,
            Operation::PushN(BigUint::from(42_u8)),
            Operation::Add,
        ];
    // ...
}
```

### Inspecting the artifacts

The most useful ones to inspect are the MLIR-IR (`<name>.mlir`) and Assembly (`<name>.asm`) files. The first one has a one-to-one mapping with the operations added in the compiler, while the second one contains the instructions that are executed by your machine.

The other generated artifacts are:

- Semi-optimized MLIR-IR (`<name>.after-pass.mlir`)
- LLVM-IR (`<name>.ll`)
- Object file (`<name>.o`)
- Executable (`<name>`)

### Running with a debugger

Once we have the executable, we can run it with a debugger (here we use `lldb`, but you can use others). To run with `lldb`, use `lldb <name>`.

To run until we reach our main function, we can use:

```lldb
br set -n main
run
```

#### Running a single step

`thread step-inst`

#### Reading registers

All registers: `register read`

The `x0` register: `register read x0`

#### Reading memory

To inspect the memory at `<address>`: `memory read <address>`

To inspect the memory at the address given by the register `x0`: `memory read $x0`

#### Reading the EVM stack

To pretty-print the EVM stack at address `X`: `memory read -s32 -fu -c4 X`

Reference:

- The `-s32` flag groups the bytes in 32-byte chunks.
- The `-fu` flag interprets the chunks as unsigned integers.
- The `-c4` flag includes 4 chunks: the one at the given address plus the three next chunks.

#### Restarting the program

To restart the program, just use `run` again.<|MERGE_RESOLUTION|>--- conflicted
+++ resolved
@@ -39,10 +39,7 @@
 1. (0x1B) SHL
 1. (0x1C) SHR
 1. (0x1D) SAR
-<<<<<<< HEAD
-=======
 1. (0x36) CALLDATASIZE
->>>>>>> 80cc7c07
 1. (0x38) CODESIZE
 1. (0x50) POP
 1. (0x51) MLOAD
