--- conflicted
+++ resolved
@@ -54,10 +54,7 @@
 1. (0x3A) GASPRICE
 1. (0x3B) EXTCODESIZE
 1. (0x3C) EXTCODECOPY
-<<<<<<< HEAD
-=======
 1. (0x3D) RETURNDATASIZE
->>>>>>> 474e2eef
 1. (0x3F) EXTCODEHASH
 1. (0x40) BLOCKHASH
 1. (0x41) COINBASE
