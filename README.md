--- conflicted
+++ resolved
@@ -54,10 +54,7 @@
 1. (0x3A) GASPRICE
 1. (0x3B) EXTCODESIZE
 1. (0x3C) EXTCODECOPY
-<<<<<<< HEAD
 1. (0x3F) EXTCODEHASH
-=======
->>>>>>> 66063f7b
 1. (0x40) BLOCKHASH
 1. (0x41) COINBASE
 1. (0x42) TIMESTAMP
@@ -164,10 +161,6 @@
 
 1. (0x3D) RETURNDATASIZE
 1. (0x3E) RETURNDATACOPY
-<<<<<<< HEAD
-=======
-1. (0x3F) EXTCODEHASH
->>>>>>> 66063f7b
 1. (0x5C) TLOAD
 1. (0x5D) TSTORE
 1. (0xF0) CREATE
