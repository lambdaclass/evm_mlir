--- conflicted
+++ resolved
@@ -39,11 +39,8 @@
 1. (0x1B) SHL
 1. (0x1C) SHR
 1. (0x1D) SAR
-<<<<<<< HEAD
 1. (0x33) CALLER
-=======
 1. (0x32) ORIGIN
->>>>>>> main
 1. (0x34) CALLVALUE
 1. (0x35) CALLDATALOAD
 1. (0x36) CALLDATASIZE
@@ -145,12 +142,6 @@
 1. (0x20) KECCAK256
 1. (0x30) ADDRESS
 1. (0x31) BALANCE
-<<<<<<< HEAD
-1. (0x32) ORIGIN
-1. (0x37) CALLDATACOPY
-=======
-1. (0x33) CALLER
->>>>>>> main
 1. (0x39) CODECOPY
 1. (0x3B) EXTCODESIZE
 1. (0x3C) EXTCODECOPY
