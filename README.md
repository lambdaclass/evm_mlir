# EVM MLIR

[![Telegram Chat][tg-badge]][tg-url]
[![rust](https://github.com/lambdaclass/evm_mlir/actions/workflows/ci.yml/badge.svg)](https://github.com/lambdaclass/emv_mlir/actions/workflows/ci.yml)
[![license](https://img.shields.io/github/license/lambdaclass/evm_mlir)](/LICENSE)

[tg-badge]: https://img.shields.io/endpoint?url=https%3A%2F%2Ftg.sumanjay.workers.dev%2Frust_ethereum%2F&logo=telegram&label=chat&color=neon
[tg-url]: https://t.me/rust_ethereum

An EVM-bytecode to machine-bytecode compiler using MLIR and LLVM.

## Progress

<details>
<summary>Implemented opcodes (click to open)</summary>

1. (0x00) STOP
1. (0x01) ADD
1. (0x02) MUL
1. (0x03) SUB
1. (0x04) DIV
1. (0x05) SDIV
1. (0x06) MOD
1. (0x07) SMOD
1. (0x08) ADDMOD
1. (0x09) MULMOD
1. (0x0A) EXP
1. (0x0B) SIGNEXTEND
1. (0x10) LT
1. (0x11) GT
1. (0x12) SLT
1. (0x13) SGT
1. (0x14) EQ
1. (0x15) ISZERO
1. (0x16) AND
1. (0x17) OR
1. (0x18) XOR
1. (0x19) NOT
1. (0x1A) BYTE
1. (0x1B) SHL
1. (0x1C) SHR
1. (0x1D) SAR
1. (0x20) KECCAK256
1. (0x30) ADDRESS
1. (0x31) BALANCE
1. (0x32) ORIGIN
1. (0x33) CALLER
1. (0x34) CALLVALUE
1. (0x35) CALLDATALOAD
1. (0x36) CALLDATASIZE
1. (0x37) CALLDATACOPY
1. (0x38) CODESIZE
1. (0x39) CODECOPY
1. (0x3A) GASPRICE
1. (0x3B) EXTCODESIZE
1. (0x3C) EXTCODECOPY
1. (0x3D) RETURNDATASIZE
1. (0x3E) RETURNDATACOPY
1. (0x3F) EXTCODEHASH
1. (0x40) BLOCKHASH
1. (0x41) COINBASE
1. (0x42) TIMESTAMP
1. (0x43) NUMBER
1. (0x44) PREVRANDAO
1. (0x45) GASLIMIT
1. (0x46) CHAINID
1. (0x47) SELFBALANCE
1. (0x48) BASEFEE
1. (0x49) BLOBHASH
1. (0x4A) BLOBBASEFEE
1. (0x50) POP
1. (0x51) MLOAD
1. (0x52) MSTORE
1. (0x53) MSTORE8
1. (0x54) SLOAD
1. (0x55) SSTORE
1. (0x56) JUMP
1. (0x57) JUMPI
1. (0x58) PC
1. (0x59) MSIZE
1. (0x5A) GAS
1. (0x5B) JUMPDEST
1. (0x5C) TLOAD
1. (0x5D) TSTORE
1. (0x5E) MCOPY
1. (0x5F) PUSH0
1. (0x60) PUSH1
1. (0x61) PUSH2
1. (0x62) PUSH3
1. (0x63) PUSH4
1. (0x64) PUSH5
1. (0x65) PUSH6
1. (0x66) PUSH7
1. (0x67) PUSH8
1. (0x68) PUSH9
1. (0x69) PUSH10
1. (0x6A) PUSH11
1. (0x6B) PUSH12
1. (0x6C) PUSH13
1. (0x6D) PUSH14
1. (0x6E) PUSH15
1. (0x6F) PUSH16
1. (0x70) PUSH17
1. (0x71) PUSH18
1. (0x72) PUSH19
1. (0x73) PUSH20
1. (0x74) PUSH21
1. (0x75) PUSH22
1. (0x76) PUSH23
1. (0x77) PUSH24
1. (0x78) PUSH25
1. (0x79) PUSH26
1. (0x7A) PUSH27
1. (0x7B) PUSH28
1. (0x7C) PUSH29
1. (0x7D) PUSH30
1. (0x7E) PUSH31
1. (0x7F) PUSH32
1. (0x80) DUP1
1. (0x81) DUP2
1. (0x82) DUP3
1. (0x83) DUP4
1. (0x84) DUP5
1. (0x85) DUP6
1. (0x86) DUP7
1. (0x87) DUP8
1. (0x88) DUP9
1. (0x89) DUP10
1. (0x8A) DUP11
1. (0x8B) DUP12
1. (0x8C) DUP13
1. (0x8D) DUP14
1. (0x8E) DUP15
1. (0x8F) DUP16
1. (0x90) SWAP1
1. (0x91) SWAP2
1. (0x92) SWAP3
1. (0x93) SWAP4
1. (0x94) SWAP5
1. (0x95) SWAP6
1. (0x96) SWAP7
1. (0x97) SWAP8
1. (0x98) SWAP9
1. (0x99) SWAP10
1. (0x9A) SWAP11
1. (0x9B) SWAP12
1. (0x9C) SWAP13
1. (0x9D) SWAP14
1. (0x9E) SWAP15
1. (0x9F) SWAP16
1. (0xA0) LOG0
1. (0xA1) LOG1
1. (0xA2) LOG2
1. (0xA3) LOG3
1. (0xA4) LOG4
1. (0xF0) CREATE
1. (0xF1) CALL
1. (0xF2) CALLCODE
1. (0xF3) RETURN
1. (0xF4) DELEGATECALL
1. (0xF5) CREATE2
1. (0xFA) STATICCALL
1. (0xFD) REVERT
1. (0xFE) INVALID
1. (0xFF) SELFDESTRUCT

</details>

<details>
<summary>Not yet implemented opcodes (click to open)</summary>

<<<<<<< HEAD
1. (0x5C) TLOAD
1. (0x5D) TSTORE
=======
1. (0xF2) CALLCODE
1. (0xF4) DELEGATECALL
>>>>>>> 596b3fc0

</details>

## Getting Started

### Dependencies

- Linux or macOS (aarch64 included) only for now
- LLVM 18 with MLIR: On debian you can use [apt.llvm.org](https://apt.llvm.org/), on macOS you can use brew
- Rust
- Git

### Setup

> This step applies to all operating systems.

Run the following make target to install the dependencies (**both Linux and macOS**):

```bash
make deps
```

#### Linux

Since Linux distributions change widely, you need to install LLVM 18 via your package manager, compile it or check if the current release has a Linux binary.

If you are on Debian/Ubuntu, check out the repository https://apt.llvm.org/
Then you can install with:

```bash
sudo apt-get install llvm-18 llvm-18-dev llvm-18-runtime clang-18 clang-tools-18 lld-18 libpolly-18-dev libmlir-18-dev mlir-18-tools
```

If you decide to build from source, here are some indications:

<details><summary>Install LLVM from source instructions</summary>

```bash
# Go to https://github.com/llvm/llvm-project/releases
# Download the latest LLVM 18 release:
# The blob to download is called llvm-project-18.x.x.src.tar.xz

# For example
wget https://github.com/llvm/llvm-project/releases/download/llvmorg-18.1.4/llvm-project-18.1.4.src.tar.xz
tar xf llvm-project-18.1.4.src.tar.xz

cd llvm-project-18.1.4.src
mkdir build
cd build

# The following cmake command configures the build to be installed to /opt/llvm-18
cmake -G Ninja ../llvm \
   -DLLVM_ENABLE_PROJECTS="mlir;clang;clang-tools-extra;lld;polly" \
   -DLLVM_BUILD_EXAMPLES=OFF \
   -DLLVM_TARGETS_TO_BUILD="Native" \
   -DCMAKE_INSTALL_PREFIX=/opt/llvm-18 \
   -DCMAKE_BUILD_TYPE=RelWithDebInfo \
   -DLLVM_PARALLEL_LINK_JOBS=4 \
   -DLLVM_ENABLE_BINDINGS=OFF \
   -DCMAKE_C_COMPILER=clang -DCMAKE_CXX_COMPILER=clang++ -DLLVM_ENABLE_LLD=ON \
   -DLLVM_ENABLE_ASSERTIONS=OFF

ninja install
```

</details>

Setup a environment variable called `MLIR_SYS_180_PREFIX`, `LLVM_SYS_180_PREFIX` and `TABLEGEN_180_PREFIX` pointing to the llvm directory:

```bash
# For Debian/Ubuntu using the repository, the path will be /usr/lib/llvm-18
export MLIR_SYS_180_PREFIX=/usr/lib/llvm-18
export LLVM_SYS_180_PREFIX=/usr/lib/llvm-18
export TABLEGEN_180_PREFIX=/usr/lib/llvm-18
```

Run the deps target to install the other dependencies.

```bash
make deps
```

#### MacOS

The makefile `deps` target (which you should have ran before) installs LLVM 18 with brew for you, afterwards you need to execute the `env-macos.sh` script to setup the environment.

```bash
source scripts/env-macos.sh
```

### Running

To run the compiler, call `cargo run` while passing it a file with the EVM bytecode to compile.
There are some example files under `programs/`, for example:

```bash
cargo run programs/push32.bytecode
```

You can also specify the optimization level:

```bash
cargo run programs/push32.bytecode 3  # ranges from 0 to 3
```

### Testing

To only run the ethereum foundation tests, run the command `make test-eth`. if you want to run the rest of the tests (those that are not the ethereum foundation tests) just run 
`make test`

## Debugging the compiler

### Compile a program

To generate the necessary artifacts, you need to run `cargo run <filepath>`, with `<filepath>` being the path to a file containing the EVM bytecode to compile.

Writing EVM bytecode directly can be a bit difficult, so you can edit [src/main.rs](../src/main.rs), modifying the `program` variable with the structure of your EVM program. After that you just run `cargo run`.

An example edit would look like this:

```rust
fn main() {
    let program = vec![
            Operation::Push0,
            Operation::PushN(BigUint::from(42_u8)),
            Operation::Add,
        ];
    // ...
}
```

### Inspecting the artifacts

The most useful ones to inspect are the MLIR-IR (`<name>.mlir`) and Assembly (`<name>.asm`) files. The first one has a one-to-one mapping with the operations added in the compiler, while the second one contains the instructions that are executed by your machine.

The other generated artifacts are:

- Semi-optimized MLIR-IR (`<name>.after-pass.mlir`)
- LLVM-IR (`<name>.ll`)
- Object file (`<name>.o`)
- Executable (`<name>`)

### Running with a debugger

> [!NOTE]  
> This may not be up-to-date since contracts are no longer compiled into an executable.

Once we have the executable, we can run it with a debugger (here we use `lldb`, but you can use others). To run with `lldb`, use `lldb <name>`.

To run until we reach our main function, we can use:

```lldb
br set -n main
run
```

#### Running a single step

`thread step-inst`

#### Reading registers

All registers: `register read`

The `x0` register: `register read x0`

#### Reading memory

To inspect the memory at `<address>`: `memory read <address>`

To inspect the memory at the address given by the register `x0`: `memory read $x0`

#### Reading the EVM stack

To pretty-print the EVM stack at address `X`: `memory read -s32 -fu -c4 X`

Reference:

- The `-s32` flag groups the bytes in 32-byte chunks.
- The `-fu` flag interprets the chunks as unsigned integers.
- The `-c4` flag includes 4 chunks: the one at the given address plus the three next chunks.

#### Restarting the program

To restart the program, just use `run` again.<|MERGE_RESOLUTION|>--- conflicted
+++ resolved
@@ -169,14 +169,6 @@
 <details>
 <summary>Not yet implemented opcodes (click to open)</summary>
 
-<<<<<<< HEAD
-1. (0x5C) TLOAD
-1. (0x5D) TSTORE
-=======
-1. (0xF2) CALLCODE
-1. (0xF4) DELEGATECALL
->>>>>>> 596b3fc0
-
 </details>
 
 ## Getting Started
