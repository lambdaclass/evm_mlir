--- conflicted
+++ resolved
@@ -39,21 +39,15 @@
 1. (0x1B) SHL
 1. (0x1C) SHR
 1. (0x1D) SAR
-<<<<<<< HEAD
 1. (0x31) BALANCE
-=======
 1. (0x32) ORIGIN
->>>>>>> 3569463d
 1. (0x34) CALLVALUE
 1. (0x35) CALLDATALOAD
 1. (0x36) CALLDATASIZE
 1. (0x38) CODESIZE
-<<<<<<< HEAD
 1. (0x43) NUMBER
-=======
 1. (0x3A) GASPRICE
 1. (0x46) CHAINID
->>>>>>> 3569463d
 1. (0x50) POP
 1. (0x51) MLOAD
 1. (0x52) MSTORE
@@ -146,11 +140,6 @@
 1. (0x19) NOT
 1. (0x20) KECCAK256
 1. (0x30) ADDRESS
-<<<<<<< HEAD
-1. (0x32) ORIGIN
-=======
-1. (0x31) BALANCE
->>>>>>> 3569463d
 1. (0x33) CALLER
 1. (0x37) CALLDATACOPY
 1. (0x39) CODECOPY
