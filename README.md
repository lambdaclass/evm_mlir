# EVM MLIR

[![Telegram Chat][tg-badge]][tg-url]
[![rust](https://github.com/lambdaclass/evm_mlir/actions/workflows/ci.yml/badge.svg)](https://github.com/lambdaclass/emv_mlir/actions/workflows/ci.yml)
[![license](https://img.shields.io/github/license/lambdaclass/evm_mlir)](/LICENSE)

[tg-badge]: https://img.shields.io/endpoint?url=https%3A%2F%2Ftg.sumanjay.workers.dev%2Frust_ethereum%2F&logo=telegram&label=chat&color=neon
[tg-url]: https://t.me/rust_ethereum

An EVM-bytecode to machine-bytecode compiler using MLIR and LLVM.

## Progress

<details>
<summary>Implemented opcodes (click to open)</summary>

1. (0x00) STOP
1. (0x01) ADD
1. (0x02) MUL
1. (0x03) SUB
1. (0x04) DIV
1. (0x06) MOD
1. (0x07) SMOD
1. (0x08) ADDMOD
1. (0x09) MULMOD
1. (0x0A) EXP
1. (0x10) LT
1. (0x11) GT
1. (0x13) SGT
1. (0x14) EQ
1. (0x15) ISZERO
1. (0x16) AND
1. (0x17) OR
1. (0x18) XOR
1. (0x1A) BYTE
1. (0x1D) SAR
1. (0x50) POP
1. (0x56) JUMP
1. (0x57) JUMPI
1. (0x58) PC
1. (0x5B) JUMPDEST
1. (0x5F) PUSH0
1. (0x60) PUSH1
1. (0x61) PUSH2
1. (0x62) PUSH3
1. (0x63) PUSH4
1. (0x64) PUSH5
1. (0x65) PUSH6
1. (0x66) PUSH7
1. (0x67) PUSH8
1. (0x68) PUSH9
1. (0x69) PUSH10
1. (0x6A) PUSH11
1. (0x6B) PUSH12
1. (0x6C) PUSH13
1. (0x6D) PUSH14
1. (0x6E) PUSH15
1. (0x6F) PUSH16
1. (0x70) PUSH17
1. (0x71) PUSH18
1. (0x72) PUSH19
1. (0x73) PUSH20
1. (0x74) PUSH21
1. (0x75) PUSH22
1. (0x76) PUSH23
1. (0x77) PUSH24
1. (0x78) PUSH25
1. (0x79) PUSH26
1. (0x7A) PUSH27
1. (0x7B) PUSH28
1. (0x7C) PUSH29
1. (0x7D) PUSH30
1. (0x7E) PUSH31
1. (0x7F) PUSH32
1. (0x80) DUP1
1. (0x81) DUP2
1. (0x82) DUP3
1. (0x83) DUP4
1. (0x84) DUP5
1. (0x85) DUP6
1. (0x86) DUP7
1. (0x87) DUP8
1. (0x88) DUP9
1. (0x89) DUP10
1. (0x8A) DUP11
1. (0x8B) DUP12
1. (0x8C) DUP13
1. (0x8D) DUP14
1. (0x8E) DUP15
1. (0x8F) DUP16
1. (0x90) SWAP1
1. (0x91) SWAP2
1. (0x92) SWAP3
1. (0x93) SWAP4
1. (0x94) SWAP5
1. (0x95) SWAP6
1. (0x96) SWAP7
1. (0x97) SWAP8
1. (0x98) SWAP9
1. (0x99) SWAP10
1. (0x9A) SWAP11
1. (0x9B) SWAP12
1. (0x9C) SWAP13
1. (0x9D) SWAP14
1. (0x9E) SWAP15
1. (0x9F) SWAP16

</details>

<details>
<summary>Not yet implemented opcodes (click to open)</summary>

1. (0x00) STOP
1. (0x05) SDIV
<<<<<<< HEAD
1. (0x09) MULMOD
1. (0x0A) EXP
=======
1. (0x07) SMOD
>>>>>>> 1fcc99e7
1. (0x0B) SIGNEXTEND
1. (0x12) SLT
1. (0x19) NOT
1. (0x1B) SHL
1. (0x1C) SHR
1. (0x20) KECCAK256
1. (0x30) ADDRESS
1. (0x31) BALANCE
1. (0x32) ORIGIN
1. (0x33) CALLER
1. (0x34) CALLVALUE
1. (0x35) CALLDATALOAD
1. (0x36) CALLDATASIZE
1. (0x37) CALLDATACOPY
1. (0x38) CODESIZE
1. (0x39) CODECOPY
1. (0x3A) GASPRICE
1. (0x3B) EXTCODESIZE
1. (0x3C) EXTCODECOPY
1. (0x3D) RETURNDATASIZE
1. (0x3E) RETURNDATACOPY
1. (0x3F) EXTCODEHASH
1. (0x40) BLOCKHASH
1. (0x41) COINBASE
1. (0x42) TIMESTAMP
1. (0x43) NUMBER
1. (0x44) DIFFICULTY
1. (0x45) GASLIMIT
1. (0x46) CHAINID
1. (0x47) SELFBALANCE
1. (0x48) BASEFEE
1. (0x49) BLOBHASH
1. (0x4A) BLOBBASEFEE
1. (0x51) MLOAD
1. (0x52) MSTORE
1. (0x53) MSTORE8
1. (0x54) SLOAD
1. (0x55) SSTORE
1. (0x59) MSIZE
1. (0x5A) GAS
1. (0x5C) TLOAD
1. (0x5D) TSTORE
1. (0x5E) MCOPY
1. (0xA0) LOG0
1. (0xA1) LOG1
1. (0xA2) LOG2
1. (0xA3) LOG3
1. (0xA4) LOG4
1. (0xF0) CREATE
1. (0xF1) CALL
1. (0xF2) CALLCODE
1. (0xF3) RETURN
1. (0xF4) DELEGATECALL
1. (0xF5) CREATE2
1. (0xFA) STATICCALL
1. (0xFD) REVERT
1. (0xFE) INVALID
1. (0xFF) SELFDESTRUCT

</details>

## Getting Started

### Dependencies

- Linux or macOS (aarch64 included) only for now
- LLVM 18 with MLIR: On debian you can use [apt.llvm.org](https://apt.llvm.org/), on macOS you can use brew
- Rust
- Git

### Setup

> This step applies to all operating systems.

Run the following make target to install the dependencies (**both Linux and macOS**):

```bash
make deps
```

#### Linux

Since Linux distributions change widely, you need to install LLVM 18 via your package manager, compile it or check if the current release has a Linux binary.

If you are on Debian/Ubuntu, check out the repository https://apt.llvm.org/
Then you can install with:

```bash
sudo apt-get install llvm-18 llvm-18-dev llvm-18-runtime clang-18 clang-tools-18 lld-18 libpolly-18-dev libmlir-18-dev mlir-18-tools
```

If you decide to build from source, here are some indications:

<details><summary>Install LLVM from source instructions</summary>

```bash
# Go to https://github.com/llvm/llvm-project/releases
# Download the latest LLVM 18 release:
# The blob to download is called llvm-project-18.x.x.src.tar.xz

# For example
wget https://github.com/llvm/llvm-project/releases/download/llvmorg-18.1.4/llvm-project-18.1.4.src.tar.xz
tar xf llvm-project-18.1.4.src.tar.xz

cd llvm-project-18.1.4.src.tar
mkdir build
cd build

# The following cmake command configures the build to be installed to /opt/llvm-18
cmake -G Ninja ../llvm \
   -DLLVM_ENABLE_PROJECTS="mlir;clang;clang-tools-extra;lld;polly" \
   -DLLVM_BUILD_EXAMPLES=OFF \
   -DLLVM_TARGETS_TO_BUILD="Native" \
   -DCMAKE_INSTALL_PREFIX=/opt/llvm-18 \
   -DCMAKE_BUILD_TYPE=RelWithDebInfo \
   -DLLVM_PARALLEL_LINK_JOBS=4 \
   -DLLVM_ENABLE_BINDINGS=OFF \
   -DCMAKE_C_COMPILER=clang -DCMAKE_CXX_COMPILER=clang++ -DLLVM_ENABLE_LLD=ON \
   -DLLVM_ENABLE_ASSERTIONS=OFF

ninja install
```

</details>

Setup a environment variable called `MLIR_SYS_180_PREFIX`, `LLVM_SYS_180_PREFIX` and `TABLEGEN_180_PREFIX` pointing to the llvm directory:

```bash
# For Debian/Ubuntu using the repository, the path will be /usr/lib/llvm-18
export MLIR_SYS_180_PREFIX=/usr/lib/llvm-18
export LLVM_SYS_180_PREFIX=/usr/lib/llvm-18
export TABLEGEN_180_PREFIX=/usr/lib/llvm-18
```

Run the deps target to install the other dependencies.

```bash
make deps
```

#### MacOS

The makefile `deps` target (which you should have ran before) installs LLVM 18 with brew for you, afterwards you need to execute the `env-macos.sh` script to setup the environment.

```bash
source scripts/env-macos.sh
```

### Running

To run the compiler, call `cargo run` while passing it a file with the EVM bytecode to compile.
There are some example files under `programs/`, for example:

```bash
cargo run programs/push32.bytecode
```

## Debugging the compiler

### Compile a program

To generate the necessary artifacts, you need to run `cargo run <filepath>`, with `<filepath>` being the path to a file containing the EVM bytecode to compile.

Writing EVM bytecode directly can be a bit difficult, so you can edit [src/main.rs](../src/main.rs), modifying the `program` variable with the structure of your EVM program. After that you just run `cargo run`.

An example edit would look like this:

```rust
fn main() {
    let program = vec![
            Operation::Push32([0; 32]),
            Operation::Push32([42; 32]),
            Operation::Add,
        ];
    let output_file = "some_other_filename";
    compile_binary(program, output_file).unwrap();
}
```

### Inspecting the artifacts

The most useful ones to inspect are the MLIR-IR (`<name>.mlir`) and Assembly (`<name>.asm`) files. The first one has a one-to-one mapping with the operations added in the compiler, while the second one contains the instructions that are executed by your machine.

The other generated artifacts are:

- Semi-optimized MLIR-IR (`<name>.after-pass.mlir`)
- LLVM-IR (`<name>.ll`)
- Object file (`<name>.o`)
- Executable (`<name>`)

### Running with a debugger

Once we have the executable, we can run it with a debugger (here we use `lldb`, but you can use others). To run with `lldb`, use `lldb <name>`.

To run until we reach our main function, we can use:

```lldb
br set -n main
run
```

#### Running a single step

`thread step-inst`

#### Reading registers

All registers: `register read`

The `x0` register: `register read x0`

#### Reading memory

To inspect the memory at `<address>`: `memory read <address>`

To inspect the memory at the address given by the register `x0`: `memory read $x0`

#### Reading the EVM stack

To pretty-print the EVM stack at address `X`: `memory read -s32 -fu -c4 X`

Reference:

- The `-s32` flag groups the bytes in 32-byte chunks.
- The `-fu` flag interprets the chunks as unsigned integers.
- The `-c4` flag includes 4 chunks: the one at the given address plus the three next chunks.

#### Restarting the program

To restart the program, just use `run` again.<|MERGE_RESOLUTION|>--- conflicted
+++ resolved
@@ -112,12 +112,6 @@
 
 1. (0x00) STOP
 1. (0x05) SDIV
-<<<<<<< HEAD
-1. (0x09) MULMOD
-1. (0x0A) EXP
-=======
-1. (0x07) SMOD
->>>>>>> 1fcc99e7
 1. (0x0B) SIGNEXTEND
 1. (0x12) SLT
 1. (0x19) NOT
