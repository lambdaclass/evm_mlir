# EVM MLIR

[![Telegram Chat][tg-badge]][tg-url]
[![rust](https://github.com/lambdaclass/evm_mlir/actions/workflows/ci.yml/badge.svg)](https://github.com/lambdaclass/emv_mlir/actions/workflows/ci.yml)
[![license](https://img.shields.io/github/license/lambdaclass/evm_mlir)](/LICENSE)

[tg-badge]: https://img.shields.io/endpoint?url=https%3A%2F%2Ftg.sumanjay.workers.dev%2Fethereum_rust%2F&logo=telegram&label=chat&color=neon
[tg-url]: https://t.me/ethereum_rust

An EVM-bytecode to machine-bytecode compiler using MLIR and LLVM.

## Progress

<details>
<summary>Implemented opcodes (click to open)</summary>

1. (0x00) STOP
1. (0x01) ADD
1. (0x02) MUL
1. (0x03) SUB
1. (0x04) DIV
1. (0x05) SDIV
1. (0x06) MOD
1. (0x07) SMOD
1. (0x08) ADDMOD
1. (0x09) MULMOD
1. (0x0A) EXP
1. (0x0B) SIGNEXTEND
1. (0x10) LT
1. (0x11) GT
1. (0x12) SLT
1. (0x13) SGT
1. (0x14) EQ
1. (0x15) ISZERO
1. (0x16) AND
1. (0x17) OR
1. (0x18) XOR
<<<<<<< HEAD
1. (0x20) KECCAK256
=======
1. (0x19) NOT
>>>>>>> d5a9b2fb
1. (0x1A) BYTE
1. (0x1B) SHL
1. (0x1C) SHR
1. (0x1D) SAR
1. (0x30) ADDRESS
1. (0x31) BALANCE
1. (0x32) ORIGIN
1. (0x33) CALLER
1. (0x34) CALLVALUE
1. (0x35) CALLDATALOAD
1. (0x36) CALLDATASIZE
1. (0x37) CALLDATACOPY
1. (0x38) CODESIZE
1. (0x43) NUMBER
1. (0x39) CODECOPY
1. (0x3A) GASPRICE
1. (0x41) COINBASE
1. (0x46) CHAINID
1. (0x48) BASEFEE
1. (0x50) POP
1. (0x51) MLOAD
1. (0x52) MSTORE
1. (0x53) MSTORE8
1. (0x54) SLOAD
1. (0x56) JUMP
1. (0x57) JUMPI
1. (0x58) PC
1. (0x59) MSIZE
1. (0x5A) GAS
1. (0x5B) JUMPDEST
1. (0x5E) MCOPY
1. (0x5F) PUSH0
1. (0x60) PUSH1
1. (0x61) PUSH2
1. (0x62) PUSH3
1. (0x63) PUSH4
1. (0x64) PUSH5
1. (0x65) PUSH6
1. (0x66) PUSH7
1. (0x67) PUSH8
1. (0x68) PUSH9
1. (0x69) PUSH10
1. (0x6A) PUSH11
1. (0x6B) PUSH12
1. (0x6C) PUSH13
1. (0x6D) PUSH14
1. (0x6E) PUSH15
1. (0x6F) PUSH16
1. (0x70) PUSH17
1. (0x71) PUSH18
1. (0x72) PUSH19
1. (0x73) PUSH20
1. (0x74) PUSH21
1. (0x75) PUSH22
1. (0x76) PUSH23
1. (0x77) PUSH24
1. (0x78) PUSH25
1. (0x79) PUSH26
1. (0x7A) PUSH27
1. (0x7B) PUSH28
1. (0x7C) PUSH29
1. (0x7D) PUSH30
1. (0x7E) PUSH31
1. (0x7F) PUSH32
1. (0x80) DUP1
1. (0x81) DUP2
1. (0x82) DUP3
1. (0x83) DUP4
1. (0x84) DUP5
1. (0x85) DUP6
1. (0x86) DUP7
1. (0x87) DUP8
1. (0x88) DUP9
1. (0x89) DUP10
1. (0x8A) DUP11
1. (0x8B) DUP12
1. (0x8C) DUP13
1. (0x8D) DUP14
1. (0x8E) DUP15
1. (0x8F) DUP16
1. (0x90) SWAP1
1. (0x91) SWAP2
1. (0x92) SWAP3
1. (0x93) SWAP4
1. (0x94) SWAP5
1. (0x95) SWAP6
1. (0x96) SWAP7
1. (0x97) SWAP8
1. (0x98) SWAP9
1. (0x99) SWAP10
1. (0x9A) SWAP11
1. (0x9B) SWAP12
1. (0x9C) SWAP13
1. (0x9D) SWAP14
1. (0x9E) SWAP15
1. (0x9F) SWAP16
1. (0xA0) LOG0
1. (0xA1) LOG1
1. (0xA2) LOG2
1. (0xA3) LOG3
1. (0xA4) LOG4
1. (0xF3) RETURN
1. (0xFD) REVERT

</details>

<details>
<summary>Not yet implemented opcodes (click to open)</summary>

<<<<<<< HEAD
1. (0x19) NOT
1. (0x30) ADDRESS
1. (0x31) BALANCE
1. (0x39) CODECOPY
=======
1. (0x20) KECCAK256
>>>>>>> d5a9b2fb
1. (0x3B) EXTCODESIZE
1. (0x3C) EXTCODECOPY
1. (0x3D) RETURNDATASIZE
1. (0x3E) RETURNDATACOPY
1. (0x3F) EXTCODEHASH
1. (0x40) BLOCKHASH
1. (0x42) TIMESTAMP
1. (0x44) DIFFICULTY
1. (0x45) GASLIMIT
1. (0x47) SELFBALANCE
1. (0x49) BLOBHASH
1. (0x4A) BLOBBASEFEE
1. (0x55) SSTORE
1. (0x5C) TLOAD
1. (0x5D) TSTORE
1. (0xF0) CREATE
1. (0xF1) CALL
1. (0xF2) CALLCODE
1. (0xF4) DELEGATECALL
1. (0xF5) CREATE2
1. (0xFA) STATICCALL
1. (0xFE) INVALID
1. (0xFF) SELFDESTRUCT

</details>

## Getting Started

### Dependencies

- Linux or macOS (aarch64 included) only for now
- LLVM 18 with MLIR: On debian you can use [apt.llvm.org](https://apt.llvm.org/), on macOS you can use brew
- Rust
- Git

### Setup

> This step applies to all operating systems.

Run the following make target to install the dependencies (**both Linux and macOS**):

```bash
make deps
```

#### Linux

Since Linux distributions change widely, you need to install LLVM 18 via your package manager, compile it or check if the current release has a Linux binary.

If you are on Debian/Ubuntu, check out the repository https://apt.llvm.org/
Then you can install with:

```bash
sudo apt-get install llvm-18 llvm-18-dev llvm-18-runtime clang-18 clang-tools-18 lld-18 libpolly-18-dev libmlir-18-dev mlir-18-tools
```

If you decide to build from source, here are some indications:

<details><summary>Install LLVM from source instructions</summary>

```bash
# Go to https://github.com/llvm/llvm-project/releases
# Download the latest LLVM 18 release:
# The blob to download is called llvm-project-18.x.x.src.tar.xz

# For example
wget https://github.com/llvm/llvm-project/releases/download/llvmorg-18.1.4/llvm-project-18.1.4.src.tar.xz
tar xf llvm-project-18.1.4.src.tar.xz

cd llvm-project-18.1.4.src
mkdir build
cd build

# The following cmake command configures the build to be installed to /opt/llvm-18
cmake -G Ninja ../llvm \
   -DLLVM_ENABLE_PROJECTS="mlir;clang;clang-tools-extra;lld;polly" \
   -DLLVM_BUILD_EXAMPLES=OFF \
   -DLLVM_TARGETS_TO_BUILD="Native" \
   -DCMAKE_INSTALL_PREFIX=/opt/llvm-18 \
   -DCMAKE_BUILD_TYPE=RelWithDebInfo \
   -DLLVM_PARALLEL_LINK_JOBS=4 \
   -DLLVM_ENABLE_BINDINGS=OFF \
   -DCMAKE_C_COMPILER=clang -DCMAKE_CXX_COMPILER=clang++ -DLLVM_ENABLE_LLD=ON \
   -DLLVM_ENABLE_ASSERTIONS=OFF

ninja install
```

</details>

Setup a environment variable called `MLIR_SYS_180_PREFIX`, `LLVM_SYS_180_PREFIX` and `TABLEGEN_180_PREFIX` pointing to the llvm directory:

```bash
# For Debian/Ubuntu using the repository, the path will be /usr/lib/llvm-18
export MLIR_SYS_180_PREFIX=/usr/lib/llvm-18
export LLVM_SYS_180_PREFIX=/usr/lib/llvm-18
export TABLEGEN_180_PREFIX=/usr/lib/llvm-18
```

Run the deps target to install the other dependencies.

```bash
make deps
```

#### MacOS

The makefile `deps` target (which you should have ran before) installs LLVM 18 with brew for you, afterwards you need to execute the `env-macos.sh` script to setup the environment.

```bash
source scripts/env-macos.sh
```

### Running

To run the compiler, call `cargo run` while passing it a file with the EVM bytecode to compile.
There are some example files under `programs/`, for example:

```bash
cargo run programs/push32.bytecode
```

You can also specify the optimization level:

```bash
cargo run programs/push32.bytecode 3  # ranges from 0 to 3
```

### Testing

To only run the ethereum foundation tests, run the command `make test-eth`. if you want to run the rest of the tests (those that are not the ethereum foundation tests) just run 
`make test`

## Debugging the compiler

### Compile a program

To generate the necessary artifacts, you need to run `cargo run <filepath>`, with `<filepath>` being the path to a file containing the EVM bytecode to compile.

Writing EVM bytecode directly can be a bit difficult, so you can edit [src/main.rs](../src/main.rs), modifying the `program` variable with the structure of your EVM program. After that you just run `cargo run`.

An example edit would look like this:

```rust
fn main() {
    let program = vec![
            Operation::Push0,
            Operation::PushN(BigUint::from(42_u8)),
            Operation::Add,
        ];
    // ...
}
```

### Inspecting the artifacts

The most useful ones to inspect are the MLIR-IR (`<name>.mlir`) and Assembly (`<name>.asm`) files. The first one has a one-to-one mapping with the operations added in the compiler, while the second one contains the instructions that are executed by your machine.

The other generated artifacts are:

- Semi-optimized MLIR-IR (`<name>.after-pass.mlir`)
- LLVM-IR (`<name>.ll`)
- Object file (`<name>.o`)
- Executable (`<name>`)

### Running with a debugger

Once we have the executable, we can run it with a debugger (here we use `lldb`, but you can use others). To run with `lldb`, use `lldb <name>`.

To run until we reach our main function, we can use:

```lldb
br set -n main
run
```

#### Running a single step

`thread step-inst`

#### Reading registers

All registers: `register read`

The `x0` register: `register read x0`

#### Reading memory

To inspect the memory at `<address>`: `memory read <address>`

To inspect the memory at the address given by the register `x0`: `memory read $x0`

#### Reading the EVM stack

To pretty-print the EVM stack at address `X`: `memory read -s32 -fu -c4 X`

Reference:

- The `-s32` flag groups the bytes in 32-byte chunks.
- The `-fu` flag interprets the chunks as unsigned integers.
- The `-c4` flag includes 4 chunks: the one at the given address plus the three next chunks.

#### Restarting the program

To restart the program, just use `run` again.<|MERGE_RESOLUTION|>--- conflicted
+++ resolved
@@ -35,15 +35,12 @@
 1. (0x16) AND
 1. (0x17) OR
 1. (0x18) XOR
-<<<<<<< HEAD
-1. (0x20) KECCAK256
-=======
 1. (0x19) NOT
->>>>>>> d5a9b2fb
 1. (0x1A) BYTE
 1. (0x1B) SHL
 1. (0x1C) SHR
 1. (0x1D) SAR
+1. (0x20) KECCAK256
 1. (0x30) ADDRESS
 1. (0x31) BALANCE
 1. (0x32) ORIGIN
@@ -149,37 +146,29 @@
 <details>
 <summary>Not yet implemented opcodes (click to open)</summary>
 
-<<<<<<< HEAD
-1. (0x19) NOT
-1. (0x30) ADDRESS
-1. (0x31) BALANCE
-1. (0x39) CODECOPY
-=======
-1. (0x20) KECCAK256
->>>>>>> d5a9b2fb
 1. (0x3B) EXTCODESIZE
-1. (0x3C) EXTCODECOPY
-1. (0x3D) RETURNDATASIZE
-1. (0x3E) RETURNDATACOPY
-1. (0x3F) EXTCODEHASH
-1. (0x40) BLOCKHASH
-1. (0x42) TIMESTAMP
-1. (0x44) DIFFICULTY
-1. (0x45) GASLIMIT
-1. (0x47) SELFBALANCE
-1. (0x49) BLOBHASH
-1. (0x4A) BLOBBASEFEE
-1. (0x55) SSTORE
-1. (0x5C) TLOAD
-1. (0x5D) TSTORE
-1. (0xF0) CREATE
-1. (0xF1) CALL
-1. (0xF2) CALLCODE
-1. (0xF4) DELEGATECALL
-1. (0xF5) CREATE2
-1. (0xFA) STATICCALL
-1. (0xFE) INVALID
-1. (0xFF) SELFDESTRUCT
+2. (0x3C) EXTCODECOPY
+3. (0x3D) RETURNDATASIZE
+4. (0x3E) RETURNDATACOPY
+5. (0x3F) EXTCODEHASH
+6. (0x40) BLOCKHASH
+7. (0x42) TIMESTAMP
+8. (0x44) DIFFICULTY
+9. (0x45) GASLIMIT
+10. (0x47) SELFBALANCE
+11. (0x49) BLOBHASH
+12. (0x4A) BLOBBASEFEE
+13. (0x55) SSTORE
+14. (0x5C) TLOAD
+15. (0x5D) TSTORE
+16. (0xF0) CREATE
+17. (0xF1) CALL
+18. (0xF2) CALLCODE
+19. (0xF4) DELEGATECALL
+20. (0xF5) CREATE2
+21. (0xFA) STATICCALL
+22. (0xFE) INVALID
+23. (0xFF) SELFDESTRUCT
 
 </details>
 
