--- conflicted
+++ resolved
@@ -50,11 +50,7 @@
 1. (0x36) CALLDATASIZE
 1. (0x37) CALLDATACOPY
 1. (0x38) CODESIZE
-<<<<<<< HEAD
-1. (0x49) BLOBHASH
-=======
 1. (0x39) CODECOPY
->>>>>>> 0dcd07b5
 1. (0x3A) GASPRICE
 1. (0x3B) EXTCODECOPY
 1. (0x41) COINBASE
@@ -64,6 +60,7 @@
 1. (0x46) CHAINID
 1. (0x47) SELFBALANCE
 1. (0x48) BASEFEE
+1. (0x49) BLOBHASH
 1. (0x4A) BLOBBASEFEE
 1. (0x50) POP
 1. (0x51) MLOAD
@@ -163,16 +160,6 @@
 1. (0x3F) EXTCODEHASH
 1. (0x40) BLOCKHASH
 1. (0x44) DIFFICULTY
-<<<<<<< HEAD
-1. (0x45) GASLIMIT
-1. (0x47) SELFBALANCE
-1. (0x48) BASEFEE
-1. (0x4A) BLOBBASEFEE
-1. (0x54) SLOAD
-1. (0x55) SSTORE
-=======
-1. (0x49) BLOBHASH
->>>>>>> 0dcd07b5
 1. (0x5C) TLOAD
 1. (0x5D) TSTORE
 1. (0xF0) CREATE
