# EVM MLIR

[![Telegram Chat][tg-badge]][tg-url]
[![rust](https://github.com/lambdaclass/evm_mlir/actions/workflows/ci.yml/badge.svg)](https://github.com/lambdaclass/emv_mlir/actions/workflows/ci.yml)
[![license](https://img.shields.io/github/license/lambdaclass/evm_mlir)](/LICENSE)

[tg-badge]: https://img.shields.io/endpoint?url=https%3A%2F%2Ftg.sumanjay.workers.dev%2Fethereum_rust%2F&logo=telegram&label=chat&color=neon
[tg-url]: https://t.me/ethereum_rust

An EVM-bytecode to machine-bytecode compiler using MLIR and LLVM.

## Progress

<details>
<summary>Implemented opcodes (click to open)</summary>

1. (0x00) STOP
1. (0x01) ADD
1. (0x02) MUL
1. (0x03) SUB
1. (0x04) DIV
1. (0x05) SDIV
1. (0x06) MOD
1. (0x07) SMOD
1. (0x08) ADDMOD
1. (0x09) MULMOD
1. (0x0A) EXP
1. (0x0B) SIGNEXTEND
1. (0x10) LT
1. (0x11) GT
1. (0x12) SLT
1. (0x13) SGT
1. (0x14) EQ
1. (0x15) ISZERO
1. (0x16) AND
1. (0x17) OR
1. (0x18) XOR
1. (0x1A) BYTE
1. (0x1B) SHL
1. (0x1C) SHR
1. (0x1D) SAR
<<<<<<< HEAD
1. (0x33) CALLER
=======
1. (0x32) ORIGIN
>>>>>>> main
1. (0x34) CALLVALUE
1. (0x35) CALLDATALOAD
1. (0x36) CALLDATASIZE
1. (0x37) CALLDATACOPY
1. (0x38) CODESIZE
1. (0x3A) GASPRICE
1. (0x46) CHAINID
1. (0x50) POP
1. (0x51) MLOAD
1. (0x52) MSTORE
1. (0x53) MSTORE8
1. (0x54) SLOAD
<<<<<<< HEAD
1. (0x55) SSTORE
=======
>>>>>>> 31b03b8f
1. (0x56) JUMP
1. (0x57) JUMPI
1. (0x58) PC
1. (0x59) MSIZE
1. (0x5A) GAS
1. (0x5B) JUMPDEST
1. (0x5E) MCOPY
1. (0x5F) PUSH0
1. (0x60) PUSH1
1. (0x61) PUSH2
1. (0x62) PUSH3
1. (0x63) PUSH4
1. (0x64) PUSH5
1. (0x65) PUSH6
1. (0x66) PUSH7
1. (0x67) PUSH8
1. (0x68) PUSH9
1. (0x69) PUSH10
1. (0x6A) PUSH11
1. (0x6B) PUSH12
1. (0x6C) PUSH13
1. (0x6D) PUSH14
1. (0x6E) PUSH15
1. (0x6F) PUSH16
1. (0x70) PUSH17
1. (0x71) PUSH18
1. (0x72) PUSH19
1. (0x73) PUSH20
1. (0x74) PUSH21
1. (0x75) PUSH22
1. (0x76) PUSH23
1. (0x77) PUSH24
1. (0x78) PUSH25
1. (0x79) PUSH26
1. (0x7A) PUSH27
1. (0x7B) PUSH28
1. (0x7C) PUSH29
1. (0x7D) PUSH30
1. (0x7E) PUSH31
1. (0x7F) PUSH32
1. (0x80) DUP1
1. (0x81) DUP2
1. (0x82) DUP3
1. (0x83) DUP4
1. (0x84) DUP5
1. (0x85) DUP6
1. (0x86) DUP7
1. (0x87) DUP8
1. (0x88) DUP9
1. (0x89) DUP10
1. (0x8A) DUP11
1. (0x8B) DUP12
1. (0x8C) DUP13
1. (0x8D) DUP14
1. (0x8E) DUP15
1. (0x8F) DUP16
1. (0x90) SWAP1
1. (0x91) SWAP2
1. (0x92) SWAP3
1. (0x93) SWAP4
1. (0x94) SWAP5
1. (0x95) SWAP6
1. (0x96) SWAP7
1. (0x97) SWAP8
1. (0x98) SWAP9
1. (0x99) SWAP10
1. (0x9A) SWAP11
1. (0x9B) SWAP12
1. (0x9C) SWAP13
1. (0x9D) SWAP14
1. (0x9E) SWAP15
1. (0x9F) SWAP16
1. (0xA0) LOG0
1. (0xA1) LOG1
1. (0xA2) LOG2
1. (0xA3) LOG3
1. (0xA4) LOG4
1. (0xF3) RETURN
1. (0xFD) REVERT

</details>

<details>
<summary>Not yet implemented opcodes (click to open)</summary>

1. (0x19) NOT
1. (0x20) KECCAK256
1. (0x30) ADDRESS
1. (0x31) BALANCE
<<<<<<< HEAD
1. (0x32) ORIGIN
1. (0x37) CALLDATACOPY
=======
1. (0x33) CALLER
>>>>>>> main
1. (0x39) CODECOPY
1. (0x3B) EXTCODESIZE
1. (0x3C) EXTCODECOPY
1. (0x3D) RETURNDATASIZE
1. (0x3E) RETURNDATACOPY
1. (0x3F) EXTCODEHASH
1. (0x40) BLOCKHASH
1. (0x41) COINBASE
1. (0x42) TIMESTAMP
1. (0x43) NUMBER
1. (0x44) DIFFICULTY
1. (0x45) GASLIMIT
1. (0x47) SELFBALANCE
1. (0x48) BASEFEE
1. (0x49) BLOBHASH
1. (0x4A) BLOBBASEFEE
<<<<<<< HEAD
=======
1. (0x55) SSTORE
>>>>>>> 31b03b8f
1. (0x5C) TLOAD
1. (0x5D) TSTORE
1. (0xF0) CREATE
1. (0xF1) CALL
1. (0xF2) CALLCODE
1. (0xF4) DELEGATECALL
1. (0xF5) CREATE2
1. (0xFA) STATICCALL
1. (0xFE) INVALID
1. (0xFF) SELFDESTRUCT

</details>

## Getting Started

### Dependencies

- Linux or macOS (aarch64 included) only for now
- LLVM 18 with MLIR: On debian you can use [apt.llvm.org](https://apt.llvm.org/), on macOS you can use brew
- Rust
- Git

### Setup

> This step applies to all operating systems.

Run the following make target to install the dependencies (**both Linux and macOS**):

```bash
make deps
```

#### Linux

Since Linux distributions change widely, you need to install LLVM 18 via your package manager, compile it or check if the current release has a Linux binary.

If you are on Debian/Ubuntu, check out the repository https://apt.llvm.org/
Then you can install with:

```bash
sudo apt-get install llvm-18 llvm-18-dev llvm-18-runtime clang-18 clang-tools-18 lld-18 libpolly-18-dev libmlir-18-dev mlir-18-tools
```

If you decide to build from source, here are some indications:

<details><summary>Install LLVM from source instructions</summary>

```bash
# Go to https://github.com/llvm/llvm-project/releases
# Download the latest LLVM 18 release:
# The blob to download is called llvm-project-18.x.x.src.tar.xz

# For example
wget https://github.com/llvm/llvm-project/releases/download/llvmorg-18.1.4/llvm-project-18.1.4.src.tar.xz
tar xf llvm-project-18.1.4.src.tar.xz

cd llvm-project-18.1.4.src
mkdir build
cd build

# The following cmake command configures the build to be installed to /opt/llvm-18
cmake -G Ninja ../llvm \
   -DLLVM_ENABLE_PROJECTS="mlir;clang;clang-tools-extra;lld;polly" \
   -DLLVM_BUILD_EXAMPLES=OFF \
   -DLLVM_TARGETS_TO_BUILD="Native" \
   -DCMAKE_INSTALL_PREFIX=/opt/llvm-18 \
   -DCMAKE_BUILD_TYPE=RelWithDebInfo \
   -DLLVM_PARALLEL_LINK_JOBS=4 \
   -DLLVM_ENABLE_BINDINGS=OFF \
   -DCMAKE_C_COMPILER=clang -DCMAKE_CXX_COMPILER=clang++ -DLLVM_ENABLE_LLD=ON \
   -DLLVM_ENABLE_ASSERTIONS=OFF

ninja install
```

</details>

Setup a environment variable called `MLIR_SYS_180_PREFIX`, `LLVM_SYS_180_PREFIX` and `TABLEGEN_180_PREFIX` pointing to the llvm directory:

```bash
# For Debian/Ubuntu using the repository, the path will be /usr/lib/llvm-18
export MLIR_SYS_180_PREFIX=/usr/lib/llvm-18
export LLVM_SYS_180_PREFIX=/usr/lib/llvm-18
export TABLEGEN_180_PREFIX=/usr/lib/llvm-18
```

Run the deps target to install the other dependencies.

```bash
make deps
```

#### MacOS

The makefile `deps` target (which you should have ran before) installs LLVM 18 with brew for you, afterwards you need to execute the `env-macos.sh` script to setup the environment.

```bash
source scripts/env-macos.sh
```

### Running

To run the compiler, call `cargo run` while passing it a file with the EVM bytecode to compile.
There are some example files under `programs/`, for example:

```bash
cargo run programs/push32.bytecode
```

You can also specify the optimization level:

```bash
cargo run programs/push32.bytecode 3  # ranges from 0 to 3
```

### Testing

To only run the ethereum foundation tests, run the command `make test-eth`. if you want to run the rest of the tests (those that are not the ethereum foundation tests) just run 
`make test`

## Debugging the compiler

### Compile a program

To generate the necessary artifacts, you need to run `cargo run <filepath>`, with `<filepath>` being the path to a file containing the EVM bytecode to compile.

Writing EVM bytecode directly can be a bit difficult, so you can edit [src/main.rs](../src/main.rs), modifying the `program` variable with the structure of your EVM program. After that you just run `cargo run`.

An example edit would look like this:

```rust
fn main() {
    let program = vec![
            Operation::Push0,
            Operation::PushN(BigUint::from(42_u8)),
            Operation::Add,
        ];
    // ...
}
```

### Inspecting the artifacts

The most useful ones to inspect are the MLIR-IR (`<name>.mlir`) and Assembly (`<name>.asm`) files. The first one has a one-to-one mapping with the operations added in the compiler, while the second one contains the instructions that are executed by your machine.

The other generated artifacts are:

- Semi-optimized MLIR-IR (`<name>.after-pass.mlir`)
- LLVM-IR (`<name>.ll`)
- Object file (`<name>.o`)
- Executable (`<name>`)

### Running with a debugger

Once we have the executable, we can run it with a debugger (here we use `lldb`, but you can use others). To run with `lldb`, use `lldb <name>`.

To run until we reach our main function, we can use:

```lldb
br set -n main
run
```

#### Running a single step

`thread step-inst`

#### Reading registers

All registers: `register read`

The `x0` register: `register read x0`

#### Reading memory

To inspect the memory at `<address>`: `memory read <address>`

To inspect the memory at the address given by the register `x0`: `memory read $x0`

#### Reading the EVM stack

To pretty-print the EVM stack at address `X`: `memory read -s32 -fu -c4 X`

Reference:

- The `-s32` flag groups the bytes in 32-byte chunks.
- The `-fu` flag interprets the chunks as unsigned integers.
- The `-c4` flag includes 4 chunks: the one at the given address plus the three next chunks.

#### Restarting the program

To restart the program, just use `run` again.<|MERGE_RESOLUTION|>--- conflicted
+++ resolved
@@ -39,11 +39,8 @@
 1. (0x1B) SHL
 1. (0x1C) SHR
 1. (0x1D) SAR
-<<<<<<< HEAD
 1. (0x33) CALLER
-=======
 1. (0x32) ORIGIN
->>>>>>> main
 1. (0x34) CALLVALUE
 1. (0x35) CALLDATALOAD
 1. (0x36) CALLDATASIZE
@@ -56,10 +53,7 @@
 1. (0x52) MSTORE
 1. (0x53) MSTORE8
 1. (0x54) SLOAD
-<<<<<<< HEAD
 1. (0x55) SSTORE
-=======
->>>>>>> 31b03b8f
 1. (0x56) JUMP
 1. (0x57) JUMPI
 1. (0x58) PC
@@ -149,12 +143,6 @@
 1. (0x20) KECCAK256
 1. (0x30) ADDRESS
 1. (0x31) BALANCE
-<<<<<<< HEAD
-1. (0x32) ORIGIN
-1. (0x37) CALLDATACOPY
-=======
-1. (0x33) CALLER
->>>>>>> main
 1. (0x39) CODECOPY
 1. (0x3B) EXTCODESIZE
 1. (0x3C) EXTCODECOPY
@@ -171,10 +159,6 @@
 1. (0x48) BASEFEE
 1. (0x49) BLOBHASH
 1. (0x4A) BLOBBASEFEE
-<<<<<<< HEAD
-=======
-1. (0x55) SSTORE
->>>>>>> 31b03b8f
 1. (0x5C) TLOAD
 1. (0x5D) TSTORE
 1. (0xF0) CREATE
