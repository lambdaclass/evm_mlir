--- conflicted
+++ resolved
@@ -1,9 +1,5 @@
 use evm_mlir::{
-<<<<<<< HEAD
-    context::Context, executor::Executor, program::Program, syscall::SyscallContext, Env,
-=======
-    context::Context, db::Db, executor::Executor, program::Program, syscall::SyscallContext,
->>>>>>> dd4074b7
+    context::Context, db::Db, executor::Executor, program::Program, syscall::SyscallContext, Env,
 };
 use revm::{
     db::BenchmarkDB,
@@ -25,17 +21,12 @@
         .expect("failed to compile program");
 
     let executor = Executor::new(&module);
-<<<<<<< HEAD
-    let mut env = Env::default();
+    let mut env: Env = Default::default();
     env.tx.gas_limit = 999_999;
     env.tx.calldata = [0x00; 32].into();
     env.tx.calldata[28..32].copy_from_slice(&number_of_iterations.to_be_bytes());
-    let mut context = SyscallContext::with_env(env);
-=======
-    let env = Default::default();
     let mut db = Db::default();
     let mut context = SyscallContext::new(env, &mut db);
->>>>>>> dd4074b7
     let initial_gas = 999_999_999;
 
     for _ in 0..runs - 1 {
