use evm_mlir::{
    db::{Bytecode, Db},
    env::TransactTo,
    primitives::{Address, Bytes},
    Env, Evm,
};

const SNAILTRACER_BYTECODE: &[u8] = include_bytes!("../programs/snailtracer.bytecode");

#[test]
#[ignore]
// TODO: this test requires SSTORE, SLOAD, and CALLDATA related opcodes
fn snailtracer() {
    let address = Address::zero();
    let mut env = Env::default();
    env.tx.data = Bytes::from(vec![48, 98, 123, 124]);
    env.tx.gas_limit = 999_999;
    let mut caller_address = vec![0x0; 160];
    caller_address[0] = 16;
    env.tx.caller = Address::from_slice(&caller_address);
    env.tx.transact_to = TransactTo::Call(address);

<<<<<<< HEAD
    let db = Db::with_bytecode(address, Bytecode(SNAILTRACER_BYTECODE.into()));
=======
    let db = Db::new().with_bytecode(address, Bytecode::from(SNAILTRACER_BYTECODE));
>>>>>>> 1204c80f

    let mut evm = Evm::new(env, db);

    let _ = evm.transact();
}<|MERGE_RESOLUTION|>--- conflicted
+++ resolved
@@ -20,11 +20,7 @@
     env.tx.caller = Address::from_slice(&caller_address);
     env.tx.transact_to = TransactTo::Call(address);
 
-<<<<<<< HEAD
-    let db = Db::with_bytecode(address, Bytecode(SNAILTRACER_BYTECODE.into()));
-=======
     let db = Db::new().with_bytecode(address, Bytecode::from(SNAILTRACER_BYTECODE));
->>>>>>> 1204c80f
 
     let mut evm = Evm::new(env, db);
 
