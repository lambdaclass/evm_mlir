--- conflicted
+++ resolved
@@ -1,14 +1,9 @@
-<<<<<<< HEAD
 use evm_mlir::{
     env::TransactTo,
     primitives::{Address, Bytes},
     program::Program,
     Env, Evm,
 };
-=======
-use ethereum_types::Address;
-use evm_mlir::{program::Program, Env, Evm};
->>>>>>> 2dd30972
 
 const SNAILTRACER_BYTECODE: &[u8] = include_bytes!("../programs/snailtracer.bytecode");
 
@@ -21,16 +16,10 @@
     let mut env = Env::default();
     env.tx.data = Bytes::from(vec![48, 98, 123, 124]);
     env.tx.gas_limit = 999_999;
-<<<<<<< HEAD
     let mut caller_address = vec![0x0; 160];
     caller_address[0] = 16;
     env.tx.caller = Address::from_slice(&caller_address);
     env.tx.transact_to = TransactTo::Call(Address::zero());
-=======
-    env.tx.from = Address::from([0; 20]);
-    env.tx.from.0[0] = 16;
-    env.tx.to = Address::from([0; 20]);
->>>>>>> 2dd30972
 
     let mut evm = Evm::new(env, program.expect("Error parsing opcodes"));
 
