use rstest::rstest;
use sha3::{Digest, Keccak256};
use std::{collections::HashMap, str::FromStr};

use evm_mlir::{
<<<<<<< HEAD
    constants::{call_opcode, gas_cost, EMPTY_CODE_HASH_STR},
=======
    constants::{
        call_opcode,
        gas_cost::{self, TX_BASE_COST},
        precompiles::{
            BLAKE2F_ADDRESS, ECADD_ADDRESS, ECMUL_ADDRESS, ECPAIRING_ADDRESS, ECRECOVER_ADDRESS,
            IDENTITY_ADDRESS, MODEXP_ADDRESS, RIPEMD_160_ADDRESS, SHA2_256_ADDRESS,
        },
        return_codes::{REVERT_RETURN_CODE, SUCCESS_RETURN_CODE},
        EMPTY_CODE_HASH_STR,
    },
>>>>>>> d6b42132
    db::{Bytecode, Database, Db},
    env::TransactTo,
    primitives::{Address, Bytes, B256, U256 as EU256},
    program::{Operation, Program},
    syscall::{LogData, GAS_REFUND_DENOMINATOR, U256},
    utils::compute_contract_address2,
    Env, Evm,
};

use num_bigint::BigUint;

pub fn append_return_result_operations(operations: &mut Vec<Operation>) {
    operations.extend([
        Operation::Push0,
        Operation::Mstore,
        Operation::Push((1, 32_u8.into())),
        Operation::Push0,
        Operation::Return,
    ]);
}

fn default_env_and_db_setup(operations: Vec<Operation>) -> (Env, Db) {
    let mut env = Env::default();
    env.tx.gas_limit = 999_999;
    let program = Program::from(operations);
    let (address, bytecode) = (
        Address::from_low_u64_be(40),
        Bytecode::from(program.to_bytecode()),
    );
    env.tx.transact_to = TransactTo::Call(address);
    let db = Db::new().with_contract(address, bytecode);
    (env, db)
}

fn run_program_assert_num_result(env: Env, db: Db, expected_result: BigUint) {
    let mut evm = Evm::new(env, db);
    let result = evm.transact_commit().unwrap();
    assert!(result.is_success());
    let result_data = BigUint::from_bytes_be(result.output().unwrap_or(&Bytes::new()));
    assert_eq!(result_data, expected_result);
}

pub fn run_program_assert_bytes_result(env: Env, db: Db, expected_result: &[u8]) {
    let mut evm = Evm::new(env, db);
    let result = evm.transact_commit().unwrap();
    assert!(result.is_success());
    assert_eq!(result.output().unwrap().as_ref(), expected_result);
}

pub fn run_program_assert_halt(env: Env, db: Db) {
    let mut evm = Evm::new(env, db);
    let result = evm.transact_commit().unwrap();

    assert!(result.is_halt());
}

pub fn run_program_assert_revert(env: Env, db: Db) {
    let mut evm = Evm::new(env, db);
    let result = evm.transact_commit().unwrap();

    assert!(result.is_revert());
}

fn run_program_assert_gas_exact_with_db(mut env: Env, db: Db, needed_gas: u64) {
    // Ok run
    env.tx.gas_limit = needed_gas + gas_cost::TX_BASE_COST;
    let mut evm = Evm::new(env.clone(), db.clone());
    let result = evm.transact_commit().unwrap();
    assert!(result.is_success());

    // Halt run
    env.tx.gas_limit = needed_gas - 1 + gas_cost::TX_BASE_COST;
    let mut evm = Evm::new(env.clone(), db);
    let result = evm.transact_commit().unwrap();
    assert!(result.is_halt());
}

fn run_program_assert_gas_exact(operations: Vec<Operation>, env: Env, needed_gas: u64) {
    let address = env.tx.get_address();

    //Ok run
    let program = Program::from(operations.clone());
    let mut env_success = env.clone();
    env_success.tx.gas_limit = needed_gas + gas_cost::TX_BASE_COST;
    let db = Db::new().with_contract(address, program.to_bytecode().into());
    let mut evm = Evm::new(env_success, db);

    let result = evm.transact_commit().unwrap();
    assert!(result.is_success());

    //Halt run
    let program = Program::from(operations.clone());
    let mut env_halt = env.clone();
    env_halt.tx.gas_limit = needed_gas - 1 + gas_cost::TX_BASE_COST;
    let db = Db::new().with_contract(address, program.to_bytecode().into());
    let mut evm = Evm::new(env_halt, db);

    let result = evm.transact_commit().unwrap();
    assert!(result.is_halt());
}

fn run_program_assert_gas_and_refund(
    mut env: Env,
    db: Db,
    needed_gas: u64,
    used_gas: u64,
    refunded_gas: u64,
) {
    let used_gas = used_gas + env.calculate_intrinsic_cost();
    env.tx.gas_limit = needed_gas + gas_cost::TX_BASE_COST;
    let mut evm = Evm::new(env, db);
    let result = evm.transact_commit().unwrap();
    assert!(result.is_success());
    assert_eq!(result.gas_used(), used_gas);
    assert_eq!(result.gas_refunded(), refunded_gas);
}

fn get_fibonacci_program(n: u64) -> Vec<Operation> {
    assert!(n > 0, "n must be greater than 0");

    let main_loop_pc = 36;
    let end_pc = 57;
    vec![
        Operation::Push((32, (n - 1).into())),     // 0-32
        Operation::Push0,                          // fib(0)
        Operation::Push((1, BigUint::from(1_u8))), // fib(1)
        // main loop
        Operation::Jumpdest { pc: main_loop_pc }, // 35
        Operation::Dup(3),
        Operation::IsZero,
        Operation::Push((1, BigUint::from(end_pc))), // 38-39
        Operation::Jumpi,
        // fib(n-1) + fib(n-2)
        Operation::Dup(2),
        Operation::Dup(2),
        Operation::Add,
        // [fib(n-2), fib(n-1), fib(n)] -> [fib(n-1) + fib(n)]
        Operation::Swap(2),
        Operation::Pop,
        Operation::Swap(1),
        // decrement counter
        Operation::Swap(2),
        Operation::Push((1, BigUint::from(1_u8))), // 48-49
        Operation::Swap(1),
        Operation::Sub,
        Operation::Swap(2),
        Operation::Push((1, BigUint::from(main_loop_pc))), // 53-54
        Operation::Jump,
        Operation::Jumpdest { pc: end_pc },
        Operation::Swap(2),
        Operation::Pop,
        Operation::Pop,
        // Return the requested fibonacci element
        Operation::Push0,
        Operation::Mstore,
        Operation::Push((1, 32_u8.into())),
        Operation::Push0,
        Operation::Return,
    ]
}

#[test]
fn fibonacci_example() {
    let operations = get_fibonacci_program(10);
    let program = Program::from(operations);

    let mut env = Env::default();
    env.tx.gas_limit = 999_999;

    let (address, bytecode) = (
        Address::from_low_u64_be(40),
        Bytecode::from(program.to_bytecode()),
    );
    env.tx.transact_to = TransactTo::Call(address);
    let db = Db::new().with_contract(address, bytecode);
    let mut evm = Evm::new(env, db);

    let result = evm.transact_commit().unwrap();

    assert!(result.is_success());
    let number = BigUint::from_bytes_be(result.output().unwrap());
    assert_eq!(number, 55_u32.into());
}

#[test]
fn block_hash_happy_path() {
    let block_number = 1_u8;
    let block_hash = 209433;
    let current_block_number = 3_u8;
    let expected_block_hash = BigUint::from(block_hash);
    let mut operations = vec![
        Operation::Push((1, BigUint::from(block_number))),
        Operation::BlockHash,
    ];
    append_return_result_operations(&mut operations);
    let (mut env, mut db) = default_env_and_db_setup(operations);
    env.block.number = EU256::from(current_block_number);
    db.insert_block_hash(EU256::from(block_number), B256::from_low_u64_be(block_hash));

    run_program_assert_num_result(env, db, expected_block_hash);
}

#[test]
fn block_hash_with_current_block_number() {
    let block_number = 1_u8;
    let block_hash = 29293;
    let current_block_number = block_number;
    let expected_block_hash = BigUint::ZERO;
    let mut operations = vec![
        Operation::Push((1, BigUint::from(block_number))),
        Operation::BlockHash,
    ];
    append_return_result_operations(&mut operations);
    let (mut env, mut db) = default_env_and_db_setup(operations);
    env.block.number = EU256::from(current_block_number);
    db.insert_block_hash(EU256::from(block_number), B256::from_low_u64_be(block_hash));

    run_program_assert_num_result(env, db, expected_block_hash);
}

#[test]
fn block_hash_with_stack_underflow() {
    let operations = vec![Operation::BlockHash];
    let (env, db) = default_env_and_db_setup(operations);

    run_program_assert_halt(env, db);
}

#[test]
fn test_opcode_origin() {
    let mut operations = vec![Operation::Origin];
    append_return_result_operations(&mut operations);
    let mut env = Env::default();
    let caller = Address::from_str("0x9bbfed6889322e016e0a02ee459d306fc19545d8").unwrap();
    env.tx.caller = caller;
    env.tx.gas_limit = 999_999;
    let program = Program::from(operations);
    let bytecode = Bytecode::from(program.to_bytecode());
    let db = Db::new().with_contract(Address::zero(), bytecode);
    let caller_bytes = &caller.to_fixed_bytes();
    //We extend the result to be 32 bytes long.
    let expected_result: [u8; 32] = [&[0u8; 12], &caller_bytes[0..20]]
        .concat()
        .try_into()
        .unwrap();
    run_program_assert_bytes_result(env, db, &expected_result);
}

#[test]
fn test_opcode_origin_gas_check() {
    let operations = vec![Operation::Origin];
    let needed_gas = gas_cost::ORIGIN;
    let env = Env::default();
    run_program_assert_gas_exact(operations, env, needed_gas as _);
}

#[test]
fn test_opcode_origin_with_stack_overflow() {
    let mut program = vec![Operation::Push0; 1024];
    program.push(Operation::Origin);
    let (env, db) = default_env_and_db_setup(program);
    run_program_assert_halt(env, db);
}

#[test]
fn calldataload_with_all_bytes_before_end_of_calldata() {
    // in this case offset + 32 < calldata_size
    // calldata is
    //       index =    0  1  ... 30 31 30  ... 63
    //      calldata = [0, 0, ..., 0, 1, 0, ..., 0]
    // the offset is 0 and given that the slice width is always 32,
    // then the result is
    //      calldata_slice = [0, 0, ..., 1]
    let calldata_offset = 0_u8;
    let memory_offset = 0_u8;
    let size = 32_u8;
    let program = Program::from(vec![
        Operation::Push((1_u8, BigUint::from(calldata_offset))),
        Operation::CalldataLoad,
        Operation::Push((1_u8, BigUint::from(memory_offset))),
        Operation::Mstore,
        Operation::Push((1_u8, BigUint::from(size))),
        Operation::Push((1_u8, BigUint::from(memory_offset))),
        Operation::Return,
    ]);

    let mut env = Env::default();
    env.tx.gas_limit = 999_999;
    let mut calldata = vec![0x00; 64];
    calldata[31] = 1;
    env.tx.data = Bytes::from(calldata);
    let (address, bytecode) = (
        Address::from_low_u64_be(40),
        Bytecode::from(program.to_bytecode()),
    );
    env.tx.transact_to = TransactTo::Call(address);
    let db = Db::new().with_contract(address, bytecode);
    let mut evm = Evm::new(env, db);

    let result = evm.transact_commit().unwrap();

    assert!(result.is_success());
    let calldata_slice = result.output().unwrap();
    let mut expected_result = [0_u8; 32];
    expected_result[31] = 1;
    assert_eq!(calldata_slice.as_ref(), expected_result);
}

#[test]
fn calldataload_with_some_bytes_after_end_of_calldata() {
    // in this case offset + 32 >= calldata_size
    // the calldata is
    //       index =    0  1  ... 30 31
    //      calldata = [0, 0, ..., 0, 1]
    // and the offset is 1, given that in the result all bytes after
    // calldata end are set to 0, then the result is
    //      calldata_slice = [0, ..., 0, 1, 0]
    let calldata_offset = 1_u8;
    let memory_offset = 0_u8;
    let size = 32_u8;
    let program = Program::from(vec![
        Operation::Push((1_u8, BigUint::from(calldata_offset))),
        Operation::CalldataLoad,
        Operation::Push((1_u8, BigUint::from(memory_offset))),
        Operation::Mstore,
        Operation::Push((1_u8, BigUint::from(size))),
        Operation::Push((1_u8, BigUint::from(memory_offset))),
        Operation::Return,
    ]);

    let mut env = Env::default();
    env.tx.gas_limit = 999_999;
    let mut calldata = vec![0x00; 32];
    calldata[31] = 1;
    env.tx.data = Bytes::from(calldata);
    let (address, bytecode) = (
        Address::from_low_u64_be(40),
        Bytecode::from(program.to_bytecode()),
    );
    env.tx.transact_to = TransactTo::Call(address);
    let db = Db::new().with_contract(address, bytecode);
    let mut evm = Evm::new(env, db);

    let result = evm.transact_commit().unwrap();

    assert!(result.is_success());
    let calldata_slice = result.output().unwrap();
    let mut expected_result = [0_u8; 32];
    expected_result[30] = 1;
    assert_eq!(calldata_slice.as_ref(), expected_result);
}

#[test]
fn calldataload_with_offset_greater_than_calldata_size() {
    // in this case offset > calldata_size
    // the calldata is
    //       index =    0  1  ... 30 31
    //      calldata = [1, 1, ..., 1, 1]
    // and the offset is 64, given that in the result all bytes after
    // calldata end are set to 0, then the result is
    //      calldata_slice = [0, ..., 0, 0, 0]
    let calldata_offset = 64_u8;
    let memory_offset = 0_u8;
    let size = 32_u8;
    let program = Program::from(vec![
        Operation::Push((1_u8, BigUint::from(calldata_offset))),
        Operation::CalldataLoad,
        Operation::Push((1_u8, BigUint::from(memory_offset))),
        Operation::Mstore,
        Operation::Push((1_u8, BigUint::from(size))),
        Operation::Push((1_u8, BigUint::from(memory_offset))),
        Operation::Return,
    ]);

    let mut env = Env::default();
    env.tx.gas_limit = 999_999;
    env.tx.data = Bytes::from(vec![0xff; 32]);
    let (address, bytecode) = (
        Address::from_low_u64_be(40),
        Bytecode::from(program.to_bytecode()),
    );
    env.tx.transact_to = TransactTo::Call(address);
    let db = Db::new().with_contract(address, bytecode);
    let mut evm = Evm::new(env, db);

    let result = evm.transact_commit().unwrap();

    assert!(result.is_success());
    let calldata_slice = result.output().unwrap();
    let expected_result = [0_u8; 32];
    assert_eq!(calldata_slice.as_ref(), expected_result);
}

#[test]
fn test_calldatacopy() {
    let operations = vec![
        Operation::Push((1, BigUint::from(10_u8))),
        Operation::Push((1, BigUint::from(0_u8))),
        Operation::Push((1, BigUint::from(0_u8))),
        Operation::CallDataCopy,
        Operation::Push((1, BigUint::from(10_u8))),
        Operation::Push((1, BigUint::from(0_u8))),
        Operation::Return,
    ];

    let program = Program::from(operations);
    let mut env = Env::default();
    env.tx.data = Bytes::from(vec![0, 1, 2, 3, 4, 5, 6, 7, 8, 9]);
    let (address, bytecode) = (
        Address::from_low_u64_be(40),
        Bytecode::from(program.to_bytecode()),
    );
    env.tx.transact_to = TransactTo::Call(address);
    let db = Db::new().with_contract(address, bytecode);
    let mut evm = Evm::new(env, db);
    let result = evm.transact_commit().unwrap();

    //Test that the memory is correctly copied
    let correct_memory = vec![0, 1, 2, 3, 4, 5, 6, 7, 8, 9];
    let return_data = result.output().unwrap().as_ref();
    assert_eq!(return_data, correct_memory);
}

#[test]
fn test_calldatacopy_zeros_padding() {
    let operations = vec![
        Operation::Push((1, BigUint::from(10_u8))),
        Operation::Push((1, BigUint::from(0_u8))),
        Operation::Push((1, BigUint::from(0_u8))),
        Operation::CallDataCopy,
        Operation::Push((1, BigUint::from(10_u8))),
        Operation::Push((1, BigUint::from(0_u8))),
        Operation::Return,
    ];

    let program = Program::from(operations);
    let mut env = Env::default();
    env.tx.data = Bytes::from(vec![0, 1, 2, 3, 4]);
    let (address, bytecode) = (
        Address::from_low_u64_be(40),
        Bytecode::from(program.to_bytecode()),
    );
    env.tx.transact_to = TransactTo::Call(address);
    let db = Db::new().with_contract(address, bytecode);
    let mut evm = Evm::new(env, db);
    let result = evm.transact_commit().unwrap();

    //Test that the memory is correctly copied
    let correct_memory = vec![0, 1, 2, 3, 4, 0, 0, 0, 0, 0];
    let return_data = result.output().unwrap().as_ref();
    assert_eq!(return_data, correct_memory);
}

#[test]
fn test_calldatacopy_memory_offset() {
    let operations = vec![
        Operation::Push((1, BigUint::from(5_u8))),
        Operation::Push((1, BigUint::from(1_u8))),
        Operation::Push((1, BigUint::from(0_u8))),
        Operation::CallDataCopy,
        Operation::Push((1, BigUint::from(5_u8))),
        Operation::Push((1, BigUint::from(0_u8))),
        Operation::Return,
    ];

    let program = Program::from(operations);
    let mut env = Env::default();
    env.tx.data = Bytes::from(vec![0, 1, 2, 3, 4, 5, 6, 7, 8, 9]);
    env.tx.gas_limit = 1000 + gas_cost::TX_BASE_COST;
    let (address, bytecode) = (
        Address::from_low_u64_be(40),
        Bytecode::from(program.to_bytecode()),
    );
    env.tx.transact_to = TransactTo::Call(address);
    let db = Db::new().with_contract(address, bytecode);
    let mut evm = Evm::new(env, db);
    let result = evm.transact_commit().unwrap();

    //Test that the memory is correctly copied
    let correct_memory = vec![1, 2, 3, 4, 5];
    let return_data = result.output().unwrap().as_ref();
    assert_eq!(return_data, correct_memory);
}

#[test]
fn test_calldatacopy_calldataoffset() {
    let operations = vec![
        Operation::Push((1, BigUint::from(10_u8))),
        Operation::Push((1, BigUint::from(0_u8))),
        Operation::Push((1, BigUint::from(1_u8))),
        Operation::CallDataCopy,
        Operation::Push((1, BigUint::from(10_u8))),
        Operation::Push((1, BigUint::from(0_u8))),
        Operation::Return,
    ];

    let program = Program::from(operations);
    let mut env = Env::default();
    env.tx.data = Bytes::from(vec![0, 1, 2, 3, 4, 5, 6, 7, 8, 9]);
    let (address, bytecode) = (
        Address::from_low_u64_be(40),
        Bytecode::from(program.to_bytecode()),
    );
    env.tx.transact_to = TransactTo::Call(address);
    let db = Db::new().with_contract(address, bytecode);
    let mut evm = Evm::new(env, db);

    let result = evm.transact_commit().unwrap();

    //Test that the memory is correctly copied
    let correct_memory = vec![0, 0, 1, 2, 3, 4, 5, 6, 7, 8];
    let return_data = result.output().unwrap().as_ref();
    assert_eq!(return_data, correct_memory);
}

#[test]
fn test_calldatacopy_calldataoffset_bigger_than_calldatasize() {
    let operations = vec![
        Operation::Push((1, BigUint::from(10_u8))),
        Operation::Push((1, BigUint::from(30_u8))),
        Operation::Push((1, BigUint::from(0_u8))),
        Operation::CallDataCopy,
        Operation::Push((1, BigUint::from(10_u8))),
        Operation::Push((1, BigUint::from(0_u8))),
        Operation::Return,
    ];

    let program = Program::from(operations);
    let mut env = Env::default();
    env.tx.data = Bytes::from(vec![0, 1, 2, 3, 4, 5, 6, 7, 8, 9]);
    let (address, bytecode) = (
        Address::from_low_u64_be(40),
        Bytecode::from(program.to_bytecode()),
    );
    env.tx.transact_to = TransactTo::Call(address);
    let db = Db::new().with_contract(address, bytecode);
    let mut evm = Evm::new(env, db);
    let result = evm.transact_commit().unwrap();

    //Test that the memory is correctly copied
    let correct_memory = vec![0, 0, 0, 0, 0, 0, 0, 0, 0, 0];
    let return_data = result.output().unwrap().as_ref();
    assert_eq!(return_data, correct_memory);
}

#[test]
fn log0() {
    let data: [u8; 32] = [0xff; 32];
    let size = 32_u8;
    let memory_offset = 0_u8;
    let program = Program::from(vec![
        // store data in memory
        Operation::Push((32_u8, BigUint::from_bytes_be(&data))),
        Operation::Push((1_u8, BigUint::from(memory_offset))),
        Operation::Mstore,
        // execute log0
        Operation::Push((1_u8, BigUint::from(size))),
        Operation::Push((1_u8, BigUint::from(memory_offset))),
        Operation::Log(0),
    ]);

    let mut env = Env::default();
    env.tx.gas_limit = 999_999;

    let (address, bytecode) = (
        Address::from_low_u64_be(40),
        Bytecode::from(program.to_bytecode()),
    );
    env.tx.transact_to = TransactTo::Call(address);
    let db = Db::new().with_contract(address, bytecode);
    let mut evm = Evm::new(env, db);

    let result = evm.transact_commit().unwrap();

    assert!(result.is_success());
    let logs: Vec<LogData> = result.into_logs().into_iter().map(|log| log.data).collect();
    let expected_logs: Vec<LogData> = vec![LogData {
        data: [0xff_u8; 32].into(),
        topics: vec![],
    }];
    assert_eq!(logs, expected_logs);
}

#[test]
fn log1() {
    let data: [u8; 32] = [0xff; 32];
    let size = 32_u8;
    let memory_offset = 0_u8;
    let mut topic: [u8; 32] = [0x00; 32];
    topic[31] = 1;

    let program = Program::from(vec![
        // store data in memory
        Operation::Push((32_u8, BigUint::from_bytes_be(&data))),
        Operation::Push((1_u8, BigUint::from(memory_offset))),
        Operation::Mstore,
        // execute log1
        Operation::Push((32_u8, BigUint::from_bytes_be(&topic))),
        Operation::Push((1_u8, BigUint::from(size))),
        Operation::Push((1_u8, BigUint::from(memory_offset))),
        Operation::Log(1),
    ]);

    let mut env = Env::default();
    env.tx.gas_limit = 999_999;

    let (address, bytecode) = (Address::zero(), Bytecode::from(program.to_bytecode()));
    env.tx.transact_to = TransactTo::Call(address);
    let db = Db::new().with_contract(address, bytecode);
    let mut evm = Evm::new(env, db);

    let result = evm.transact_commit().unwrap();

    assert!(result.is_success());
    let logs: Vec<LogData> = result.into_logs().into_iter().map(|log| log.data).collect();
    let expected_logs: Vec<LogData> = vec![LogData {
        data: [0xff_u8; 32].into(),
        topics: vec![U256 { lo: 1, hi: 0 }],
    }];
    assert_eq!(logs, expected_logs);
}

#[test]
fn log2() {
    let data: [u8; 32] = [0xff; 32];
    let size = 32_u8;
    let memory_offset = 0_u8;
    let mut topic1: [u8; 32] = [0x00; 32];
    topic1[31] = 1;
    let mut topic2: [u8; 32] = [0x00; 32];
    topic2[31] = 2;

    let program = Program::from(vec![
        // store data in memory
        Operation::Push((32_u8, BigUint::from_bytes_be(&data))),
        Operation::Push((1_u8, BigUint::from(memory_offset))),
        Operation::Mstore,
        // execute log2
        Operation::Push((32_u8, BigUint::from_bytes_be(&topic2))),
        Operation::Push((32_u8, BigUint::from_bytes_be(&topic1))),
        Operation::Push((1_u8, BigUint::from(size))),
        Operation::Push((1_u8, BigUint::from(memory_offset))),
        Operation::Log(2),
    ]);

    let mut env = Env::default();
    env.tx.gas_limit = 999_999;

    let (address, bytecode) = (
        Address::from_low_u64_be(40),
        Bytecode::from(program.to_bytecode()),
    );
    env.tx.transact_to = TransactTo::Call(address);
    let db = Db::new().with_contract(address, bytecode);
    let mut evm = Evm::new(env, db);

    let result = evm.transact_commit().unwrap();

    assert!(result.is_success());
    let logs: Vec<LogData> = result.into_logs().into_iter().map(|log| log.data).collect();
    let expected_logs: Vec<LogData> = vec![LogData {
        data: [0xff_u8; 32].into(),
        topics: vec![U256 { lo: 1, hi: 0 }, U256 { lo: 2, hi: 0 }],
    }];
    assert_eq!(logs, expected_logs);
}

#[test]
fn log3() {
    let data: [u8; 32] = [0xff; 32];
    let size = 32_u8;
    let memory_offset = 0_u8;
    let mut topic1: [u8; 32] = [0x00; 32];
    topic1[31] = 1;
    let mut topic2: [u8; 32] = [0x00; 32];
    topic2[31] = 2;
    let mut topic3: [u8; 32] = [0x00; 32];
    topic3[31] = 3;

    let program = Program::from(vec![
        // store data in memory
        Operation::Push((32_u8, BigUint::from_bytes_be(&data))),
        Operation::Push((1_u8, BigUint::from(memory_offset))),
        Operation::Mstore,
        // execute log2
        Operation::Push((32_u8, BigUint::from_bytes_be(&topic3))),
        Operation::Push((32_u8, BigUint::from_bytes_be(&topic2))),
        Operation::Push((32_u8, BigUint::from_bytes_be(&topic1))),
        Operation::Push((1_u8, BigUint::from(size))),
        Operation::Push((1_u8, BigUint::from(memory_offset))),
        Operation::Log(3),
    ]);

    let mut env = Env::default();
    env.tx.gas_limit = 999_999;
    let (address, bytecode) = (
        Address::from_low_u64_be(40),
        Bytecode::from(program.to_bytecode()),
    );
    env.tx.transact_to = TransactTo::Call(address);
    let db = Db::new().with_contract(address, bytecode);
    let mut evm = Evm::new(env, db);

    let result = evm.transact_commit().unwrap();

    assert!(result.is_success());
    let logs: Vec<LogData> = result.into_logs().into_iter().map(|log| log.data).collect();
    let expected_logs: Vec<LogData> = vec![LogData {
        data: [0xff_u8; 32].into(),
        topics: vec![
            U256 { lo: 1, hi: 0 },
            U256 { lo: 2, hi: 0 },
            U256 { lo: 3, hi: 0 },
        ],
    }];
    assert_eq!(logs, expected_logs);
}

#[test]
fn log4() {
    let data: [u8; 32] = [0xff; 32];
    let size = 32_u8;
    let memory_offset = 0_u8;
    let mut topic1: [u8; 32] = [0x00; 32];
    topic1[31] = 1;
    let mut topic2: [u8; 32] = [0x00; 32];
    topic2[31] = 2;
    let mut topic3: [u8; 32] = [0x00; 32];
    topic3[31] = 3;
    let mut topic4: [u8; 32] = [0x00; 32];
    topic4[31] = 4;

    let program = Program::from(vec![
        // store data in memory
        Operation::Push((32_u8, BigUint::from_bytes_be(&data))),
        Operation::Push((1_u8, BigUint::from(memory_offset))),
        Operation::Mstore,
        // execute log4
        Operation::Push((32_u8, BigUint::from_bytes_be(&topic4))),
        Operation::Push((32_u8, BigUint::from_bytes_be(&topic3))),
        Operation::Push((32_u8, BigUint::from_bytes_be(&topic2))),
        Operation::Push((32_u8, BigUint::from_bytes_be(&topic1))),
        Operation::Push((1_u8, BigUint::from(size))),
        Operation::Push((1_u8, BigUint::from(memory_offset))),
        Operation::Log(4),
    ]);

    let mut env = Env::default();
    env.tx.gas_limit = 999_999;

    let (address, bytecode) = (
        Address::from_low_u64_be(40),
        Bytecode::from(program.to_bytecode()),
    );
    env.tx.transact_to = TransactTo::Call(address);
    let db = Db::new().with_contract(address, bytecode);
    let mut evm = Evm::new(env, db);

    let result = evm.transact_commit().unwrap();

    assert!(result.is_success());
    let logs: Vec<LogData> = result.into_logs().into_iter().map(|log| log.data).collect();
    let expected_logs: Vec<LogData> = vec![LogData {
        data: [0xff_u8; 32].into(),
        topics: vec![
            U256 { lo: 1, hi: 0 },
            U256 { lo: 2, hi: 0 },
            U256 { lo: 3, hi: 0 },
            U256 { lo: 4, hi: 0 },
        ],
    }];
    assert_eq!(logs, expected_logs);
}

#[test]
fn codecopy() {
    let size = 12_u8;
    let offset = 0_u8;
    let dest_offset = 0_u8;
    let program: Program = vec![
        Operation::Push((1_u8, BigUint::from(size))),
        Operation::Push((1_u8, BigUint::from(offset))),
        Operation::Push((1_u8, BigUint::from(dest_offset))),
        Operation::Codecopy,
        Operation::Push((1_u8, BigUint::from(size))),
        Operation::Push((1_u8, BigUint::from(dest_offset))),
        Operation::Return,
    ]
    .into();

    let mut env = Env::default();
    let (address, bytecode) = (
        Address::from_low_u64_be(40),
        Bytecode::from(program.clone().to_bytecode()),
    );
    env.tx.transact_to = TransactTo::Call(address);
    let db = Db::new().with_contract(address, bytecode);
    let mut evm = Evm::new(env, db);

    let result = evm.transact_commit().unwrap();

    assert!(&result.is_success());

    let result_data = result.output().unwrap();
    let expected_result = program.to_bytecode();
    assert_eq!(result_data, &expected_result);
}

#[test]
fn codecopy_with_offset_out_of_bounds() {
    // copies to memory the bytecode from the 6th byte (offset = 6)
    // so the result must be [CODECOPY, PUSH, size, PUSH, dest_offset, RETURN, 0, ..., 0]
    let size = 12_u8;
    let offset = 6_u8;
    let dest_offset = 0_u8;
    let program: Program = vec![
        Operation::Push((1_u8, BigUint::from(size))),
        Operation::Push((1_u8, BigUint::from(offset))),
        Operation::Push((1_u8, BigUint::from(dest_offset))),
        Operation::Codecopy, // 6th byte
        Operation::Push((1_u8, BigUint::from(size))),
        Operation::Push((1_u8, BigUint::from(dest_offset))),
        Operation::Return,
    ]
    .into();

    let mut env = Env::default();
    let (address, bytecode) = (
        Address::from_low_u64_be(40),
        Bytecode::from(program.clone().to_bytecode()),
    );
    env.tx.transact_to = TransactTo::Call(address);
    let db = Db::new().with_contract(address, bytecode);
    let mut evm = Evm::new(env, db);

    let result = evm.transact_commit().unwrap();

    assert!(&result.is_success());

    let result_data = result.output().unwrap();
    let expected_result = [&program.to_bytecode()[6..], &[0_u8; 6]].concat();
    assert_eq!(result_data, &expected_result);
}

#[test]
fn callvalue_happy_path() {
    let callvalue: u32 = 1500;
    let mut operations = vec![Operation::Callvalue];
    append_return_result_operations(&mut operations);
    let mut env = Env::default();
    env.tx.gas_limit = 999_999;
    env.tx.value = EU256::from(callvalue);
    let program = Program::from(operations);
    let bytecode = Bytecode::from(program.to_bytecode());
    let db = Db::new().with_contract(Address::zero(), bytecode);
    let expected_result = BigUint::from(callvalue);
    run_program_assert_num_result(env, db, expected_result);
}

#[test]
fn callvalue_gas_check() {
    let operations = vec![Operation::Callvalue];
    let needed_gas = gas_cost::CALLVALUE;
    let env = Env::default();
    run_program_assert_gas_exact(operations, env, needed_gas as _);
}

#[test]
fn callvalue_stack_overflow() {
    let mut program = vec![Operation::Push0; 1024];
    program.push(Operation::Callvalue);
    let (env, db) = default_env_and_db_setup(program);
    run_program_assert_halt(env, db);
}

#[test]
fn coinbase_happy_path() {
    // taken from evm.codes
    let coinbase_address = "5B38Da6a701c568545dCfcB03FcB875f56beddC4";
    let coinbase: [u8; 20] = hex::decode(coinbase_address)
        .expect("Decoding failed")
        .try_into()
        .expect("Incorrect length");
    let mut operations = vec![Operation::Coinbase];
    append_return_result_operations(&mut operations);
    let (mut env, db) = default_env_and_db_setup(operations);
    env.block.coinbase = coinbase.into();
    let expected_result: [u8; 32] = [&[0u8; 12], &coinbase[..]].concat().try_into().unwrap();
    run_program_assert_bytes_result(env, db, &expected_result);
}

#[test]
fn coinbase_gas_check() {
    let operations = vec![Operation::Coinbase];
    let needed_gas = gas_cost::COINBASE;
    let env = Env::default();
    run_program_assert_gas_exact(operations, env, needed_gas as _);
}

#[test]
fn coinbase_stack_overflow() {
    let mut program = vec![Operation::Push0; 1024];
    program.push(Operation::Coinbase);
    let (env, db) = default_env_and_db_setup(program);
    run_program_assert_halt(env, db);
}

#[test]
fn timestamp_happy_path() {
    let timestamp: u64 = 1234567890;
    let mut operations = vec![Operation::Timestamp];
    append_return_result_operations(&mut operations);
    let (mut env, db) = default_env_and_db_setup(operations);
    env.block.timestamp = timestamp.into();
    let expected_result = BigUint::from(timestamp);
    run_program_assert_num_result(env, db, expected_result);
}

#[test]
fn timestamp_gas_check() {
    let operations = vec![Operation::Timestamp];
    let needed_gas = gas_cost::TIMESTAMP;
    let env = Env::default();
    run_program_assert_gas_exact(operations, env, needed_gas as _);
}

#[test]
fn timestamp_stack_overflow() {
    let mut program = vec![Operation::Push0; 1024];
    program.push(Operation::Timestamp);
    let (env, db) = default_env_and_db_setup(program);
    run_program_assert_halt(env, db);
}

#[test]
fn basefee() {
    let basefee = 10_u8;
    let mut operations = vec![Operation::Basefee];
    append_return_result_operations(&mut operations);
    let (mut env, db) = default_env_and_db_setup(operations);
    env.block.basefee = EU256::from(basefee);
    let expected_result = BigUint::from(basefee);
    run_program_assert_num_result(env, db, expected_result);
}

#[test]
fn basefee_gas_check() {
    let program = vec![Operation::Basefee];
    let needed_gas = gas_cost::BASEFEE;
    let env = Env::default();
    run_program_assert_gas_exact(program, env, needed_gas as _);
}

#[test]
fn basefee_stack_overflow() {
    let mut program = vec![Operation::Push0; 1024];
    program.push(Operation::Basefee);
    let (env, db) = default_env_and_db_setup(program);
    run_program_assert_halt(env, db);
}

#[test]
fn block_number_check() {
    let mut operations = vec![Operation::Number];
    append_return_result_operations(&mut operations);
    let (mut env, db) = default_env_and_db_setup(operations);
    env.block.number = ethereum_types::U256::from(2147483639);
    let expected_result = BigUint::from(2147483639_u32);
    run_program_assert_num_result(env, db, expected_result);
}

#[test]
fn block_number_check_gas() {
    let program = vec![Operation::Number];
    let env = Env::default();
    let gas_needed = gas_cost::NUMBER;

    run_program_assert_gas_exact(program, env, gas_needed as _);
}

#[test]
fn block_number_with_stack_overflow() {
    let mut program = vec![Operation::Push0; 1024];
    program.push(Operation::Number);
    let (env, db) = default_env_and_db_setup(program);
    run_program_assert_halt(env, db);
}

#[test]
fn sstore_with_stack_underflow() {
    let program = vec![Operation::Push0, Operation::Sstore];
    let (env, db) = default_env_and_db_setup(program);

    run_program_assert_halt(env, db);
}

#[test]
fn sstore_happy_path() {
    let key = 80_u8;
    let value = 11_u8;
    let operations = vec![
        Operation::Push((1_u8, BigUint::from(value))),
        Operation::Push((1_u8, BigUint::from(key))),
        Operation::Sstore,
    ];

    let (env, db) = default_env_and_db_setup(operations);
    let callee_address = env.tx.get_address();
    let mut evm = Evm::new(env, db);

    let res = evm.transact_commit().unwrap();
    assert!(&res.is_success());
    let stored_value = evm.db.read_storage(callee_address, key.into());
    assert_eq!(stored_value, EU256::from(value));
    assert_eq!(stored_value, EU256::from(value));
}

#[test]
fn sstore_sload_happy_path() {
    let key = 80_u8;
    let value = 11_u8;
    let mut operations = vec![
        // sstore
        Operation::Push((1_u8, BigUint::from(value))),
        Operation::Push((1_u8, BigUint::from(key))),
        Operation::Sstore,
        // sload
        Operation::Push((1_u8, BigUint::from(key))),
        Operation::Sload,
    ];
    append_return_result_operations(&mut operations);
    let (env, db) = default_env_and_db_setup(operations);
    run_program_assert_num_result(env, db, BigUint::from(value));
}

#[test]
fn gasprice_happy_path() {
    let gas_price: u32 = 33192;
    let mut operations = vec![Operation::Gasprice];
    append_return_result_operations(&mut operations);
    let (mut env, db) = default_env_and_db_setup(operations);
    env.tx.gas_price = EU256::from(gas_price);
    let expected_result = BigUint::from(gas_price);
    run_program_assert_num_result(env, db, expected_result);
}

#[test]
fn gasprice_gas_check() {
    let operations = vec![Operation::Gasprice];
    let needed_gas = gas_cost::GASPRICE;
    let env = Env::default();
    run_program_assert_gas_exact(operations, env, needed_gas as _);
}

#[test]
fn gasprice_stack_overflow() {
    let mut program = vec![Operation::Push0; 1024];
    program.push(Operation::Gasprice);
    let (env, db) = default_env_and_db_setup(program);
    run_program_assert_halt(env, db);
}

#[test]
fn chainid_happy_path() {
    let chainid: u64 = 1333;
    let mut operations = vec![Operation::Chainid];
    append_return_result_operations(&mut operations);
    let (mut env, db) = default_env_and_db_setup(operations);
    env.cfg.chain_id = chainid;
    let expected_result = BigUint::from(chainid);
    run_program_assert_num_result(env, db, expected_result);
}

#[test]
fn chainid_gas_check() {
    let operations = vec![Operation::Chainid];
    let needed_gas = gas_cost::CHAINID;
    let env = Env::default();
    run_program_assert_gas_exact(operations, env, needed_gas as _);
}

#[test]
fn chainid_stack_overflow() {
    let mut program = vec![Operation::Push0; 1024];
    program.push(Operation::Chainid);
    let (env, db) = default_env_and_db_setup(program);
    run_program_assert_halt(env, db);
}

#[test]
fn caller_happy_path() {
    let caller = Address::from_str("0x9bbfed6889322e016e0a02ee459d306fc19545d8").unwrap();
    let mut operations = vec![Operation::Caller];
    append_return_result_operations(&mut operations);
    let (mut env, db) = default_env_and_db_setup(operations);
    env.tx.caller = caller;
    let caller_bytes = &caller.to_fixed_bytes();
    //We extend the result to be 32 bytes long.
    let expected_result: [u8; 32] = [&[0u8; 12], &caller_bytes[0..20]]
        .concat()
        .try_into()
        .unwrap();
    run_program_assert_bytes_result(env, db, &expected_result);
}

#[test]
fn caller_gas_check() {
    let operations = vec![Operation::Caller];
    let needed_gas = gas_cost::CALLER;
    let env = Env::default();
    run_program_assert_gas_exact(operations, env, needed_gas as _);
}

#[test]
fn caller_stack_overflow() {
    let mut program = vec![Operation::Push0; 1024];
    program.push(Operation::Caller);
    let (env, db) = default_env_and_db_setup(program);
    run_program_assert_halt(env, db);
}

#[test]
fn sload_gas_consumption() {
    let program = vec![
        Operation::Push((1_u8, BigUint::from(1_u8))),
        Operation::Sload,
    ];
    let result = gas_cost::PUSHN + gas_cost::SLOAD_COLD;
    let env = Env::default();

    run_program_assert_gas_exact(program, env, result as _);
}

#[test]
fn sload_with_valid_key() {
    let key = 80_u8;
    let value = 11_u8;
    let mut operations = vec![
        Operation::Push((1_u8, BigUint::from(key))),
        Operation::Sload,
    ];

    append_return_result_operations(&mut operations);

    let (env, db) = default_env_and_db_setup(operations);
    let callee_address = env.tx.get_address();
    let mut evm = Evm::new(env, db);
    evm.db
        .write_storage(callee_address, EU256::from(key), EU256::from(value));
    let result = evm.transact_commit().unwrap();
    assert!(&result.is_success());
    let result = result.output().unwrap().as_ref();
    assert_eq!(EU256::from(result), EU256::from(value));
}

#[test]
fn sload_with_invalid_key() {
    let program = vec![
        Operation::Push((1_u8, BigUint::from(5_u8))),
        Operation::Sload,
    ];
    let (env, db) = default_env_and_db_setup(program);
    let result = BigUint::from(0_u8);
    run_program_assert_num_result(env, db, result);
}

#[test]
fn sload_with_stack_underflow() {
    let program = vec![Operation::Sload];
    let (env, db) = default_env_and_db_setup(program);
    run_program_assert_halt(env, db);
}

#[test]
fn address() {
    let address = Address::from_str("0x9bbfed6889322e016e0a02ee459d306fc19545d8").unwrap();
    let operations = vec![
        Operation::Address,
        Operation::Push0,
        Operation::Mstore,
        Operation::Push((1, 32_u8.into())),
        Operation::Push0,
        Operation::Return,
    ];

    let address_bytes = &address.to_fixed_bytes();
    //We extend the result to be 32 bytes long.
    let expected_result: [u8; 32] = [&[0u8; 12], &address_bytes[0..20]]
        .concat()
        .try_into()
        .unwrap();

    let program = Program::from(operations);
    let bytecode = Bytecode::from(program.to_bytecode());
    let mut env = Env::default();
    env.tx.gas_limit = 999_999;
    env.tx.transact_to = TransactTo::Call(address);

    let db = Db::new().with_contract(address, bytecode);
    let mut evm = Evm::new(env, db);
    let result = evm.transact_commit().unwrap();
    assert!(&result.is_success());
    let result_data = result.output().unwrap().as_ref();
    assert_eq!(result_data, &expected_result);
}

#[test]
fn address_with_gas_cost() {
    let operations = vec![Operation::Address];
    let address = Address::from_low_u64_be(1234);
    let mut env = Env::default();
    env.tx.transact_to = TransactTo::Call(address);
    let needed_gas = gas_cost::ADDRESS;
    run_program_assert_gas_exact(operations, env, needed_gas as _);
}

#[test]
fn address_stack_overflow() {
    let mut program = vec![Operation::Push0; 1024];
    program.push(Operation::Address);
    let (env, db) = default_env_and_db_setup(program);
    run_program_assert_halt(env, db);
}

// address with more than 20 bytes should be invalid
#[test]
fn balance_with_invalid_address() {
    let a = BigUint::from(1_u8) << 255_u8;
    let balance = EU256::from_dec_str("123456").unwrap();
    let program = Program::from(vec![
        Operation::Push((32_u8, a.clone())),
        Operation::Balance,
        Operation::Push0,
        Operation::Mstore,
        Operation::Push((1, 32_u8.into())),
        Operation::Push0,
        Operation::Return,
    ]);
    let mut env = Env::default();
    env.tx.gas_limit = 999_999;

    let (address, bytecode) = (
        // take the last 20 bytes of the address, because that's what it's done with it's avalid
        Address::from_slice(&a.to_bytes_be()[0..20]),
        Bytecode::from(program.to_bytecode()),
    );
    env.tx.caller = address;
    env.tx.transact_to = TransactTo::Call(address);
    let mut db = Db::new().with_contract(address, bytecode);

    db.set_account(address, 0, balance, HashMap::new());

    let mut evm = Evm::new(env, db);

    let result = evm.transact_commit().unwrap();

    assert!(&result.is_success());
    let result = result.output().unwrap();
    let expected_result = BigUint::from(0_u8);
    assert_eq!(BigUint::from_bytes_be(result), expected_result);
}

#[test]
fn balance_with_non_existing_account() {
    let operations = vec![
        Operation::Push((20_u8, BigUint::from(1_u8))),
        Operation::Balance,
    ];
    let (env, db) = default_env_and_db_setup(operations);
    let expected_result = BigUint::from(0_u8);
    run_program_assert_num_result(env, db, expected_result);
}

#[test]
fn balance_with_existing_account() {
    let address = Address::from_str("0x9bbfed6889322e016e0a02ee459d306fc19545d8").unwrap();
    let balance = EU256::from_dec_str("123456").unwrap();
    let big_a = BigUint::from_bytes_be(address.as_bytes());
    let program = Program::from(vec![
        Operation::Push((20_u8, big_a)),
        Operation::Balance,
        Operation::Push0,
        Operation::Mstore,
        Operation::Push((1, 32_u8.into())),
        Operation::Push0,
        Operation::Return,
    ]);
    let mut env = Env::default();
    env.tx.gas_limit = 999_999;

    let (address, bytecode) = (
        Address::from_str("0x9bbfed6889322e016e0a02ee459d306fc19545d8").unwrap(),
        Bytecode::from(program.to_bytecode()),
    );
    env.tx.caller = address;
    env.tx.transact_to = TransactTo::Call(address);
    let mut db = Db::new().with_contract(address, bytecode);

    db.set_account(address, 0, balance, HashMap::new());

    let mut evm = Evm::new(env, db);

    let result = evm.transact_commit().unwrap();

    assert!(&result.is_success());
    let result = result.output().unwrap();
    let expected_result = BigUint::from(123456_u32);
    assert_eq!(BigUint::from_bytes_be(result), expected_result);
}

#[test]
fn balance_with_stack_underflow() {
    let program = vec![Operation::Balance];
    let (env, db) = default_env_and_db_setup(program);
    run_program_assert_halt(env, db);
}

#[test]
fn balance_static_gas_check() {
    let operations = vec![
        Operation::Push((20_u8, BigUint::from(1_u8))),
        Operation::Balance,
    ];
    let env = Env::default();
    let needed_gas = gas_cost::PUSHN + gas_cost::BALANCE;

    run_program_assert_gas_exact(operations, env, needed_gas as _);
}

#[test]
fn selfbalance_with_existing_account() {
    let contract_address = Address::from_str("0x9bbfed6889322e016e0a02ee459d306fc19545d8").unwrap();
    let contract_balance: u64 = 12345;
    let mut operations = vec![Operation::SelfBalance];
    append_return_result_operations(&mut operations);
    let program = Program::from(operations);
    let bytecode = Bytecode::from(program.to_bytecode());
    let mut db = Db::new().with_contract(contract_address, bytecode);
    db.set_account(contract_address, 0, contract_balance.into(), HashMap::new());
    let mut env = Env::default();
    env.tx.transact_to = TransactTo::Call(contract_address);
    env.tx.gas_limit = 999_999;
    let expected_result = BigUint::from(contract_balance);
    run_program_assert_num_result(env, db, expected_result);
}

#[test]
fn selfbalance_and_balance_with_address_check() {
    let contract_address = Address::from_str("0x9bbfed6889322e016e0a02ee459d306fc19545d8").unwrap();
    let contract_balance: u64 = 12345;
    let mut operations = vec![
        Operation::Address,
        Operation::Balance,
        Operation::SelfBalance,
        Operation::Eq,
    ];
    append_return_result_operations(&mut operations);
    let program = Program::from(operations);
    let bytecode = Bytecode::from(program.to_bytecode());
    let mut db = Db::new().with_contract(contract_address, bytecode);
    db.set_account(contract_address, 0, contract_balance.into(), HashMap::new());
    let mut env = Env::default();
    env.tx.transact_to = TransactTo::Call(contract_address);
    env.tx.gas_limit = 999_999;
    let expected_result = BigUint::from(1_u8); //True
    run_program_assert_num_result(env, db, expected_result);
}

#[test]
fn selfbalance_stack_overflow() {
    let mut program = vec![Operation::Push0; 1024];
    program.push(Operation::SelfBalance);
    let (env, db) = default_env_and_db_setup(program);
    run_program_assert_halt(env, db);
}

#[test]
fn selfbalance_gas_check() {
    let operations = vec![Operation::SelfBalance];
    let mut env = Env::default();
    env.tx.gas_limit = 999_999;
    let needed_gas = gas_cost::SELFBALANCE;

    run_program_assert_gas_exact(operations, env, needed_gas as _);
}

#[test]
fn blobbasefee_happy_path() {
    let excess_blob_gas: u64 = 1500;
    let mut operations = vec![Operation::BlobBaseFee];
    append_return_result_operations(&mut operations);
    let (mut env, db) = default_env_and_db_setup(operations);
    env.block.set_blob_base_fee(excess_blob_gas);
    let expected_result = BigUint::from(env.block.blob_gasprice.unwrap());
    run_program_assert_num_result(env, db, expected_result);
}

#[test]
fn blobbasefee_gas_check() {
    let operations = vec![Operation::BlobBaseFee];
    let needed_gas = gas_cost::BLOBBASEFEE;
    let env = Env::default();
    run_program_assert_gas_exact(operations, env, needed_gas as _);
}

#[test]
fn blobbasefee_stack_overflow() {
    let mut program = vec![Operation::Push0; 1024];
    program.push(Operation::BlobBaseFee);
    let (env, db) = default_env_and_db_setup(program);
    run_program_assert_halt(env, db);
}

#[test]
fn gaslimit_happy_path() {
    let gaslimit: u64 = 300;
    let mut operations = vec![Operation::Gaslimit];
    append_return_result_operations(&mut operations);
    let (mut env, db) = default_env_and_db_setup(operations);
    env.tx.gas_limit = gaslimit + gas_cost::TX_BASE_COST;
    let expected_result = BigUint::from(gaslimit);
    run_program_assert_num_result(env, db, expected_result);
}

#[test]
fn gaslimit_gas_check() {
    let operations = vec![Operation::Gaslimit];
    let needed_gas = gas_cost::GASLIMIT;
    let env = Env::default();
    run_program_assert_gas_exact(operations, env, needed_gas as _);
}

#[test]
fn gaslimit_stack_overflow() {
    let mut program = vec![Operation::Push0; 1024];
    program.push(Operation::Gaslimit);
    let (env, db) = default_env_and_db_setup(program);
    run_program_assert_halt(env, db);
}

#[test]
fn sstore_gas_cost_on_cold_zero_value() {
    let new_value = 10_u8;

    let used_gas = 22_100 + 2 * gas_cost::PUSHN;
    let needed_gas = used_gas + gas_cost::SSTORE_MIN_REMAINING_GAS;
    let refunded_gas = 0;

    let program = vec![
        Operation::Push((1_u8, BigUint::from(new_value))),
        Operation::Push((1_u8, BigUint::from(80_u8))),
        Operation::Sstore,
    ];
    let (env, db) = default_env_and_db_setup(program);

    run_program_assert_gas_and_refund(env, db, needed_gas as _, used_gas as _, refunded_gas as _);
}

#[test]
fn sstore_gas_cost_on_cold_non_zero_value_to_zero() {
    let new_value: u8 = 0;
    let original_value = 10;

    let used_gas = 5_000 + 2 * gas_cost::PUSHN;
    let needed_gas = used_gas + gas_cost::SSTORE_MIN_REMAINING_GAS;
    let refunded_gas = 4_800;

    let key = 80_u8;
    let program = vec![
        Operation::Push((1_u8, BigUint::from(new_value))),
        Operation::Push((1_u8, BigUint::from(key))),
        Operation::Sstore,
    ];

    let (env, mut db) = default_env_and_db_setup(program);
    let callee = env.tx.get_address();
    db.write_storage(callee, EU256::from(key), EU256::from(original_value));

    run_program_assert_gas_and_refund(env, db, needed_gas as _, used_gas as _, refunded_gas as _);
}

#[test]
fn sstore_gas_cost_update_warm_value() {
    let new_value: u8 = 20;
    let present_value: u8 = 10;

    let used_gas = 22_200 + 4 * gas_cost::PUSHN;
    let needed_gas = used_gas + gas_cost::SSTORE_MIN_REMAINING_GAS;
    let refunded_gas = 0;

    let key = 80_u8;
    let program = vec![
        // first sstore: gas_cost = 22_100, gas_refund = 0
        Operation::Push((1_u8, BigUint::from(present_value))),
        Operation::Push((1_u8, BigUint::from(key))),
        Operation::Sstore,
        // second sstore: gas_cost = 100, gas_refund = 0
        Operation::Push((1_u8, BigUint::from(new_value))),
        Operation::Push((1_u8, BigUint::from(key))),
        Operation::Sstore,
    ];

    let (env, db) = default_env_and_db_setup(program);

    run_program_assert_gas_and_refund(env, db, needed_gas as _, used_gas as _, refunded_gas as _);
}

#[test]
fn sstore_gas_cost_restore_warm_from_zero() {
    let new_value: u8 = 10;
    let present_value: u8 = 0;
    let original_value: u8 = 10;

    let used_gas = 5_100 + 4 * gas_cost::PUSHN;
    let needed_gas = used_gas + gas_cost::SSTORE_MIN_REMAINING_GAS;
    let refunded_gas = 2_800;

    let key = 80_u8;
    let program = vec![
        // first sstore: gas_cost = 5_000, gas_refund = 4_800
        Operation::Push((1_u8, BigUint::from(present_value))),
        Operation::Push((1_u8, BigUint::from(key))),
        Operation::Sstore,
        // second sstore: gas_cost = 100, gas_refund = -2_000
        Operation::Push((1_u8, BigUint::from(new_value))),
        Operation::Push((1_u8, BigUint::from(key))),
        Operation::Sstore,
    ];

    let (env, mut db) = default_env_and_db_setup(program);
    let callee = env.tx.get_address();
    db.write_storage(callee, EU256::from(key), EU256::from(original_value));

    run_program_assert_gas_and_refund(env, db, needed_gas as _, used_gas as _, refunded_gas as _);
}

#[test]
fn sstore_gas_cost_update_warm_from_zero() {
    let new_value: u8 = 20;
    let present_value: u8 = 0;
    let original_value: u8 = 10;

    let used_gas = 5_100 + 4 * gas_cost::PUSHN;
    let needed_gas = used_gas + gas_cost::SSTORE_MIN_REMAINING_GAS;
    let refunded_gas = 0;

    let key = 80_u8;
    let program = vec![
        // first sstore: gas_cost = 5_000, gas_refund = 4_800
        Operation::Push((1_u8, BigUint::from(present_value))),
        Operation::Push((1_u8, BigUint::from(key))),
        Operation::Sstore,
        // second sstore: gas_cost = 100, gas_refund = -4_800
        Operation::Push((1_u8, BigUint::from(new_value))),
        Operation::Push((1_u8, BigUint::from(key))),
        Operation::Sstore,
    ];

    let (env, mut db) = default_env_and_db_setup(program);
    let callee = env.tx.get_address();
    db.write_storage(callee, EU256::from(key), EU256::from(original_value));

    run_program_assert_gas_and_refund(env, db, needed_gas as _, used_gas as _, refunded_gas as _);
}

#[test]
fn extcodecopy() {
    // insert the program in the db with address = 100
    // and then copy the program bytecode in memory
    // with extcodecopy(address=100, dest_offset, offset, size)
    let size = 14_u8;
    let offset = 0_u8;
    let dest_offset = 0_u8;
    let address = 100_u8;
    let program: Program = vec![
        Operation::Push((1_u8, BigUint::from(size))),
        Operation::Push((1_u8, BigUint::from(offset))),
        Operation::Push((1_u8, BigUint::from(dest_offset))),
        Operation::Push((1_u8, BigUint::from(address))),
        Operation::ExtcodeCopy,
        Operation::Push((1_u8, BigUint::from(size))),
        Operation::Push((1_u8, BigUint::from(dest_offset))),
        Operation::Return,
    ]
    .into();

    let mut env = Env::default();
    let (address, bytecode) = (
        Address::from_low_u64_be(address.into()),
        Bytecode::from(program.clone().to_bytecode()),
    );
    env.tx.transact_to = TransactTo::Call(address);
    let db = Db::new().with_contract(address, bytecode);
    let expected_result = program.to_bytecode();
    run_program_assert_bytes_result(env, db, &expected_result);
}

#[test]
fn extcodecopy_with_offset_out_of_bounds() {
    // copies to memory the bytecode from the 8th byte (offset = 8) with size = 12
    // so the result must be [EXTCODECOPY, PUSH, size, PUSH, dest_offset, RETURN, 0,0,0,0,0,0]
    let size = 12_u8;
    let offset = 8_u8;
    let dest_offset = 0_u8;
    let address = 100_u8;
    let program: Program = vec![
        Operation::Push((1_u8, BigUint::from(size))),
        Operation::Push((1_u8, BigUint::from(offset))),
        Operation::Push((1_u8, BigUint::from(dest_offset))),
        Operation::Push((1_u8, BigUint::from(address))),
        Operation::ExtcodeCopy, // 8th byte
        Operation::Push((1_u8, BigUint::from(size))),
        Operation::Push((1_u8, BigUint::from(dest_offset))),
        Operation::Return,
    ]
    .into();

    let mut env = Env::default();
    let (address, bytecode) = (
        Address::from_low_u64_be(address.into()),
        Bytecode::from(program.clone().to_bytecode()),
    );
    env.tx.transact_to = TransactTo::Call(address);
    let db = Db::new().with_contract(address, bytecode);
    let expected_result = [&program.to_bytecode()[offset.into()..], &[0_u8; 6]].concat();

    run_program_assert_bytes_result(env, db, &expected_result);
}

#[test]
fn extcodecopy_with_dirty_memory() {
    // copies to memory the bytecode from the 8th byte (offset = 8) with size = 12
    // so the result must be [EXTCODECOPY, PUSH, size, PUSH, dest_offset, RETURN, 0,0,0,0,0,0]
    // Here we want to test if the copied data overwrites the information already stored in memory
    let size = 10_u8;
    let offset = 43_u8;
    let dest_offset = 2_u8;
    let address = 100_u8;

    let all_ones = BigUint::from_bytes_be(&[0xff_u8; 32]);

    let program: Program = vec![
        //First, we write ones into the memory
        Operation::Push((32_u8, all_ones)),
        Operation::Push0,
        Operation::Mstore,
        //Then, we want make our call to Extcodecopy
        Operation::Push((1_u8, BigUint::from(size))),
        Operation::Push((1_u8, BigUint::from(offset))),
        Operation::Push((1_u8, BigUint::from(dest_offset))),
        Operation::Push((1_u8, BigUint::from(address))),
        Operation::ExtcodeCopy, // 43th byte
        Operation::Push((1_u8, BigUint::from(32_u8))),
        Operation::Push((1_u8, BigUint::from(0_u8))),
        Operation::Return,
    ]
    .into();

    let mut env = Env::default();
    let (address, bytecode) = (
        Address::from_low_u64_be(address.into()),
        Bytecode::from(program.clone().to_bytecode()),
    );
    env.tx.transact_to = TransactTo::Call(address);
    let db = Db::new().with_contract(address, bytecode);
    let expected_result = [
        &[0xff; 2],                              // 2 bytes of dirty memory (offset = 2)
        &program.to_bytecode()[offset.into()..], // 6 bytes
        &[0_u8; 4],                              // 4 bytes of padding (size = 10 = 6 + 4)
        &[0xff; 20],                             // 20 more bytes of dirty memory
    ]
    .concat();

    run_program_assert_bytes_result(env, db, &expected_result);
}

#[test]
fn extcodecopy_with_wrong_address() {
    // A wrong address should return an empty bytecode
    let size = 10_u8;
    let offset = 0_u8;
    let dest_offset = 2_u8;
    let address = 100_u8;
    let wrong_address = &[0xff; 32]; // All bits on
    let all_ones = BigUint::from_bytes_be(&[0xff_u8; 32]);

    let program: Program = vec![
        //First, we write ones into the memory
        Operation::Push((32_u8, all_ones)),
        Operation::Push0,
        Operation::Mstore,
        //Begin with Extcodecopy
        Operation::Push((1_u8, BigUint::from(size))),
        Operation::Push((1_u8, BigUint::from(offset))),
        Operation::Push((1_u8, BigUint::from(dest_offset))),
        Operation::Push((32_u8, BigUint::from_bytes_be(wrong_address))),
        Operation::ExtcodeCopy,
        Operation::Push((1_u8, BigUint::from(32_u8))),
        Operation::Push((1_u8, BigUint::from(0_u8))),
        Operation::Return,
    ]
    .into();

    let mut env = Env::default();
    let (address, bytecode) = (
        Address::from_low_u64_be(address.into()),
        Bytecode::from(program.clone().to_bytecode()),
    );
    env.tx.transact_to = TransactTo::Call(address);
    let db = Db::new().with_contract(address, bytecode);
    let expected_result = [
        vec![0xff; 2],  // 2 bytes of dirty memory (offset = 2)
        vec![0_u8; 10], // 4 bytes of padding (size = 10)
        vec![0xff; 20], // 20 more bytes of dirty memory
    ]
    .concat();

    run_program_assert_bytes_result(env, db, &expected_result);
}

#[test]
fn prevrandao() {
    let mut program = vec![Operation::Prevrandao];
    append_return_result_operations(&mut program);
    let (mut env, db) = default_env_and_db_setup(program);
    let randao_str = "0xce124dee50136f3f93f19667fb4198c6b94eecbacfa300469e5280012757be94";
    let randao = B256::from_str(randao_str).expect("Error while converting str to B256");
    env.block.prevrandao = Some(randao);

    let expected_result = randao.as_bytes();
    run_program_assert_bytes_result(env, db, expected_result);
}

#[test]
fn prevrandao_check_gas() {
    let program = vec![Operation::Prevrandao];
    let env = Env::default();
    let gas_needed = gas_cost::PREVRANDAO;

    run_program_assert_gas_exact(program, env, gas_needed as _);
}

#[test]
fn prevrandao_with_stack_overflow() {
    let mut program = vec![Operation::Push0; 1024];
    program.push(Operation::Prevrandao);
    let (env, db) = default_env_and_db_setup(program);

    run_program_assert_halt(env, db);
}

#[test]
fn prevrandao_when_randao_is_not_set() {
    let program = vec![Operation::Prevrandao];
    let (env, db) = default_env_and_db_setup(program);
    let expected_result = 0_u8;
    run_program_assert_num_result(env, db, expected_result.into());
}

#[test]
fn extcodesize() {
    let address = 40_u8;
    let mut operations = vec![
        Operation::Push((1_u8, address.into())),
        Operation::ExtcodeSize,
    ];
    append_return_result_operations(&mut operations);

    let mut env = Env::default();
    let program = Program::from(operations);
    let (address, bytecode) = (
        Address::from_low_u64_be(address as _),
        Bytecode::from(program.clone().to_bytecode()),
    );
    env.tx.transact_to = TransactTo::Call(address);
    let db = Db::new().with_contract(address, bytecode);
    let expected_result = program.to_bytecode().len();
    run_program_assert_num_result(env, db, expected_result.into())
}

#[test]
fn extcodesize_with_stack_underflow() {
    let program = vec![Operation::ExtcodeSize];
    let (env, db) = default_env_and_db_setup(program);
    run_program_assert_halt(env, db);
}

#[test]
fn extcodesize_gas_check() {
    // in this case we are not considering cold and warm accesses
    // we assume every access is warm
    let address = 40_u8;
    let operations = vec![
        Operation::Push((1_u8, address.into())),
        Operation::ExtcodeSize,
    ];
    let needed_gas = gas_cost::PUSHN + gas_cost::EXTCODESIZE_WARM;
    let env = Env::default();
    run_program_assert_gas_exact(operations, env, needed_gas as _);
}

#[test]
fn extcodesize_with_wrong_address() {
    let address = 0_u8;
    let operations = vec![
        Operation::Push((1_u8, address.into())),
        Operation::ExtcodeSize,
    ];
    let (env, db) = default_env_and_db_setup(operations);
    let expected_result = 0_u8;
    run_program_assert_num_result(env, db, expected_result.into())
}

#[test]
fn extcodesize_with_invalid_address() {
    // Address with upper 12 bytes filled with 1s is invalid
    let address = BigUint::from_bytes_be(&[0xff; 32]);
    let operations = vec![Operation::Push((32_u8, address)), Operation::ExtcodeSize];
    let (env, db) = default_env_and_db_setup(operations);
    let expected_result = 0_u8;
    run_program_assert_num_result(env, db, expected_result.into())
}

#[test]
fn blobhash() {
    // set 2 blobhashes in env.tx.blob_hashes and retrieve the one at index 1.
    let index = 1_u8;
    let mut program = vec![Operation::Push((1_u8, index.into())), Operation::BlobHash];
    append_return_result_operations(&mut program);
    let (mut env, db) = default_env_and_db_setup(program);
    let blobhash_str = "0xce124dee50136f3f93f19667fb4198c6b94eecbacfa300469e5280012757be94";
    let blobhash = B256::from_str(blobhash_str).expect("Error while converting str to B256");
    env.tx.blob_hashes = vec![B256::default(), blobhash];

    let expected_result = blobhash.to_fixed_bytes();
    run_program_assert_bytes_result(env, db, &expected_result);
}

#[test]
fn blobhash_check_gas() {
    let program = vec![Operation::Push((1_u8, 0_u8.into())), Operation::BlobHash];
    let mut env = Env::default();
    env.tx.blob_hashes = vec![B256::default()];
    let gas_needed = gas_cost::PUSHN + gas_cost::BLOBHASH;

    run_program_assert_gas_exact(program, env, gas_needed as _);
}

#[test]
fn blobhash_with_stack_underflow() {
    let program = vec![Operation::BlobHash];
    let (env, db) = default_env_and_db_setup(program);
    run_program_assert_halt(env, db);
}

#[test]
fn blobhash_with_index_out_of_bounds() {
    // when index >= len(blob_hashes) the result must be a 32-byte-zero.
    let index = 2_u8;
    let mut program = vec![Operation::Push((1_u8, index.into())), Operation::BlobHash];
    append_return_result_operations(&mut program);
    let (env, db) = default_env_and_db_setup(program);

    let expected_result = [0x00; 32];
    run_program_assert_bytes_result(env, db, &expected_result);
}

#[test]
fn blobhash_with_index_too_big() {
    // when index > usize::MAX the result must be a 32-byte-zero.
    let index: u128 = usize::MAX as u128 + 1;
    let mut program = vec![Operation::Push((32_u8, index.into())), Operation::BlobHash];
    append_return_result_operations(&mut program);
    let (env, db) = default_env_and_db_setup(program);

    let expected_result = [0x00; 32];
    run_program_assert_bytes_result(env, db, &expected_result);
}

#[rstest]
#[case(Operation::Call)]
#[case(Operation::StaticCall)]
fn call_simple_callee_call(#[case] call_type: Operation) {
    let (a, b) = (BigUint::from(3_u8), BigUint::from(5_u8));
    let db = Db::new();

    // Callee
    let mut callee_ops = vec![
        Operation::Push0,
        Operation::CalldataLoad,
        Operation::Push((1_u8, BigUint::from(32_u8))),
        Operation::CalldataLoad,
        Operation::Add,
    ];
    append_return_result_operations(&mut callee_ops);

    let program = Program::from(callee_ops);
    let (callee_address, bytecode) = (
        Address::from_low_u64_be(8080),
        Bytecode::from(program.to_bytecode()),
    );
    let db = db.with_contract(callee_address, bytecode);

    let gas = 100_u8;
    let value = 0_u8;
    let args_offset = 0_u8;
    let args_size = 64_u8;
    let ret_offset = 0_u8;
    let ret_size = 32_u8;

    let caller_address = Address::from_low_u64_be(4040);

    //Add or not the value argument
    let value_op_vec = match call_type {
        Operation::Call | Operation::CallCode => {
            vec![Operation::Push((1_u8, BigUint::from(value)))]
        }
        Operation::StaticCall | Operation::DelegateCall => vec![],
        _ => panic!("Only call opcodes allowed"),
    };

    let call_op_vec = match call_type {
        Operation::Call => vec![Operation::Call],
        Operation::StaticCall => vec![Operation::StaticCall],
        Operation::CallCode => vec![Operation::CallCode],
        Operation::DelegateCall => vec![Operation::DelegateCall],
        _ => panic!("Only call opcodes allowed"),
    };

    let caller_ops = [
        vec![
            Operation::Push((32_u8, b.clone())),                 //Operand B
            Operation::Push0,                                    //
            Operation::Mstore,                                   //Store in mem address 0
            Operation::Push((32_u8, a.clone())),                 //Operand A
            Operation::Push((1_u8, BigUint::from(32_u8))),       //
            Operation::Mstore,                                   //Store in mem address 32
            Operation::Push((1_u8, BigUint::from(ret_size))),    //Ret size
            Operation::Push((1_u8, BigUint::from(ret_offset))),  //Ret offset
            Operation::Push((1_u8, BigUint::from(args_size))),   //Args size
            Operation::Push((1_u8, BigUint::from(args_offset))), //Args offset
        ],
        value_op_vec,
        vec![
            Operation::Push((16_u8, BigUint::from_bytes_be(callee_address.as_bytes()))), //Address
            Operation::Push((1_u8, BigUint::from(gas))),                                 //Gas
        ],
        call_op_vec,
        vec![
            //This ops will return the value stored in memory, the call status and the caller balance
            //call status
            Operation::Push((1_u8, 32_u8.into())),
            Operation::Mstore,
            //Return
            Operation::Push((1_u8, 64_u8.into())),
            Operation::Push0,
            Operation::Return,
        ],
    ]
    .concat();

    let program = Program::from(caller_ops);
    let bytecode = Bytecode::from(program.to_bytecode());
    let mut env = Env::default();
    env.tx.gas_limit = 999_999;
    env.tx.transact_to = TransactTo::Call(caller_address);
    env.tx.caller = caller_address;
    let db = db.with_contract(caller_address, bytecode);

    let mut evm = Evm::new(env, db);
    let result = evm.transact_commit().unwrap();
    assert!(result.is_success());

    let res_bytes: &[u8] = result.output().unwrap();

    let expected_contract_data_result = a + b;
    let expected_contract_status_result = SUCCESS_RETURN_CODE.into();

    let contract_data_result = BigUint::from_bytes_be(&res_bytes[..32]);
    let contract_status_result = BigUint::from_bytes_be(&res_bytes[32..]);

    assert_eq!(contract_status_result, expected_contract_status_result);
    assert_eq!(contract_data_result, expected_contract_data_result);
}

#[rstest]
#[case(Operation::Call)]
#[case(Operation::CallCode)]
fn call_addition_with_value_transfer(#[case] call_type: Operation) {
    let (a, b) = (BigUint::from(3_u8), BigUint::from(5_u8));
    let db = Db::new();

    // Callee
    let callee_balance = 0_u8;
    let mut callee_ops = vec![
        Operation::Push0,
        Operation::CalldataLoad,
        Operation::Push((1_u8, BigUint::from(32_u8))),
        Operation::CalldataLoad,
        Operation::Add,
    ];
    append_return_result_operations(&mut callee_ops);

    let program = Program::from(callee_ops);
    let (callee_address, bytecode) = (
        Address::from_low_u64_be(8080),
        Bytecode::from(program.to_bytecode()),
    );
    let mut db = db.with_contract(callee_address, bytecode);
    db.set_account(callee_address, 0, callee_balance.into(), Default::default());

    let gas = 100_u8;
    let value = 1_u8;
    let args_offset = 0_u8;
    let args_size = 64_u8;
    let ret_offset = 0_u8;
    let ret_size = 32_u8;

    let caller_address = Address::from_low_u64_be(4040);
    let call_op_vec = match call_type {
        Operation::Call => vec![Operation::Call],
        Operation::CallCode => vec![Operation::CallCode],
        _ => panic!("Only Call and CallCode allowed on this test"),
    };
    let caller_ops = [
        vec![
            Operation::Push((32_u8, b.clone())),                 //Operand B
            Operation::Push0,                                    //
            Operation::Mstore,                                   //Store in mem address 0
            Operation::Push((32_u8, a.clone())),                 //Operand A
            Operation::Push((1_u8, BigUint::from(32_u8))),       //
            Operation::Mstore,                                   //Store in mem address 32
            Operation::Push((1_u8, BigUint::from(ret_size))),    //Ret size
            Operation::Push((1_u8, BigUint::from(ret_offset))),  //Ret offset
            Operation::Push((1_u8, BigUint::from(args_size))),   //Args size
            Operation::Push((1_u8, BigUint::from(args_offset))), //Args offset
            Operation::Push((1_u8, BigUint::from(value))),       //Value
            Operation::Push((16_u8, BigUint::from_bytes_be(callee_address.as_bytes()))), //Address
            Operation::Push((1_u8, BigUint::from(gas))),         //Gas
        ],
        call_op_vec,
        vec![
            Operation::Push((1_u8, 32_u8.into())),
            Operation::Mstore,
            //Return
            Operation::Push((1_u8, 64_u8.into())),
            Operation::Push0,
            Operation::Return,
        ],
    ]
    .concat();

    let program = Program::from(caller_ops);
    let bytecode = Bytecode::from(program.to_bytecode());
    let mut env = Env::default();
    env.tx.gas_limit = 999_999;
    env.tx.transact_to = TransactTo::Call(caller_address);
    env.tx.caller = caller_address;
    let caller_balance = 100_u8;
    let mut db = db.with_contract(caller_address, bytecode);
    db.set_account(caller_address, 0, caller_balance.into(), Default::default());

    let mut evm = Evm::new(env, db);
    let result = evm.transact_commit().unwrap();
    assert!(result.is_success());

    let res_bytes: &[u8] = result.output().unwrap();

    let expected_contract_data_result = a + b;
    let expected_caller_balance_result = (caller_balance - value).into();
    let expected_callee_balance_result = (callee_balance + value).into();
    let expected_contract_status_result = SUCCESS_RETURN_CODE.into();

    let contract_data_result = BigUint::from_bytes_be(&res_bytes[..32]);
    let contract_status_result = BigUint::from_bytes_be(&res_bytes[32..]);
    let final_caller_balance = evm
        .db
        .basic(caller_address)
        .unwrap()
        .unwrap_or_default()
        .balance;
    let final_callee_balance = evm
        .db
        .basic(callee_address)
        .unwrap()
        .unwrap_or_default()
        .balance;

    assert_eq!(contract_status_result, expected_contract_status_result);
    assert_eq!(contract_data_result, expected_contract_data_result);
    assert_eq!(final_caller_balance, expected_caller_balance_result);
    assert_eq!(final_callee_balance, expected_callee_balance_result);
}

#[rstest]
#[case(Operation::Call)]
#[case(Operation::CallCode)]
fn call_without_enough_balance(#[case] call_type: Operation) {
    let db = Db::new();

    // Callee
    let callee_balance = 0;
    let mut callee_ops = vec![Operation::Push0];
    append_return_result_operations(&mut callee_ops);

    let program = Program::from(callee_ops);
    let (callee_address, bytecode) = (
        Address::from_low_u64_be(8080),
        Bytecode::from(program.to_bytecode()),
    );
    let mut db = db.with_contract(callee_address, bytecode);
    db.set_account(callee_address, 0, callee_balance.into(), Default::default());

    let gas = 100_u8;
    let value = 1_u8;
    let args_offset = 0_u8;
    let args_size = 0_u8;
    let ret_offset = 0_u8;
    let ret_size = 32_u8;

    let caller_address = Address::from_low_u64_be(4040);
    let call_op_vec = match call_type {
        Operation::Call => vec![Operation::Call],
        Operation::CallCode => vec![Operation::CallCode],
        _ => panic!("Only Call and CallCode allowed on this test"),
    };
    let mut caller_ops = [
        vec![
            Operation::Push((1_u8, BigUint::from(ret_size))), //Ret size
            Operation::Push((1_u8, BigUint::from(ret_offset))), //Ret offset
            Operation::Push((1_u8, BigUint::from(args_size))), //Args size
            Operation::Push((1_u8, BigUint::from(args_offset))), //Args offset
            Operation::Push((1_u8, BigUint::from(value))),    //Value
            Operation::Push((16_u8, BigUint::from_bytes_be(callee_address.as_bytes()))), //Address
            Operation::Push((1_u8, BigUint::from(gas))),      //Gas
        ],
        call_op_vec,
    ]
    .concat();
    append_return_result_operations(&mut caller_ops);

    let caller_balance: u8 = 0;
    let program = Program::from(caller_ops);
    let bytecode = Bytecode::from(program.to_bytecode());
    let mut env = Env::default();
    env.tx.gas_limit = 999_999;
    env.tx.transact_to = TransactTo::Call(caller_address);
    env.tx.caller = caller_address;
    let mut db = db.with_contract(caller_address, bytecode);
    db.set_account(caller_address, 0, caller_balance.into(), Default::default());

    let expected_contract_call_result = REVERT_RETURN_CODE.into(); //Call failed
    let expected_caller_balance_result = caller_balance.into();
    let expected_callee_balance_result = callee_balance.into();

    let mut evm = Evm::new(env, db);
    let result = evm.transact_commit().unwrap();
    let result_data = BigUint::from_bytes_be(result.output().unwrap_or(&Bytes::new()));
    let final_caller_balance = evm
        .db
        .basic(caller_address)
        .unwrap()
        .unwrap_or_default()
        .balance;
    let final_callee_balance = evm
        .db
        .basic(callee_address)
        .unwrap()
        .unwrap_or_default()
        .balance;

    assert!(result.is_success());
    assert_eq!(result_data, expected_contract_call_result);
    assert_eq!(final_caller_balance, expected_caller_balance_result);
    assert_eq!(final_callee_balance, expected_callee_balance_result);
}

#[rstest]
#[case(Operation::Call)]
#[case(Operation::StaticCall)]
#[case(Operation::CallCode)]
#[case(Operation::DelegateCall)]
fn call_gas_check_with_value_zero_args_return_and_non_empty_callee(#[case] call_type: Operation) {
    /*
    This will test the gas consumption for a call with the following conditions:
    Value: 0
    Argument size: 64 bytes
    Argument offset: 0 bytes
    Return size: 32 bytes
    Return offset: 0 bytes
    Called account empty?: False
    Address access is warm?: True
    */
    let db = Db::new();

    // Callee
    let callee_ops = vec![
        Operation::Push0,
        Operation::Push0,
        Operation::Mstore,
        Operation::Push((1, 32_u8.into())),
        Operation::Push0,
        Operation::Return,
    ];

    let callee_gas_cost = gas_cost::PUSHN
        + gas_cost::PUSH0 * 3
        + gas_cost::MSTORE
        + gas_cost::memory_expansion_cost(0, 32);

    let program = Program::from(callee_ops);
    let (callee_address, bytecode) = (
        Address::from_low_u64_be(8080),
        Bytecode::from(program.to_bytecode()),
    );
    let db = db.with_contract(callee_address, bytecode);

    let gas = callee_gas_cost as u8;
    let value = 0_u8;
    let args_offset = 0_u8;
    let args_size = 64_u8;
    let ret_offset = 0_u8;
    let ret_size = 32_u8;

    let caller_address = Address::from_low_u64_be(4040);

    //Add or not the value argument
    let nargs = match call_type {
        Operation::Call | Operation::CallCode => 7,
        Operation::StaticCall | Operation::DelegateCall => 6,
        _ => panic!("Only call related opcodes allowd"),
    };

    //Add or not the value argument
    let value_op_vec = match call_type {
        Operation::Call | Operation::CallCode => {
            vec![Operation::Push((1_u8, BigUint::from(value)))]
        }
        Operation::StaticCall | Operation::DelegateCall => vec![],
        _ => panic!("Only call related opcodes allowd"),
    };

    let caller_ops = [
        vec![
            Operation::Push((32_u8, BigUint::default())), //Operand B
            Operation::Push0,                             //
            Operation::Mstore,                            //Store in mem address 0
            Operation::Push((32_u8, BigUint::default())), //Operand A
            Operation::Push((1_u8, BigUint::from(32_u8))), //
            Operation::Mstore,                            //Store in mem address 32
            Operation::Push((1_u8, BigUint::from(ret_size))), //Ret size
            Operation::Push((1_u8, BigUint::from(ret_offset))), //Ret offset
            Operation::Push((1_u8, BigUint::from(args_size))), //Args size
            Operation::Push((1_u8, BigUint::from(args_offset))), //Args offset
        ],
        value_op_vec,
        vec![
            Operation::Push((16_u8, BigUint::from_bytes_be(callee_address.as_bytes()))), //Address
            Operation::Push((1_u8, BigUint::from(gas))),                                 //Gas
        ],
        vec![call_type],
    ]
    .concat();

    let caller_gas_cost = gas_cost::PUSHN * (3 + nargs)
        + gas_cost::PUSH0
        + gas_cost::MSTORE * 2
        + call_opcode::WARM_MEMORY_ACCESS_COST as i64
        + gas_cost::memory_expansion_cost(0, 64);

    let available_gas = 1e6;
    let needed_gas = caller_gas_cost + callee_gas_cost;
    let refund_gas = 0;

    let caller_balance: u8 = 0;
    let program = Program::from(caller_ops);
    let bytecode = Bytecode::from(program.to_bytecode());
    let mut env = Env::default();
    env.tx.transact_to = TransactTo::Call(caller_address);
    env.tx.caller = caller_address;
    let mut db = db.with_contract(caller_address, bytecode);
    db.set_account(caller_address, 0, caller_balance.into(), Default::default());

    run_program_assert_gas_and_refund(
        env,
        db,
        available_gas as _,
        needed_gas as _,
        refund_gas as _,
    );
}

#[rstest]
// Case with offset=0; size=0
#[case(
    0,
    0,
    // Final memory state
    //ffffffffffffffffffffffffffffffffffffffffffffffffffffffffffffffff
    &[0xFF; 32])]
// Case with offset=1; size=3
#[case(
    1,
    3,
    // Final memory state
    //ff333333ffffffffffffffffffffffffffffffffffffffffffffffffffffffff
    &[
    vec![0xFF_u8; 1],
    vec![0x33_u8; 3],
    vec![0xFF_u8; 28]
].concat())]
// Case with offset=3; size=4
#[case(
    3,
    4,
    //Final memory state
    //0xffffff33333333ffffffffffffffffffffffffffffffffffffffffffffffffff
    &[
    vec![0xFF_u8; 3],
    vec![0x33_u8; 4],
    vec![0xFF_u8; 25]
].concat())]
fn call_return_with_offset_and_size(
    #[case] offset: u8,
    #[case] size: u8,
    #[case] expected_result: &[u8],
) {
    let db = Db::new();
    let return_data = [0x33_u8; 5];

    // Callee
    let callee_ops = vec![
        Operation::Push((5_u8, BigUint::from_bytes_be(&return_data))),
        Operation::Push0,
        Operation::Mstore,
        Operation::Push((1_u8, 5_u8.into())),
        Operation::Push((1_u8, 27_u8.into())),
        Operation::Return,
    ];

    let program = Program::from(callee_ops);
    let (callee_address, bytecode) = (
        Address::from_low_u64_be(8080),
        Bytecode::from(program.to_bytecode()),
    );
    let db = db.with_contract(callee_address, bytecode);

    let gas = 100_u8;
    let value = 0_u8;
    let args_offset = 0_u8;
    let args_size = 0_u8;

    let initial_memory_state = [0xFF_u8; 32]; //All 1s

    let caller_address = Address::from_low_u64_be(4040);
    let caller_ops = vec![
        // Set up memory with all 1s
        Operation::Push((32_u8, BigUint::from_bytes_be(&initial_memory_state))),
        Operation::Push0,
        Operation::Mstore,
        // Make the Call
        Operation::Push((1_u8, BigUint::from(size))), //Ret size
        Operation::Push((1_u8, BigUint::from(offset))), //Ret offset
        Operation::Push((1_u8, BigUint::from(args_size))), //Args size
        Operation::Push((1_u8, BigUint::from(args_offset))), //Args offset
        Operation::Push((1_u8, BigUint::from(value))), //Value
        Operation::Push((16_u8, BigUint::from_bytes_be(callee_address.as_bytes()))), //Address
        Operation::Push((1_u8, BigUint::from(gas))),  //Gas
        Operation::Call,
        // Return 32 bytes of data
        Operation::Push((1_u8, 32_u8.into())),
        Operation::Push0,
        Operation::Return,
    ];

    let program = Program::from(caller_ops);
    let bytecode = Bytecode::from(program.to_bytecode());
    let mut env = Env::default();
    env.tx.transact_to = TransactTo::Call(caller_address);
    env.tx.caller = caller_address;
    let db = db.with_contract(caller_address, bytecode);

    run_program_assert_bytes_result(env, db, expected_result);
}

#[rstest]
#[case(Operation::Call)]
#[case(Operation::StaticCall)]
#[case(Operation::CallCode)]
#[case(Operation::DelegateCall)]
fn call_check_stack_underflow(#[case] call_type: Operation) {
    let program = vec![call_type];
    let (env, db) = default_env_and_db_setup(program);
    run_program_assert_halt(env, db);
}

#[rstest]
#[case(Operation::Call)]
#[case(Operation::CallCode)]
fn call_gas_check_with_value_and_empty_account(#[case] call_type: Operation) {
    /*
    This will test the gas consumption for a call with the following conditions:
    Value: 3
    Argument size: 0 bytes
    Argument offset: 0 bytes
    Return size: 0 bytes
    Return offset: 0 bytes
    Called account empty?: True
    Address access is warm?: True
    */
    let db = Db::new();

    // Callee
    let (callee_address, bytecode) = (Address::from_low_u64_be(8080), Bytecode::default());
    let mut db = db.with_contract(callee_address, bytecode);
    db.set_account(callee_address, 0, EU256::zero(), Default::default());

    // Caller
    let caller_address = Address::from_low_u64_be(4040);
    let gas = 255_u8;
    let value = 3_u8;
    let args_offset = 0_u8;
    let args_size = 0_u8;
    let ret_offset = 0_u8;
    let ret_size = 0_u8;

    let call_op_vec = match call_type {
        Operation::Call => vec![Operation::Call],
        Operation::CallCode => vec![Operation::CallCode],
        _ => panic!("Only Call and CallCode allowed on this test"),
    };
    let caller_ops = [
        vec![
            Operation::Push((1_u8, BigUint::from(ret_size))), //Ret size
            Operation::Push((1_u8, BigUint::from(ret_offset))), //Ret offset
            Operation::Push((1_u8, BigUint::from(args_size))), //Args size
            Operation::Push((1_u8, BigUint::from(args_offset))), //Args offset
            Operation::Push((1_u8, BigUint::from(value))),    //Value
            Operation::Push((16_u8, BigUint::from_bytes_be(callee_address.as_bytes()))), //Address
            Operation::Push((1_u8, BigUint::from(gas))),      //Gas
        ],
        call_op_vec,
    ]
    .concat();

    //address_access_cost + positive_value_cost + value_to_empty_account_cost
    let caller_call_cost = call_opcode::WARM_MEMORY_ACCESS_COST
        + call_opcode::NOT_ZERO_VALUE_COST
        + call_opcode::EMPTY_CALLEE_COST;
    let needed_gas = gas_cost::PUSHN * 7 + caller_call_cost as i64;

    let caller_balance: u8 = 5;
    let program = Program::from(caller_ops);
    let bytecode = Bytecode::from(program.to_bytecode());
    let mut env = Env::default();
    env.tx.transact_to = TransactTo::Call(caller_address);
    env.tx.caller = caller_address;
    let mut db = db.with_contract(caller_address, bytecode);
    db.set_account(caller_address, 0, caller_balance.into(), Default::default());

    run_program_assert_gas_exact_with_db(env, db, needed_gas as _);
}

#[rstest]
#[case(Operation::Call)]
#[case(Operation::StaticCall)]
#[case(Operation::CallCode)]
#[case(Operation::DelegateCall)]
fn call_callee_returns_new_value(#[case] call_type: Operation) {
    let db = Db::new();
    let origin = Address::from_low_u64_be(79);
    let origin_value = 5_u8;

    // Callee
    let mut callee_ops = vec![Operation::Callvalue];
    append_return_result_operations(&mut callee_ops);

    // Caller
    let gas = 100_000_000_u32;
    let args_offset = 0_u8;
    let value = 3_u8;
    let args_size = 0_u8;
    let ret_offset = 0_u8;
    let ret_size = 32_u8;

    let program = Program::from(callee_ops);
    let (callee_address, callee_bytecode) = (
        Address::from_low_u64_be(8080),
        Bytecode::from(program.to_bytecode()),
    );
    let db = db.with_contract(callee_address, callee_bytecode);

    let caller_address = Address::from_low_u64_be(4040);

    let value_op_vec = match call_type {
        Operation::Call | Operation::CallCode => {
            vec![Operation::Push((1_u8, BigUint::from(value)))]
        }
        Operation::StaticCall | Operation::DelegateCall => vec![],
        _ => panic!("Only call related opcodes allowed"),
    };

    let caller_ops = [
        vec![
            Operation::Push((1_u8, BigUint::from(ret_size))), //Ret size
            Operation::Push((1_u8, BigUint::from(ret_offset))), //Ret offset
            Operation::Push((1_u8, BigUint::from(args_size))), //Args size
            Operation::Push((1_u8, BigUint::from(args_offset))), //Args offset
        ],
        value_op_vec,
        vec![
            Operation::Push((20_u8, BigUint::from_bytes_be(callee_address.as_bytes()))), //Address
            Operation::Push((32_u8, BigUint::from(gas))),                                //Gas
        ],
        vec![call_type.clone()],
        vec![
            Operation::Push((1_u8, 32_u8.into())),
            Operation::Push0,
            Operation::Return,
        ],
    ]
    .concat();

    let program = Program::from(caller_ops);
    let caller_bytecode = Bytecode::from(program.to_bytecode());
    let caller_balance = 100_u8;
    let mut env = Env::default();
    let mut db = db.with_contract(caller_address, caller_bytecode);
    db.set_account(caller_address, 0, caller_balance.into(), Default::default());
    env.tx.transact_to = TransactTo::Call(caller_address);
    env.tx.caller = origin;
    env.tx.value = origin_value.into();

    let expected_result = match call_type {
        Operation::StaticCall => 0,
        Operation::DelegateCall => origin_value,
        _ => value,
    };

    run_program_assert_num_result(env, db, expected_result.into());
}

#[rstest]
#[case(Operation::Call)]
#[case(Operation::CallCode)]
#[case(Operation::StaticCall)]
#[case(Operation::DelegateCall)]
fn call_callee_returns_caller(#[case] call_type: Operation) {
    let db = Db::new();
    let origin = Address::from_low_u64_be(79);

    // Callee
    let mut callee_ops = vec![Operation::Caller];
    append_return_result_operations(&mut callee_ops);

    // Caller
    let gas = 100_000_000_u32;
    let value = 0_u8;
    let args_offset = 0_u8;
    let args_size = 0_u8;
    let ret_offset = 0_u8;
    let ret_size = 32_u8;

    let program = Program::from(callee_ops);
    let (callee_address, callee_bytecode) = (
        Address::from_low_u64_be(8080),
        Bytecode::from(program.to_bytecode()),
    );
    let db = db.with_contract(callee_address, callee_bytecode);
    let caller_address = Address::from_low_u64_be(4040);
    let value_op_vec = match call_type {
        Operation::Call | Operation::CallCode => {
            vec![Operation::Push((1_u8, BigUint::from(value)))]
        }
        Operation::StaticCall | Operation::DelegateCall => vec![],
        _ => panic!("Only call opcodes allowed"),
    };
    let caller_ops = [
        vec![
            Operation::Push((1_u8, BigUint::from(ret_size))), //Ret size
            Operation::Push((1_u8, BigUint::from(ret_offset))), //Ret offset
            Operation::Push((1_u8, BigUint::from(args_size))), //Args size
            Operation::Push((1_u8, BigUint::from(args_offset))), //Args offset
        ],
        value_op_vec,
        vec![
            Operation::Push((20_u8, BigUint::from_bytes_be(callee_address.as_bytes()))), //Address
            Operation::Push((32_u8, BigUint::from(gas))),                                //Gas
        ],
        vec![call_type.clone()],
        vec![
            Operation::Push((1_u8, 20_u8.into())),
            Operation::Push((1_u8, 12_u8.into())),
            Operation::Return,
        ],
    ]
    .concat();

    let program = Program::from(caller_ops);
    let caller_bytecode = Bytecode::from(program.to_bytecode());
    let mut env = Env::default();
    let db = db.with_contract(caller_address, caller_bytecode);
    env.tx.transact_to = TransactTo::Call(caller_address);
    env.tx.caller = origin;

    let expected_result = match call_type {
        Operation::DelegateCall => origin,
        _ => caller_address,
    };

    run_program_assert_bytes_result(env, db, expected_result.as_fixed_bytes());
}

#[ignore] //This should be run when storage fix on CALL is made
#[test]
fn call_callee_storage_modified() {
    let db = Db::new();
    let origin = Address::from_low_u64_be(79);
    let origin_value = 1_u8;

    // Callee
    let key = 80_u8;
    let value = 11_u8;
    let callee_ops = vec![
        Operation::Push((1_u8, BigUint::from(value))),
        Operation::Push((1_u8, BigUint::from(key))),
        Operation::Sstore,
    ];

    // Caller
    let sent_gas = 100_000_000_u32;
    let args_offset = 0_u8;
    let sent_value = 0_u8;
    let args_size = 0_u8;
    let ret_offset = 0_u8;
    let ret_size = 0_u8;

    let program = Program::from(callee_ops);
    let (callee_address, callee_bytecode) = (
        Address::from_low_u64_be(8080),
        Bytecode::from(program.to_bytecode()),
    );
    let db = db.with_contract(callee_address, callee_bytecode);

    let caller_address = Address::from_low_u64_be(4040);
    let caller_ops = vec![
        Operation::Push((1_u8, BigUint::from(ret_size))), //Ret size
        Operation::Push((1_u8, BigUint::from(ret_offset))), //Ret offset
        Operation::Push((1_u8, BigUint::from(args_size))), //Args size
        Operation::Push((1_u8, BigUint::from(args_offset))), //Args offset
        Operation::Push((1_u8, BigUint::from(sent_value))), //Value
        Operation::Push((20_u8, BigUint::from_bytes_be(callee_address.as_bytes()))), //Address
        Operation::Push((32_u8, BigUint::from(sent_gas))), //Gas
        Operation::Call,
    ];

    let program = Program::from(caller_ops);
    let caller_bytecode = Bytecode::from(program.to_bytecode());
    let mut env = Env::default();
    let db = db.with_contract(caller_address, caller_bytecode);
    env.tx.transact_to = TransactTo::Call(caller_address);
    env.tx.caller = origin;
    env.tx.value = origin_value.into();

    let mut evm = Evm::new(env, db);
    let res = evm.transact_commit().unwrap();
    assert!(res.is_success());

    let stored_value = evm.db.read_storage(callee_address, key.into());
    assert_eq!(stored_value, EU256::from(value));
}

#[test]
fn extcodehash_happy_path() {
    let address_number = 10;
    let mut operations = vec![
        Operation::Push((1, BigUint::from(address_number))),
        Operation::ExtcodeHash,
    ];
    append_return_result_operations(&mut operations);
    let (env, mut db) = default_env_and_db_setup(operations);
    let bytecode = Bytecode::from_static(b"60806040");
    let address = Address::from_low_u64_be(address_number);
    db = db.with_contract(address, bytecode);

    let code_hash = db.basic(address).unwrap().unwrap().code_hash;
    let expected_code_hash = BigUint::from_bytes_be(code_hash.as_bytes());

    run_program_assert_num_result(env, db, expected_code_hash);
}

#[test]
fn extcodehash_with_stack_underflow() {
    let operations = vec![Operation::ExtcodeHash];
    let (env, db) = default_env_and_db_setup(operations);

    run_program_assert_halt(env, db);
}

#[test]
fn extcodehash_with_32_byte_address() {
    // When the address is pushed as a 32 byte value, only the last 20 bytes should be used to load the address.
    let address_number = 10;
    let mut address_bytes = [0xff; 32];
    address_bytes[12..].copy_from_slice(Address::from_low_u64_be(address_number).as_bytes());
    let mut operations = vec![
        Operation::Push((32, BigUint::from_bytes_be(&address_bytes))),
        Operation::ExtcodeHash,
    ];
    append_return_result_operations(&mut operations);
    let (env, mut db) = default_env_and_db_setup(operations);
    let bytecode = Bytecode::from_static(b"60806040");
    let address = Address::from_low_u64_be(address_number);
    db = db.with_contract(address, bytecode);

    let code_hash = db.basic(address).unwrap().unwrap().code_hash;
    let expected_code_hash = BigUint::from_bytes_be(code_hash.as_bytes());

    run_program_assert_num_result(env, db, expected_code_hash);
}

#[test]
fn extcodehash_with_non_existent_address() {
    let address_number: u8 = 10;
    let mut operations = vec![
        Operation::Push((1, BigUint::from(address_number))),
        Operation::ExtcodeHash,
    ];
    append_return_result_operations(&mut operations);
    let (env, db) = default_env_and_db_setup(operations);
    let expected_code_hash = BigUint::ZERO;

    run_program_assert_num_result(env, db, expected_code_hash);
}

#[test]
fn extcodehash_address_with_no_code() {
    let address_number = 10;
    let empty_keccak =
        hex::decode("c5d2460186f7233c927e7db2dcc703c0e500b653ca82273b7bfad8045d85a470").unwrap();

    let mut operations = vec![
        Operation::Push((1, BigUint::from(address_number))),
        Operation::ExtcodeHash,
    ];
    append_return_result_operations(&mut operations);
    let (env, mut db) = default_env_and_db_setup(operations);

    let bytecode = Bytecode::from_static(b"");
    let address = Address::from_low_u64_be(address_number);
    db = db.with_contract(address, bytecode);
    let expected_code_hash = BigUint::from_bytes_be(&empty_keccak);

    run_program_assert_num_result(env, db, expected_code_hash);
}

#[test]
fn returndatasize_happy_path() {
    // Callee
    let mut callee_ops = vec![Operation::Push0];
    append_return_result_operations(&mut callee_ops);

    let program = Program::from(callee_ops);
    let (callee_address, bytecode) = (
        Address::from_low_u64_be(8080),
        Bytecode::from(program.to_bytecode()),
    );
    let db = Db::default().with_contract(callee_address, bytecode);

    let gas = 100_u8;
    let value = 0_u8;
    let args_offset = 0_u8;
    let args_size = 0_u8;
    let ret_offset = 0_u8;
    let ret_size = 0_u8;

    let caller_address = Address::from_low_u64_be(4040);
    let mut caller_ops = vec![
        Operation::Push((1_u8, BigUint::from(ret_size))), //Ret size
        Operation::Push((1_u8, BigUint::from(ret_offset))), //Ret offset
        Operation::Push((1_u8, BigUint::from(args_size))), //Args size
        Operation::Push((1_u8, BigUint::from(args_offset))), //Args offset
        Operation::Push((1_u8, BigUint::from(value))),    //Value
        Operation::Push((16_u8, BigUint::from_bytes_be(callee_address.as_bytes()))), //Address
        Operation::Push((1_u8, BigUint::from(gas))),      //Gas
        Operation::Call,
        Operation::ReturnDataSize,
    ];

    append_return_result_operations(&mut caller_ops);

    let program = Program::from(caller_ops);
    let bytecode = Bytecode::from(program.to_bytecode());
    let mut env = Env::default();
    env.tx.transact_to = TransactTo::Call(caller_address);
    env.tx.caller = caller_address;
    let db = db.with_contract(caller_address, bytecode);

    let expected_result = 32_u8.into();

    run_program_assert_num_result(env, db, expected_result);
}

#[test]
fn returndatasize_no_return_data() {
    let caller_address = Address::from_low_u64_be(4040);
    let mut caller_ops = vec![Operation::ReturnDataSize];

    append_return_result_operations(&mut caller_ops);

    let program = Program::from(caller_ops);
    let bytecode = Bytecode::from(program.to_bytecode());
    let mut env = Env::default();
    env.tx.transact_to = TransactTo::Call(caller_address);
    env.tx.caller = caller_address;
    let db = Db::default().with_contract(caller_address, bytecode);

    let expected_result = 0_u8.into();

    run_program_assert_num_result(env, db, expected_result);
}

#[test]
fn returndatasize_gas_check() {
    let operations = vec![Operation::ReturnDataSize];
    let (env, db) = default_env_and_db_setup(operations);
    let needed_gas = gas_cost::RETURNDATASIZE as _;

    run_program_assert_gas_exact_with_db(env, db, needed_gas)
}

#[test]
fn returndatacopy_happy_path() {
    // Callee
    let return_value = 15_u8;
    let mut callee_ops = vec![Operation::Push((1_u8, return_value.into()))];
    append_return_result_operations(&mut callee_ops);

    let program = Program::from(callee_ops);
    let (callee_address, bytecode) = (
        Address::from_low_u64_be(8080),
        Bytecode::from(program.to_bytecode()),
    );
    let db = Db::default().with_contract(callee_address, bytecode);

    // Call arguments
    let gas = 100_u8;
    let value = 0_u8;
    let args_offset = 0_u8;
    let args_size = 0_u8;
    let ret_offset = 0_u8;
    let ret_size = 0_u8;

    // ReturnDataCopy arguments
    let dest_offset = 0_u8;
    let offset = 0_u8;
    let size = 32_u8;

    let caller_address = Address::from_low_u64_be(4040);
    let caller_ops = vec![
        Operation::Push((1_u8, BigUint::from(ret_size))), //Ret size
        Operation::Push((1_u8, BigUint::from(ret_offset))), //Ret offset
        Operation::Push((1_u8, BigUint::from(args_size))), //Args size
        Operation::Push((1_u8, BigUint::from(args_offset))), //Args offset
        Operation::Push((1_u8, BigUint::from(value))),    //Value
        Operation::Push((16_u8, BigUint::from_bytes_be(callee_address.as_bytes()))), //Address
        Operation::Push((1_u8, BigUint::from(gas))),      //Gas
        Operation::Call,
        Operation::Push((1_u8, BigUint::from(size))),
        Operation::Push((1_u8, BigUint::from(offset))),
        Operation::Push((1_u8, BigUint::from(dest_offset))),
        Operation::ReturnDataCopy,
        // Return 32 bytes of data
        Operation::Push((1_u8, 32_u8.into())),
        Operation::Push0,
        Operation::Return,
    ];

    let program = Program::from(caller_ops);
    let bytecode = Bytecode::from(program.to_bytecode());
    let mut env = Env::default();
    env.tx.transact_to = TransactTo::Call(caller_address);
    env.tx.caller = caller_address;
    let db = db.with_contract(caller_address, bytecode);

    let expected_result = return_value.into();

    run_program_assert_num_result(env, db, expected_result);
}

#[test]
fn returndatacopy_no_return_data() {
    let caller_address = Address::from_low_u64_be(4040);

    // ReturnDataCopy arguments
    let dest_offset = 0_u8;
    let offset = 0_u8;
    let size = 0_u8;

    let initial_memory_state = [0xFF_u8; 32]; //All 1s
    let caller_ops = vec![
        // Set up memory with all 1s
        Operation::Push((32_u8, BigUint::from_bytes_be(&initial_memory_state))),
        Operation::Push0,
        Operation::Mstore,
        // ReturnDataCopy operation
        Operation::Push((1_u8, BigUint::from(size))),
        Operation::Push((1_u8, BigUint::from(offset))),
        Operation::Push((1_u8, BigUint::from(dest_offset))),
        Operation::ReturnDataCopy,
        // Return 0 bytes of data
        Operation::Push((1_u8, 32_u8.into())),
        Operation::Push0,
        Operation::Return,
    ];

    let program = Program::from(caller_ops);
    let bytecode = Bytecode::from(program.to_bytecode());
    let mut env = Env::default();
    env.tx.transact_to = TransactTo::Call(caller_address);
    env.tx.caller = caller_address;
    let db = Db::default().with_contract(caller_address, bytecode);

    // There was no return data, so memory stays the same
    let expected_result = &initial_memory_state;

    run_program_assert_bytes_result(env, db, expected_result);
}

#[test]
fn returndatacopy_size_smaller_than_data() {
    // Callee
    let return_data: &[u8] = &[0x33, 0x44, 0x55, 0x66, 0x77];

    // Callee
    let callee_ops = vec![
        Operation::Push((5_u8, BigUint::from_bytes_be(return_data))),
        Operation::Push0,
        Operation::Mstore,
        Operation::Push((1_u8, 5_u8.into())),
        Operation::Push((1_u8, 27_u8.into())),
        Operation::Return,
    ];

    let program = Program::from(callee_ops);
    let (callee_address, bytecode) = (
        Address::from_low_u64_be(8080),
        Bytecode::from(program.to_bytecode()),
    );
    let db = Db::default().with_contract(callee_address, bytecode);

    // Call arguments
    let gas = 100_u8;
    let value = 0_u8;
    let args_offset = 0_u8;
    let args_size = 0_u8;
    let ret_offset = 0_u8;
    let ret_size = 0_u8;

    // ReturnDataCopy arguments
    let dest_offset = 1_u8;
    let offset = 1_u8;
    let size = 3_u8;

    let initial_memory_state = [0xFF_u8; 32]; //All 1s
    let caller_address = Address::from_low_u64_be(4040);
    let caller_ops = vec![
        // Set up memory with all 1s
        Operation::Push((32_u8, BigUint::from_bytes_be(&initial_memory_state))),
        Operation::Push0,
        Operation::Mstore,
        // Make the call
        Operation::Push((1_u8, BigUint::from(ret_size))), //Ret size
        Operation::Push((1_u8, BigUint::from(ret_offset))), //Ret offset
        Operation::Push((1_u8, BigUint::from(args_size))), //Args size
        Operation::Push((1_u8, BigUint::from(args_offset))), //Args offset
        Operation::Push((1_u8, BigUint::from(value))),    //Value
        Operation::Push((16_u8, BigUint::from_bytes_be(callee_address.as_bytes()))), //Address
        Operation::Push((1_u8, BigUint::from(gas))),      //Gas
        Operation::Call,
        // Use ReturnDataCopy
        Operation::Push((1_u8, BigUint::from(size))),
        Operation::Push((1_u8, BigUint::from(offset))),
        Operation::Push((1_u8, BigUint::from(dest_offset))),
        Operation::ReturnDataCopy,
        // Return 32 bytes of data
        Operation::Push((1_u8, 32_u8.into())),
        Operation::Push0,
        Operation::Return,
    ];

    let program = Program::from(caller_ops);
    let bytecode = Bytecode::from(program.to_bytecode());
    let mut env = Env::default();
    env.tx.transact_to = TransactTo::Call(caller_address);
    env.tx.caller = caller_address;
    let db = db.with_contract(caller_address, bytecode);

    let expected_result = &[
        vec![0xFF_u8; 1], // <No collapse>
        vec![0x44, 0x55, 0x66],
        vec![0xFF_u8; 28],
    ]
    .concat();

    run_program_assert_bytes_result(env, db, expected_result);
}

#[test]
fn returndatacopy_with_offset_and_size_bigger_than_data() {
    // Callee
    let return_value = 15_u8;
    let mut callee_ops = vec![Operation::Push((1_u8, return_value.into()))];
    append_return_result_operations(&mut callee_ops);

    let program = Program::from(callee_ops);
    let (callee_address, bytecode) = (
        Address::from_low_u64_be(8080),
        Bytecode::from(program.to_bytecode()),
    );
    let db = Db::default().with_contract(callee_address, bytecode);

    // Call arguments
    let gas = 100_u8;
    let value = 0_u8;
    let args_offset = 0_u8;
    let args_size = 0_u8;
    let ret_offset = 0_u8;
    let ret_size = 0_u8;

    // ReturnDataCopy arguments
    let dest_offset = 0_u8;
    let offset = 10_u8;
    let size = 23_u8;

    let caller_address = Address::from_low_u64_be(4040);
    let caller_ops = vec![
        Operation::Push((1_u8, BigUint::from(ret_size))), //Ret size
        Operation::Push((1_u8, BigUint::from(ret_offset))), //Ret offset
        Operation::Push((1_u8, BigUint::from(args_size))), //Args size
        Operation::Push((1_u8, BigUint::from(args_offset))), //Args offset
        Operation::Push((1_u8, BigUint::from(value))),    //Value
        Operation::Push((16_u8, BigUint::from_bytes_be(callee_address.as_bytes()))), //Address
        Operation::Push((1_u8, BigUint::from(gas))),      //Gas
        Operation::Call,
        Operation::Push((1_u8, BigUint::from(size))),
        Operation::Push((1_u8, BigUint::from(offset))),
        Operation::Push((1_u8, BigUint::from(dest_offset))),
        Operation::ReturnDataCopy,
    ];

    let program = Program::from(caller_ops);
    let bytecode = Bytecode::from(program.to_bytecode());
    let mut env = Env::default();
    env.tx.transact_to = TransactTo::Call(caller_address);
    env.tx.caller = caller_address;
    let db = db.with_contract(caller_address, bytecode);

    run_program_assert_halt(env, db);
}

#[test]
fn returndatacopy_check_stack_underflow() {
    let program = vec![Operation::ReturnDataCopy];
    let (env, db) = default_env_and_db_setup(program);
    run_program_assert_halt(env, db);
}

#[test]
fn returndatacopy_gas_check() {
    // Callee
    let return_value = 15_u8;
    let callee_ops = vec![
        Operation::Push((1_u8, return_value.into())),
        // Return value
        Operation::Push0,
        Operation::Mstore,
        Operation::Push((1, 32_u8.into())),
        Operation::Push0,
        Operation::Return,
    ];

    let program = Program::from(callee_ops);
    let (callee_address, bytecode) = (
        Address::from_low_u64_be(8080),
        Bytecode::from(program.to_bytecode()),
    );
    let db = Db::default().with_contract(callee_address, bytecode);

    // Call arguments
    let gas = 100_u8;
    let value = 0_u8;
    let args_offset = 0_u8;
    let args_size = 0_u8;
    let ret_offset = 0_u8;
    let ret_size = 0_u8;

    // ReturnDataCopy arguments
    let dest_offset = 32_u8;
    let offset = 0_u8;
    let size = 32_u8;

    let caller_address = Address::from_low_u64_be(4040);
    let caller_ops = vec![
        Operation::Push((1_u8, BigUint::from(ret_size))), //Ret size
        Operation::Push((1_u8, BigUint::from(ret_offset))), //Ret offset
        Operation::Push((1_u8, BigUint::from(args_size))), //Args size
        Operation::Push((1_u8, BigUint::from(args_offset))), //Args offset
        Operation::Push((1_u8, BigUint::from(value))),    //Value
        Operation::Push((16_u8, BigUint::from_bytes_be(callee_address.as_bytes()))), //Address
        Operation::Push((1_u8, BigUint::from(gas))),      //Gas
        Operation::Call,
        Operation::Push((1_u8, BigUint::from(size))),
        Operation::Push((1_u8, BigUint::from(offset))),
        Operation::Push((1_u8, BigUint::from(dest_offset))),
        Operation::ReturnDataCopy,
    ];

    let program = Program::from(caller_ops);
    let bytecode = Bytecode::from(program.to_bytecode());
    let mut env = Env::default();
    env.tx.transact_to = TransactTo::Call(caller_address);
    env.tx.caller = caller_address;
    let db = db.with_contract(caller_address, bytecode);

    let callee_gas_cost = gas_cost::PUSHN * 2
        + gas_cost::PUSH0 * 2
        + gas_cost::MSTORE
        + gas_cost::memory_expansion_cost(0, 32_u32); // Return data
    let caller_gas_cost = gas_cost::PUSHN * 10
        + gas_cost::CALL
        + call_opcode::WARM_MEMORY_ACCESS_COST as i64
        + gas_cost::memory_copy_cost(size.into())
        + gas_cost::memory_expansion_cost(0, (dest_offset + size) as u32)
        + gas_cost::RETURNDATACOPY;

    let initial_gas = 1e5;
    let consumed_gas = caller_gas_cost + callee_gas_cost;

    run_program_assert_gas_and_refund(env, db, initial_gas as _, consumed_gas as _, 0);
}

#[test]
fn create_happy_path() {
    let value: u8 = 10;
    let offset: u8 = 19;
    let size: u8 = 13;
    let sender_nonce = 1;
    let sender_balance = EU256::from(25);
    let sender_addr = Address::from_low_u64_be(40);

    // Code that returns the value 0xffffffff
    let initialization_code = hex::decode("63FFFFFFFF6000526004601CF3").unwrap();
    let bytecode = [0xff, 0xff, 0xff, 0xff];
    let mut hasher = Keccak256::new();
    hasher.update(bytecode);
    let initialization_code_hash = B256::from_slice(&hasher.finalize());

    let mut operations = vec![
        // Store initialization code in memory
        Operation::Push((13, BigUint::from_bytes_be(&initialization_code))),
        Operation::Push((1, BigUint::ZERO)),
        Operation::Mstore,
        // Create
        Operation::Push((1, BigUint::from(size))),
        Operation::Push((1, BigUint::from(offset))),
        Operation::Push((1, BigUint::from(value))),
        Operation::Create,
    ];
    append_return_result_operations(&mut operations);
    let (mut env, mut db) = default_env_and_db_setup(operations);
    db.set_account(
        sender_addr,
        sender_nonce,
        sender_balance,
        Default::default(),
    );
    env.tx.value = EU256::from(value);
    let mut evm = Evm::new(env, db);
    let result = evm.transact_commit().unwrap();
    assert!(result.is_success());

    // Check that contract is created correctly in the returned address
    let returned_addr = Address::from_slice(&result.output().unwrap()[12..]);
    let new_account = evm.db.basic(returned_addr).unwrap().unwrap();
    assert_eq!(new_account.balance, EU256::from(value));
    assert_eq!(new_account.nonce, 1);
    assert_eq!(new_account.code_hash, initialization_code_hash);
    let new_account_code = evm.db.code_by_hash(new_account.code_hash).unwrap();
    assert_ne!(new_account_code, Bytecode::default());

    // Check that the sender account is updated
    let sender_account = evm.db.basic(sender_addr).unwrap().unwrap();
    assert_eq!(sender_account.nonce, sender_nonce + 1);
    assert_eq!(sender_account.balance, sender_balance - value);
}

#[test]
fn create_with_stack_underflow() {
    let operations = vec![Operation::Create];
    let (env, db) = default_env_and_db_setup(operations);

    run_program_assert_halt(env, db);
}

#[test]
fn create_with_balance_underflow() {
    let value: u8 = 10;
    let offset: u8 = 19;
    let size: u8 = 13;
    let sender_nonce = 1;
    let sender_balance = EU256::zero();
    let sender_addr = Address::from_low_u64_be(40);

    // Code that returns the value 0xffffffff
    let initialization_code = hex::decode("63FFFFFFFF6000526004601CF3").unwrap();

    let mut operations = vec![
        // Store initialization code in memory
        Operation::Push((13, BigUint::from_bytes_be(&initialization_code))),
        Operation::Push((1, BigUint::ZERO)),
        Operation::Mstore,
        // Create
        Operation::Push((1, BigUint::from(size))),
        Operation::Push((1, BigUint::from(offset))),
        Operation::Push((1, BigUint::from(value))),
        Operation::Create,
    ];
    append_return_result_operations(&mut operations);
    let (mut env, mut db) = default_env_and_db_setup(operations);
    db.set_account(
        sender_addr,
        sender_nonce,
        sender_balance,
        Default::default(),
    );
    env.tx.value = EU256::from(value);
    let mut evm = Evm::new(env, db);
    let result = evm.transact_commit().unwrap();

    // Check that the result is zero
    assert!(result.is_success());
    assert_eq!(result.output().unwrap().to_vec(), [0_u8; 32].to_vec());

    // Check that the sender account is not updated
    let sender_account = evm.db.basic(sender_addr).unwrap().unwrap();
    assert_eq!(sender_account.nonce, sender_nonce);
    assert_eq!(sender_account.balance, sender_balance);
}

#[test]
fn create_with_invalid_initialization_code() {
    let value: u8 = 0;
    let offset: u8 = 19;
    let size: u8 = 13;

    // Code that halts
    let initialization_code = hex::decode("63ffffffff526004601cf3").unwrap();
    let initialization_code_hash = B256::from_str(EMPTY_CODE_HASH_STR).unwrap();

    let mut operations = vec![
        // Store initialization code in memory
        Operation::Push((13, BigUint::from_bytes_be(&initialization_code))),
        Operation::Push((1, BigUint::ZERO)),
        Operation::Mstore,
        // Create
        Operation::Push((1, BigUint::from(size))),
        Operation::Push((1, BigUint::from(offset))),
        Operation::Push((1, BigUint::from(value))),
        Operation::Create,
    ];
    append_return_result_operations(&mut operations);
    let (mut env, db) = default_env_and_db_setup(operations);
    env.tx.value = EU256::from(value);
    let mut evm = Evm::new(env, db);
    let result = evm.transact_commit().unwrap();

    // Check that contract is created in the returned address with empty bytecode
    let returned_addr = Address::from_slice(&result.output().unwrap()[12..]);
    let new_account = evm.db.basic(returned_addr).unwrap().unwrap();
    assert_eq!(new_account.balance, EU256::from(value));
    assert_eq!(new_account.nonce, 1);
    assert_eq!(new_account.code_hash, initialization_code_hash);
}

#[test]
fn create_gas_cost() {
    let value: u8 = 0;
    let offset: u8 = 19;
    let size: u8 = 13;

    // Code that returns the value 0xffffffff
    let initialization_code = hex::decode("63FFFFFFFF6000526004601CF3").unwrap();
    let initialization_gas_cost: i64 = 18;
    let minimum_word_size: i64 = 1;
    let deployed_code_size: i64 = 4;

    let needed_gas = gas_cost::PUSHN * 4
        + gas_cost::PUSH0
        + gas_cost::MSTORE
        + gas_cost::memory_expansion_cost(0, (size + offset).into())
        + gas_cost::CREATE
        + initialization_gas_cost
        + gas_cost::INIT_WORD_COST * minimum_word_size
        + gas_cost::BYTE_DEPOSIT_COST * deployed_code_size;

    let operations = vec![
        // Store initialization code in memory
        Operation::Push((13, BigUint::from_bytes_be(&initialization_code))),
        Operation::Push0,
        Operation::Mstore,
        // Create
        Operation::Push((1, BigUint::from(size))),
        Operation::Push((1, BigUint::from(offset))),
        Operation::Push((1, BigUint::from(value))),
        Operation::Create,
    ];
    let (mut env, db) = default_env_and_db_setup(operations);
    env.tx.value = EU256::from(value);

    run_program_assert_gas_exact_with_db(env, db, needed_gas as _);
}

#[test]
fn create2_happy_path() {
    let value: u8 = 10;
    let offset: u8 = 19;
    let size: u8 = 13;
    let salt: u8 = 52;
    let sender_nonce = 1;
    let sender_balance = EU256::from(25);
    let sender_addr = Address::from_low_u64_be(40);

    // Code that returns the value 0xffffffff
    let initialization_code = hex::decode("63FFFFFFFF6000526004601CF3").unwrap();
    let bytecode = [0xff, 0xff, 0xff, 0xff];
    let mut hasher = Keccak256::new();
    hasher.update(bytecode);
    let initialization_code_hash = B256::from_slice(&hasher.finalize());

    let expected_address =
        compute_contract_address2(sender_addr, EU256::from(salt), &initialization_code);

    let mut operations = vec![
        // Store initialization code in memory
        Operation::Push((13, BigUint::from_bytes_be(&initialization_code))),
        Operation::Push((1, BigUint::ZERO)),
        Operation::Mstore,
        // Create
        Operation::Push((1, BigUint::from(salt))),
        Operation::Push((1, BigUint::from(size))),
        Operation::Push((1, BigUint::from(offset))),
        Operation::Push((1, BigUint::from(value))),
        Operation::Create2,
    ];
    append_return_result_operations(&mut operations);
    let (mut env, mut db) = default_env_and_db_setup(operations);
    db.set_account(
        sender_addr,
        sender_nonce,
        sender_balance,
        Default::default(),
    );
    env.tx.value = EU256::from(value);
    let mut evm = Evm::new(env, db);
    let result = evm.transact_commit().unwrap();
    assert!(result.is_success());

    // Check that the returned address is the expected
    let returned_addr = Address::from_slice(&result.output().unwrap()[12..]);
    assert_eq!(returned_addr, expected_address);

    // Check that contract is created correctly in the returned address
    let new_account = evm.db.basic(returned_addr).unwrap().unwrap();
    assert_eq!(new_account.balance, EU256::from(value));
    assert_eq!(new_account.nonce, 1);
    assert_eq!(new_account.code_hash, initialization_code_hash);

    // Check that the sender account is updated
    let sender_account = evm.db.basic(sender_addr).unwrap().unwrap();
    assert_eq!(sender_account.nonce, sender_nonce + 1);
    assert_eq!(sender_account.balance, sender_balance - value);
}

#[test]
fn create2_with_stack_underflow() {
    let operations = vec![Operation::Create2];
    let (env, db) = default_env_and_db_setup(operations);

    run_program_assert_halt(env, db);
}

fn staticcall_state_modifying_revert_with_callee_ops(callee_ops: Vec<Operation>) {
    let caller_address = Address::from_low_u64_be(4040);
    let db = Db::new();
    let program = Program::from(callee_ops);
    let (callee_address, bytecode) = (
        Address::from_low_u64_be(8080),
        Bytecode::from(program.to_bytecode()),
    );
    let callee_balance = 100_u8;
    let mut db = db.with_contract(callee_address, bytecode);
    db.set_account(callee_address, 0, callee_balance.into(), Default::default());

    let gas = 1_000_000_u32;
    let args_offset = 0_u8;
    let args_size = 0_u8;
    let ret_offset = 0_u8;
    let ret_size = 0_u8;

    let mut caller_ops = vec![
        Operation::Push((1_u8, BigUint::from(ret_size))), //Ret size
        Operation::Push((1_u8, BigUint::from(ret_offset))), //Ret offset
        Operation::Push((1_u8, BigUint::from(args_size))), //Args size
        Operation::Push((1_u8, BigUint::from(args_offset))), //Args offset
        Operation::Push((16_u8, BigUint::from_bytes_be(callee_address.as_bytes()))), //Address
        Operation::Push((10_u8, BigUint::from(gas))),     //Gas
        Operation::StaticCall,
    ];

    append_return_result_operations(&mut caller_ops);

    let program = Program::from(caller_ops);
    let bytecode = Bytecode::from(program.to_bytecode());
    let mut env = Env::default();
    env.tx.transact_to = TransactTo::Call(caller_address);
    env.tx.caller = caller_address;
    let caller_balance = 100_u8;
    let mut db = db.with_contract(caller_address, bytecode);
    db.set_account(caller_address, 0, caller_balance.into(), Default::default());

    let expected_result = REVERT_RETURN_CODE.into();

    run_program_assert_num_result(env, db, expected_result);
}

#[test]
fn staticcall_with_selfdestruct_reverts() {
    let operations = vec![
        Operation::Push((1_u8, 1_u8.into())),
        Operation::SelfDestruct,
    ];
    staticcall_state_modifying_revert_with_callee_ops(operations);
}

#[test]
fn staticcall_with_sstore_reverts() {
    let operations = vec![
        Operation::Push((1_u8, 1_u8.into())),
        Operation::Push((1_u8, 1_u8.into())),
        Operation::Sstore,
    ];
    staticcall_state_modifying_revert_with_callee_ops(operations);
}

#[test]
fn staticcall_with_call_with_value_not_zero_reverts() {
    let operations = vec![
        Operation::Push((1_u8, 0_u8.into())), //Ret size
        Operation::Push((1_u8, 0_u8.into())), //Ret offset
        Operation::Push((1_u8, 0_u8.into())), //Args size
        Operation::Push((1_u8, 0_u8.into())), //Args offset
        Operation::Push((1_u8, 1_u8.into())), //Value
        Operation::Push((
            16_u8,
            BigUint::from_bytes_be(Address::from_low_u64_be(4040).as_bytes()),
        )),
        Operation::Push((32_u8, 1000_u32.into())), //Gas
        Operation::Call,
    ];
    staticcall_state_modifying_revert_with_callee_ops(operations);
}

#[rstest]
#[case(0)]
#[case(1)]
#[case(2)]
#[case(3)]
#[case(4)]
fn staticcall_with_call_with_log_reverts(#[case] nth: usize) {
    let mut operations = vec![Operation::Push((1_u8, 1_u8.into())); nth + 2];
    operations.push(Operation::Log(nth as u8));
    staticcall_state_modifying_revert_with_callee_ops(operations);
}

#[test]
fn staticcall_with_create_reverts() {
    let value: u8 = 10;
    let offset: u8 = 19;
    let size: u8 = 13;
    let initialization_code = hex::decode("63FFFFFFFF6000526004601CF3").unwrap();
    let mut operations = vec![
        // Store initialization code in memory
        Operation::Push((13, BigUint::from_bytes_be(&initialization_code))),
        Operation::Push((1, BigUint::ZERO)),
        Operation::Mstore,
        // Create
        Operation::Push((1, BigUint::from(value))),
        Operation::Push((1, BigUint::from(offset))),
        Operation::Push((1, BigUint::from(size))),
        Operation::Create,
    ];
    append_return_result_operations(&mut operations);
    staticcall_state_modifying_revert_with_callee_ops(operations)
}

#[test]
fn staticcall_with_create2_reverts() {
    let value: u8 = 10;
    let offset: u8 = 19;
    let size: u8 = 13;
    let salt: u8 = 52;
    // Code that returns the value 0xffffffff
    let initialization_code = hex::decode("63FFFFFFFF6000526004601CF3").unwrap();
    let mut operations = vec![
        // Store initialization code in memory
        Operation::Push((13, BigUint::from_bytes_be(&initialization_code))),
        Operation::Push((1, BigUint::ZERO)),
        Operation::Mstore,
        // Create
        Operation::Push((1, BigUint::from(salt))),
        Operation::Push((1, BigUint::from(size))),
        Operation::Push((1, BigUint::from(offset))),
        Operation::Push((1, BigUint::from(value))),
        Operation::Create2,
    ];
    append_return_result_operations(&mut operations);
    staticcall_state_modifying_revert_with_callee_ops(operations)
}

#[test]
fn staticcall_callee_returns_value() {
    let db = Db::new();
    let origin = Address::from_low_u64_be(79);
    let origin_value = 1_u8;

    // Callee
    let mut callee_ops = vec![Operation::Callvalue];
    append_return_result_operations(&mut callee_ops);

    // Caller
    let gas = 100_000_000_u32;
    let args_offset = 0_u8;
    let args_size = 0_u8;
    let ret_offset = 0_u8;
    let ret_size = 32_u8;

    let program = Program::from(callee_ops);
    let (callee_address, callee_bytecode) = (
        Address::from_low_u64_be(8080),
        Bytecode::from(program.to_bytecode()),
    );
    let db = db.with_contract(callee_address, callee_bytecode);

    let caller_address = Address::from_low_u64_be(4040);
    let mut caller_ops = vec![
        Operation::Push((1_u8, BigUint::from(ret_size))), //Ret size
        Operation::Push((1_u8, BigUint::from(ret_offset))), //Ret offset
        Operation::Push((1_u8, BigUint::from(args_size))), //Args size
        Operation::Push((1_u8, BigUint::from(args_offset))), //Args offset
        Operation::Push((20_u8, BigUint::from_bytes_be(callee_address.as_bytes()))), //Address
        Operation::Push((32_u8, BigUint::from(gas))),     //Gas
        Operation::StaticCall,
        //Return
        Operation::Push((1_u8, 32_u8.into())),
        Operation::Push0,
        Operation::Return,
    ];

    append_return_result_operations(&mut caller_ops);

    let program = Program::from(caller_ops);
    let caller_bytecode = Bytecode::from(program.to_bytecode());
    let mut env = Env::default();
    let db = db.with_contract(caller_address, caller_bytecode);
    env.tx.transact_to = TransactTo::Call(caller_address);
    env.tx.caller = origin;
    env.tx.value = origin_value.into();

    let expected_result = 0_u8.into(); // Value is set to zero on a static call

    run_program_assert_num_result(env, db, expected_result);
}

#[test]
fn staticcall_callee_returns_caller() {
    let db = Db::new();
    let origin = Address::from_low_u64_be(79);

    // Callee
    let mut callee_ops = vec![Operation::Caller];
    append_return_result_operations(&mut callee_ops);

    // Caller
    let gas = 100_000_000_u32;
    let args_offset = 0_u8;
    let args_size = 0_u8;
    let ret_offset = 0_u8;
    let ret_size = 32_u8;

    let program = Program::from(callee_ops);
    let (callee_address, callee_bytecode) = (
        Address::from_low_u64_be(8080),
        Bytecode::from(program.to_bytecode()),
    );
    let db = db.with_contract(callee_address, callee_bytecode);

    let caller_address = Address::from_low_u64_be(4040);
    let mut caller_ops = vec![
        Operation::Push((1_u8, BigUint::from(ret_size))), //Ret size
        Operation::Push((1_u8, BigUint::from(ret_offset))), //Ret offset
        Operation::Push((1_u8, BigUint::from(args_size))), //Args size
        Operation::Push((1_u8, BigUint::from(args_offset))), //Args offset
        Operation::Push((20_u8, BigUint::from_bytes_be(callee_address.as_bytes()))), //Address
        Operation::Push((32_u8, BigUint::from(gas))),     //Gas
        Operation::StaticCall,
        //Return
        Operation::Push((1_u8, 20_u8.into())),
        Operation::Push((1_u8, 12_u8.into())),
        Operation::Return,
    ];

    append_return_result_operations(&mut caller_ops);

    let program = Program::from(caller_ops);
    let caller_bytecode = Bytecode::from(program.to_bytecode());
    let mut env = Env::default();
    let db = db.with_contract(caller_address, caller_bytecode);
    env.tx.transact_to = TransactTo::Call(caller_address);
    env.tx.caller = origin;

    let expected_result = caller_address.as_fixed_bytes();

    run_program_assert_bytes_result(env, db, expected_result);
}

#[test]
fn selfdestruct_with_stack_underflow() {
    let operations = vec![Operation::SelfDestruct];
    let (env, db) = default_env_and_db_setup(operations);

    run_program_assert_halt(env, db);
}

#[test]
fn selfdestruct_happy_path() {
    // it should add the balance to the existing account
    let receiver_address = 100;
    let callee_balance = EU256::from(231);
    let receiver_balance = EU256::from(123);

    let operations = vec![
        Operation::Push((20, BigUint::from(receiver_address))),
        Operation::SelfDestruct,
    ];
    let (env, mut db) = default_env_and_db_setup(operations);
    let callee_address = env.tx.get_address();
    let receiver_address = Address::from_low_u64_be(receiver_address);
    db.set_account(callee_address, 1, callee_balance, Default::default());
    db.set_account(receiver_address, 1, receiver_balance, Default::default());
    let mut evm = Evm::new(env, db);

    let result = evm.transact_commit().unwrap();
    assert!(result.is_success());

    let callee = evm.db.basic(callee_address).unwrap().unwrap();
    let receiver = evm.db.basic(receiver_address).unwrap().unwrap();
    assert_eq!(callee.balance, EU256::zero());
    assert_eq!(receiver.balance, callee_balance + receiver_balance);
}

#[test]
fn selfdestruct_on_inexistent_address() {
    // it should add the balance to the address even if there is no existing account
    let receiver_address = 100;
    let balance = EU256::from(231);

    let operations = vec![
        Operation::Push((20, BigUint::from(receiver_address))),
        Operation::SelfDestruct,
    ];
    let (env, mut db) = default_env_and_db_setup(operations);
    let callee_address = env.tx.get_address();
    let receiver_address = Address::from_low_u64_be(receiver_address);
    db.set_account(callee_address, 1, balance, Default::default());
    let mut evm = Evm::new(env, db);

    let result = evm.transact_commit().unwrap();
    assert!(result.is_success());

    let callee = evm.db.basic(callee_address).unwrap().unwrap();
    let receiver = evm.db.basic(receiver_address).unwrap().unwrap();
    assert_eq!(callee.balance, EU256::zero());
    assert_eq!(receiver.balance, balance);
}

#[test]
fn selfdestruct_on_already_existing_account() {
    // it should not be destructed, but modified (empty balance)
    let receiver_address = Address::from_low_u64_be(123);
    let caller_init_balance = 50_u8;

    let operations = vec![
        Operation::Push((20, BigUint::from_bytes_be(receiver_address.as_bytes()))),
        Operation::SelfDestruct,
    ];
    let (env, mut db) = default_env_and_db_setup(operations);

    let contract_address = env.tx.get_address();
    db.set_account(
        contract_address,
        1,
        caller_init_balance.into(),
        Default::default(),
    );

    let mut evm = Evm::new(env, db);
    let result = evm.transact_commit().unwrap();
    assert!(result.is_success());

    let expected_contract_balance = 0.into();
    let expected_receiver_balance = caller_init_balance.into();

    assert!(evm.db.basic(contract_address).unwrap().is_some()); // It wasn't destroyed
    assert!(evm.db.basic(receiver_address).unwrap().is_some()); // It was created

    let contract_balance = evm.db.basic(contract_address).unwrap().unwrap().balance;
    let receiver_balance = evm.db.basic(receiver_address).unwrap().unwrap().balance;

    assert_eq!(contract_balance, expected_contract_balance);
    assert_eq!(receiver_balance, expected_receiver_balance);
}

#[test]
fn selfdestruct_on_newly_created_account() {
    let origin = Address::from_low_u64_be(123);
    let caller_address = Address::from_low_u64_be(4040);
    let caller_init_balance = 50_u8;
    let receiver_acc_address = Address::from_low_u64_be(3030);

    // Call args
    let gas = 100_000_u32;
    let value = 0_u8;
    let args_offset = 0_u8;
    let args_size = 0_u8;
    let ret_offset = 0_u8;
    let ret_size = 0_u8;

    // Create args
    let salt: u8 = 52;
    let init_code_size = 13_u8;
    let init_code_offset = 32_u8 - init_code_size;
    let transfer_value = 30_u8;

    // This bytecode will selfdestruct and transfer to `receiver_acc_address` (EVM Codes playground)
    let initialization_code = hex::decode("63610bd6ff6000526004601cf3").unwrap();
    let new_contract_address =
        compute_contract_address2(caller_address, EU256::from(salt), &initialization_code);
    let mut caller_ops = vec![
        // Store initialization code in memory
        Operation::Push((13, BigUint::from_bytes_be(&initialization_code))),
        Operation::Push((1, BigUint::ZERO)),
        Operation::Mstore,
        // Create
        Operation::Push((1, BigUint::from(salt))), // Salt
        Operation::Push((1, BigUint::from(init_code_size))), // Size
        Operation::Push((1, BigUint::from(init_code_offset))), // Offset
        Operation::Push((1, BigUint::from(transfer_value))), // Value to send
        Operation::Create2,
        // Make the call
        Operation::Push((1_u8, BigUint::from(ret_size))), //Ret size
        Operation::Push((1_u8, BigUint::from(ret_offset))), //Ret offset
        Operation::Push((1_u8, BigUint::from(args_size))), //Args size
        Operation::Push((1_u8, BigUint::from(args_offset))), //Args offset
        Operation::Push((1_u8, BigUint::from(value))),
        Operation::Push((
            20_u8,
            BigUint::from_bytes_be(new_contract_address.as_bytes()),
        )),
        Operation::Push((32_u8, BigUint::from(gas))), //Gas
        Operation::Call,
    ];
    append_return_result_operations(&mut caller_ops);

    let program = Program::from(caller_ops);
    let bytecode = Bytecode::from(program.to_bytecode());
    let mut env = Env::default();
    env.tx.transact_to = TransactTo::Call(caller_address);
    env.tx.caller = origin;
    env.tx.value = transfer_value.into();
    let mut db = Db::new().with_contract(caller_address, bytecode);
    db.set_account(
        caller_address,
        1,
        caller_init_balance.into(),
        Default::default(),
    );
    let mut evm = Evm::new(env, db);
    let result = evm.transact_commit().unwrap();
    assert!(result.is_success());
    let call_return_code = BigUint::from_bytes_be(result.output().unwrap());
    let expected_return_code = SUCCESS_RETURN_CODE.into();
    assert_eq!(call_return_code, expected_return_code);

    let expected_caller_balance = (caller_init_balance - transfer_value).into();
    let expected_receiver_balance = transfer_value.into();

    assert!(evm.db.basic(caller_address).unwrap().is_some());
    assert!(evm.db.basic(receiver_acc_address).unwrap().is_some());
    assert!(evm.db.basic(new_contract_address).unwrap().is_none());

    let caller_balance = evm.db.basic(caller_address).unwrap().unwrap().balance;
    let receiver_balance = evm.db.basic(receiver_acc_address).unwrap().unwrap().balance;

    assert_eq!(caller_balance, expected_caller_balance);
    assert_eq!(receiver_balance, expected_receiver_balance);
}

#[test]
fn selfdestruct_gas_cost_on_empty_account() {
    let receiver_address: u8 = 100;
    let needed_gas = gas_cost::PUSHN + gas_cost::SELFDESTRUCT;

    let operations = vec![
        Operation::Push((20, BigUint::from(receiver_address))),
        Operation::SelfDestruct,
    ];
    let env = Env::default();
    run_program_assert_gas_exact(operations, env, needed_gas as _);
}

#[test]
fn selfdestruct_gas_cost_on_non_empty_account() {
    let receiver_address: u8 = 100;
    let balance = EU256::from(231);
    let needed_gas = gas_cost::PUSHN + gas_cost::SELFDESTRUCT + gas_cost::SELFDESTRUCT_DYNAMIC_GAS;

    let operations = vec![
        Operation::Push((20, BigUint::from(receiver_address))),
        Operation::SelfDestruct,
    ];
    let (env, mut db) = default_env_and_db_setup(operations);
    let callee_address = env.tx.get_address();
    db.set_account(callee_address, 1, balance, Default::default());

    run_program_assert_gas_and_refund(env, db, needed_gas as _, needed_gas as _, 0);
}

#[test]
fn tload_gas_consumption() {
    let program = vec![
        Operation::Push((1_u8, BigUint::from(1_u8))),
        Operation::Tload,
    ];
    let needed_gas = gas_cost::PUSHN + gas_cost::TLOAD;
    let env = Env::default();

    run_program_assert_gas_exact(program, env, needed_gas as _);
}

#[test]
fn tload_on_new_key() {
    let program = vec![
        Operation::Push((1_u8, BigUint::from(5_u8))),
        Operation::Tload,
    ];
    let (env, db) = default_env_and_db_setup(program);
    let expected_result = BigUint::from(0_u8);
    run_program_assert_num_result(env, db, expected_result);
}

#[test]
fn tload_with_stack_underflow() {
    let program = vec![Operation::Tload];
    let (env, db) = default_env_and_db_setup(program);
    run_program_assert_halt(env, db);
}

#[test]
fn tstore_gas_consumption() {
    let program = vec![
        Operation::Push((1_u8, BigUint::from(1_u8))),
        Operation::Push((1_u8, BigUint::from(2_u8))),
        Operation::Tstore,
    ];
    let needed_gas = gas_cost::PUSHN * 2 + gas_cost::TSTORE;
    let env = Env::default();

    run_program_assert_gas_exact(program, env, needed_gas as _);
}

#[test]
fn tstore_with_stack_underflow() {
    let program = vec![Operation::Push0, Operation::Tstore];
    let (env, db) = default_env_and_db_setup(program);
    run_program_assert_halt(env, db);
}

#[test]
fn tstore_tload_happy_path() {
    let key = 80_u8;
    let value = 11_u8;
    let mut operations = vec![
        // tstore
        Operation::Push((1_u8, BigUint::from(value))),
        Operation::Push((1_u8, BigUint::from(key))),
        Operation::Tstore,
        // tload
        Operation::Push((1_u8, BigUint::from(key))),
        Operation::Tload,
    ];
    append_return_result_operations(&mut operations);
    let (env, db) = default_env_and_db_setup(operations);
    run_program_assert_num_result(env, db, BigUint::from(value));
}

#[test]
fn sload_warm_cold_gas() {
    let used_gas = gas_cost::PUSHN * 2 + gas_cost::SLOAD_COLD + gas_cost::SLOAD_WARM;

    let program = vec![
        // first sload: gas_cost = cost_cold + cost_push
        Operation::Push((1_u8, BigUint::from(1_u8))),
        Operation::Sload,
        // second sload: gas_cost = cost_warm + cost_push
        Operation::Push((1_u8, BigUint::from(1_u8))),
        Operation::Sload,
    ];

    let env = Env::default();
    run_program_assert_gas_exact(program, env, used_gas as _);
}

#[test]
fn refunded_gas_cant_be_more_than_a_fifth_of_used_gas() {
    let new_value: u8 = 0;
    let original_value = 10;

    let used_gas = 20_000 + 8 * gas_cost::PUSHN;
    let needed_gas = used_gas + gas_cost::SSTORE_MIN_REMAINING_GAS;
    let refunded_gas = (used_gas + TX_BASE_COST as i64) / GAS_REFUND_DENOMINATOR as i64;
    let key = 80_usize;
    let program = vec![
        Operation::Push((1_u8, BigUint::from(new_value))),
        Operation::Push((1_u8, BigUint::from(key))),
        Operation::Sstore,
        Operation::Push((1_u8, BigUint::from(new_value))),
        Operation::Push((1_u8, BigUint::from(key + 50))),
        Operation::Sstore,
        Operation::Push((1_u8, BigUint::from(new_value))),
        Operation::Push((1_u8, BigUint::from(key + 100))),
        Operation::Sstore,
        Operation::Push((1_u8, BigUint::from(new_value))),
        Operation::Push((1_u8, BigUint::from(key + 150))),
        Operation::Sstore,
    ];

    let (env, mut db) = default_env_and_db_setup(program);
    let callee = env.tx.get_address();
    db.write_storage(callee, EU256::from(key), EU256::from(original_value));
    db.write_storage(callee, EU256::from(key + 50), EU256::from(original_value));
    db.write_storage(callee, EU256::from(key + 100), EU256::from(original_value));
    db.write_storage(callee, EU256::from(key + 150), EU256::from(original_value));

    run_program_assert_gas_and_refund(env, db, needed_gas as _, used_gas as _, refunded_gas as _);
}

#[test]
fn refund_limit_value() {
    let new_value: u8 = 0;
    let original_value = 10;

    let used_gas = 5_000 + (2 + 200) * gas_cost::PUSHN + gas_cost::BALANCE * 200;
    let needed_gas = used_gas + gas_cost::SSTORE_MIN_REMAINING_GAS;
    let refunded_gas = 4_800;
    let key = 80_u8;
    let gas_costly_opcodes = vec![Operation::Balance; 200];
    let needed_pushes_opcodes = vec![Operation::Push((20_u8, BigUint::from(1_u8))); 200];
    let program = [
        needed_pushes_opcodes,
        gas_costly_opcodes,
        vec![
            Operation::Push((1_u8, BigUint::from(new_value))),
            Operation::Push((1_u8, BigUint::from(key))),
            Operation::Sstore,
        ],
    ]
    .concat();

    let (env, mut db) = default_env_and_db_setup(program);
    let callee = env.tx.get_address();
    db.write_storage(callee, EU256::from(key), EU256::from(original_value));

    run_program_assert_gas_and_refund(env, db, needed_gas as _, used_gas as _, refunded_gas as _);
}

#[test]
fn recursive_create() {
    let value: u64 = 100000;
    let sender_balance = EU256::from(20000000);
    let sender_addr = Address::from_low_u64_be(5000);
    let to_addr = Address::from_low_u64_be(3000);

    let operations = vec![
        Operation::Push((1, BigUint::from(32_u8))),
        Operation::Push0,
        Operation::Push0,
        Operation::Codecopy,
        Operation::Push((1, BigUint::from(32_u8))),
        Operation::Push0,
        Operation::Push0,
        Operation::Create,
        Operation::Stop,
    ];

    let mut env = Env::default();
    env.tx.value = EU256::from(value);
    env.tx.caller = sender_addr;
    env.tx.transact_to = TransactTo::Call(to_addr);
    env.tx.gas_limit = 1_000_000;
    let program = Program::from(operations);

    let mut db = Db::new().with_contract(to_addr, Bytecode::from(program.to_bytecode()));
    db.set_account(sender_addr, 0, sender_balance, Default::default());
    db.set_account(to_addr, 0, EU256::from(100000000), Default::default());

    let mut evm = Evm::new(env, db);
    let result = evm.transact_commit().unwrap();
    assert!(result.is_halt());
}

#[test]
fn transact_to_create() {
    let value: u8 = 10;
    let sender_nonce = 1;
    let sender_balance = EU256::from(25);
    let sender_addr = Address::from_low_u64_be(40);

    // Code that returns the value 0xffffffff
    let initialization_code = hex::decode("63FFFFFFFF6000526004601CF3").unwrap();

    let mut db = Db::new();
    db.set_account(
        sender_addr,
        sender_nonce,
        sender_balance,
        Default::default(),
    );

    let mut env = Env::default();
    env.tx.gas_limit = 999_999;
    env.tx.value = EU256::from(value);
    env.tx.transact_to = TransactTo::Create;
    env.tx.caller = sender_addr;
    env.tx.data = Bytes::from(initialization_code.clone());

    let mut evm = Evm::new(env, db);
    let result = evm.transact_commit().unwrap();
    assert!(result.is_success());

    // Check the returned value is equals to the initialization code
    let returned_code = result.output().unwrap().to_vec();
    assert_eq!(returned_code, initialization_code);

    // Check that the sender account is updated
    let sender_account = evm.db.basic(sender_addr).unwrap().unwrap();
    assert_eq!(sender_account.nonce, sender_nonce + 1);
    assert_eq!(sender_account.balance, sender_balance - value);
}

#[test]
fn halting_consume_all_gas() {
    let operations = vec![Operation::BlockHash];
    let (mut env, db) = default_env_and_db_setup(operations);
    env.tx.gas_limit = 1_000_000;
    let mut evm = Evm::new(env, db);
    let result = evm.transact_commit().unwrap();

    assert!(result.is_halt());
    assert_eq!(result.gas_used(), 1_000_000);
}<|MERGE_RESOLUTION|>--- conflicted
+++ resolved
@@ -3,20 +3,12 @@
 use std::{collections::HashMap, str::FromStr};
 
 use evm_mlir::{
-<<<<<<< HEAD
-    constants::{call_opcode, gas_cost, EMPTY_CODE_HASH_STR},
-=======
     constants::{
         call_opcode,
         gas_cost::{self, TX_BASE_COST},
-        precompiles::{
-            BLAKE2F_ADDRESS, ECADD_ADDRESS, ECMUL_ADDRESS, ECPAIRING_ADDRESS, ECRECOVER_ADDRESS,
-            IDENTITY_ADDRESS, MODEXP_ADDRESS, RIPEMD_160_ADDRESS, SHA2_256_ADDRESS,
-        },
         return_codes::{REVERT_RETURN_CODE, SUCCESS_RETURN_CODE},
         EMPTY_CODE_HASH_STR,
     },
->>>>>>> d6b42132
     db::{Bytecode, Database, Db},
     env::TransactTo,
     primitives::{Address, Bytes, B256, U256 as EU256},
