--- conflicted
+++ resolved
@@ -12,7 +12,7 @@
         EMPTY_CODE_HASH_STR,
     },
     db::{Bytecode, Database, Db},
-    env::{AccessList, TransactTo},
+    env::TransactTo,
     primitives::{Address, Bytes, B256, U256 as EU256},
     program::{Operation, Program},
     syscall::{LogData, GAS_REFUND_DENOMINATOR, U256},
@@ -69,14 +69,13 @@
 
 fn run_program_assert_gas_exact_with_db(mut env: Env, db: Db, needed_gas: u64) {
     // Ok run
-    env.tx.gas_limit = needed_gas + gas_cost::TX_BASE_COST + env.tx.access_list.access_list_cost();
+    env.tx.gas_limit = needed_gas + gas_cost::TX_BASE_COST;
     let mut evm = Evm::new(env.clone(), db.clone());
     let result = evm.transact_commit().unwrap();
     assert!(result.is_success());
 
     // Halt run
-    env.tx.gas_limit =
-        needed_gas - 1 + gas_cost::TX_BASE_COST + env.tx.access_list.access_list_cost();
+    env.tx.gas_limit = needed_gas - 1 + gas_cost::TX_BASE_COST;
     let mut evm = Evm::new(env.clone(), db);
     let result = evm.transact_commit().unwrap();
     assert!(result.is_halt());
@@ -88,8 +87,7 @@
     //Ok run
     let program = Program::from(operations.clone());
     let mut env_success = env.clone();
-    env_success.tx.gas_limit =
-        needed_gas + gas_cost::TX_BASE_COST + env.tx.access_list.access_list_cost();
+    env_success.tx.gas_limit = needed_gas + gas_cost::TX_BASE_COST;
     let db = Db::new().with_contract(address, program.to_bytecode().into());
     let mut evm = Evm::new(env_success, db);
 
@@ -99,8 +97,7 @@
     //Halt run
     let program = Program::from(operations.clone());
     let mut env_halt = env.clone();
-    env_halt.tx.gas_limit =
-        needed_gas - 1 + gas_cost::TX_BASE_COST + env.tx.access_list.access_list_cost();
+    env_halt.tx.gas_limit = needed_gas - 1 + gas_cost::TX_BASE_COST;
     let db = Db::new().with_contract(address, program.to_bytecode().into());
     let mut evm = Evm::new(env_halt, db);
 
@@ -115,7 +112,7 @@
     used_gas: u64,
     refunded_gas: u64,
 ) {
-    env.tx.gas_limit = needed_gas + gas_cost::TX_BASE_COST + env.tx.access_list.access_list_cost();
+    env.tx.gas_limit = needed_gas + gas_cost::TX_BASE_COST;
     let mut evm = Evm::new(env, db);
 
     let result = evm.transact_commit().unwrap();
@@ -1331,7 +1328,7 @@
         Operation::Balance,
     ];
     let env = Env::default();
-    let needed_gas = gas_cost::PUSHN + gas_cost::BALANCE_COLD;
+    let needed_gas = gas_cost::PUSHN + gas_cost::BALANCE;
 
     run_program_assert_gas_exact(operations, env, needed_gas as _);
 }
@@ -2275,8 +2272,7 @@
         + gas_cost::PUSH0
         + gas_cost::MSTORE * 2
         + call_opcode::WARM_MEMORY_ACCESS_COST as i64
-        + gas_cost::memory_expansion_cost(0, 64)
-        + gas_cost::CALL_COLD;
+        + gas_cost::memory_expansion_cost(0, 64);
 
     let available_gas = 1e6;
     let needed_gas = caller_gas_cost + callee_gas_cost;
@@ -2457,7 +2453,7 @@
     let caller_call_cost = call_opcode::WARM_MEMORY_ACCESS_COST
         + call_opcode::NOT_ZERO_VALUE_COST
         + call_opcode::EMPTY_CALLEE_COST;
-    let needed_gas = gas_cost::CALL_COLD + gas_cost::PUSHN * 7 + caller_call_cost as i64;
+    let needed_gas = gas_cost::PUSHN * 7 + caller_call_cost as i64;
 
     let caller_balance: u8 = 5;
     let program = Program::from(caller_ops);
@@ -2831,7 +2827,7 @@
     let db = Db::new().with_contract(caller_address, caller_bytecode);
     env.tx.transact_to = TransactTo::Call(caller_address);
 
-    run_program_assert_bytes_result(env.clone(), db.clone(), &expected_result);
+    run_program_assert_bytes_result(env, db, &expected_result);
 }
 
 #[test]
@@ -4005,7 +4001,7 @@
         + gas_cost::MSTORE
         + gas_cost::memory_expansion_cost(0, 32_u32); // Return data
     let caller_gas_cost = gas_cost::PUSHN * 10
-        + gas_cost::CALL_COLD
+        + gas_cost::CALL
         + call_opcode::WARM_MEMORY_ACCESS_COST as i64
         + gas_cost::memory_copy_cost(size.into())
         + gas_cost::memory_expansion_cost(0, (dest_offset + size) as u32)
@@ -4809,261 +4805,6 @@
 }
 
 #[test]
-<<<<<<< HEAD
-fn coinbase_address_is_warm() {
-    let coinbase_addr = Address::from_low_u64_be(8080);
-    let gas = 255_u8;
-    let value = 0_u8;
-    let args_offset = 0_u8;
-    let args_size = 64_u8;
-    let ret_offset = 0_u8;
-    let ret_size = 32_u8;
-
-    let caller_address = Address::from_low_u64_be(4040);
-
-    let value_op_vec = vec![Operation::Push((1_u8, BigUint::from(value)))];
-
-    let caller_ops = [
-        vec![
-            Operation::Push((32_u8, BigUint::default())), //Operand B
-            Operation::Push0,                             //
-            Operation::Mstore,                            //Store in mem address 0
-            Operation::Push((32_u8, BigUint::default())), //Operand A
-            Operation::Push((1_u8, BigUint::from(32_u8))), //
-            Operation::Mstore,                            //Store in mem address 32
-            Operation::Push((1_u8, BigUint::from(ret_size))), //Ret size
-            Operation::Push((1_u8, BigUint::from(ret_offset))), //Ret offset
-            Operation::Push((1_u8, BigUint::from(args_size))), //Args size
-            Operation::Push((1_u8, BigUint::from(args_offset))), //Args offset
-        ],
-        value_op_vec,
-        vec![
-            Operation::Push((16_u8, BigUint::from_bytes_be(coinbase_addr.as_bytes()))), //Address
-            Operation::Push((1_u8, BigUint::from(gas))),                                //Gas
-        ],
-        vec![Operation::Call],
-    ]
-    .concat();
-
-    let caller_gas_cost = gas_cost::PUSHN * (10)
-        + gas_cost::PUSH0
-        + gas_cost::MSTORE * 2
-        + gas_cost::memory_expansion_cost(0, 64)
-        + gas_cost::CALL_WARM;
-
-    let available_gas = 1e6;
-    let needed_gas = caller_gas_cost;
-    let refund_gas = 0;
-
-    let caller_balance: u8 = 0;
-    let program = Program::from(caller_ops);
-    let bytecode = Bytecode::from(program.to_bytecode());
-    let mut env = Env::default();
-    env.tx.transact_to = TransactTo::Call(caller_address);
-    env.tx.caller = caller_address;
-    let mut access_list = AccessList::default();
-    access_list.add_address(coinbase_addr);
-    env.tx.access_list = access_list;
-    env.block.coinbase = coinbase_addr;
-    let mut db = Db::new().with_contract(caller_address, bytecode);
-    db.set_account(caller_address, 0, caller_balance.into(), Default::default());
-
-    run_program_assert_gas_and_refund(
-        env,
-        db,
-        available_gas as _,
-        needed_gas as _,
-        refund_gas as _,
-    );
-}
-
-#[test]
-fn balance_warm_cold_gas_cost() {
-    let operations = vec![
-        Operation::Push((20_u8, BigUint::from(1_u8))),
-        Operation::Balance,
-        Operation::Push((20_u8, BigUint::from(1_u8))),
-        Operation::Balance,
-    ];
-    let env = Env::default();
-    let needed_gas = gas_cost::PUSHN * 2 + gas_cost::BALANCE_COLD + gas_cost::BALANCE_WARM;
-
-    run_program_assert_gas_exact(operations, env, needed_gas as _);
-}
-
-#[test]
-fn addresses_in_access_list_are_warm() {
-    let address_in_access_list = Address::from_low_u64_be(10000);
-    let mut access_list = AccessList::default();
-    access_list.add_address(address_in_access_list);
-    let gas = 255_u8;
-    let value = 0_u8;
-    let args_offset = 0_u8;
-    let args_size = 64_u8;
-    let ret_offset = 0_u8;
-    let ret_size = 32_u8;
-
-    let caller_address = Address::from_low_u64_be(5000);
-
-    let value_op_vec = vec![Operation::Push((1_u8, BigUint::from(value)))];
-
-    let caller_ops = [
-        vec![
-            Operation::Push((32_u8, BigUint::default())), //Operand B
-            Operation::Push0,                             //
-            Operation::Mstore,                            //Store in mem address 0
-            Operation::Push((32_u8, BigUint::default())), //Operand A
-            Operation::Push((1_u8, BigUint::from(32_u8))), //
-            Operation::Mstore,                            //Store in mem address 32
-            Operation::Push((1_u8, BigUint::from(ret_size))), //Ret size
-            Operation::Push((1_u8, BigUint::from(ret_offset))), //Ret offset
-            Operation::Push((1_u8, BigUint::from(args_size))), //Args size
-            Operation::Push((1_u8, BigUint::from(args_offset))), //Args offset
-        ],
-        value_op_vec,
-        vec![
-            Operation::Push((
-                16_u8,
-                BigUint::from_bytes_be(address_in_access_list.as_bytes()),
-            )), //Address
-            Operation::Push((1_u8, BigUint::from(gas))), //Gas
-        ],
-        vec![Operation::Call],
-    ]
-    .concat();
-
-    let caller_gas_cost = gas_cost::PUSHN * (10)
-        + gas_cost::PUSH0
-        + gas_cost::MSTORE * 2
-        + gas_cost::memory_expansion_cost(0, 64)
-        + gas_cost::CALL_WARM;
-
-    let available_gas = 1e6;
-    let needed_gas = caller_gas_cost;
-    let refund_gas = 0;
-
-    let caller_balance: u8 = 0;
-    let program = Program::from(caller_ops);
-    let bytecode = Bytecode::from(program.to_bytecode());
-    let mut env = Env::default();
-    env.tx.transact_to = TransactTo::Call(caller_address);
-    env.tx.caller = caller_address;
-    env.tx.access_list = access_list;
-    let mut db = Db::new().with_contract(caller_address, bytecode);
-    db.set_account(caller_address, 0, caller_balance.into(), Default::default());
-
-    run_program_assert_gas_and_refund(
-        env,
-        db,
-        available_gas as _,
-        needed_gas as _,
-        refund_gas as _,
-    );
-}
-
-#[test]
-fn keys_in_access_list_are_warm() {
-    let address = Address::from_low_u64_be(5000);
-    let mut access_list = AccessList::default();
-    access_list.add_storage(address, ethereum_types::U256::from(1_u8));
-
-    let used_gas = gas_cost::PUSHN * 2 + gas_cost::SLOAD_WARM * 2;
-
-    let program = vec![
-        // first sload: gas_cost = cost_warm + cost_push
-        Operation::Push((1_u8, BigUint::from(1_u8))),
-        Operation::Sload,
-        // second sload: gas_cost = cost_warm + cost_push
-        Operation::Push((1_u8, BigUint::from(1_u8))),
-        Operation::Sload,
-    ];
-
-    let mut env = Env::default();
-    env.tx.transact_to = TransactTo::Call(address);
-    env.tx.access_list = access_list;
-    run_program_assert_gas_exact(program, env, used_gas as _);
-}
-
-#[test]
-fn staticcall_on_precompile_blake2f_with_access_list_is_warm() {
-    let gas = 100_000_000_u32;
-    let args_offset = 0_u8;
-    let args_size = 213_u8;
-    let ret_offset = 0_u8;
-    let ret_size = 64_u8;
-
-    // 4 bytes
-    let rounds = hex::decode("0000000c").unwrap();
-    // 64 bytes
-    let h = hex::decode("48c9bdf267e6096a3ba7ca8485ae67bb2bf894fe72f36e3cf1361d5f3af54fa5d182e6ad7f520e511f6c3e2b8c68059b6bbd41fbabd9831f79217e1319cde05b").unwrap();
-    // 128 bytes
-    let m = hex::decode("6162630000000000000000000000000000000000000000000000000000000000000000000000000000000000000000000000000000000000000000000000000000000000000000000000000000000000000000000000000000000000000000000000000000000000000000000000000000000000000000000000000000000000").unwrap();
-    // 16 bytes
-    let t = hex::decode("03000000000000000000000000000000").unwrap();
-    // 1 bytes
-    let f = hex::decode("01").unwrap();
-
-    // Reach 32 bytes multiple
-    let padding = vec![0_u8; 11];
-
-    let calldata = [rounds, h, m, t, f, padding].concat();
-
-    let callee_address = Address::from_low_u64_be(BLAKE2F_ADDRESS);
-    let caller_address = Address::from_low_u64_be(4040);
-
-    let caller_ops = vec![
-        // Place the parameters in memory
-        // rounds - 4 bytes
-        Operation::Push((32_u8, BigUint::from_bytes_be(&calldata[..32]))),
-        Operation::Push((32_u8, 0_u8.into())),
-        Operation::Mstore,
-        Operation::Push((32_u8, BigUint::from_bytes_be(&calldata[32..64]))),
-        Operation::Push((32_u8, 32_u8.into())),
-        Operation::Mstore,
-        Operation::Push((32_u8, BigUint::from_bytes_be(&calldata[64..96]))),
-        Operation::Push((32_u8, 64_u8.into())),
-        Operation::Mstore,
-        Operation::Push((32_u8, BigUint::from_bytes_be(&calldata[96..128]))),
-        Operation::Push((32_u8, 96_u8.into())),
-        Operation::Mstore,
-        Operation::Push((32_u8, BigUint::from_bytes_be(&calldata[128..160]))),
-        Operation::Push((32_u8, 128_u8.into())),
-        Operation::Mstore,
-        Operation::Push((32_u8, BigUint::from_bytes_be(&calldata[160..192]))),
-        Operation::Push((32_u8, 160_u8.into())),
-        Operation::Mstore,
-        Operation::Push((32_u8, BigUint::from_bytes_be(&calldata[192..224]))),
-        Operation::Push((32_u8, 192_u8.into())),
-        Operation::Mstore,
-        // Do the call
-        Operation::Push((1_u8, BigUint::from(ret_size))), //Ret size
-        Operation::Push((1_u8, BigUint::from(ret_offset))), //Ret offset
-        Operation::Push((1_u8, BigUint::from(args_size))), //Args size
-        Operation::Push((1_u8, BigUint::from(args_offset))), //Args offset
-        Operation::Push((20_u8, BigUint::from_bytes_be(callee_address.as_bytes()))), //Address
-        Operation::Push((32_u8, BigUint::from(gas))),     //Gas
-        Operation::StaticCall,
-        // Return
-        Operation::Push((1_u8, ret_size.into())),
-        Operation::Push((1_u8, ret_offset.into())),
-        Operation::Return,
-    ];
-
-    let program = Program::from(caller_ops);
-    let caller_bytecode = Bytecode::from(program.to_bytecode());
-    let mut env = Env::default();
-    let db = Db::new().with_contract(caller_address, caller_bytecode);
-    env.tx.transact_to = TransactTo::Call(caller_address);
-    env.tx.access_list.add_address(callee_address);
-
-    let used_gas = gas_cost::PUSHN * 22
-        + gas_cost::MSTORE * 7
-        + gas_cost::memory_expansion_cost(0, 224)
-        + 0x0c // por el number of rounds del precompile(es 0x0c)
-        + gas_cost::CALL_WARM;
-
-    run_program_assert_gas_exact_with_db(env, db, used_gas as _);
-=======
 fn refunded_gas_cant_be_more_than_a_fifth_of_used_gas() {
     let new_value: u8 = 0;
     let original_value = 10;
@@ -5112,5 +4853,4 @@
     db.write_storage(callee, EU256::from(key), EU256::from(original_value));
 
     run_program_assert_gas_and_refund(env, db, needed_gas as _, used_gas as _, refunded_gas as _);
->>>>>>> c8f0872c
 }