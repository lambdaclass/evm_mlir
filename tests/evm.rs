--- conflicted
+++ resolved
@@ -91,16 +91,10 @@
 
     let mut env = Env::default();
     env.tx.gas_limit = 999_999;
-<<<<<<< HEAD
     let mut calldata = vec![0x00; 64];
     calldata[31] = 1;
     env.tx.data = Bytes::from(calldata);
-    let evm = Evm::new(env, program);
-=======
-    env.tx.calldata = [0x00; 64].into();
-    env.tx.calldata[31] = 1;
-    let mut evm = Evm::new(env, program);
->>>>>>> 2dd30972
+    let mut evm = Evm::new(env, program);
 
     let result = evm.transact();
 
@@ -135,17 +129,10 @@
 
     let mut env = Env::default();
     env.tx.gas_limit = 999_999;
-<<<<<<< HEAD
     let mut calldata = vec![0x00; 32];
     calldata[31] = 1;
     env.tx.data = Bytes::from(calldata);
-    let evm = Evm::new(env, program);
-=======
-    env.tx.calldata = [0x00; 32].into();
-    env.tx.calldata[31] = 1;
-    let mut evm = Evm::new(env, program);
-
->>>>>>> 2dd30972
+    let mut evm = Evm::new(env, program);
     let result = evm.transact();
 
     assert!(&result.is_success());
@@ -179,13 +166,8 @@
 
     let mut env = Env::default();
     env.tx.gas_limit = 999_999;
-<<<<<<< HEAD
     env.tx.data = Bytes::from(vec![0xff; 32]);
-    let evm = Evm::new(env, program);
-=======
-    env.tx.calldata = [0xff; 32].into();
-    let mut evm = Evm::new(env, program);
->>>>>>> 2dd30972
+    let mut evm = Evm::new(env, program);
 
     let result = evm.transact();
 
