use std::str::FromStr;

use evm_mlir::{
    constants::gas_cost,
    db::{Bytecode, Db},
    env::TransactTo,
    primitives::{Address, Bytes, U256 as EU256},
    program::{Operation, Program},
    syscall::{Log, U256},
    Env, Evm,
};
use num_bigint::BigUint;
<<<<<<< HEAD
type B256 = ethereum_types::U256;
=======
use std::str::FromStr;
>>>>>>> b268ffa5

fn run_program_assert_result(
    mut operations: Vec<Operation>,
    mut env: Env,
    expected_result: BigUint,
) {
    operations.extend([
        Operation::Push0,
        Operation::Mstore,
        Operation::Push((1, 32_u8.into())),
        Operation::Push0,
        Operation::Return,
    ]);
    env.tx.gas_limit = 999_999;
    let program = Program::from(operations);
    let (address, bytecode) = (
        Address::from_low_u64_be(40),
        Bytecode::from(program.to_bytecode()),
    );
    env.tx.transact_to = TransactTo::Call(address);
    let db = Db::new().with_bytecode(address, bytecode);
    let mut evm = Evm::new(env, db);
    let result = evm.transact();
    assert!(&result.is_success());
    let result_data = BigUint::from_bytes_be(result.return_data().unwrap());
    assert_eq!(result_data, expected_result);
}

fn run_program_assert_halt(operations: Vec<Operation>, mut env: Env) {
    let program = Program::from(operations);
    env.tx.gas_limit = 999_999;
    let (address, bytecode) = (
        Address::from_low_u64_be(40),
        Bytecode::from(program.to_bytecode()),
    );
    env.tx.transact_to = TransactTo::Call(address);
    let db = Db::new().with_bytecode(address, bytecode);
    let mut evm = Evm::new(env, db);

    let result = evm.transact();
    assert!(result.is_halt());
}

fn run_program_assert_gas_exact(operations: Vec<Operation>, env: Env, needed_gas: u64) {
    //Ok run
    let program = Program::from(operations.clone());
    let mut env_success = env.clone();
    env_success.tx.gas_limit = needed_gas;
    let (address, bytecode) = (
        Address::from_low_u64_be(40),
        Bytecode::from(program.to_bytecode()),
    );
    env_success.tx.transact_to = TransactTo::Call(address);
    let db = Db::new().with_bytecode(address, bytecode);
    let mut evm = Evm::new(env_success, db);

    let result = evm.transact();
    assert!(result.is_success());
    //Halt run
    let program = Program::from(operations.clone());
    let mut env_halt = env.clone();
    env_halt.tx.gas_limit = needed_gas - 1;
    let (address, bytecode) = (
        Address::from_low_u64_be(40),
        Bytecode::from(program.to_bytecode()),
    );
    env_halt.tx.transact_to = TransactTo::Call(address);
    let db = Db::new().with_bytecode(address, bytecode);
    let mut evm = Evm::new(env_halt, db);

    let result = evm.transact();
    assert!(result.is_halt());
}

fn run_program_assert_bytes_result(
    mut operations: Vec<Operation>,
    mut env: Env,
    expected_result: &[u8],
) {
    operations.extend([
        Operation::Push0,
        Operation::Mstore,
        Operation::Push((1, 32_u8.into())),
        Operation::Push0,
        Operation::Return,
    ]);
    let program = Program::from(operations);
    env.tx.gas_limit = 999_999;
    let mut evm = Evm::new(env, program);
    let result = evm.transact();
    assert!(&result.is_success());
    assert_eq!(result.return_data().unwrap(), expected_result);
}

fn get_fibonacci_program(n: u64) -> Vec<Operation> {
    assert!(n > 0, "n must be greater than 0");

    let main_loop_pc = 36;
    let end_pc = 57;
    vec![
        Operation::Push((32, (n - 1).into())),     // 0-32
        Operation::Push0,                          // fib(0)
        Operation::Push((1, BigUint::from(1_u8))), // fib(1)
        // main loop
        Operation::Jumpdest { pc: main_loop_pc }, // 35
        Operation::Dup(3),
        Operation::IsZero,
        Operation::Push((1, BigUint::from(end_pc))), // 38-39
        Operation::Jumpi,
        // fib(n-1) + fib(n-2)
        Operation::Dup(2),
        Operation::Dup(2),
        Operation::Add,
        // [fib(n-2), fib(n-1), fib(n)] -> [fib(n-1) + fib(n)]
        Operation::Swap(2),
        Operation::Pop,
        Operation::Swap(1),
        // decrement counter
        Operation::Swap(2),
        Operation::Push((1, BigUint::from(1_u8))), // 48-49
        Operation::Swap(1),
        Operation::Sub,
        Operation::Swap(2),
        Operation::Push((1, BigUint::from(main_loop_pc))), // 53-54
        Operation::Jump,
        Operation::Jumpdest { pc: end_pc },
        Operation::Swap(2),
        Operation::Pop,
        Operation::Pop,
        // Return the requested fibonacci element
        Operation::Push0,
        Operation::Mstore,
        Operation::Push((1, 32_u8.into())),
        Operation::Push0,
        Operation::Return,
    ]
}

#[test]
fn fibonacci_example() {
    let operations = get_fibonacci_program(10);
    let program = Program::from(operations);

    let mut env = Env::default();
    env.tx.gas_limit = 999_999;

    let (address, bytecode) = (
        Address::from_low_u64_be(40),
        Bytecode::from(program.to_bytecode()),
    );
    env.tx.transact_to = TransactTo::Call(address);
    let db = Db::new().with_bytecode(address, bytecode);
    let mut evm = Evm::new(env, db);

    let result = evm.transact();

    assert!(&result.is_success());
    let number = BigUint::from_bytes_be(result.return_data().unwrap());
    assert_eq!(number, 55_u32.into());
}

#[test]
fn test_opcode_origin() {
    let operations = vec![Operation::Origin];
    let mut env = Env::default();
    let caller = Address::from_str("0x9bbfed6889322e016e0a02ee459d306fc19545d8").unwrap();
    env.tx.caller = caller;
    let caller_bytes = &caller.to_fixed_bytes();
    //We extend the result to be 32 bytes long.
    let expected_result: [u8; 32] = [&[0u8; 12], &caller_bytes[0..20]]
        .concat()
        .try_into()
        .unwrap();
    run_program_assert_result(operations, env, BigUint::from_bytes_be(&expected_result));
}

#[test]
fn test_opcode_origin_gas_check() {
    let operations = vec![Operation::Origin];

    let needed_gas = gas_cost::ORIGIN;
    let env = Env::default();
    run_program_assert_gas_exact(operations, env, needed_gas as _);
}

#[test]
fn test_opcode_origin_with_stack_overflow() {
    let mut program = vec![Operation::Push0; 1024];
    program.push(Operation::Origin);
    let env = Env::default();
    run_program_assert_halt(program, env);
}

#[test]
fn calldataload_with_all_bytes_before_end_of_calldata() {
    // in this case offset + 32 < calldata_size
    // calldata is
    //       index =    0  1  ... 30 31 30  ... 63
    //      calldata = [0, 0, ..., 0, 1, 0, ..., 0]
    // the offset is 0 and given that the slice width is always 32,
    // then the result is
    //      calldata_slice = [0, 0, ..., 1]
    let calldata_offset = 0_u8;
    let memory_offset = 0_u8;
    let size = 32_u8;
    let program = Program::from(vec![
        Operation::Push((1_u8, BigUint::from(calldata_offset))),
        Operation::CalldataLoad,
        Operation::Push((1_u8, BigUint::from(memory_offset))),
        Operation::Mstore,
        Operation::Push((1_u8, BigUint::from(size))),
        Operation::Push((1_u8, BigUint::from(memory_offset))),
        Operation::Return,
    ]);

    let mut env = Env::default();
    env.tx.gas_limit = 999_999;
    let mut calldata = vec![0x00; 64];
    calldata[31] = 1;
    env.tx.data = Bytes::from(calldata);
    let (address, bytecode) = (
        Address::from_low_u64_be(40),
        Bytecode::from(program.to_bytecode()),
    );
    env.tx.transact_to = TransactTo::Call(address);
    let db = Db::new().with_bytecode(address, bytecode);
    let mut evm = Evm::new(env, db);

    let result = evm.transact();

    assert!(&result.is_success());
    let calldata_slice = result.return_data().unwrap();
    let mut expected_result = [0_u8; 32];
    expected_result[31] = 1;
    assert_eq!(calldata_slice, expected_result);
}

#[test]
fn calldataload_with_some_bytes_after_end_of_calldata() {
    // in this case offset + 32 >= calldata_size
    // the calldata is
    //       index =    0  1  ... 30 31
    //      calldata = [0, 0, ..., 0, 1]
    // and the offset is 1, given that in the result all bytes after
    // calldata end are set to 0, then the result is
    //      calldata_slice = [0, ..., 0, 1, 0]
    let calldata_offset = 1_u8;
    let memory_offset = 0_u8;
    let size = 32_u8;
    let program = Program::from(vec![
        Operation::Push((1_u8, BigUint::from(calldata_offset))),
        Operation::CalldataLoad,
        Operation::Push((1_u8, BigUint::from(memory_offset))),
        Operation::Mstore,
        Operation::Push((1_u8, BigUint::from(size))),
        Operation::Push((1_u8, BigUint::from(memory_offset))),
        Operation::Return,
    ]);

    let mut env = Env::default();
    env.tx.gas_limit = 999_999;
    let mut calldata = vec![0x00; 32];
    calldata[31] = 1;
    env.tx.data = Bytes::from(calldata);
    let (address, bytecode) = (
        Address::from_low_u64_be(40),
        Bytecode::from(program.to_bytecode()),
    );
    env.tx.transact_to = TransactTo::Call(address);
    let db = Db::new().with_bytecode(address, bytecode);
    let mut evm = Evm::new(env, db);

    let result = evm.transact();

    assert!(&result.is_success());
    let calldata_slice = result.return_data().unwrap();
    let mut expected_result = [0_u8; 32];
    expected_result[30] = 1;
    assert_eq!(calldata_slice, expected_result);
}

#[test]
fn calldataload_with_offset_greater_than_calldata_size() {
    // in this case offset > calldata_size
    // the calldata is
    //       index =    0  1  ... 30 31
    //      calldata = [1, 1, ..., 1, 1]
    // and the offset is 64, given that in the result all bytes after
    // calldata end are set to 0, then the result is
    //      calldata_slice = [0, ..., 0, 0, 0]
    let calldata_offset = 64_u8;
    let memory_offset = 0_u8;
    let size = 32_u8;
    let program = Program::from(vec![
        Operation::Push((1_u8, BigUint::from(calldata_offset))),
        Operation::CalldataLoad,
        Operation::Push((1_u8, BigUint::from(memory_offset))),
        Operation::Mstore,
        Operation::Push((1_u8, BigUint::from(size))),
        Operation::Push((1_u8, BigUint::from(memory_offset))),
        Operation::Return,
    ]);

    let mut env = Env::default();
    env.tx.gas_limit = 999_999;
    env.tx.data = Bytes::from(vec![0xff; 32]);
    let (address, bytecode) = (
        Address::from_low_u64_be(40),
        Bytecode::from(program.to_bytecode()),
    );
    env.tx.transact_to = TransactTo::Call(address);
    let db = Db::new().with_bytecode(address, bytecode);
    let mut evm = Evm::new(env, db);

    let result = evm.transact();

    assert!(&result.is_success());
    let calldata_slice = result.return_data().unwrap();
    let expected_result = [0_u8; 32];
    assert_eq!(calldata_slice, expected_result);
}

#[test]
fn test_calldatacopy() {
    let operations = vec![
        Operation::Push((1, BigUint::from(10_u8))),
        Operation::Push((1, BigUint::from(0_u8))),
        Operation::Push((1, BigUint::from(0_u8))),
        Operation::CallDataCopy,
        Operation::Push((1, BigUint::from(10_u8))),
        Operation::Push((1, BigUint::from(0_u8))),
        Operation::Return,
    ];

    let program = Program::from(operations);
    let mut env = Env::default();
    env.tx.data = Bytes::from(vec![0, 1, 2, 3, 4, 5, 6, 7, 8, 9]);
    env.tx.gas_limit = 1000;
    let (address, bytecode) = (
        Address::from_low_u64_be(40),
        Bytecode::from(program.to_bytecode()),
    );
    env.tx.transact_to = TransactTo::Call(address);
    let db = Db::new().with_bytecode(address, bytecode);
    let mut evm = Evm::new(env, db);
    let result = evm.transact();

    //Test that the memory is correctly copied
    let correct_memory = vec![0, 1, 2, 3, 4, 5, 6, 7, 8, 9];
    let return_data = result.return_data().unwrap();
    assert_eq!(return_data, correct_memory);
}

#[test]
fn test_calldatacopy_zeros_padding() {
    let operations = vec![
        Operation::Push((1, BigUint::from(10_u8))),
        Operation::Push((1, BigUint::from(0_u8))),
        Operation::Push((1, BigUint::from(0_u8))),
        Operation::CallDataCopy,
        Operation::Push((1, BigUint::from(10_u8))),
        Operation::Push((1, BigUint::from(0_u8))),
        Operation::Return,
    ];

    let program = Program::from(operations);
    let mut env = Env::default();
    env.tx.data = Bytes::from(vec![0, 1, 2, 3, 4]);
    env.tx.gas_limit = 1000;
    let (address, bytecode) = (
        Address::from_low_u64_be(40),
        Bytecode::from(program.to_bytecode()),
    );
    env.tx.transact_to = TransactTo::Call(address);
    let db = Db::new().with_bytecode(address, bytecode);
    let mut evm = Evm::new(env, db);
    let result = evm.transact();

    //Test that the memory is correctly copied
    let correct_memory = vec![0, 1, 2, 3, 4, 0, 0, 0, 0, 0];
    let return_data = result.return_data().unwrap();
    assert_eq!(return_data, correct_memory);
}

#[test]
fn test_calldatacopy_memory_offset() {
    let operations = vec![
        Operation::Push((1, BigUint::from(5_u8))),
        Operation::Push((1, BigUint::from(1_u8))),
        Operation::Push((1, BigUint::from(0_u8))),
        Operation::CallDataCopy,
        Operation::Push((1, BigUint::from(5_u8))),
        Operation::Push((1, BigUint::from(0_u8))),
        Operation::Return,
    ];

    let program = Program::from(operations);
    let mut env = Env::default();
    env.tx.data = Bytes::from(vec![0, 1, 2, 3, 4, 5, 6, 7, 8, 9]);
    env.tx.gas_limit = 1000;
    let (address, bytecode) = (
        Address::from_low_u64_be(40),
        Bytecode::from(program.to_bytecode()),
    );
    env.tx.transact_to = TransactTo::Call(address);
    let db = Db::new().with_bytecode(address, bytecode);
    let mut evm = Evm::new(env, db);
    let result = evm.transact();

    //Test that the memory is correctly copied
    let correct_memory = vec![1, 2, 3, 4, 5];
    let return_data = result.return_data().unwrap();
    assert_eq!(return_data, correct_memory);
}

#[test]
fn test_calldatacopy_calldataoffset() {
    let operations = vec![
        Operation::Push((1, BigUint::from(10_u8))),
        Operation::Push((1, BigUint::from(0_u8))),
        Operation::Push((1, BigUint::from(1_u8))),
        Operation::CallDataCopy,
        Operation::Push((1, BigUint::from(10_u8))),
        Operation::Push((1, BigUint::from(0_u8))),
        Operation::Return,
    ];

    let program = Program::from(operations);
    let mut env = Env::default();
    env.tx.data = Bytes::from(vec![0, 1, 2, 3, 4, 5, 6, 7, 8, 9]);
    env.tx.gas_limit = 1000;
    let (address, bytecode) = (
        Address::from_low_u64_be(40),
        Bytecode::from(program.to_bytecode()),
    );
    env.tx.transact_to = TransactTo::Call(address);
    let db = Db::new().with_bytecode(address, bytecode);
    let mut evm = Evm::new(env, db);

    let result = evm.transact();

    //Test that the memory is correctly copied
    let correct_memory = vec![0, 0, 1, 2, 3, 4, 5, 6, 7, 8];
    let return_data = result.return_data().unwrap();
    assert_eq!(return_data, correct_memory);
}

#[test]
fn test_calldatacopy_calldataoffset_bigger_than_calldatasize() {
    let operations = vec![
        Operation::Push((1, BigUint::from(10_u8))),
        Operation::Push((1, BigUint::from(30_u8))),
        Operation::Push((1, BigUint::from(0_u8))),
        Operation::CallDataCopy,
        Operation::Push((1, BigUint::from(10_u8))),
        Operation::Push((1, BigUint::from(0_u8))),
        Operation::Return,
    ];

    let program = Program::from(operations);
    let mut env = Env::default();
    env.tx.data = Bytes::from(vec![0, 1, 2, 3, 4, 5, 6, 7, 8, 9]);
    env.tx.gas_limit = 1000;
    let (address, bytecode) = (
        Address::from_low_u64_be(40),
        Bytecode::from(program.to_bytecode()),
    );
    env.tx.transact_to = TransactTo::Call(address);
    let db = Db::new().with_bytecode(address, bytecode);
    let mut evm = Evm::new(env, db);
    let result = evm.transact();

    //Test that the memory is correctly copied
    let correct_memory = vec![0, 0, 0, 0, 0, 0, 0, 0, 0, 0];
    let return_data = result.return_data().unwrap();
    assert_eq!(return_data, correct_memory);
}

#[test]
fn log0() {
    let data: [u8; 32] = [0xff; 32];
    let size = 32_u8;
    let memory_offset = 0_u8;
    let program = Program::from(vec![
        // store data in memory
        Operation::Push((32_u8, BigUint::from_bytes_be(&data))),
        Operation::Push((1_u8, BigUint::from(memory_offset))),
        Operation::Mstore,
        // execute log0
        Operation::Push((1_u8, BigUint::from(size))),
        Operation::Push((1_u8, BigUint::from(memory_offset))),
        Operation::Log(0),
    ]);

    let mut env = Env::default();
    env.tx.gas_limit = 999_999;

    let (address, bytecode) = (
        Address::from_low_u64_be(40),
        Bytecode::from(program.to_bytecode()),
    );
    env.tx.transact_to = TransactTo::Call(address);
    let db = Db::new().with_bytecode(address, bytecode);
    let mut evm = Evm::new(env, db);

    let result = evm.transact();

    assert!(&result.is_success());
    let logs = result.return_logs().unwrap();
    let expected_logs: Vec<Log> = vec![Log {
        data: [0xff_u8; 32].into(),
        topics: vec![],
    }];
    assert_eq!(logs.to_owned(), expected_logs);
}

#[test]
fn log1() {
    let data: [u8; 32] = [0xff; 32];
    let size = 32_u8;
    let memory_offset = 0_u8;
    let mut topic: [u8; 32] = [0x00; 32];
    topic[31] = 1;

    let program = Program::from(vec![
        // store data in memory
        Operation::Push((32_u8, BigUint::from_bytes_be(&data))),
        Operation::Push((1_u8, BigUint::from(memory_offset))),
        Operation::Mstore,
        // execute log1
        Operation::Push((32_u8, BigUint::from_bytes_be(&topic))),
        Operation::Push((1_u8, BigUint::from(size))),
        Operation::Push((1_u8, BigUint::from(memory_offset))),
        Operation::Log(1),
    ]);

    let mut env = Env::default();
    env.tx.gas_limit = 999_999;

    let (address, bytecode) = (Address::zero(), Bytecode::from(program.to_bytecode()));
    env.tx.transact_to = TransactTo::Call(address);
    let db = Db::new().with_bytecode(address, bytecode);
    let mut evm = Evm::new(env, db);

    let result = evm.transact();

    assert!(&result.is_success());
    let logs = result.return_logs().unwrap();
    let expected_logs: Vec<Log> = vec![Log {
        data: [0xff_u8; 32].into(),
        topics: vec![U256 { lo: 1, hi: 0 }],
    }];
    assert_eq!(logs.to_owned(), expected_logs);
}

#[test]
fn log2() {
    let data: [u8; 32] = [0xff; 32];
    let size = 32_u8;
    let memory_offset = 0_u8;
    let mut topic1: [u8; 32] = [0x00; 32];
    topic1[31] = 1;
    let mut topic2: [u8; 32] = [0x00; 32];
    topic2[31] = 2;

    let program = Program::from(vec![
        // store data in memory
        Operation::Push((32_u8, BigUint::from_bytes_be(&data))),
        Operation::Push((1_u8, BigUint::from(memory_offset))),
        Operation::Mstore,
        // execute log2
        Operation::Push((32_u8, BigUint::from_bytes_be(&topic2))),
        Operation::Push((32_u8, BigUint::from_bytes_be(&topic1))),
        Operation::Push((1_u8, BigUint::from(size))),
        Operation::Push((1_u8, BigUint::from(memory_offset))),
        Operation::Log(2),
    ]);

    let mut env = Env::default();
    env.tx.gas_limit = 999_999;

    let (address, bytecode) = (
        Address::from_low_u64_be(40),
        Bytecode::from(program.to_bytecode()),
    );
    env.tx.transact_to = TransactTo::Call(address);
    let db = Db::new().with_bytecode(address, bytecode);
    let mut evm = Evm::new(env, db);

    let result = evm.transact();

    assert!(&result.is_success());
    let logs = result.return_logs().unwrap();
    let expected_logs: Vec<Log> = vec![Log {
        data: [0xff_u8; 32].into(),
        topics: vec![U256 { lo: 1, hi: 0 }, U256 { lo: 2, hi: 0 }],
    }];
    assert_eq!(logs.to_owned(), expected_logs);
}

#[test]
fn log3() {
    let data: [u8; 32] = [0xff; 32];
    let size = 32_u8;
    let memory_offset = 0_u8;
    let mut topic1: [u8; 32] = [0x00; 32];
    topic1[31] = 1;
    let mut topic2: [u8; 32] = [0x00; 32];
    topic2[31] = 2;
    let mut topic3: [u8; 32] = [0x00; 32];
    topic3[31] = 3;

    let program = Program::from(vec![
        // store data in memory
        Operation::Push((32_u8, BigUint::from_bytes_be(&data))),
        Operation::Push((1_u8, BigUint::from(memory_offset))),
        Operation::Mstore,
        // execute log2
        Operation::Push((32_u8, BigUint::from_bytes_be(&topic3))),
        Operation::Push((32_u8, BigUint::from_bytes_be(&topic2))),
        Operation::Push((32_u8, BigUint::from_bytes_be(&topic1))),
        Operation::Push((1_u8, BigUint::from(size))),
        Operation::Push((1_u8, BigUint::from(memory_offset))),
        Operation::Log(3),
    ]);

    let mut env = Env::default();
    env.tx.gas_limit = 999_999;
    let (address, bytecode) = (
        Address::from_low_u64_be(40),
        Bytecode::from(program.to_bytecode()),
    );
    env.tx.transact_to = TransactTo::Call(address);
    let db = Db::new().with_bytecode(address, bytecode);
    let mut evm = Evm::new(env, db);

    let result = evm.transact();

    assert!(&result.is_success());
    let logs = result.return_logs().unwrap();
    let expected_logs: Vec<Log> = vec![Log {
        data: [0xff_u8; 32].into(),
        topics: vec![
            U256 { lo: 1, hi: 0 },
            U256 { lo: 2, hi: 0 },
            U256 { lo: 3, hi: 0 },
        ],
    }];
    assert_eq!(logs.to_owned(), expected_logs);
}

#[test]
fn log4() {
    let data: [u8; 32] = [0xff; 32];
    let size = 32_u8;
    let memory_offset = 0_u8;
    let mut topic1: [u8; 32] = [0x00; 32];
    topic1[31] = 1;
    let mut topic2: [u8; 32] = [0x00; 32];
    topic2[31] = 2;
    let mut topic3: [u8; 32] = [0x00; 32];
    topic3[31] = 3;
    let mut topic4: [u8; 32] = [0x00; 32];
    topic4[31] = 4;

    let program = Program::from(vec![
        // store data in memory
        Operation::Push((32_u8, BigUint::from_bytes_be(&data))),
        Operation::Push((1_u8, BigUint::from(memory_offset))),
        Operation::Mstore,
        // execute log4
        Operation::Push((32_u8, BigUint::from_bytes_be(&topic4))),
        Operation::Push((32_u8, BigUint::from_bytes_be(&topic3))),
        Operation::Push((32_u8, BigUint::from_bytes_be(&topic2))),
        Operation::Push((32_u8, BigUint::from_bytes_be(&topic1))),
        Operation::Push((1_u8, BigUint::from(size))),
        Operation::Push((1_u8, BigUint::from(memory_offset))),
        Operation::Log(4),
    ]);

    let mut env = Env::default();
    env.tx.gas_limit = 999_999;

    let (address, bytecode) = (
        Address::from_low_u64_be(40),
        Bytecode::from(program.to_bytecode()),
    );
    env.tx.transact_to = TransactTo::Call(address);
    let db = Db::new().with_bytecode(address, bytecode);
    let mut evm = Evm::new(env, db);

    let result = evm.transact();

    assert!(&result.is_success());
    let logs = result.return_logs().unwrap();
    let expected_logs: Vec<Log> = vec![Log {
        data: [0xff_u8; 32].into(),
        topics: vec![
            U256 { lo: 1, hi: 0 },
            U256 { lo: 2, hi: 0 },
            U256 { lo: 3, hi: 0 },
            U256 { lo: 4, hi: 0 },
        ],
    }];
    assert_eq!(logs.to_owned(), expected_logs);
}

#[test]
fn callvalue_happy_path() {
    let callvalue: u32 = 1500;
    let operations = vec![Operation::Callvalue];
    let mut env = Env::default();
    env.tx.value = EU256::from(callvalue);

    let expected_result = BigUint::from(callvalue);

    run_program_assert_result(operations, env, expected_result);
}

#[test]
fn callvalue_gas_check() {
    let operations = vec![Operation::Callvalue];
    let needed_gas = gas_cost::CALLVALUE;
    let env = Env::default();
    run_program_assert_gas_exact(operations, env, needed_gas as _);
}

#[test]
fn callvalue_stack_overflow() {
    let mut program = vec![Operation::Push0; 1024];
    program.push(Operation::Callvalue);
    let env = Env::default();
    run_program_assert_halt(program, env);
}

#[test]
fn block_number_check() {
    let program = vec![Operation::Number];
    let mut env = Env::default();
    let result = BigUint::from(2147483639_u32);

    env.block.number = ethereum_types::U256::from(2147483639);

    run_program_assert_result(program, env, result);
}

#[test]
fn block_number_check_gas() {
    let program = vec![Operation::Number];
    let env = Env::default();
    let gas_needed = gas_cost::NUMBER;

    run_program_assert_gas_exact(program, env, gas_needed as _);
}

#[test]
fn block_number_with_stack_overflow() {
    let mut program = vec![Operation::Push0; 1024];
    let env = Env::default();

    program.push(Operation::Number);
    run_program_assert_halt(program, env);
}

#[test]
<<<<<<< HEAD
fn prevrandao() {
    let program = vec![Operation::Prevrandao];
    let mut env = Env::default();
    let randao_str = "0xce124dee50136f3f93f19667fb4198c6b94eecbacfa300469e5280012757be94";
    let randao = B256::from_str(randao_str).expect("Error while converting str to B256");
    let mut randao_bytes: [u8; 32] = [0x00; 32];
    randao.to_big_endian(&mut randao_bytes);
    env.block.prevrandao = Some(B256::from(randao));
    run_program_assert_bytes_result(program, env, &randao_bytes);
}

#[test]
fn prevrandao_check_gas() {
    let program = vec![Operation::Prevrandao];
    let env = Env::default();
    let gas_needed = gas_cost::PREVRANDAO;

    run_program_assert_gas_exact(program, env, gas_needed as _);
}

#[test]
fn prevrandao_with_stack_overflow() {
    let mut program = vec![Operation::Push0; 1024];
    let env = Env::default();

    program.push(Operation::Prevrandao);
=======
fn gasprice_happy_path() {
    let gas_price: u32 = 33192;
    let operations = vec![Operation::Gasprice];
    let mut env = Env::default();
    env.tx.gas_price = EU256::from(gas_price);

    let expected_result = BigUint::from(gas_price);

    run_program_assert_result(operations, env, expected_result);
}

#[test]
fn gasprice_gas_check() {
    let operations = vec![Operation::Gasprice];
    let needed_gas = gas_cost::GASPRICE;
    let env = Env::default();
    run_program_assert_gas_exact(operations, env, needed_gas as _);
}

#[test]
fn gasprice_stack_overflow() {
    let mut program = vec![Operation::Push0; 1024];
    program.push(Operation::Gasprice);
    let env = Env::default();
    run_program_assert_halt(program, env);
}

#[test]
fn chainid_happy_path() {
    let chainid: u64 = 1333;
    let operations = vec![Operation::Chainid];
    let mut env = Env::default();
    env.cfg.chain_id = chainid;
    let expected_result = BigUint::from(chainid);
    run_program_assert_result(operations, env, expected_result);
}

#[test]
fn chainid_gas_check() {
    let operations = vec![Operation::Chainid];
    let needed_gas = gas_cost::CHAINID;
    let env = Env::default();
    run_program_assert_gas_exact(operations, env, needed_gas as _);
}

#[test]
fn chainid_stack_overflow() {
    let mut program = vec![Operation::Push0; 1024];
    program.push(Operation::Chainid);
    let env = Env::default();
>>>>>>> b268ffa5
    run_program_assert_halt(program, env);
}<|MERGE_RESOLUTION|>--- conflicted
+++ resolved
@@ -10,11 +10,7 @@
     Env, Evm,
 };
 use num_bigint::BigUint;
-<<<<<<< HEAD
 type B256 = ethereum_types::U256;
-=======
-use std::str::FromStr;
->>>>>>> b268ffa5
 
 fn run_program_assert_result(
     mut operations: Vec<Operation>,
@@ -103,7 +99,15 @@
     ]);
     let program = Program::from(operations);
     env.tx.gas_limit = 999_999;
-    let mut evm = Evm::new(env, program);
+
+    let (address, bytecode) = (
+        Address::from_low_u64_be(40),
+        Bytecode::from(program.to_bytecode()),
+    );
+    env.tx.transact_to = TransactTo::Call(address);
+    let db = Db::new().with_bytecode(address, bytecode);
+    let mut evm = Evm::new(env, db);
+
     let result = evm.transact();
     assert!(&result.is_success());
     assert_eq!(result.return_data().unwrap(), expected_result);
@@ -780,7 +784,60 @@
 }
 
 #[test]
-<<<<<<< HEAD
+fn gasprice_happy_path() {
+    let gas_price: u32 = 33192;
+    let operations = vec![Operation::Gasprice];
+    let mut env = Env::default();
+    env.tx.gas_price = EU256::from(gas_price);
+
+    let expected_result = BigUint::from(gas_price);
+
+    run_program_assert_result(operations, env, expected_result);
+}
+
+#[test]
+fn gasprice_gas_check() {
+    let operations = vec![Operation::Gasprice];
+    let needed_gas = gas_cost::GASPRICE;
+    let env = Env::default();
+    run_program_assert_gas_exact(operations, env, needed_gas as _);
+}
+
+#[test]
+fn gasprice_stack_overflow() {
+    let mut program = vec![Operation::Push0; 1024];
+    program.push(Operation::Gasprice);
+    let env = Env::default();
+    run_program_assert_halt(program, env);
+}
+
+#[test]
+fn chainid_happy_path() {
+    let chainid: u64 = 1333;
+    let operations = vec![Operation::Chainid];
+    let mut env = Env::default();
+    env.cfg.chain_id = chainid;
+    let expected_result = BigUint::from(chainid);
+    run_program_assert_result(operations, env, expected_result);
+}
+
+#[test]
+fn chainid_gas_check() {
+    let operations = vec![Operation::Chainid];
+    let needed_gas = gas_cost::CHAINID;
+    let env = Env::default();
+    run_program_assert_gas_exact(operations, env, needed_gas as _);
+}
+
+#[test]
+fn chainid_stack_overflow() {
+    let mut program = vec![Operation::Push0; 1024];
+    program.push(Operation::Chainid);
+    let env = Env::default();
+    run_program_assert_halt(program, env);
+}
+
+#[test]
 fn prevrandao() {
     let program = vec![Operation::Prevrandao];
     let mut env = Env::default();
@@ -807,57 +864,5 @@
     let env = Env::default();
 
     program.push(Operation::Prevrandao);
-=======
-fn gasprice_happy_path() {
-    let gas_price: u32 = 33192;
-    let operations = vec![Operation::Gasprice];
-    let mut env = Env::default();
-    env.tx.gas_price = EU256::from(gas_price);
-
-    let expected_result = BigUint::from(gas_price);
-
-    run_program_assert_result(operations, env, expected_result);
-}
-
-#[test]
-fn gasprice_gas_check() {
-    let operations = vec![Operation::Gasprice];
-    let needed_gas = gas_cost::GASPRICE;
-    let env = Env::default();
-    run_program_assert_gas_exact(operations, env, needed_gas as _);
-}
-
-#[test]
-fn gasprice_stack_overflow() {
-    let mut program = vec![Operation::Push0; 1024];
-    program.push(Operation::Gasprice);
-    let env = Env::default();
-    run_program_assert_halt(program, env);
-}
-
-#[test]
-fn chainid_happy_path() {
-    let chainid: u64 = 1333;
-    let operations = vec![Operation::Chainid];
-    let mut env = Env::default();
-    env.cfg.chain_id = chainid;
-    let expected_result = BigUint::from(chainid);
-    run_program_assert_result(operations, env, expected_result);
-}
-
-#[test]
-fn chainid_gas_check() {
-    let operations = vec![Operation::Chainid];
-    let needed_gas = gas_cost::CHAINID;
-    let env = Env::default();
-    run_program_assert_gas_exact(operations, env, needed_gas as _);
-}
-
-#[test]
-fn chainid_stack_overflow() {
-    let mut program = vec![Operation::Push0; 1024];
-    program.push(Operation::Chainid);
-    let env = Env::default();
->>>>>>> b268ffa5
     run_program_assert_halt(program, env);
 }