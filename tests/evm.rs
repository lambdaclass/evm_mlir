--- conflicted
+++ resolved
@@ -1,13 +1,8 @@
 use std::{collections::HashMap, str::FromStr};
 
 use evm_mlir::{
-<<<<<<< HEAD
-    constants::gas_cost,
+    constants::{call_opcode, gas_cost},
     db::{Bytecode, Database, Db},
-=======
-    constants::{call_opcode, gas_cost},
-    db::{Bytecode, Db},
->>>>>>> 66063f7b
     env::TransactTo,
     primitives::{Address, Bytes, B256, U256 as EU256},
     program::{Operation, Program},
@@ -1899,89 +1894,6 @@
 }
 
 #[test]
-<<<<<<< HEAD
-fn extcodehash_happy_path() {
-    let address_number = 10;
-    let mut operations = vec![
-        Operation::Push((1, BigUint::from(address_number))),
-        Operation::ExtcodeHash,
-    ];
-    append_return_result_operations(&mut operations);
-    let (env, mut db) = default_env_and_db_setup(operations);
-    let bytecode = Bytecode::from_static(b"60806040");
-    let address = Address::from_low_u64_be(address_number);
-    db = db.with_bytecode(address, bytecode);
-
-    let code_hash = db.basic(address).unwrap().unwrap().code_hash;
-    let expected_code_hash = BigUint::from_bytes_be(code_hash.as_bytes());
-
-    run_program_assert_num_result(env, db, expected_code_hash);
-}
-
-#[test]
-fn extcodehash_with_stack_underflow() {
-    let operations = vec![Operation::ExtcodeHash];
-    let (env, db) = default_env_and_db_setup(operations);
-
-    run_program_assert_halt(env, db);
-}
-
-#[test]
-fn extcodehash_with_32_byte_address() {
-    // When the address is pushed as a 32 byte value, only the last 20 bytes should be used to load the address.
-    let address_number = 10;
-    let mut address_bytes = [0xff; 32];
-    address_bytes[12..].copy_from_slice(Address::from_low_u64_be(address_number).as_bytes());
-    let mut operations = vec![
-        Operation::Push((32, BigUint::from_bytes_be(&address_bytes))),
-        Operation::ExtcodeHash,
-    ];
-    append_return_result_operations(&mut operations);
-    let (env, mut db) = default_env_and_db_setup(operations);
-    let bytecode = Bytecode::from_static(b"60806040");
-    let address = Address::from_low_u64_be(address_number);
-    db = db.with_bytecode(address, bytecode);
-
-    let code_hash = db.basic(address).unwrap().unwrap().code_hash;
-    let expected_code_hash = BigUint::from_bytes_be(code_hash.as_bytes());
-
-    run_program_assert_num_result(env, db, expected_code_hash);
-}
-
-#[test]
-fn extcodehash_with_non_existent_address() {
-    let address_number: u8 = 10;
-    let mut operations = vec![
-        Operation::Push((1, BigUint::from(address_number))),
-        Operation::ExtcodeHash,
-    ];
-    append_return_result_operations(&mut operations);
-    let (env, db) = default_env_and_db_setup(operations);
-    let expected_code_hash = BigUint::ZERO;
-
-    run_program_assert_num_result(env, db, expected_code_hash);
-}
-
-#[test]
-fn extcodehash_address_with_no_code() {
-    let address_number = 10;
-    let empty_keccak =
-        hex::decode("c5d2460186f7233c927e7db2dcc703c0e500b653ca82273b7bfad8045d85a470").unwrap();
-
-    let mut operations = vec![
-        Operation::Push((1, BigUint::from(address_number))),
-        Operation::ExtcodeHash,
-    ];
-    append_return_result_operations(&mut operations);
-    let (env, mut db) = default_env_and_db_setup(operations);
-
-    let bytecode = Bytecode::from_static(b"");
-    let address = Address::from_low_u64_be(address_number);
-    db = db.with_bytecode(address, bytecode);
-    let expected_code_hash = BigUint::from_bytes_be(&empty_keccak);
-
-    run_program_assert_num_result(env, db, expected_code_hash);
-=======
 fn call_returns_addition_from_arguments() {
     let (a, b) = (BigUint::from(3_u8), BigUint::from(5_u8));
     let db = Db::new();
@@ -2293,5 +2205,88 @@
     db.set_account(caller_address, 0, caller_balance.into(), Default::default());
 
     run_program_assert_gas_exact_with_db(env, db, needed_gas as _);
->>>>>>> 66063f7b
+}
+
+#[test]
+fn extcodehash_happy_path() {
+    let address_number = 10;
+    let mut operations = vec![
+        Operation::Push((1, BigUint::from(address_number))),
+        Operation::ExtcodeHash,
+    ];
+    append_return_result_operations(&mut operations);
+    let (env, mut db) = default_env_and_db_setup(operations);
+    let bytecode = Bytecode::from_static(b"60806040");
+    let address = Address::from_low_u64_be(address_number);
+    db = db.with_bytecode(address, bytecode);
+
+    let code_hash = db.basic(address).unwrap().unwrap().code_hash;
+    let expected_code_hash = BigUint::from_bytes_be(code_hash.as_bytes());
+
+    run_program_assert_num_result(env, db, expected_code_hash);
+}
+
+#[test]
+fn extcodehash_with_stack_underflow() {
+    let operations = vec![Operation::ExtcodeHash];
+    let (env, db) = default_env_and_db_setup(operations);
+
+    run_program_assert_halt(env, db);
+}
+
+#[test]
+fn extcodehash_with_32_byte_address() {
+    // When the address is pushed as a 32 byte value, only the last 20 bytes should be used to load the address.
+    let address_number = 10;
+    let mut address_bytes = [0xff; 32];
+    address_bytes[12..].copy_from_slice(Address::from_low_u64_be(address_number).as_bytes());
+    let mut operations = vec![
+        Operation::Push((32, BigUint::from_bytes_be(&address_bytes))),
+        Operation::ExtcodeHash,
+    ];
+    append_return_result_operations(&mut operations);
+    let (env, mut db) = default_env_and_db_setup(operations);
+    let bytecode = Bytecode::from_static(b"60806040");
+    let address = Address::from_low_u64_be(address_number);
+    db = db.with_bytecode(address, bytecode);
+
+    let code_hash = db.basic(address).unwrap().unwrap().code_hash;
+    let expected_code_hash = BigUint::from_bytes_be(code_hash.as_bytes());
+
+    run_program_assert_num_result(env, db, expected_code_hash);
+}
+
+#[test]
+fn extcodehash_with_non_existent_address() {
+    let address_number: u8 = 10;
+    let mut operations = vec![
+        Operation::Push((1, BigUint::from(address_number))),
+        Operation::ExtcodeHash,
+    ];
+    append_return_result_operations(&mut operations);
+    let (env, db) = default_env_and_db_setup(operations);
+    let expected_code_hash = BigUint::ZERO;
+
+    run_program_assert_num_result(env, db, expected_code_hash);
+}
+
+#[test]
+fn extcodehash_address_with_no_code() {
+    let address_number = 10;
+    let empty_keccak =
+        hex::decode("c5d2460186f7233c927e7db2dcc703c0e500b653ca82273b7bfad8045d85a470").unwrap();
+
+    let mut operations = vec![
+        Operation::Push((1, BigUint::from(address_number))),
+        Operation::ExtcodeHash,
+    ];
+    append_return_result_operations(&mut operations);
+    let (env, mut db) = default_env_and_db_setup(operations);
+
+    let bytecode = Bytecode::from_static(b"");
+    let address = Address::from_low_u64_be(address_number);
+    db = db.with_bytecode(address, bytecode);
+    let expected_code_hash = BigUint::from_bytes_be(&empty_keccak);
+
+    run_program_assert_num_result(env, db, expected_code_hash);
 }