use std::str::FromStr;

use evm_mlir::{
    constants::gas_cost,
    db::{Bytecode, Db},
    env::TransactTo,
    primitives::{Address, Bytes, U256 as EU256},
    program::{Operation, Program},
    syscall::{Log, U256},
    Env, Evm,
};
<<<<<<< HEAD
use std::str::FromStr;

use num_bigint::BigUint;

fn run_program_assert_result(
=======
use num_bigint::BigUint;

fn run_program_assert_num_result(
>>>>>>> 55f42cb0
    mut operations: Vec<Operation>,
    mut env: Env,
    expected_result: BigUint,
) {
    operations.extend([
        Operation::Push0,
        Operation::Mstore,
        Operation::Push((1, 32_u8.into())),
        Operation::Push0,
        Operation::Return,
    ]);
    env.tx.gas_limit = 999_999;
    let program = Program::from(operations);
    let (address, bytecode) = (
        Address::from_low_u64_be(40),
        Bytecode::from(program.to_bytecode()),
    );
    env.tx.transact_to = TransactTo::Call(address);
    let db = Db::new().with_bytecode(address, bytecode);
    let mut evm = Evm::new(env, db);
    let result = evm.transact();
    assert!(&result.is_success());
    let result_data = BigUint::from_bytes_be(result.return_data().unwrap());
    assert_eq!(result_data, expected_result);
}
fn run_program_assert_bytes_result(
    mut operations: Vec<Operation>,
    mut env: Env,
    expected_result: &[u8],
) {
    operations.extend([
        Operation::Push0,
        Operation::Mstore,
        Operation::Push((1, 32_u8.into())),
        Operation::Push0,
        Operation::Return,
    ]);
    let program = Program::from(operations);
    env.tx.gas_limit = 999_999;
    let (address, bytecode) = (
        Address::from_low_u64_be(40),
        Bytecode::from(program.to_bytecode()),
    );
    env.tx.transact_to = TransactTo::Call(address);
    let db = Db::new().with_bytecode(address, bytecode);
    let mut evm = Evm::new(env, db);
    let result = evm.transact();
    assert!(&result.is_success());
    assert_eq!(result.return_data().unwrap(), expected_result);
}

fn run_program_assert_halt(operations: Vec<Operation>, mut env: Env) {
    let program = Program::from(operations);
    env.tx.gas_limit = 999_999;
    let (address, bytecode) = (
        Address::from_low_u64_be(40),
        Bytecode::from(program.to_bytecode()),
    );
    env.tx.transact_to = TransactTo::Call(address);
    let db = Db::new().with_bytecode(address, bytecode);
    let mut evm = Evm::new(env, db);

    let result = evm.transact();
    assert!(result.is_halt());
}

fn run_program_assert_gas_exact(operations: Vec<Operation>, env: Env, needed_gas: u64) {
    //Ok run
    let program = Program::from(operations.clone());
    let mut env_success = env.clone();
    env_success.tx.gas_limit = needed_gas;
    let (address, bytecode) = (
        Address::from_low_u64_be(40),
        Bytecode::from(program.to_bytecode()),
    );
    env_success.tx.transact_to = TransactTo::Call(address);
    let db = Db::new().with_bytecode(address, bytecode);
    let mut evm = Evm::new(env_success, db);

    let result = evm.transact();
    assert!(result.is_success());
    //Halt run
    let program = Program::from(operations.clone());
    let mut env_halt = env.clone();
    env_halt.tx.gas_limit = needed_gas - 1;
    let (address, bytecode) = (
        Address::from_low_u64_be(40),
        Bytecode::from(program.to_bytecode()),
    );
    env_halt.tx.transact_to = TransactTo::Call(address);
    let db = Db::new().with_bytecode(address, bytecode);
    let mut evm = Evm::new(env_halt, db);

    let result = evm.transact();
    assert!(result.is_halt());
}

fn get_fibonacci_program(n: u64) -> Vec<Operation> {
    assert!(n > 0, "n must be greater than 0");

    let main_loop_pc = 36;
    let end_pc = 57;
    vec![
        Operation::Push((32, (n - 1).into())),     // 0-32
        Operation::Push0,                          // fib(0)
        Operation::Push((1, BigUint::from(1_u8))), // fib(1)
        // main loop
        Operation::Jumpdest { pc: main_loop_pc }, // 35
        Operation::Dup(3),
        Operation::IsZero,
        Operation::Push((1, BigUint::from(end_pc))), // 38-39
        Operation::Jumpi,
        // fib(n-1) + fib(n-2)
        Operation::Dup(2),
        Operation::Dup(2),
        Operation::Add,
        // [fib(n-2), fib(n-1), fib(n)] -> [fib(n-1) + fib(n)]
        Operation::Swap(2),
        Operation::Pop,
        Operation::Swap(1),
        // decrement counter
        Operation::Swap(2),
        Operation::Push((1, BigUint::from(1_u8))), // 48-49
        Operation::Swap(1),
        Operation::Sub,
        Operation::Swap(2),
        Operation::Push((1, BigUint::from(main_loop_pc))), // 53-54
        Operation::Jump,
        Operation::Jumpdest { pc: end_pc },
        Operation::Swap(2),
        Operation::Pop,
        Operation::Pop,
        // Return the requested fibonacci element
        Operation::Push0,
        Operation::Mstore,
        Operation::Push((1, 32_u8.into())),
        Operation::Push0,
        Operation::Return,
    ]
}

#[test]
fn fibonacci_example() {
    let operations = get_fibonacci_program(10);
    let program = Program::from(operations);

    let mut env = Env::default();
    env.tx.gas_limit = 999_999;

    let (address, bytecode) = (
        Address::from_low_u64_be(40),
        Bytecode::from(program.to_bytecode()),
    );
    env.tx.transact_to = TransactTo::Call(address);
    let db = Db::new().with_bytecode(address, bytecode);
    let mut evm = Evm::new(env, db);

    let result = evm.transact();

    assert!(&result.is_success());
    let number = BigUint::from_bytes_be(result.return_data().unwrap());
    assert_eq!(number, 55_u32.into());
}

#[test]
fn test_opcode_origin() {
    let operations = vec![Operation::Origin];
    let mut env = Env::default();
    let caller = Address::from_str("0x9bbfed6889322e016e0a02ee459d306fc19545d8").unwrap();
    env.tx.caller = caller;
    let caller_bytes = &caller.to_fixed_bytes();
    //We extend the result to be 32 bytes long.
    let expected_result: [u8; 32] = [&[0u8; 12], &caller_bytes[0..20]]
        .concat()
        .try_into()
        .unwrap();
    run_program_assert_bytes_result(operations, env, &expected_result);
}

#[test]
fn test_opcode_origin_gas_check() {
    let operations = vec![Operation::Origin];

    let needed_gas = gas_cost::ORIGIN;
    let env = Env::default();
    run_program_assert_gas_exact(operations, env, needed_gas as _);
}

#[test]
fn test_opcode_origin_with_stack_overflow() {
    let mut program = vec![Operation::Push0; 1024];
    program.push(Operation::Origin);
    let env = Env::default();
    run_program_assert_halt(program, env);
}

#[test]
fn calldataload_with_all_bytes_before_end_of_calldata() {
    // in this case offset + 32 < calldata_size
    // calldata is
    //       index =    0  1  ... 30 31 30  ... 63
    //      calldata = [0, 0, ..., 0, 1, 0, ..., 0]
    // the offset is 0 and given that the slice width is always 32,
    // then the result is
    //      calldata_slice = [0, 0, ..., 1]
    let calldata_offset = 0_u8;
    let memory_offset = 0_u8;
    let size = 32_u8;
    let program = Program::from(vec![
        Operation::Push((1_u8, BigUint::from(calldata_offset))),
        Operation::CalldataLoad,
        Operation::Push((1_u8, BigUint::from(memory_offset))),
        Operation::Mstore,
        Operation::Push((1_u8, BigUint::from(size))),
        Operation::Push((1_u8, BigUint::from(memory_offset))),
        Operation::Return,
    ]);

    let mut env = Env::default();
    env.tx.gas_limit = 999_999;
    let mut calldata = vec![0x00; 64];
    calldata[31] = 1;
    env.tx.data = Bytes::from(calldata);
    let (address, bytecode) = (
        Address::from_low_u64_be(40),
        Bytecode::from(program.to_bytecode()),
    );
    env.tx.transact_to = TransactTo::Call(address);
    let db = Db::new().with_bytecode(address, bytecode);
    let mut evm = Evm::new(env, db);

    let result = evm.transact();

    assert!(&result.is_success());
    let calldata_slice = result.return_data().unwrap();
    let mut expected_result = [0_u8; 32];
    expected_result[31] = 1;
    assert_eq!(calldata_slice, expected_result);
}

#[test]
fn calldataload_with_some_bytes_after_end_of_calldata() {
    // in this case offset + 32 >= calldata_size
    // the calldata is
    //       index =    0  1  ... 30 31
    //      calldata = [0, 0, ..., 0, 1]
    // and the offset is 1, given that in the result all bytes after
    // calldata end are set to 0, then the result is
    //      calldata_slice = [0, ..., 0, 1, 0]
    let calldata_offset = 1_u8;
    let memory_offset = 0_u8;
    let size = 32_u8;
    let program = Program::from(vec![
        Operation::Push((1_u8, BigUint::from(calldata_offset))),
        Operation::CalldataLoad,
        Operation::Push((1_u8, BigUint::from(memory_offset))),
        Operation::Mstore,
        Operation::Push((1_u8, BigUint::from(size))),
        Operation::Push((1_u8, BigUint::from(memory_offset))),
        Operation::Return,
    ]);

    let mut env = Env::default();
    env.tx.gas_limit = 999_999;
    let mut calldata = vec![0x00; 32];
    calldata[31] = 1;
    env.tx.data = Bytes::from(calldata);
    let (address, bytecode) = (
        Address::from_low_u64_be(40),
        Bytecode::from(program.to_bytecode()),
    );
    env.tx.transact_to = TransactTo::Call(address);
    let db = Db::new().with_bytecode(address, bytecode);
    let mut evm = Evm::new(env, db);

    let result = evm.transact();

    assert!(&result.is_success());
    let calldata_slice = result.return_data().unwrap();
    let mut expected_result = [0_u8; 32];
    expected_result[30] = 1;
    assert_eq!(calldata_slice, expected_result);
}

#[test]
fn calldataload_with_offset_greater_than_calldata_size() {
    // in this case offset > calldata_size
    // the calldata is
    //       index =    0  1  ... 30 31
    //      calldata = [1, 1, ..., 1, 1]
    // and the offset is 64, given that in the result all bytes after
    // calldata end are set to 0, then the result is
    //      calldata_slice = [0, ..., 0, 0, 0]
    let calldata_offset = 64_u8;
    let memory_offset = 0_u8;
    let size = 32_u8;
    let program = Program::from(vec![
        Operation::Push((1_u8, BigUint::from(calldata_offset))),
        Operation::CalldataLoad,
        Operation::Push((1_u8, BigUint::from(memory_offset))),
        Operation::Mstore,
        Operation::Push((1_u8, BigUint::from(size))),
        Operation::Push((1_u8, BigUint::from(memory_offset))),
        Operation::Return,
    ]);

    let mut env = Env::default();
    env.tx.gas_limit = 999_999;
    env.tx.data = Bytes::from(vec![0xff; 32]);
    let (address, bytecode) = (
        Address::from_low_u64_be(40),
        Bytecode::from(program.to_bytecode()),
    );
    env.tx.transact_to = TransactTo::Call(address);
    let db = Db::new().with_bytecode(address, bytecode);
    let mut evm = Evm::new(env, db);

    let result = evm.transact();

    assert!(&result.is_success());
    let calldata_slice = result.return_data().unwrap();
    let expected_result = [0_u8; 32];
    assert_eq!(calldata_slice, expected_result);
}

#[test]
fn test_calldatacopy() {
    let operations = vec![
        Operation::Push((1, BigUint::from(10_u8))),
        Operation::Push((1, BigUint::from(0_u8))),
        Operation::Push((1, BigUint::from(0_u8))),
        Operation::CallDataCopy,
        Operation::Push((1, BigUint::from(10_u8))),
        Operation::Push((1, BigUint::from(0_u8))),
        Operation::Return,
    ];

    let program = Program::from(operations);
    let mut env = Env::default();
    env.tx.data = Bytes::from(vec![0, 1, 2, 3, 4, 5, 6, 7, 8, 9]);
    env.tx.gas_limit = 1000;
    let (address, bytecode) = (
        Address::from_low_u64_be(40),
        Bytecode::from(program.to_bytecode()),
    );
    env.tx.transact_to = TransactTo::Call(address);
    let db = Db::new().with_bytecode(address, bytecode);
    let mut evm = Evm::new(env, db);
    let result = evm.transact();

    //Test that the memory is correctly copied
    let correct_memory = vec![0, 1, 2, 3, 4, 5, 6, 7, 8, 9];
    let return_data = result.return_data().unwrap();
    assert_eq!(return_data, correct_memory);
}

#[test]
fn test_calldatacopy_zeros_padding() {
    let operations = vec![
        Operation::Push((1, BigUint::from(10_u8))),
        Operation::Push((1, BigUint::from(0_u8))),
        Operation::Push((1, BigUint::from(0_u8))),
        Operation::CallDataCopy,
        Operation::Push((1, BigUint::from(10_u8))),
        Operation::Push((1, BigUint::from(0_u8))),
        Operation::Return,
    ];

    let program = Program::from(operations);
    let mut env = Env::default();
    env.tx.data = Bytes::from(vec![0, 1, 2, 3, 4]);
    env.tx.gas_limit = 1000;
    let (address, bytecode) = (
        Address::from_low_u64_be(40),
        Bytecode::from(program.to_bytecode()),
    );
    env.tx.transact_to = TransactTo::Call(address);
    let db = Db::new().with_bytecode(address, bytecode);
    let mut evm = Evm::new(env, db);
    let result = evm.transact();

    //Test that the memory is correctly copied
    let correct_memory = vec![0, 1, 2, 3, 4, 0, 0, 0, 0, 0];
    let return_data = result.return_data().unwrap();
    assert_eq!(return_data, correct_memory);
}

#[test]
fn test_calldatacopy_memory_offset() {
    let operations = vec![
        Operation::Push((1, BigUint::from(5_u8))),
        Operation::Push((1, BigUint::from(1_u8))),
        Operation::Push((1, BigUint::from(0_u8))),
        Operation::CallDataCopy,
        Operation::Push((1, BigUint::from(5_u8))),
        Operation::Push((1, BigUint::from(0_u8))),
        Operation::Return,
    ];

    let program = Program::from(operations);
    let mut env = Env::default();
    env.tx.data = Bytes::from(vec![0, 1, 2, 3, 4, 5, 6, 7, 8, 9]);
    env.tx.gas_limit = 1000;
    let (address, bytecode) = (
        Address::from_low_u64_be(40),
        Bytecode::from(program.to_bytecode()),
    );
    env.tx.transact_to = TransactTo::Call(address);
    let db = Db::new().with_bytecode(address, bytecode);
    let mut evm = Evm::new(env, db);
    let result = evm.transact();

    //Test that the memory is correctly copied
    let correct_memory = vec![1, 2, 3, 4, 5];
    let return_data = result.return_data().unwrap();
    assert_eq!(return_data, correct_memory);
}

#[test]
fn test_calldatacopy_calldataoffset() {
    let operations = vec![
        Operation::Push((1, BigUint::from(10_u8))),
        Operation::Push((1, BigUint::from(0_u8))),
        Operation::Push((1, BigUint::from(1_u8))),
        Operation::CallDataCopy,
        Operation::Push((1, BigUint::from(10_u8))),
        Operation::Push((1, BigUint::from(0_u8))),
        Operation::Return,
    ];

    let program = Program::from(operations);
    let mut env = Env::default();
    env.tx.data = Bytes::from(vec![0, 1, 2, 3, 4, 5, 6, 7, 8, 9]);
    env.tx.gas_limit = 1000;
    let (address, bytecode) = (
        Address::from_low_u64_be(40),
        Bytecode::from(program.to_bytecode()),
    );
    env.tx.transact_to = TransactTo::Call(address);
    let db = Db::new().with_bytecode(address, bytecode);
    let mut evm = Evm::new(env, db);

    let result = evm.transact();

    //Test that the memory is correctly copied
    let correct_memory = vec![0, 0, 1, 2, 3, 4, 5, 6, 7, 8];
    let return_data = result.return_data().unwrap();
    assert_eq!(return_data, correct_memory);
}

#[test]
fn test_calldatacopy_calldataoffset_bigger_than_calldatasize() {
    let operations = vec![
        Operation::Push((1, BigUint::from(10_u8))),
        Operation::Push((1, BigUint::from(30_u8))),
        Operation::Push((1, BigUint::from(0_u8))),
        Operation::CallDataCopy,
        Operation::Push((1, BigUint::from(10_u8))),
        Operation::Push((1, BigUint::from(0_u8))),
        Operation::Return,
    ];

    let program = Program::from(operations);
    let mut env = Env::default();
    env.tx.data = Bytes::from(vec![0, 1, 2, 3, 4, 5, 6, 7, 8, 9]);
    env.tx.gas_limit = 1000;
    let (address, bytecode) = (
        Address::from_low_u64_be(40),
        Bytecode::from(program.to_bytecode()),
    );
    env.tx.transact_to = TransactTo::Call(address);
    let db = Db::new().with_bytecode(address, bytecode);
    let mut evm = Evm::new(env, db);
    let result = evm.transact();

    //Test that the memory is correctly copied
    let correct_memory = vec![0, 0, 0, 0, 0, 0, 0, 0, 0, 0];
    let return_data = result.return_data().unwrap();
    assert_eq!(return_data, correct_memory);
}

#[test]
fn log0() {
    let data: [u8; 32] = [0xff; 32];
    let size = 32_u8;
    let memory_offset = 0_u8;
    let program = Program::from(vec![
        // store data in memory
        Operation::Push((32_u8, BigUint::from_bytes_be(&data))),
        Operation::Push((1_u8, BigUint::from(memory_offset))),
        Operation::Mstore,
        // execute log0
        Operation::Push((1_u8, BigUint::from(size))),
        Operation::Push((1_u8, BigUint::from(memory_offset))),
        Operation::Log(0),
    ]);

    let mut env = Env::default();
    env.tx.gas_limit = 999_999;

    let (address, bytecode) = (
        Address::from_low_u64_be(40),
        Bytecode::from(program.to_bytecode()),
    );
    env.tx.transact_to = TransactTo::Call(address);
    let db = Db::new().with_bytecode(address, bytecode);
    let mut evm = Evm::new(env, db);

    let result = evm.transact();

    assert!(&result.is_success());
    let logs = result.return_logs().unwrap();
    let expected_logs: Vec<Log> = vec![Log {
        data: [0xff_u8; 32].into(),
        topics: vec![],
    }];
    assert_eq!(logs.to_owned(), expected_logs);
}

#[test]
fn log1() {
    let data: [u8; 32] = [0xff; 32];
    let size = 32_u8;
    let memory_offset = 0_u8;
    let mut topic: [u8; 32] = [0x00; 32];
    topic[31] = 1;

    let program = Program::from(vec![
        // store data in memory
        Operation::Push((32_u8, BigUint::from_bytes_be(&data))),
        Operation::Push((1_u8, BigUint::from(memory_offset))),
        Operation::Mstore,
        // execute log1
        Operation::Push((32_u8, BigUint::from_bytes_be(&topic))),
        Operation::Push((1_u8, BigUint::from(size))),
        Operation::Push((1_u8, BigUint::from(memory_offset))),
        Operation::Log(1),
    ]);

    let mut env = Env::default();
    env.tx.gas_limit = 999_999;

    let (address, bytecode) = (Address::zero(), Bytecode::from(program.to_bytecode()));
    env.tx.transact_to = TransactTo::Call(address);
    let db = Db::new().with_bytecode(address, bytecode);
    let mut evm = Evm::new(env, db);

    let result = evm.transact();

    assert!(&result.is_success());
    let logs = result.return_logs().unwrap();
    let expected_logs: Vec<Log> = vec![Log {
        data: [0xff_u8; 32].into(),
        topics: vec![U256 { lo: 1, hi: 0 }],
    }];
    assert_eq!(logs.to_owned(), expected_logs);
}

#[test]
fn log2() {
    let data: [u8; 32] = [0xff; 32];
    let size = 32_u8;
    let memory_offset = 0_u8;
    let mut topic1: [u8; 32] = [0x00; 32];
    topic1[31] = 1;
    let mut topic2: [u8; 32] = [0x00; 32];
    topic2[31] = 2;

    let program = Program::from(vec![
        // store data in memory
        Operation::Push((32_u8, BigUint::from_bytes_be(&data))),
        Operation::Push((1_u8, BigUint::from(memory_offset))),
        Operation::Mstore,
        // execute log2
        Operation::Push((32_u8, BigUint::from_bytes_be(&topic2))),
        Operation::Push((32_u8, BigUint::from_bytes_be(&topic1))),
        Operation::Push((1_u8, BigUint::from(size))),
        Operation::Push((1_u8, BigUint::from(memory_offset))),
        Operation::Log(2),
    ]);

    let mut env = Env::default();
    env.tx.gas_limit = 999_999;

    let (address, bytecode) = (
        Address::from_low_u64_be(40),
        Bytecode::from(program.to_bytecode()),
    );
    env.tx.transact_to = TransactTo::Call(address);
    let db = Db::new().with_bytecode(address, bytecode);
    let mut evm = Evm::new(env, db);

    let result = evm.transact();

    assert!(&result.is_success());
    let logs = result.return_logs().unwrap();
    let expected_logs: Vec<Log> = vec![Log {
        data: [0xff_u8; 32].into(),
        topics: vec![U256 { lo: 1, hi: 0 }, U256 { lo: 2, hi: 0 }],
    }];
    assert_eq!(logs.to_owned(), expected_logs);
}

#[test]
fn log3() {
    let data: [u8; 32] = [0xff; 32];
    let size = 32_u8;
    let memory_offset = 0_u8;
    let mut topic1: [u8; 32] = [0x00; 32];
    topic1[31] = 1;
    let mut topic2: [u8; 32] = [0x00; 32];
    topic2[31] = 2;
    let mut topic3: [u8; 32] = [0x00; 32];
    topic3[31] = 3;

    let program = Program::from(vec![
        // store data in memory
        Operation::Push((32_u8, BigUint::from_bytes_be(&data))),
        Operation::Push((1_u8, BigUint::from(memory_offset))),
        Operation::Mstore,
        // execute log2
        Operation::Push((32_u8, BigUint::from_bytes_be(&topic3))),
        Operation::Push((32_u8, BigUint::from_bytes_be(&topic2))),
        Operation::Push((32_u8, BigUint::from_bytes_be(&topic1))),
        Operation::Push((1_u8, BigUint::from(size))),
        Operation::Push((1_u8, BigUint::from(memory_offset))),
        Operation::Log(3),
    ]);

    let mut env = Env::default();
    env.tx.gas_limit = 999_999;
    let (address, bytecode) = (
        Address::from_low_u64_be(40),
        Bytecode::from(program.to_bytecode()),
    );
    env.tx.transact_to = TransactTo::Call(address);
    let db = Db::new().with_bytecode(address, bytecode);
    let mut evm = Evm::new(env, db);

    let result = evm.transact();

    assert!(&result.is_success());
    let logs = result.return_logs().unwrap();
    let expected_logs: Vec<Log> = vec![Log {
        data: [0xff_u8; 32].into(),
        topics: vec![
            U256 { lo: 1, hi: 0 },
            U256 { lo: 2, hi: 0 },
            U256 { lo: 3, hi: 0 },
        ],
    }];
    assert_eq!(logs.to_owned(), expected_logs);
}

#[test]
fn log4() {
    let data: [u8; 32] = [0xff; 32];
    let size = 32_u8;
    let memory_offset = 0_u8;
    let mut topic1: [u8; 32] = [0x00; 32];
    topic1[31] = 1;
    let mut topic2: [u8; 32] = [0x00; 32];
    topic2[31] = 2;
    let mut topic3: [u8; 32] = [0x00; 32];
    topic3[31] = 3;
    let mut topic4: [u8; 32] = [0x00; 32];
    topic4[31] = 4;

    let program = Program::from(vec![
        // store data in memory
        Operation::Push((32_u8, BigUint::from_bytes_be(&data))),
        Operation::Push((1_u8, BigUint::from(memory_offset))),
        Operation::Mstore,
        // execute log4
        Operation::Push((32_u8, BigUint::from_bytes_be(&topic4))),
        Operation::Push((32_u8, BigUint::from_bytes_be(&topic3))),
        Operation::Push((32_u8, BigUint::from_bytes_be(&topic2))),
        Operation::Push((32_u8, BigUint::from_bytes_be(&topic1))),
        Operation::Push((1_u8, BigUint::from(size))),
        Operation::Push((1_u8, BigUint::from(memory_offset))),
        Operation::Log(4),
    ]);

    let mut env = Env::default();
    env.tx.gas_limit = 999_999;

    let (address, bytecode) = (
        Address::from_low_u64_be(40),
        Bytecode::from(program.to_bytecode()),
    );
    env.tx.transact_to = TransactTo::Call(address);
    let db = Db::new().with_bytecode(address, bytecode);
    let mut evm = Evm::new(env, db);

    let result = evm.transact();

    assert!(&result.is_success());
    let logs = result.return_logs().unwrap();
    let expected_logs: Vec<Log> = vec![Log {
        data: [0xff_u8; 32].into(),
        topics: vec![
            U256 { lo: 1, hi: 0 },
            U256 { lo: 2, hi: 0 },
            U256 { lo: 3, hi: 0 },
            U256 { lo: 4, hi: 0 },
        ],
    }];
    assert_eq!(logs.to_owned(), expected_logs);
}

#[test]
fn callvalue_happy_path() {
    let callvalue: u32 = 1500;
    let operations = vec![Operation::Callvalue];
    let mut env = Env::default();
    env.tx.value = EU256::from(callvalue);
    let expected_result = BigUint::from(callvalue);
    run_program_assert_num_result(operations, env, expected_result);
}

#[test]
fn callvalue_gas_check() {
    let operations = vec![Operation::Callvalue];
    let needed_gas = gas_cost::CALLVALUE;
    let env = Env::default();
    run_program_assert_gas_exact(operations, env, needed_gas as _);
}

#[test]
fn callvalue_stack_overflow() {
    let mut program = vec![Operation::Push0; 1024];
    program.push(Operation::Callvalue);
    let env = Env::default();
    run_program_assert_halt(program, env);
}

#[test]
fn coinbase_happy_path() {
    // taken from evm.codes
    let coinbase_address = "5B38Da6a701c568545dCfcB03FcB875f56beddC4";
    let coinbase: [u8; 20] = hex::decode(coinbase_address)
        .expect("Decoding failed")
        .try_into()
        .expect("Incorrect length");
    let operations = vec![Operation::Coinbase];
    let mut env = Env::default();
    env.block.coinbase = coinbase.into();

    let expected_result = BigUint::from_bytes_be(&coinbase);

    run_program_assert_num_result(operations, env, expected_result);
}

#[test]
fn coinbase_gas_check() {
    let operations = vec![Operation::Coinbase];
    let needed_gas = gas_cost::COINBASE;
    let env = Env::default();
    run_program_assert_gas_exact(operations, env, needed_gas as _);
}

#[test]
fn coinbase_stack_overflow() {
    let mut program = vec![Operation::Push0; 1024];
    program.push(Operation::Coinbase);
    let env = Env::default();
    run_program_assert_halt(program, env);
}

#[test]
fn basefee() {
    let program = vec![Operation::Basefee];
    let mut env = Env::default();
    let basefee = 10_u8;
    let expected_result = BigUint::from(basefee);
    env.block.basefee = EU256::from(basefee);

    run_program_assert_num_result(program, env, expected_result);
}

#[test]
fn basefee_gas_check() {
    let program = vec![Operation::Basefee];
    let needed_gas = gas_cost::BASEFEE;
    let env = Env::default();
    run_program_assert_gas_exact(program, env, needed_gas as _);
}

#[test]
fn basefee_stack_overflow() {
    let mut program = vec![Operation::Push0; 1024];
    program.push(Operation::Basefee);
    let env = Env::default();
    run_program_assert_halt(program, env);
}

#[test]
fn block_number_check() {
    let program = vec![Operation::Number];
    let mut env = Env::default();
    let result = BigUint::from(2147483639_u32);

    env.block.number = ethereum_types::U256::from(2147483639);

    run_program_assert_num_result(program, env, result);
}

#[test]
fn block_number_check_gas() {
    let program = vec![Operation::Number];
    let env = Env::default();
    let gas_needed = gas_cost::NUMBER;

    run_program_assert_gas_exact(program, env, gas_needed as _);
}

#[test]
fn block_number_with_stack_overflow() {
    let mut program = vec![Operation::Push0; 1024];
    let env = Env::default();

    program.push(Operation::Number);
    run_program_assert_halt(program, env);
}

#[test]
fn gasprice_happy_path() {
    let gas_price: u32 = 33192;
    let operations = vec![Operation::Gasprice];
    let mut env = Env::default();
    env.tx.gas_price = EU256::from(gas_price);

    let expected_result = BigUint::from(gas_price);

    run_program_assert_num_result(operations, env, expected_result);
}

#[test]
fn gasprice_gas_check() {
    let operations = vec![Operation::Gasprice];
    let needed_gas = gas_cost::GASPRICE;
    let env = Env::default();
    run_program_assert_gas_exact(operations, env, needed_gas as _);
}

#[test]
fn gasprice_stack_overflow() {
    let mut program = vec![Operation::Push0; 1024];
    program.push(Operation::Gasprice);
    let env = Env::default();
    run_program_assert_halt(program, env);
}

#[test]
fn chainid_happy_path() {
    let chainid: u64 = 1333;
    let operations = vec![Operation::Chainid];
    let mut env = Env::default();
    env.cfg.chain_id = chainid;
    let expected_result = BigUint::from(chainid);
    run_program_assert_num_result(operations, env, expected_result);
}

#[test]
fn chainid_gas_check() {
    let operations = vec![Operation::Chainid];
    let needed_gas = gas_cost::CHAINID;
    let env = Env::default();
    run_program_assert_gas_exact(operations, env, needed_gas as _);
}

#[test]
fn chainid_stack_overflow() {
    let mut program = vec![Operation::Push0; 1024];
    program.push(Operation::Chainid);
    let env = Env::default();
    run_program_assert_halt(program, env);
}

#[test]
<<<<<<< HEAD
fn address() {
    let address = Address::from_str("0x9bbfed6889322e016e0a02ee459d306fc19545d8").unwrap();
    let operations = vec![
        Operation::Address,
        Operation::Push0,
        Operation::Mstore,
        Operation::Push((1, 32_u8.into())),
        Operation::Push0,
        Operation::Return,
    ];

    let address_bytes = &address.to_fixed_bytes();
    //We extend the result to be 32 bytes long.
    let expected_result: [u8; 32] = [&[0u8; 12], &address_bytes[0..20]]
        .concat()
        .try_into()
        .unwrap();

    let program = Program::from(operations);
    let bytecode = Bytecode::from(program.to_bytecode());
    let mut env = Env::default();
    env.tx.gas_limit = 999_999;
    env.tx.transact_to = TransactTo::Call(address);

    let db = Db::new().with_bytecode(address, bytecode);
    let mut evm = Evm::new(env, db);
    let result = evm.transact();
    assert!(&result.is_success());
    let result_data = result.return_data().unwrap();
    assert_eq!(result_data, &expected_result);
}

#[test]
fn address_with_gas_cost() {
    let address = [0xff; 20];
    let operations = vec![Operation::Address];
    let mut env = Env::default();
    env.tx.transact_to = TransactTo::Call(Address::from_slice(&address));

    let needed_gas = gas_cost::ADDRESS;
    run_program_assert_gas_exact(operations, env, needed_gas as _);
}

#[test]
fn address_stack_overflow() {
    let mut program = vec![Operation::Push0; 1024];
    program.push(Operation::Address);
    let env = Env::default();
=======
fn caller_happy_path() {
    let caller = Address::from_str("0x9bbfed6889322e016e0a02ee459d306fc19545d8").unwrap();
    let operations = vec![Operation::Caller];
    let mut env = Env::default();
    env.tx.caller = caller;
    let caller_bytes = &caller.to_fixed_bytes();
    //We extend the result to be 32 bytes long.
    let expected_result: [u8; 32] = [&[0u8; 12], &caller_bytes[0..20]]
        .concat()
        .try_into()
        .unwrap();
    run_program_assert_bytes_result(operations, env, &expected_result);
}

#[test]
fn caller_gas_check() {
    let operations = vec![Operation::Caller];
    let needed_gas = gas_cost::CALLER;
    let env = Env::default();
    run_program_assert_gas_exact(operations, env, needed_gas as _);
}

#[test]
fn caller_stack_overflow() {
    let mut program = vec![Operation::Push0; 1024];
    program.push(Operation::Caller);
    let env = Env::default();
    run_program_assert_halt(program, env);
}

#[test]
fn sload_gas_consumption() {
    let program = vec![
        Operation::Push((1_u8, BigUint::from(1_u8))),
        Operation::Sload,
    ];
    let result = gas_cost::PUSHN + gas_cost::SLOAD;
    let env = Env::default();

    run_program_assert_gas_exact(program, env, result as _);
}

#[test]
fn sload_with_valid_key() {
    let key = 80_u8;
    let value = 11_u8;
    let program = Program::from(vec![
        Operation::Push((1_u8, BigUint::from(key))),
        Operation::Sload,
        Operation::Push0,
        Operation::Mstore,
        Operation::Push((1_u8, BigUint::from(32_u8))),
        Operation::Push0,
        Operation::Return,
    ]);
    let (address, bytecode) = (
        Address::from_low_u64_be(40),
        Bytecode::from(program.to_bytecode()),
    );
    let caller_address = Address::from_low_u64_be(41);
    let mut env = Env::default();
    env.tx.gas_limit = 999_999;
    env.tx.transact_to = TransactTo::Call(address);
    env.tx.caller = caller_address;
    let db = Db::new().with_bytecode(address, bytecode);
    let mut evm = Evm::new(env, db);

    evm.db
        .write_storage(caller_address, EU256::from(key), EU256::from(value));

    let result = evm.transact();
    assert!(&result.is_success());
    let result = result.return_data().unwrap();

    assert_eq!(EU256::from(result), EU256::from(value));
}

#[test]
fn sload_with_invalid_key() {
    let program = vec![
        Operation::Push((1_u8, BigUint::from(5_u8))),
        Operation::Sload,
    ];
    let env = Env::default();
    let result = BigUint::from(0_u8);

    run_program_assert_num_result(program, env, result);
}

#[test]
fn sload_with_stack_underflow() {
    let program = vec![Operation::Sload];
    let env = Env::default();

>>>>>>> 55f42cb0
    run_program_assert_halt(program, env);
}<|MERGE_RESOLUTION|>--- conflicted
+++ resolved
@@ -9,17 +9,9 @@
     syscall::{Log, U256},
     Env, Evm,
 };
-<<<<<<< HEAD
-use std::str::FromStr;
-
 use num_bigint::BigUint;
 
-fn run_program_assert_result(
-=======
-use num_bigint::BigUint;
-
 fn run_program_assert_num_result(
->>>>>>> 55f42cb0
     mut operations: Vec<Operation>,
     mut env: Env,
     expected_result: BigUint,
@@ -900,56 +892,6 @@
 }
 
 #[test]
-<<<<<<< HEAD
-fn address() {
-    let address = Address::from_str("0x9bbfed6889322e016e0a02ee459d306fc19545d8").unwrap();
-    let operations = vec![
-        Operation::Address,
-        Operation::Push0,
-        Operation::Mstore,
-        Operation::Push((1, 32_u8.into())),
-        Operation::Push0,
-        Operation::Return,
-    ];
-
-    let address_bytes = &address.to_fixed_bytes();
-    //We extend the result to be 32 bytes long.
-    let expected_result: [u8; 32] = [&[0u8; 12], &address_bytes[0..20]]
-        .concat()
-        .try_into()
-        .unwrap();
-
-    let program = Program::from(operations);
-    let bytecode = Bytecode::from(program.to_bytecode());
-    let mut env = Env::default();
-    env.tx.gas_limit = 999_999;
-    env.tx.transact_to = TransactTo::Call(address);
-
-    let db = Db::new().with_bytecode(address, bytecode);
-    let mut evm = Evm::new(env, db);
-    let result = evm.transact();
-    assert!(&result.is_success());
-    let result_data = result.return_data().unwrap();
-    assert_eq!(result_data, &expected_result);
-}
-
-#[test]
-fn address_with_gas_cost() {
-    let address = [0xff; 20];
-    let operations = vec![Operation::Address];
-    let mut env = Env::default();
-    env.tx.transact_to = TransactTo::Call(Address::from_slice(&address));
-
-    let needed_gas = gas_cost::ADDRESS;
-    run_program_assert_gas_exact(operations, env, needed_gas as _);
-}
-
-#[test]
-fn address_stack_overflow() {
-    let mut program = vec![Operation::Push0; 1024];
-    program.push(Operation::Address);
-    let env = Env::default();
-=======
 fn caller_happy_path() {
     let caller = Address::from_str("0x9bbfed6889322e016e0a02ee459d306fc19545d8").unwrap();
     let operations = vec![Operation::Caller];
@@ -1044,6 +986,57 @@
     let program = vec![Operation::Sload];
     let env = Env::default();
 
->>>>>>> 55f42cb0
+    run_program_assert_halt(program, env);
+}
+
+#[test]
+fn address() {
+    let address = Address::from_str("0x9bbfed6889322e016e0a02ee459d306fc19545d8").unwrap();
+    let operations = vec![
+        Operation::Address,
+        Operation::Push0,
+        Operation::Mstore,
+        Operation::Push((1, 32_u8.into())),
+        Operation::Push0,
+        Operation::Return,
+    ];
+
+    let address_bytes = &address.to_fixed_bytes();
+    //We extend the result to be 32 bytes long.
+    let expected_result: [u8; 32] = [&[0u8; 12], &address_bytes[0..20]]
+        .concat()
+        .try_into()
+        .unwrap();
+
+    let program = Program::from(operations);
+    let bytecode = Bytecode::from(program.to_bytecode());
+    let mut env = Env::default();
+    env.tx.gas_limit = 999_999;
+    env.tx.transact_to = TransactTo::Call(address);
+
+    let db = Db::new().with_bytecode(address, bytecode);
+    let mut evm = Evm::new(env, db);
+    let result = evm.transact();
+    assert!(&result.is_success());
+    let result_data = result.return_data().unwrap();
+    assert_eq!(result_data, &expected_result);
+}
+
+#[test]
+fn address_with_gas_cost() {
+    let address = [0xff; 20];
+    let operations = vec![Operation::Address];
+    let mut env = Env::default();
+    env.tx.transact_to = TransactTo::Call(Address::from_slice(&address));
+
+    let needed_gas = gas_cost::ADDRESS;
+    run_program_assert_gas_exact(operations, env, needed_gas as _);
+}
+
+#[test]
+fn address_stack_overflow() {
+    let mut program = vec![Operation::Push0; 1024];
+    program.push(Operation::Address);
+    let env = Env::default();
     run_program_assert_halt(program, env);
 }