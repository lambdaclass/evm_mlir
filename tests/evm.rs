use evm_mlir::{
<<<<<<< HEAD
    program::{Opcode, Operation, Program},
=======
    program::{Operation, Program},
    syscall::{Log, U256},
>>>>>>> 2dd30972
    Env, Evm,
};
use num_bigint::BigUint;

fn get_fibonacci_program(n: u64) -> Vec<Operation> {
    assert!(n > 0, "n must be greater than 0");

    let main_loop_pc = 36;
    let end_pc = 57;
    vec![
        Operation::Push((32, (n - 1).into())),     // 0-32
        Operation::Push0,                          // fib(0)
        Operation::Push((1, BigUint::from(1_u8))), // fib(1)
        // main loop
        Operation::Jumpdest { pc: main_loop_pc }, // 35
        Operation::Dup(3),
        Operation::IsZero,
        Operation::Push((1, BigUint::from(end_pc))), // 38-39
        Operation::Jumpi,
        // fib(n-1) + fib(n-2)
        Operation::Dup(2),
        Operation::Dup(2),
        Operation::Add,
        // [fib(n-2), fib(n-1), fib(n)] -> [fib(n-1) + fib(n)]
        Operation::Swap(2),
        Operation::Pop,
        Operation::Swap(1),
        // decrement counter
        Operation::Swap(2),
        Operation::Push((1, BigUint::from(1_u8))), // 48-49
        Operation::Swap(1),
        Operation::Sub,
        Operation::Swap(2),
        Operation::Push((1, BigUint::from(main_loop_pc))), // 53-54
        Operation::Jump,
        Operation::Jumpdest { pc: end_pc },
        Operation::Swap(2),
        Operation::Pop,
        Operation::Pop,
        // Return the requested fibonacci element
        Operation::Push0,
        Operation::Mstore,
        Operation::Push((1, 32_u8.into())),
        Operation::Push0,
        Operation::Return,
    ]
}

#[test]
fn fibonacci_example() {
    let operations = get_fibonacci_program(10);
    let program = Program::from(operations);

    let mut env = Env::default();
    env.tx.gas_limit = 999_999;

    let mut evm = Evm::new(env, program);

    let result = evm.transact();

    assert!(&result.is_success());
    let number = BigUint::from_bytes_be(result.return_data().unwrap());
<<<<<<< HEAD
    println!("{number}");
}

#[test]
fn codecopy() {
    let size = 12_u8;
    let offset = 0_u8;
    let dest_offset = 0_u8;
    let program: Program = vec![
        Operation::Push((1_u8, BigUint::from(size))),
        Operation::Push((1_u8, BigUint::from(offset))),
        Operation::Push((1_u8, BigUint::from(dest_offset))),
        Operation::Codecopy,
        Operation::Push((1_u8, BigUint::from(size))),
        Operation::Push((1_u8, BigUint::from(dest_offset))),
        Operation::Return,
    ]
    .into();
=======
    assert_eq!(number, 55_u32.into());
}

#[test]
fn calldataload_with_all_bytes_before_end_of_calldata() {
    // in this case offset + 32 < calldata_size
    // calldata is
    //       index =    0  1  ... 30 31 30  ... 63
    //      calldata = [0, 0, ..., 0, 1, 0, ..., 0]
    // the offset is 0 and given that the slice width is always 32,
    // then the result is
    //      calldata_slice = [0, 0, ..., 1]
    let calldata_offset = 0_u8;
    let memory_offset = 0_u8;
    let size = 32_u8;
    let program = Program::from(vec![
        Operation::Push((1_u8, BigUint::from(calldata_offset))),
        Operation::CalldataLoad,
        Operation::Push((1_u8, BigUint::from(memory_offset))),
        Operation::Mstore,
        Operation::Push((1_u8, BigUint::from(size))),
        Operation::Push((1_u8, BigUint::from(memory_offset))),
        Operation::Return,
    ]);

    let mut env = Env::default();
    env.tx.gas_limit = 999_999;
    env.tx.calldata = [0x00; 64].into();
    env.tx.calldata[31] = 1;
    let mut evm = Evm::new(env, program);

    let result = evm.transact();

    assert!(&result.is_success());
    let calldata_slice = result.return_data().unwrap();
    let mut expected_result = [0_u8; 32];
    expected_result[31] = 1;
    assert_eq!(calldata_slice, expected_result);
}

#[test]
fn calldataload_with_some_bytes_after_end_of_calldata() {
    // in this case offset + 32 >= calldata_size
    // the calldata is
    //       index =    0  1  ... 30 31
    //      calldata = [0, 0, ..., 0, 1]
    // and the offset is 1, given that in the result all bytes after
    // calldata end are set to 0, then the result is
    //      calldata_slice = [0, ..., 0, 1, 0]
    let calldata_offset = 1_u8;
    let memory_offset = 0_u8;
    let size = 32_u8;
    let program = Program::from(vec![
        Operation::Push((1_u8, BigUint::from(calldata_offset))),
        Operation::CalldataLoad,
        Operation::Push((1_u8, BigUint::from(memory_offset))),
        Operation::Mstore,
        Operation::Push((1_u8, BigUint::from(size))),
        Operation::Push((1_u8, BigUint::from(memory_offset))),
        Operation::Return,
    ]);

    let mut env = Env::default();
    env.tx.gas_limit = 999_999;
    env.tx.calldata = [0x00; 32].into();
    env.tx.calldata[31] = 1;
    let mut evm = Evm::new(env, program);

    let result = evm.transact();

    assert!(&result.is_success());
    let calldata_slice = result.return_data().unwrap();
    let mut expected_result = [0_u8; 32];
    expected_result[30] = 1;
    assert_eq!(calldata_slice, expected_result);
}

#[test]
fn calldataload_with_offset_greater_than_calldata_size() {
    // in this case offset > calldata_size
    // the calldata is
    //       index =    0  1  ... 30 31
    //      calldata = [1, 1, ..., 1, 1]
    // and the offset is 64, given that in the result all bytes after
    // calldata end are set to 0, then the result is
    //      calldata_slice = [0, ..., 0, 0, 0]
    let calldata_offset = 64_u8;
    let memory_offset = 0_u8;
    let size = 32_u8;
    let program = Program::from(vec![
        Operation::Push((1_u8, BigUint::from(calldata_offset))),
        Operation::CalldataLoad,
        Operation::Push((1_u8, BigUint::from(memory_offset))),
        Operation::Mstore,
        Operation::Push((1_u8, BigUint::from(size))),
        Operation::Push((1_u8, BigUint::from(memory_offset))),
        Operation::Return,
    ]);

    let mut env = Env::default();
    env.tx.gas_limit = 999_999;
    env.tx.calldata = [0xff; 32].into();
    let mut evm = Evm::new(env, program);

    let result = evm.transact();

    assert!(&result.is_success());
    let calldata_slice = result.return_data().unwrap();
    let expected_result = [0_u8; 32];
    assert_eq!(calldata_slice, expected_result);
}

#[test]
fn log0() {
    let data: [u8; 32] = [0xff; 32];
    let size = 32_u8;
    let memory_offset = 0_u8;
    let program = Program::from(vec![
        // store data in memory
        Operation::Push((32_u8, BigUint::from_bytes_be(&data))),
        Operation::Push((1_u8, BigUint::from(memory_offset))),
        Operation::Mstore,
        // execute log0
        Operation::Push((1_u8, BigUint::from(size))),
        Operation::Push((1_u8, BigUint::from(memory_offset))),
        Operation::Log(0),
    ]);
>>>>>>> 2dd30972

    let mut env = Env::default();
    env.tx.gas_limit = 999_999;

<<<<<<< HEAD
    let evm = Evm::new(env, program);
=======
    let mut evm = Evm::new(env, program);
>>>>>>> 2dd30972

    let result = evm.transact();

    assert!(&result.is_success());
<<<<<<< HEAD

    let result_data = result.return_data().unwrap();
    let expected_result = vec![
        Opcode::PUSH1 as u8,
        size,
        Opcode::PUSH1 as u8,
        offset,
        Opcode::PUSH1 as u8,
        dest_offset,
        Opcode::CODECOPY as u8,
        Opcode::PUSH1 as u8,
        size,
        Opcode::PUSH1 as u8,
        dest_offset,
        Opcode::RETURN as u8,
    ];
    assert_eq!(result_data, &expected_result);
}

#[test]
fn codecopy_with_offset_out_of_bounds() {
    // copies to memory the bytecode from the 6th byte (offset = 6)
    // so the result must be [CODECOPY, PUSH, size, PUSH, dest_offset, RETURN, 0, ..., 0]
    let size = 12_u8;
    let offset = 6_u8;
    let dest_offset = 0_u8;
    let program: Program = vec![
        Operation::Push((1_u8, BigUint::from(size))),
        Operation::Push((1_u8, BigUint::from(offset))),
        Operation::Push((1_u8, BigUint::from(dest_offset))),
        Operation::Codecopy, // 6th byte
        Operation::Push((1_u8, BigUint::from(size))),
        Operation::Push((1_u8, BigUint::from(dest_offset))),
        Operation::Return,
    ]
    .into();
=======
    let logs = result.return_logs().unwrap();
    let expected_logs: Vec<Log> = vec![Log {
        data: [0xff_u8; 32].into(),
        topics: vec![],
    }];
    assert_eq!(logs.to_owned(), expected_logs);
}

#[test]
fn log1() {
    let data: [u8; 32] = [0xff; 32];
    let size = 32_u8;
    let memory_offset = 0_u8;
    let mut topic: [u8; 32] = [0x00; 32];
    topic[31] = 1;

    let program = Program::from(vec![
        // store data in memory
        Operation::Push((32_u8, BigUint::from_bytes_be(&data))),
        Operation::Push((1_u8, BigUint::from(memory_offset))),
        Operation::Mstore,
        // execute log1
        Operation::Push((32_u8, BigUint::from_bytes_be(&topic))),
        Operation::Push((1_u8, BigUint::from(size))),
        Operation::Push((1_u8, BigUint::from(memory_offset))),
        Operation::Log(1),
    ]);

    let mut env = Env::default();
    env.tx.gas_limit = 999_999;

    let mut evm = Evm::new(env, program);

    let result = evm.transact();

    assert!(&result.is_success());
    let logs = result.return_logs().unwrap();
    let expected_logs: Vec<Log> = vec![Log {
        data: [0xff_u8; 32].into(),
        topics: vec![U256 { lo: 1, hi: 0 }],
    }];
    assert_eq!(logs.to_owned(), expected_logs);
}

#[test]
fn log2() {
    let data: [u8; 32] = [0xff; 32];
    let size = 32_u8;
    let memory_offset = 0_u8;
    let mut topic1: [u8; 32] = [0x00; 32];
    topic1[31] = 1;
    let mut topic2: [u8; 32] = [0x00; 32];
    topic2[31] = 2;

    let program = Program::from(vec![
        // store data in memory
        Operation::Push((32_u8, BigUint::from_bytes_be(&data))),
        Operation::Push((1_u8, BigUint::from(memory_offset))),
        Operation::Mstore,
        // execute log2
        Operation::Push((32_u8, BigUint::from_bytes_be(&topic2))),
        Operation::Push((32_u8, BigUint::from_bytes_be(&topic1))),
        Operation::Push((1_u8, BigUint::from(size))),
        Operation::Push((1_u8, BigUint::from(memory_offset))),
        Operation::Log(2),
    ]);

    let mut env = Env::default();
    env.tx.gas_limit = 999_999;

    let mut evm = Evm::new(env, program);

    let result = evm.transact();

    assert!(&result.is_success());
    let logs = result.return_logs().unwrap();
    let expected_logs: Vec<Log> = vec![Log {
        data: [0xff_u8; 32].into(),
        topics: vec![U256 { lo: 1, hi: 0 }, U256 { lo: 2, hi: 0 }],
    }];
    assert_eq!(logs.to_owned(), expected_logs);
}

#[test]
fn log3() {
    let data: [u8; 32] = [0xff; 32];
    let size = 32_u8;
    let memory_offset = 0_u8;
    let mut topic1: [u8; 32] = [0x00; 32];
    topic1[31] = 1;
    let mut topic2: [u8; 32] = [0x00; 32];
    topic2[31] = 2;
    let mut topic3: [u8; 32] = [0x00; 32];
    topic3[31] = 3;

    let program = Program::from(vec![
        // store data in memory
        Operation::Push((32_u8, BigUint::from_bytes_be(&data))),
        Operation::Push((1_u8, BigUint::from(memory_offset))),
        Operation::Mstore,
        // execute log2
        Operation::Push((32_u8, BigUint::from_bytes_be(&topic3))),
        Operation::Push((32_u8, BigUint::from_bytes_be(&topic2))),
        Operation::Push((32_u8, BigUint::from_bytes_be(&topic1))),
        Operation::Push((1_u8, BigUint::from(size))),
        Operation::Push((1_u8, BigUint::from(memory_offset))),
        Operation::Log(3),
    ]);
>>>>>>> 2dd30972

    let mut env = Env::default();
    env.tx.gas_limit = 999_999;

<<<<<<< HEAD
    let evm = Evm::new(env, program);
=======
    let mut evm = Evm::new(env, program);
>>>>>>> 2dd30972

    let result = evm.transact();

    assert!(&result.is_success());
<<<<<<< HEAD

    let result_data = result.return_data().unwrap();
    let expected_result = vec![
        Opcode::CODECOPY as u8,
        Opcode::PUSH1 as u8,
        size,
        Opcode::PUSH1 as u8,
        dest_offset,
        Opcode::RETURN as u8,
        0,
        0,
        0,
        0,
        0,
        0,
    ];
    assert_eq!(result_data, &expected_result);
=======
    let logs = result.return_logs().unwrap();
    let expected_logs: Vec<Log> = vec![Log {
        data: [0xff_u8; 32].into(),
        topics: vec![
            U256 { lo: 1, hi: 0 },
            U256 { lo: 2, hi: 0 },
            U256 { lo: 3, hi: 0 },
        ],
    }];
    assert_eq!(logs.to_owned(), expected_logs);
}

#[test]
fn log4() {
    let data: [u8; 32] = [0xff; 32];
    let size = 32_u8;
    let memory_offset = 0_u8;
    let mut topic1: [u8; 32] = [0x00; 32];
    topic1[31] = 1;
    let mut topic2: [u8; 32] = [0x00; 32];
    topic2[31] = 2;
    let mut topic3: [u8; 32] = [0x00; 32];
    topic3[31] = 3;
    let mut topic4: [u8; 32] = [0x00; 32];
    topic4[31] = 4;

    let program = Program::from(vec![
        // store data in memory
        Operation::Push((32_u8, BigUint::from_bytes_be(&data))),
        Operation::Push((1_u8, BigUint::from(memory_offset))),
        Operation::Mstore,
        // execute log4
        Operation::Push((32_u8, BigUint::from_bytes_be(&topic4))),
        Operation::Push((32_u8, BigUint::from_bytes_be(&topic3))),
        Operation::Push((32_u8, BigUint::from_bytes_be(&topic2))),
        Operation::Push((32_u8, BigUint::from_bytes_be(&topic1))),
        Operation::Push((1_u8, BigUint::from(size))),
        Operation::Push((1_u8, BigUint::from(memory_offset))),
        Operation::Log(4),
    ]);

    let mut env = Env::default();
    env.tx.gas_limit = 999_999;

    let mut evm = Evm::new(env, program);

    let result = evm.transact();

    assert!(&result.is_success());
    let logs = result.return_logs().unwrap();
    let expected_logs: Vec<Log> = vec![Log {
        data: [0xff_u8; 32].into(),
        topics: vec![
            U256 { lo: 1, hi: 0 },
            U256 { lo: 2, hi: 0 },
            U256 { lo: 3, hi: 0 },
            U256 { lo: 4, hi: 0 },
        ],
    }];
    assert_eq!(logs.to_owned(), expected_logs);
>>>>>>> 2dd30972
}<|MERGE_RESOLUTION|>--- conflicted
+++ resolved
@@ -1,10 +1,6 @@
 use evm_mlir::{
-<<<<<<< HEAD
     program::{Opcode, Operation, Program},
-=======
-    program::{Operation, Program},
     syscall::{Log, U256},
->>>>>>> 2dd30972
     Env, Evm,
 };
 use num_bigint::BigUint;
@@ -67,26 +63,6 @@
 
     assert!(&result.is_success());
     let number = BigUint::from_bytes_be(result.return_data().unwrap());
-<<<<<<< HEAD
-    println!("{number}");
-}
-
-#[test]
-fn codecopy() {
-    let size = 12_u8;
-    let offset = 0_u8;
-    let dest_offset = 0_u8;
-    let program: Program = vec![
-        Operation::Push((1_u8, BigUint::from(size))),
-        Operation::Push((1_u8, BigUint::from(offset))),
-        Operation::Push((1_u8, BigUint::from(dest_offset))),
-        Operation::Codecopy,
-        Operation::Push((1_u8, BigUint::from(size))),
-        Operation::Push((1_u8, BigUint::from(dest_offset))),
-        Operation::Return,
-    ]
-    .into();
-=======
     assert_eq!(number, 55_u32.into());
 }
 
@@ -214,58 +190,15 @@
         Operation::Push((1_u8, BigUint::from(memory_offset))),
         Operation::Log(0),
     ]);
->>>>>>> 2dd30972
-
-    let mut env = Env::default();
-    env.tx.gas_limit = 999_999;
-
-<<<<<<< HEAD
-    let evm = Evm::new(env, program);
-=======
-    let mut evm = Evm::new(env, program);
->>>>>>> 2dd30972
-
-    let result = evm.transact();
-
-    assert!(&result.is_success());
-<<<<<<< HEAD
-
-    let result_data = result.return_data().unwrap();
-    let expected_result = vec![
-        Opcode::PUSH1 as u8,
-        size,
-        Opcode::PUSH1 as u8,
-        offset,
-        Opcode::PUSH1 as u8,
-        dest_offset,
-        Opcode::CODECOPY as u8,
-        Opcode::PUSH1 as u8,
-        size,
-        Opcode::PUSH1 as u8,
-        dest_offset,
-        Opcode::RETURN as u8,
-    ];
-    assert_eq!(result_data, &expected_result);
-}
-
-#[test]
-fn codecopy_with_offset_out_of_bounds() {
-    // copies to memory the bytecode from the 6th byte (offset = 6)
-    // so the result must be [CODECOPY, PUSH, size, PUSH, dest_offset, RETURN, 0, ..., 0]
-    let size = 12_u8;
-    let offset = 6_u8;
-    let dest_offset = 0_u8;
-    let program: Program = vec![
-        Operation::Push((1_u8, BigUint::from(size))),
-        Operation::Push((1_u8, BigUint::from(offset))),
-        Operation::Push((1_u8, BigUint::from(dest_offset))),
-        Operation::Codecopy, // 6th byte
-        Operation::Push((1_u8, BigUint::from(size))),
-        Operation::Push((1_u8, BigUint::from(dest_offset))),
-        Operation::Return,
-    ]
-    .into();
-=======
+
+    let mut env = Env::default();
+    env.tx.gas_limit = 999_999;
+
+    let mut evm = Evm::new(env, program);
+
+    let result = evm.transact();
+
+    assert!(&result.is_success());
     let logs = result.return_logs().unwrap();
     let expected_logs: Vec<Log> = vec![Log {
         data: [0xff_u8; 32].into(),
@@ -374,39 +307,15 @@
         Operation::Push((1_u8, BigUint::from(memory_offset))),
         Operation::Log(3),
     ]);
->>>>>>> 2dd30972
-
-    let mut env = Env::default();
-    env.tx.gas_limit = 999_999;
-
-<<<<<<< HEAD
-    let evm = Evm::new(env, program);
-=======
-    let mut evm = Evm::new(env, program);
->>>>>>> 2dd30972
-
-    let result = evm.transact();
-
-    assert!(&result.is_success());
-<<<<<<< HEAD
-
-    let result_data = result.return_data().unwrap();
-    let expected_result = vec![
-        Opcode::CODECOPY as u8,
-        Opcode::PUSH1 as u8,
-        size,
-        Opcode::PUSH1 as u8,
-        dest_offset,
-        Opcode::RETURN as u8,
-        0,
-        0,
-        0,
-        0,
-        0,
-        0,
-    ];
-    assert_eq!(result_data, &expected_result);
-=======
+
+    let mut env = Env::default();
+    env.tx.gas_limit = 999_999;
+
+    let mut evm = Evm::new(env, program);
+
+    let result = evm.transact();
+
+    assert!(&result.is_success());
     let logs = result.return_logs().unwrap();
     let expected_logs: Vec<Log> = vec![Log {
         data: [0xff_u8; 32].into(),
@@ -467,5 +376,92 @@
         ],
     }];
     assert_eq!(logs.to_owned(), expected_logs);
->>>>>>> 2dd30972
+}
+
+#[test]
+fn codecopy() {
+    let size = 12_u8;
+    let offset = 0_u8;
+    let dest_offset = 0_u8;
+    let program: Program = vec![
+        Operation::Push((1_u8, BigUint::from(size))),
+        Operation::Push((1_u8, BigUint::from(offset))),
+        Operation::Push((1_u8, BigUint::from(dest_offset))),
+        Operation::Codecopy,
+        Operation::Push((1_u8, BigUint::from(size))),
+        Operation::Push((1_u8, BigUint::from(dest_offset))),
+        Operation::Return,
+    ]
+    .into();
+
+    let mut env = Env::default();
+    env.tx.gas_limit = 999_999;
+
+    let mut evm = Evm::new(env, program);
+
+    let result = evm.transact();
+
+    assert!(&result.is_success());
+
+    let result_data = result.return_data().unwrap();
+    let expected_result = vec![
+        Opcode::PUSH1 as u8,
+        size,
+        Opcode::PUSH1 as u8,
+        offset,
+        Opcode::PUSH1 as u8,
+        dest_offset,
+        Opcode::CODECOPY as u8,
+        Opcode::PUSH1 as u8,
+        size,
+        Opcode::PUSH1 as u8,
+        dest_offset,
+        Opcode::RETURN as u8,
+    ];
+    assert_eq!(result_data, &expected_result);
+}
+
+#[test]
+fn codecopy_with_offset_out_of_bounds() {
+    // copies to memory the bytecode from the 6th byte (offset = 6)
+    // so the result must be [CODECOPY, PUSH, size, PUSH, dest_offset, RETURN, 0, ..., 0]
+    let size = 12_u8;
+    let offset = 6_u8;
+    let dest_offset = 0_u8;
+    let program: Program = vec![
+        Operation::Push((1_u8, BigUint::from(size))),
+        Operation::Push((1_u8, BigUint::from(offset))),
+        Operation::Push((1_u8, BigUint::from(dest_offset))),
+        Operation::Codecopy, // 6th byte
+        Operation::Push((1_u8, BigUint::from(size))),
+        Operation::Push((1_u8, BigUint::from(dest_offset))),
+        Operation::Return,
+    ]
+    .into();
+
+    let mut env = Env::default();
+    env.tx.gas_limit = 999_999;
+
+    let mut evm = Evm::new(env, program);
+
+    let result = evm.transact();
+
+    assert!(&result.is_success());
+
+    let result_data = result.return_data().unwrap();
+    let expected_result = vec![
+        Opcode::CODECOPY as u8,
+        Opcode::PUSH1 as u8,
+        size,
+        Opcode::PUSH1 as u8,
+        dest_offset,
+        Opcode::RETURN as u8,
+        0,
+        0,
+        0,
+        0,
+        0,
+        0,
+    ];
+    assert_eq!(result_data, &expected_result);
 }