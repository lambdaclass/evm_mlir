--- conflicted
+++ resolved
@@ -62,102 +62,6 @@
 
     assert!(&result.is_success());
     let number = BigUint::from_bytes_be(result.return_data().unwrap());
-<<<<<<< HEAD
-    println!("{number}");
-}
-
-#[test]
-fn test_calldatacopy() {
-    let operations = vec![
-        Operation::Push((1, BigUint::from(10_u8))),
-        Operation::Push((1, BigUint::from(0_u8))),
-        Operation::Push((1, BigUint::from(0_u8))),
-        Operation::CallDataCopy,
-        Operation::Push((1, BigUint::from(10_u8))),
-        Operation::Push((1, BigUint::from(0_u8))),
-        Operation::Return,
-    ];
-
-    let program = Program::from(operations);
-    let mut env = Env::default();
-    env.tx.calldata = vec![0, 1, 2, 3, 4, 5, 6, 7, 8, 9];
-    env.tx.gas_limit = 1000;
-    let evm = Evm::new(env, program);
-    let result = evm.transact();
-
-    //Test that the memory is correctly copied
-    let correct_memory = vec![0, 1, 2, 3, 4, 5, 6, 7, 8, 9];
-    let return_data = result.return_data().unwrap();
-    assert_eq!(return_data, correct_memory);
-}
-
-#[test]
-fn test_calldatacopy_zeros_padding() {
-    let operations = vec![
-        Operation::Push((1, BigUint::from(10_u8))),
-        Operation::Push((1, BigUint::from(0_u8))),
-        Operation::Push((1, BigUint::from(0_u8))),
-        Operation::CallDataCopy,
-        Operation::Push((1, BigUint::from(10_u8))),
-        Operation::Push((1, BigUint::from(0_u8))),
-        Operation::Return,
-    ];
-
-    let program = Program::from(operations);
-    let mut env = Env::default();
-    env.tx.calldata = vec![0, 1, 2, 3, 4];
-    env.tx.gas_limit = 1000;
-    let evm = Evm::new(env, program);
-    let result = evm.transact();
-
-    //Test that the memory is correctly copied
-    let correct_memory = vec![0, 1, 2, 3, 4, 0, 0, 0, 0, 0];
-    let return_data = result.return_data().unwrap();
-    assert_eq!(return_data, correct_memory);
-}
-
-#[test]
-fn test_calldatacopy_memory_offset() {
-    let operations = vec![
-        Operation::Push((1, BigUint::from(5_u8))),
-        Operation::Push((1, BigUint::from(1_u8))),
-        Operation::Push((1, BigUint::from(0_u8))),
-        Operation::CallDataCopy,
-        Operation::Push((1, BigUint::from(5_u8))),
-        Operation::Push((1, BigUint::from(0_u8))),
-        Operation::Return,
-    ];
-
-    let program = Program::from(operations);
-    let mut env = Env::default();
-    env.tx.calldata = vec![0, 1, 2, 3, 4, 5, 6, 7, 8, 9];
-    env.tx.gas_limit = 1000;
-    let evm = Evm::new(env, program);
-    let result = evm.transact();
-
-    //Test that the memory is correctly copied
-    let correct_memory = vec![1, 2, 3, 4, 5];
-    let return_data = result.return_data().unwrap();
-    assert_eq!(return_data, correct_memory);
-}
-
-#[test]
-fn test_calldatacopy_calldataoffset() {
-    let operations = vec![
-        Operation::Push((1, BigUint::from(10_u8))),
-        Operation::Push((1, BigUint::from(0_u8))),
-        Operation::Push((1, BigUint::from(1_u8))),
-        Operation::CallDataCopy,
-        Operation::Push((1, BigUint::from(10_u8))),
-        Operation::Push((1, BigUint::from(0_u8))),
-        Operation::Return,
-    ];
-
-    let program = Program::from(operations);
-    let mut env = Env::default();
-    env.tx.calldata = vec![0, 1, 2, 3, 4, 5, 6, 7, 8, 9];
-    env.tx.gas_limit = 1000;
-=======
     assert_eq!(number, 55_u32.into());
 }
 
@@ -260,20 +164,113 @@
     let mut env = Env::default();
     env.tx.gas_limit = 999_999;
     env.tx.calldata = [0xff; 32].into();
->>>>>>> 98bd4fd7
-    let evm = Evm::new(env, program);
-
-    let result = evm.transact();
-
-<<<<<<< HEAD
-    //Test that the memory is correctly copied
-    let correct_memory = vec![0, 0, 1, 2, 3, 4, 5, 6, 7, 8];
-    let return_data = result.return_data().unwrap();
-    assert_eq!(return_data, correct_memory);
-=======
+    let evm = Evm::new(env, program);
+
+    let result = evm.transact();
+
     assert!(&result.is_success());
     let calldata_slice = result.return_data().unwrap();
     let expected_result = [0_u8; 32];
     assert_eq!(calldata_slice, expected_result);
->>>>>>> 98bd4fd7
+}
+
+#[test]
+fn test_calldatacopy() {
+    let operations = vec![
+        Operation::Push((1, BigUint::from(10_u8))),
+        Operation::Push((1, BigUint::from(0_u8))),
+        Operation::Push((1, BigUint::from(0_u8))),
+        Operation::CallDataCopy,
+        Operation::Push((1, BigUint::from(10_u8))),
+        Operation::Push((1, BigUint::from(0_u8))),
+        Operation::Return,
+    ];
+
+    let program = Program::from(operations);
+    let mut env = Env::default();
+    env.tx.calldata = vec![0, 1, 2, 3, 4, 5, 6, 7, 8, 9];
+    env.tx.gas_limit = 1000;
+    let evm = Evm::new(env, program);
+    let result = evm.transact();
+
+    //Test that the memory is correctly copied
+    let correct_memory = vec![0, 1, 2, 3, 4, 5, 6, 7, 8, 9];
+    let return_data = result.return_data().unwrap();
+    assert_eq!(return_data, correct_memory);
+}
+
+#[test]
+fn test_calldatacopy_zeros_padding() {
+    let operations = vec![
+        Operation::Push((1, BigUint::from(10_u8))),
+        Operation::Push((1, BigUint::from(0_u8))),
+        Operation::Push((1, BigUint::from(0_u8))),
+        Operation::CallDataCopy,
+        Operation::Push((1, BigUint::from(10_u8))),
+        Operation::Push((1, BigUint::from(0_u8))),
+        Operation::Return,
+    ];
+
+    let program = Program::from(operations);
+    let mut env = Env::default();
+    env.tx.calldata = vec![0, 1, 2, 3, 4];
+    env.tx.gas_limit = 1000;
+    let evm = Evm::new(env, program);
+    let result = evm.transact();
+
+    //Test that the memory is correctly copied
+    let correct_memory = vec![0, 1, 2, 3, 4, 0, 0, 0, 0, 0];
+    let return_data = result.return_data().unwrap();
+    assert_eq!(return_data, correct_memory);
+}
+
+#[test]
+fn test_calldatacopy_memory_offset() {
+    let operations = vec![
+        Operation::Push((1, BigUint::from(5_u8))),
+        Operation::Push((1, BigUint::from(1_u8))),
+        Operation::Push((1, BigUint::from(0_u8))),
+        Operation::CallDataCopy,
+        Operation::Push((1, BigUint::from(5_u8))),
+        Operation::Push((1, BigUint::from(0_u8))),
+        Operation::Return,
+    ];
+
+    let program = Program::from(operations);
+    let mut env = Env::default();
+    env.tx.calldata = vec![0, 1, 2, 3, 4, 5, 6, 7, 8, 9];
+    env.tx.gas_limit = 1000;
+    let evm = Evm::new(env, program);
+    let result = evm.transact();
+
+    //Test that the memory is correctly copied
+    let correct_memory = vec![1, 2, 3, 4, 5];
+    let return_data = result.return_data().unwrap();
+    assert_eq!(return_data, correct_memory);
+}
+
+#[test]
+fn test_calldatacopy_calldataoffset() {
+    let operations = vec![
+        Operation::Push((1, BigUint::from(10_u8))),
+        Operation::Push((1, BigUint::from(0_u8))),
+        Operation::Push((1, BigUint::from(1_u8))),
+        Operation::CallDataCopy,
+        Operation::Push((1, BigUint::from(10_u8))),
+        Operation::Push((1, BigUint::from(0_u8))),
+        Operation::Return,
+    ];
+
+    let program = Program::from(operations);
+    let mut env = Env::default();
+    env.tx.calldata = vec![0, 1, 2, 3, 4, 5, 6, 7, 8, 9];
+    env.tx.gas_limit = 1000;
+    let evm = Evm::new(env, program);
+
+    let result = evm.transact();
+
+    //Test that the memory is correctly copied
+    let correct_memory = vec![0, 0, 1, 2, 3, 4, 5, 6, 7, 8];
+    let return_data = result.return_data().unwrap();
+    assert_eq!(return_data, correct_memory);
 }