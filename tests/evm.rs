--- conflicted
+++ resolved
@@ -3,15 +3,11 @@
 use std::{collections::HashMap, str::FromStr};
 
 use evm_mlir::{
-<<<<<<< HEAD
     constants::{
         call_opcode, gas_cost,
         precompiles::{BLAKE2F_ADDRESS, ECRECOVER_ADDRESS},
         EMPTY_CODE_HASH_STR,
     },
-=======
-    constants::{call_opcode, gas_cost, precompiles::ECRECOVER_ADDRESS, EMPTY_CODE_HASH_STR},
->>>>>>> b89903af
     db::{Bytecode, Database, Db},
     env::TransactTo,
     primitives::{Address, Bytes, B256, U256 as EU256},
@@ -2801,7 +2797,6 @@
 }
 
 #[test]
-<<<<<<< HEAD
 fn staticcall_on_precompile_blake2f_happy_path() {
     let gas = 100_000_000_u32;
     let args_offset = 0_u8;
@@ -2879,10 +2874,7 @@
     run_program_assert_bytes_result(env, db, &expected_result);
 }
 
-#[ignore]
-#[test]
-=======
->>>>>>> b89903af
+#[test]
 fn extcodehash_happy_path() {
     let address_number = 10;
     let mut operations = vec![
