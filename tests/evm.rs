use std::str::FromStr;

use evm_mlir::{
    constants::gas_cost,
    db::{Bytecode, Db},
    env::TransactTo,
    primitives::{Address, Bytes, U256 as EU256},
    program::{Operation, Program},
    syscall::{Log, U256},
    Env, Evm,
};
use num_bigint::BigUint;
use std::str::FromStr;

fn run_program_assert_result(
    mut operations: Vec<Operation>,
    mut env: Env,
    expected_result: BigUint,
) {
    operations.extend([
        Operation::Push0,
        Operation::Mstore,
        Operation::Push((1, 32_u8.into())),
        Operation::Push0,
        Operation::Return,
    ]);
    env.tx.gas_limit = 999_999;
    let program = Program::from(operations);
    let (address, bytecode) = (
        Address::from_low_u64_be(40),
        Bytecode::from(program.to_bytecode()),
    );
    env.tx.transact_to = TransactTo::Call(address);
    let db = Db::new().with_bytecode(address, bytecode);
    let mut evm = Evm::new(env, db);
    let result = evm.transact();
    assert!(&result.is_success());
    let result_data = BigUint::from_bytes_be(result.return_data().unwrap());
    assert_eq!(result_data, expected_result);
}

fn run_program_assert_halt(operations: Vec<Operation>, mut env: Env) {
    let program = Program::from(operations);
    env.tx.gas_limit = 999_999;
    let (address, bytecode) = (
        Address::from_low_u64_be(40),
        Bytecode::from(program.to_bytecode()),
    );
    env.tx.transact_to = TransactTo::Call(address);
    let db = Db::new().with_bytecode(address, bytecode);
    let mut evm = Evm::new(env, db);

    let result = evm.transact();
    assert!(result.is_halt());
}

fn run_program_assert_gas_exact(operations: Vec<Operation>, env: Env, needed_gas: u64) {
    //Ok run
    let program = Program::from(operations.clone());
    let mut env_success = env.clone();
    env_success.tx.gas_limit = needed_gas;
    let (address, bytecode) = (
        Address::from_low_u64_be(40),
        Bytecode::from(program.to_bytecode()),
    );
    env_success.tx.transact_to = TransactTo::Call(address);
    let db = Db::new().with_bytecode(address, bytecode);
    let mut evm = Evm::new(env_success, db);

    let result = evm.transact();
    assert!(result.is_success());
    //Halt run
    let program = Program::from(operations.clone());
    let mut env_halt = env.clone();
    env_halt.tx.gas_limit = needed_gas - 1;
    let (address, bytecode) = (
        Address::from_low_u64_be(40),
        Bytecode::from(program.to_bytecode()),
    );
    env_halt.tx.transact_to = TransactTo::Call(address);
    let db = Db::new().with_bytecode(address, bytecode);
    let mut evm = Evm::new(env_halt, db);

    let result = evm.transact();
    assert!(result.is_halt());
}

fn run_program_assert_bytes_result(
    mut operations: Vec<Operation>,
    mut env: Env,
    expected_result: &[u8],
) {
    operations.extend([
        Operation::Push0,
        Operation::Mstore,
        Operation::Push((1, 32_u8.into())),
        Operation::Push0,
        Operation::Return,
    ]);
    let program = Program::from(operations);
    env.tx.gas_limit = 999_999;
    let mut evm = Evm::new(env, program);
    let result = evm.transact();
    assert!(&result.is_success());
    assert_eq!(result.return_data().unwrap(), expected_result);
}

fn get_fibonacci_program(n: u64) -> Vec<Operation> {
    assert!(n > 0, "n must be greater than 0");

    let main_loop_pc = 36;
    let end_pc = 57;
    vec![
        Operation::Push((32, (n - 1).into())),     // 0-32
        Operation::Push0,                          // fib(0)
        Operation::Push((1, BigUint::from(1_u8))), // fib(1)
        // main loop
        Operation::Jumpdest { pc: main_loop_pc }, // 35
        Operation::Dup(3),
        Operation::IsZero,
        Operation::Push((1, BigUint::from(end_pc))), // 38-39
        Operation::Jumpi,
        // fib(n-1) + fib(n-2)
        Operation::Dup(2),
        Operation::Dup(2),
        Operation::Add,
        // [fib(n-2), fib(n-1), fib(n)] -> [fib(n-1) + fib(n)]
        Operation::Swap(2),
        Operation::Pop,
        Operation::Swap(1),
        // decrement counter
        Operation::Swap(2),
        Operation::Push((1, BigUint::from(1_u8))), // 48-49
        Operation::Swap(1),
        Operation::Sub,
        Operation::Swap(2),
        Operation::Push((1, BigUint::from(main_loop_pc))), // 53-54
        Operation::Jump,
        Operation::Jumpdest { pc: end_pc },
        Operation::Swap(2),
        Operation::Pop,
        Operation::Pop,
        // Return the requested fibonacci element
        Operation::Push0,
        Operation::Mstore,
        Operation::Push((1, 32_u8.into())),
        Operation::Push0,
        Operation::Return,
    ]
}

#[test]
fn fibonacci_example() {
    let operations = get_fibonacci_program(10);
    let program = Program::from(operations);

    let mut env = Env::default();
    env.tx.gas_limit = 999_999;

    let (address, bytecode) = (
        Address::from_low_u64_be(40),
        Bytecode::from(program.to_bytecode()),
    );
    env.tx.transact_to = TransactTo::Call(address);
    let db = Db::new().with_bytecode(address, bytecode);
    let mut evm = Evm::new(env, db);

    let result = evm.transact();

    assert!(&result.is_success());
    let number = BigUint::from_bytes_be(result.return_data().unwrap());
    assert_eq!(number, 55_u32.into());
}

#[test]
fn test_opcode_origin() {
    let operations = vec![Operation::Origin];
    let mut env = Env::default();
    let caller = Address::from_str("0x9bbfed6889322e016e0a02ee459d306fc19545d8").unwrap();
    env.tx.caller = caller;
    let caller_bytes = &caller.to_fixed_bytes();
    //We extend the result to be 32 bytes long.
    let expected_result: [u8; 32] = [&[0u8; 12], &caller_bytes[0..20]]
        .concat()
        .try_into()
        .unwrap();
    run_program_assert_result(operations, env, BigUint::from_bytes_be(&expected_result));
}

#[test]
fn test_opcode_origin_gas_check() {
    let operations = vec![Operation::Origin];

    let needed_gas = gas_cost::ORIGIN;
    let env = Env::default();
    run_program_assert_gas_exact(operations, env, needed_gas as _);
}

#[test]
fn test_opcode_origin_with_stack_overflow() {
    let mut program = vec![Operation::Push0; 1024];
    program.push(Operation::Origin);
    let env = Env::default();
    run_program_assert_halt(program, env);
}

#[test]
fn calldataload_with_all_bytes_before_end_of_calldata() {
    // in this case offset + 32 < calldata_size
    // calldata is
    //       index =    0  1  ... 30 31 30  ... 63
    //      calldata = [0, 0, ..., 0, 1, 0, ..., 0]
    // the offset is 0 and given that the slice width is always 32,
    // then the result is
    //      calldata_slice = [0, 0, ..., 1]
    let calldata_offset = 0_u8;
    let memory_offset = 0_u8;
    let size = 32_u8;
    let program = Program::from(vec![
        Operation::Push((1_u8, BigUint::from(calldata_offset))),
        Operation::CalldataLoad,
        Operation::Push((1_u8, BigUint::from(memory_offset))),
        Operation::Mstore,
        Operation::Push((1_u8, BigUint::from(size))),
        Operation::Push((1_u8, BigUint::from(memory_offset))),
        Operation::Return,
    ]);

    let mut env = Env::default();
    env.tx.gas_limit = 999_999;
    let mut calldata = vec![0x00; 64];
    calldata[31] = 1;
    env.tx.data = Bytes::from(calldata);
    let (address, bytecode) = (
        Address::from_low_u64_be(40),
        Bytecode::from(program.to_bytecode()),
    );
    env.tx.transact_to = TransactTo::Call(address);
    let db = Db::new().with_bytecode(address, bytecode);
    let mut evm = Evm::new(env, db);

    let result = evm.transact();

    assert!(&result.is_success());
    let calldata_slice = result.return_data().unwrap();
    let mut expected_result = [0_u8; 32];
    expected_result[31] = 1;
    assert_eq!(calldata_slice, expected_result);
}

#[test]
fn calldataload_with_some_bytes_after_end_of_calldata() {
    // in this case offset + 32 >= calldata_size
    // the calldata is
    //       index =    0  1  ... 30 31
    //      calldata = [0, 0, ..., 0, 1]
    // and the offset is 1, given that in the result all bytes after
    // calldata end are set to 0, then the result is
    //      calldata_slice = [0, ..., 0, 1, 0]
    let calldata_offset = 1_u8;
    let memory_offset = 0_u8;
    let size = 32_u8;
    let program = Program::from(vec![
        Operation::Push((1_u8, BigUint::from(calldata_offset))),
        Operation::CalldataLoad,
        Operation::Push((1_u8, BigUint::from(memory_offset))),
        Operation::Mstore,
        Operation::Push((1_u8, BigUint::from(size))),
        Operation::Push((1_u8, BigUint::from(memory_offset))),
        Operation::Return,
    ]);

    let mut env = Env::default();
    env.tx.gas_limit = 999_999;
    let mut calldata = vec![0x00; 32];
    calldata[31] = 1;
    env.tx.data = Bytes::from(calldata);
    let (address, bytecode) = (
        Address::from_low_u64_be(40),
        Bytecode::from(program.to_bytecode()),
    );
    env.tx.transact_to = TransactTo::Call(address);
    let db = Db::new().with_bytecode(address, bytecode);
    let mut evm = Evm::new(env, db);

    let result = evm.transact();

    assert!(&result.is_success());
    let calldata_slice = result.return_data().unwrap();
    let mut expected_result = [0_u8; 32];
    expected_result[30] = 1;
    assert_eq!(calldata_slice, expected_result);
}

#[test]
fn calldataload_with_offset_greater_than_calldata_size() {
    // in this case offset > calldata_size
    // the calldata is
    //       index =    0  1  ... 30 31
    //      calldata = [1, 1, ..., 1, 1]
    // and the offset is 64, given that in the result all bytes after
    // calldata end are set to 0, then the result is
    //      calldata_slice = [0, ..., 0, 0, 0]
    let calldata_offset = 64_u8;
    let memory_offset = 0_u8;
    let size = 32_u8;
    let program = Program::from(vec![
        Operation::Push((1_u8, BigUint::from(calldata_offset))),
        Operation::CalldataLoad,
        Operation::Push((1_u8, BigUint::from(memory_offset))),
        Operation::Mstore,
        Operation::Push((1_u8, BigUint::from(size))),
        Operation::Push((1_u8, BigUint::from(memory_offset))),
        Operation::Return,
    ]);

    let mut env = Env::default();
    env.tx.gas_limit = 999_999;
    env.tx.data = Bytes::from(vec![0xff; 32]);
    let (address, bytecode) = (
        Address::from_low_u64_be(40),
        Bytecode::from(program.to_bytecode()),
    );
    env.tx.transact_to = TransactTo::Call(address);
    let db = Db::new().with_bytecode(address, bytecode);
    let mut evm = Evm::new(env, db);

    let result = evm.transact();

    assert!(&result.is_success());
    let calldata_slice = result.return_data().unwrap();
    let expected_result = [0_u8; 32];
    assert_eq!(calldata_slice, expected_result);
}

#[test]
fn test_calldatacopy() {
    let operations = vec![
        Operation::Push((1, BigUint::from(10_u8))),
        Operation::Push((1, BigUint::from(0_u8))),
        Operation::Push((1, BigUint::from(0_u8))),
        Operation::CallDataCopy,
        Operation::Push((1, BigUint::from(10_u8))),
        Operation::Push((1, BigUint::from(0_u8))),
        Operation::Return,
    ];

    let program = Program::from(operations);
    let mut env = Env::default();
    env.tx.data = Bytes::from(vec![0, 1, 2, 3, 4, 5, 6, 7, 8, 9]);
    env.tx.gas_limit = 1000;
    let (address, bytecode) = (
        Address::from_low_u64_be(40),
        Bytecode::from(program.to_bytecode()),
    );
    env.tx.transact_to = TransactTo::Call(address);
    let db = Db::new().with_bytecode(address, bytecode);
    let mut evm = Evm::new(env, db);
    let result = evm.transact();

    //Test that the memory is correctly copied
    let correct_memory = vec![0, 1, 2, 3, 4, 5, 6, 7, 8, 9];
    let return_data = result.return_data().unwrap();
    assert_eq!(return_data, correct_memory);
}

#[test]
fn test_calldatacopy_zeros_padding() {
    let operations = vec![
        Operation::Push((1, BigUint::from(10_u8))),
        Operation::Push((1, BigUint::from(0_u8))),
        Operation::Push((1, BigUint::from(0_u8))),
        Operation::CallDataCopy,
        Operation::Push((1, BigUint::from(10_u8))),
        Operation::Push((1, BigUint::from(0_u8))),
        Operation::Return,
    ];

    let program = Program::from(operations);
    let mut env = Env::default();
    env.tx.data = Bytes::from(vec![0, 1, 2, 3, 4]);
    env.tx.gas_limit = 1000;
    let (address, bytecode) = (
        Address::from_low_u64_be(40),
        Bytecode::from(program.to_bytecode()),
    );
    env.tx.transact_to = TransactTo::Call(address);
    let db = Db::new().with_bytecode(address, bytecode);
    let mut evm = Evm::new(env, db);
    let result = evm.transact();

    //Test that the memory is correctly copied
    let correct_memory = vec![0, 1, 2, 3, 4, 0, 0, 0, 0, 0];
    let return_data = result.return_data().unwrap();
    assert_eq!(return_data, correct_memory);
}

#[test]
fn test_calldatacopy_memory_offset() {
    let operations = vec![
        Operation::Push((1, BigUint::from(5_u8))),
        Operation::Push((1, BigUint::from(1_u8))),
        Operation::Push((1, BigUint::from(0_u8))),
        Operation::CallDataCopy,
        Operation::Push((1, BigUint::from(5_u8))),
        Operation::Push((1, BigUint::from(0_u8))),
        Operation::Return,
    ];

    let program = Program::from(operations);
    let mut env = Env::default();
    env.tx.data = Bytes::from(vec![0, 1, 2, 3, 4, 5, 6, 7, 8, 9]);
    env.tx.gas_limit = 1000;
    let (address, bytecode) = (
        Address::from_low_u64_be(40),
        Bytecode::from(program.to_bytecode()),
    );
    env.tx.transact_to = TransactTo::Call(address);
    let db = Db::new().with_bytecode(address, bytecode);
    let mut evm = Evm::new(env, db);
    let result = evm.transact();

    //Test that the memory is correctly copied
    let correct_memory = vec![1, 2, 3, 4, 5];
    let return_data = result.return_data().unwrap();
    assert_eq!(return_data, correct_memory);
}

#[test]
fn test_calldatacopy_calldataoffset() {
    let operations = vec![
        Operation::Push((1, BigUint::from(10_u8))),
        Operation::Push((1, BigUint::from(0_u8))),
        Operation::Push((1, BigUint::from(1_u8))),
        Operation::CallDataCopy,
        Operation::Push((1, BigUint::from(10_u8))),
        Operation::Push((1, BigUint::from(0_u8))),
        Operation::Return,
    ];

    let program = Program::from(operations);
    let mut env = Env::default();
    env.tx.data = Bytes::from(vec![0, 1, 2, 3, 4, 5, 6, 7, 8, 9]);
    env.tx.gas_limit = 1000;
    let (address, bytecode) = (
        Address::from_low_u64_be(40),
        Bytecode::from(program.to_bytecode()),
    );
    env.tx.transact_to = TransactTo::Call(address);
    let db = Db::new().with_bytecode(address, bytecode);
    let mut evm = Evm::new(env, db);

    let result = evm.transact();

    //Test that the memory is correctly copied
    let correct_memory = vec![0, 0, 1, 2, 3, 4, 5, 6, 7, 8];
    let return_data = result.return_data().unwrap();
    assert_eq!(return_data, correct_memory);
}

#[test]
fn test_calldatacopy_calldataoffset_bigger_than_calldatasize() {
    let operations = vec![
        Operation::Push((1, BigUint::from(10_u8))),
        Operation::Push((1, BigUint::from(30_u8))),
        Operation::Push((1, BigUint::from(0_u8))),
        Operation::CallDataCopy,
        Operation::Push((1, BigUint::from(10_u8))),
        Operation::Push((1, BigUint::from(0_u8))),
        Operation::Return,
    ];

    let program = Program::from(operations);
    let mut env = Env::default();
    env.tx.data = Bytes::from(vec![0, 1, 2, 3, 4, 5, 6, 7, 8, 9]);
    env.tx.gas_limit = 1000;
    let (address, bytecode) = (
        Address::from_low_u64_be(40),
        Bytecode::from(program.to_bytecode()),
    );
    env.tx.transact_to = TransactTo::Call(address);
    let db = Db::new().with_bytecode(address, bytecode);
    let mut evm = Evm::new(env, db);
    let result = evm.transact();

    //Test that the memory is correctly copied
    let correct_memory = vec![0, 0, 0, 0, 0, 0, 0, 0, 0, 0];
    let return_data = result.return_data().unwrap();
    assert_eq!(return_data, correct_memory);
}

#[test]
fn log0() {
    let data: [u8; 32] = [0xff; 32];
    let size = 32_u8;
    let memory_offset = 0_u8;
    let program = Program::from(vec![
        // store data in memory
        Operation::Push((32_u8, BigUint::from_bytes_be(&data))),
        Operation::Push((1_u8, BigUint::from(memory_offset))),
        Operation::Mstore,
        // execute log0
        Operation::Push((1_u8, BigUint::from(size))),
        Operation::Push((1_u8, BigUint::from(memory_offset))),
        Operation::Log(0),
    ]);

    let mut env = Env::default();
    env.tx.gas_limit = 999_999;

    let (address, bytecode) = (
        Address::from_low_u64_be(40),
        Bytecode::from(program.to_bytecode()),
    );
    env.tx.transact_to = TransactTo::Call(address);
    let db = Db::new().with_bytecode(address, bytecode);
    let mut evm = Evm::new(env, db);

    let result = evm.transact();

    assert!(&result.is_success());
    let logs = result.return_logs().unwrap();
    let expected_logs: Vec<Log> = vec![Log {
        data: [0xff_u8; 32].into(),
        topics: vec![],
    }];
    assert_eq!(logs.to_owned(), expected_logs);
}

#[test]
fn log1() {
    let data: [u8; 32] = [0xff; 32];
    let size = 32_u8;
    let memory_offset = 0_u8;
    let mut topic: [u8; 32] = [0x00; 32];
    topic[31] = 1;

    let program = Program::from(vec![
        // store data in memory
        Operation::Push((32_u8, BigUint::from_bytes_be(&data))),
        Operation::Push((1_u8, BigUint::from(memory_offset))),
        Operation::Mstore,
        // execute log1
        Operation::Push((32_u8, BigUint::from_bytes_be(&topic))),
        Operation::Push((1_u8, BigUint::from(size))),
        Operation::Push((1_u8, BigUint::from(memory_offset))),
        Operation::Log(1),
    ]);

    let mut env = Env::default();
    env.tx.gas_limit = 999_999;

    let (address, bytecode) = (Address::zero(), Bytecode::from(program.to_bytecode()));
    env.tx.transact_to = TransactTo::Call(address);
    let db = Db::new().with_bytecode(address, bytecode);
    let mut evm = Evm::new(env, db);

    let result = evm.transact();

    assert!(&result.is_success());
    let logs = result.return_logs().unwrap();
    let expected_logs: Vec<Log> = vec![Log {
        data: [0xff_u8; 32].into(),
        topics: vec![U256 { lo: 1, hi: 0 }],
    }];
    assert_eq!(logs.to_owned(), expected_logs);
}

#[test]
fn log2() {
    let data: [u8; 32] = [0xff; 32];
    let size = 32_u8;
    let memory_offset = 0_u8;
    let mut topic1: [u8; 32] = [0x00; 32];
    topic1[31] = 1;
    let mut topic2: [u8; 32] = [0x00; 32];
    topic2[31] = 2;

    let program = Program::from(vec![
        // store data in memory
        Operation::Push((32_u8, BigUint::from_bytes_be(&data))),
        Operation::Push((1_u8, BigUint::from(memory_offset))),
        Operation::Mstore,
        // execute log2
        Operation::Push((32_u8, BigUint::from_bytes_be(&topic2))),
        Operation::Push((32_u8, BigUint::from_bytes_be(&topic1))),
        Operation::Push((1_u8, BigUint::from(size))),
        Operation::Push((1_u8, BigUint::from(memory_offset))),
        Operation::Log(2),
    ]);

    let mut env = Env::default();
    env.tx.gas_limit = 999_999;

    let (address, bytecode) = (
        Address::from_low_u64_be(40),
        Bytecode::from(program.to_bytecode()),
    );
    env.tx.transact_to = TransactTo::Call(address);
    let db = Db::new().with_bytecode(address, bytecode);
    let mut evm = Evm::new(env, db);

    let result = evm.transact();

    assert!(&result.is_success());
    let logs = result.return_logs().unwrap();
    let expected_logs: Vec<Log> = vec![Log {
        data: [0xff_u8; 32].into(),
        topics: vec![U256 { lo: 1, hi: 0 }, U256 { lo: 2, hi: 0 }],
    }];
    assert_eq!(logs.to_owned(), expected_logs);
}

#[test]
fn log3() {
    let data: [u8; 32] = [0xff; 32];
    let size = 32_u8;
    let memory_offset = 0_u8;
    let mut topic1: [u8; 32] = [0x00; 32];
    topic1[31] = 1;
    let mut topic2: [u8; 32] = [0x00; 32];
    topic2[31] = 2;
    let mut topic3: [u8; 32] = [0x00; 32];
    topic3[31] = 3;

    let program = Program::from(vec![
        // store data in memory
        Operation::Push((32_u8, BigUint::from_bytes_be(&data))),
        Operation::Push((1_u8, BigUint::from(memory_offset))),
        Operation::Mstore,
        // execute log2
        Operation::Push((32_u8, BigUint::from_bytes_be(&topic3))),
        Operation::Push((32_u8, BigUint::from_bytes_be(&topic2))),
        Operation::Push((32_u8, BigUint::from_bytes_be(&topic1))),
        Operation::Push((1_u8, BigUint::from(size))),
        Operation::Push((1_u8, BigUint::from(memory_offset))),
        Operation::Log(3),
    ]);

    let mut env = Env::default();
    env.tx.gas_limit = 999_999;
    let (address, bytecode) = (
        Address::from_low_u64_be(40),
        Bytecode::from(program.to_bytecode()),
    );
    env.tx.transact_to = TransactTo::Call(address);
    let db = Db::new().with_bytecode(address, bytecode);
    let mut evm = Evm::new(env, db);

    let result = evm.transact();

    assert!(&result.is_success());
    let logs = result.return_logs().unwrap();
    let expected_logs: Vec<Log> = vec![Log {
        data: [0xff_u8; 32].into(),
        topics: vec![
            U256 { lo: 1, hi: 0 },
            U256 { lo: 2, hi: 0 },
            U256 { lo: 3, hi: 0 },
        ],
    }];
    assert_eq!(logs.to_owned(), expected_logs);
}

#[test]
fn log4() {
    let data: [u8; 32] = [0xff; 32];
    let size = 32_u8;
    let memory_offset = 0_u8;
    let mut topic1: [u8; 32] = [0x00; 32];
    topic1[31] = 1;
    let mut topic2: [u8; 32] = [0x00; 32];
    topic2[31] = 2;
    let mut topic3: [u8; 32] = [0x00; 32];
    topic3[31] = 3;
    let mut topic4: [u8; 32] = [0x00; 32];
    topic4[31] = 4;

    let program = Program::from(vec![
        // store data in memory
        Operation::Push((32_u8, BigUint::from_bytes_be(&data))),
        Operation::Push((1_u8, BigUint::from(memory_offset))),
        Operation::Mstore,
        // execute log4
        Operation::Push((32_u8, BigUint::from_bytes_be(&topic4))),
        Operation::Push((32_u8, BigUint::from_bytes_be(&topic3))),
        Operation::Push((32_u8, BigUint::from_bytes_be(&topic2))),
        Operation::Push((32_u8, BigUint::from_bytes_be(&topic1))),
        Operation::Push((1_u8, BigUint::from(size))),
        Operation::Push((1_u8, BigUint::from(memory_offset))),
        Operation::Log(4),
    ]);

    let mut env = Env::default();
    env.tx.gas_limit = 999_999;

    let (address, bytecode) = (
        Address::from_low_u64_be(40),
        Bytecode::from(program.to_bytecode()),
    );
    env.tx.transact_to = TransactTo::Call(address);
    let db = Db::new().with_bytecode(address, bytecode);
    let mut evm = Evm::new(env, db);

    let result = evm.transact();

    assert!(&result.is_success());
    let logs = result.return_logs().unwrap();
    let expected_logs: Vec<Log> = vec![Log {
        data: [0xff_u8; 32].into(),
        topics: vec![
            U256 { lo: 1, hi: 0 },
            U256 { lo: 2, hi: 0 },
            U256 { lo: 3, hi: 0 },
            U256 { lo: 4, hi: 0 },
        ],
    }];
    assert_eq!(logs.to_owned(), expected_logs);
}

#[test]
fn callvalue_happy_path() {
    let callvalue: u32 = 1500;
    let operations = vec![Operation::Callvalue];
    let mut env = Env::default();
    env.tx.value = EU256::from(callvalue);

    let expected_result = BigUint::from(callvalue);

    run_program_assert_result(operations, env, expected_result);
}

#[test]
fn callvalue_gas_check() {
    let operations = vec![Operation::Callvalue];
    let needed_gas = gas_cost::CALLVALUE;
    let env = Env::default();
    run_program_assert_gas_exact(operations, env, needed_gas as _);
}

#[test]
fn callvalue_stack_overflow() {
    let mut program = vec![Operation::Push0; 1024];
    program.push(Operation::Callvalue);
    let env = Env::default();
    run_program_assert_halt(program, env);
}

#[test]
fn block_number_check() {
    let program = vec![Operation::Number];
    let mut env = Env::default();
    let result = BigUint::from(2147483639_u32);

    env.block.number = ethereum_types::U256::from(2147483639);

    run_program_assert_result(program, env, result);
}

#[test]
fn block_number_check_gas() {
    let program = vec![Operation::Number];
    let env = Env::default();
    let gas_needed = gas_cost::NUMBER;

    run_program_assert_gas_exact(program, env, gas_needed as _);
}

#[test]
fn block_number_with_stack_overflow() {
    let mut program = vec![Operation::Push0; 1024];
    let env = Env::default();

    program.push(Operation::Number);
    run_program_assert_halt(program, env);
}

#[test]
<<<<<<< HEAD
fn blobhash() {
    // set 2 blobhashes in env.tx.blob_hashes and retrieve the one at index 1.
    let index = 1_u8;
    let program = vec![Operation::Push((1_u8, index.into())), Operation::BlobHash];
    let mut env = Env::default();

    let blobhash_str = "0xce124dee50136f3f93f19667fb4198c6b94eecbacfa300469e5280012757be94";
    let blobhash = EU256::from_str(blobhash_str).expect("Error while converting str to B256");
    let mut blobhash_bytes: [u8; 32] = [0x00; 32];
    blobhash.to_big_endian(&mut blobhash_bytes);

    env.tx.blob_hashes = vec![EU256::from(10), blobhash];

    run_program_assert_bytes_result(program, env, &blobhash_bytes);
}

#[test]
fn blobhash_check_gas() {
    let program = vec![Operation::Push((1_u8, 0_u8.into())), Operation::BlobHash];
    let mut env = Env::default();
    env.tx.blob_hashes = vec![EU256::from(10)];
    let gas_needed = gas_cost::PUSHN + gas_cost::BLOBHASH;

    run_program_assert_gas_exact(program, env, gas_needed as _);
}

#[test]
fn blobhash_with_stack_underflow() {
    let program = vec![Operation::BlobHash];
=======
fn gasprice_happy_path() {
    let gas_price: u32 = 33192;
    let operations = vec![Operation::Gasprice];
    let mut env = Env::default();
    env.tx.gas_price = EU256::from(gas_price);

    let expected_result = BigUint::from(gas_price);

    run_program_assert_result(operations, env, expected_result);
}

#[test]
fn gasprice_gas_check() {
    let operations = vec![Operation::Gasprice];
    let needed_gas = gas_cost::GASPRICE;
    let env = Env::default();
    run_program_assert_gas_exact(operations, env, needed_gas as _);
}

#[test]
fn gasprice_stack_overflow() {
    let mut program = vec![Operation::Push0; 1024];
    program.push(Operation::Gasprice);
>>>>>>> ee56f0e3
    let env = Env::default();
    run_program_assert_halt(program, env);
}

#[test]
<<<<<<< HEAD
fn blobhash_with_index_out_of_bounds() {
    // when index >= len(blob_hashes) the result must be a 32-byte-zero.
    let index = 2_u8;
    let program = vec![Operation::Push((1_u8, index.into())), Operation::BlobHash];
    let env = Env::default();

    let expected_result = [0x00; 32];
    run_program_assert_bytes_result(program, env, &expected_result);
=======
fn chainid_happy_path() {
    let chainid: u64 = 1333;
    let operations = vec![Operation::Chainid];
    let mut env = Env::default();
    env.cfg.chain_id = chainid;
    let expected_result = BigUint::from(chainid);
    run_program_assert_result(operations, env, expected_result);
}

#[test]
fn chainid_gas_check() {
    let operations = vec![Operation::Chainid];
    let needed_gas = gas_cost::CHAINID;
    let env = Env::default();
    run_program_assert_gas_exact(operations, env, needed_gas as _);
}

#[test]
fn chainid_stack_overflow() {
    let mut program = vec![Operation::Push0; 1024];
    program.push(Operation::Chainid);
    let env = Env::default();
    run_program_assert_halt(program, env);
>>>>>>> ee56f0e3
}<|MERGE_RESOLUTION|>--- conflicted
+++ resolved
@@ -10,7 +10,6 @@
     Env, Evm,
 };
 use num_bigint::BigUint;
-use std::str::FromStr;
 
 fn run_program_assert_result(
     mut operations: Vec<Operation>,
@@ -99,7 +98,15 @@
     ]);
     let program = Program::from(operations);
     env.tx.gas_limit = 999_999;
-    let mut evm = Evm::new(env, program);
+
+    let (address, bytecode) = (
+        Address::from_low_u64_be(40),
+        Bytecode::from(program.to_bytecode()),
+    );
+    env.tx.transact_to = TransactTo::Call(address);
+    let db = Db::new().with_bytecode(address, bytecode);
+    let mut evm = Evm::new(env, db);
+
     let result = evm.transact();
     assert!(&result.is_success());
     assert_eq!(result.return_data().unwrap(), expected_result);
@@ -776,7 +783,60 @@
 }
 
 #[test]
-<<<<<<< HEAD
+fn gasprice_happy_path() {
+    let gas_price: u32 = 33192;
+    let operations = vec![Operation::Gasprice];
+    let mut env = Env::default();
+    env.tx.gas_price = EU256::from(gas_price);
+
+    let expected_result = BigUint::from(gas_price);
+
+    run_program_assert_result(operations, env, expected_result);
+}
+
+#[test]
+fn gasprice_gas_check() {
+    let operations = vec![Operation::Gasprice];
+    let needed_gas = gas_cost::GASPRICE;
+    let env = Env::default();
+    run_program_assert_gas_exact(operations, env, needed_gas as _);
+}
+
+#[test]
+fn gasprice_stack_overflow() {
+    let mut program = vec![Operation::Push0; 1024];
+    program.push(Operation::Gasprice);
+    let env = Env::default();
+    run_program_assert_halt(program, env);
+}
+
+#[test]
+fn chainid_happy_path() {
+    let chainid: u64 = 1333;
+    let operations = vec![Operation::Chainid];
+    let mut env = Env::default();
+    env.cfg.chain_id = chainid;
+    let expected_result = BigUint::from(chainid);
+    run_program_assert_result(operations, env, expected_result);
+}
+
+#[test]
+fn chainid_gas_check() {
+    let operations = vec![Operation::Chainid];
+    let needed_gas = gas_cost::CHAINID;
+    let env = Env::default();
+    run_program_assert_gas_exact(operations, env, needed_gas as _);
+}
+
+#[test]
+fn chainid_stack_overflow() {
+    let mut program = vec![Operation::Push0; 1024];
+    program.push(Operation::Chainid);
+    let env = Env::default();
+    run_program_assert_halt(program, env);
+}
+
+#[test]
 fn blobhash() {
     // set 2 blobhashes in env.tx.blob_hashes and retrieve the one at index 1.
     let index = 1_u8;
@@ -806,37 +866,11 @@
 #[test]
 fn blobhash_with_stack_underflow() {
     let program = vec![Operation::BlobHash];
-=======
-fn gasprice_happy_path() {
-    let gas_price: u32 = 33192;
-    let operations = vec![Operation::Gasprice];
-    let mut env = Env::default();
-    env.tx.gas_price = EU256::from(gas_price);
-
-    let expected_result = BigUint::from(gas_price);
-
-    run_program_assert_result(operations, env, expected_result);
-}
-
-#[test]
-fn gasprice_gas_check() {
-    let operations = vec![Operation::Gasprice];
-    let needed_gas = gas_cost::GASPRICE;
-    let env = Env::default();
-    run_program_assert_gas_exact(operations, env, needed_gas as _);
-}
-
-#[test]
-fn gasprice_stack_overflow() {
-    let mut program = vec![Operation::Push0; 1024];
-    program.push(Operation::Gasprice);
->>>>>>> ee56f0e3
     let env = Env::default();
     run_program_assert_halt(program, env);
 }
 
 #[test]
-<<<<<<< HEAD
 fn blobhash_with_index_out_of_bounds() {
     // when index >= len(blob_hashes) the result must be a 32-byte-zero.
     let index = 2_u8;
@@ -845,29 +879,4 @@
 
     let expected_result = [0x00; 32];
     run_program_assert_bytes_result(program, env, &expected_result);
-=======
-fn chainid_happy_path() {
-    let chainid: u64 = 1333;
-    let operations = vec![Operation::Chainid];
-    let mut env = Env::default();
-    env.cfg.chain_id = chainid;
-    let expected_result = BigUint::from(chainid);
-    run_program_assert_result(operations, env, expected_result);
-}
-
-#[test]
-fn chainid_gas_check() {
-    let operations = vec![Operation::Chainid];
-    let needed_gas = gas_cost::CHAINID;
-    let env = Env::default();
-    run_program_assert_gas_exact(operations, env, needed_gas as _);
-}
-
-#[test]
-fn chainid_stack_overflow() {
-    let mut program = vec![Operation::Push0; 1024];
-    program.push(Operation::Chainid);
-    let env = Env::default();
-    run_program_assert_halt(program, env);
->>>>>>> ee56f0e3
 }