--- conflicted
+++ resolved
@@ -19,14 +19,11 @@
         Operation::Push0,
         Operation::Return,
     ]);
-<<<<<<< HEAD
-=======
 }
 
 fn default_env_and_db_setup(operations: Vec<Operation>) -> (Env, Db) {
     let mut env = Env::default();
     env.tx.gas_limit = 999_999;
->>>>>>> 03058831
     let program = Program::from(operations);
     let (address, bytecode) = (
         Address::from_low_u64_be(40),
@@ -44,42 +41,15 @@
     let result_data = BigUint::from_bytes_be(result.output().unwrap());
     assert_eq!(result_data, expected_result);
 }
-<<<<<<< HEAD
-fn run_program_assert_bytes_result(
-    mut operations: Vec<Operation>,
-    mut env: Env,
-    expected_result: &[u8],
-) {
-    operations.extend([
-        Operation::Push0,
-        Operation::Mstore,
-        Operation::Push((1, 32_u8.into())),
-        Operation::Push0,
-        Operation::Return,
-    ]);
-    let program = Program::from(operations);
-    let (address, bytecode) = (Address::zero(), Bytecode::from(program.to_bytecode()));
-    env.tx.transact_to = TransactTo::Call(address);
-    let db = Db::new().with_bytecode(address, bytecode);
-=======
 
 fn run_program_assert_bytes_result(env: Env, db: Db, expected_result: &[u8]) {
->>>>>>> 03058831
     let mut evm = Evm::new(env, db);
     let result = evm.transact().unwrap().result;
     assert!(result.is_success());
     assert_eq!(result.output().unwrap().as_ref(), expected_result);
 }
 
-<<<<<<< HEAD
-fn run_program_assert_halt(operations: Vec<Operation>, mut env: Env) {
-    let program = Program::from(operations);
-    let (address, bytecode) = (Address::zero(), Bytecode::from(program.to_bytecode()));
-    env.tx.transact_to = TransactTo::Call(address);
-    let db = Db::new().with_bytecode(address, bytecode);
-=======
 fn run_program_assert_halt(env: Env, db: Db) {
->>>>>>> 03058831
     let mut evm = Evm::new(env, db);
     let result = evm.transact().unwrap().result;
     assert!(result.is_halt());
@@ -186,12 +156,9 @@
     let caller = Address::from_str("0x9bbfed6889322e016e0a02ee459d306fc19545d8").unwrap();
     env.tx.caller = caller;
     env.tx.gas_limit = 999_999;
-<<<<<<< HEAD
-=======
     let program = Program::from(operations);
     let bytecode = Bytecode::from(program.to_bytecode());
     let db = Db::new().with_bytecode(Address::zero(), bytecode);
->>>>>>> 03058831
     let caller_bytes = &caller.to_fixed_bytes();
     //We extend the result to be 32 bytes long.
     let expected_result: [u8; 32] = [&[0u8; 12], &caller_bytes[0..20]]
@@ -809,13 +776,9 @@
     let mut env = Env::default();
     env.tx.gas_limit = 999_999;
     env.tx.value = EU256::from(callvalue);
-<<<<<<< HEAD
-    env.tx.gas_limit = 999_999;
-=======
     let program = Program::from(operations);
     let bytecode = Bytecode::from(program.to_bytecode());
     let db = Db::new().with_bytecode(Address::zero(), bytecode);
->>>>>>> 03058831
     let expected_result = BigUint::from(callvalue);
     run_program_assert_num_result(env, db, expected_result);
 }
@@ -832,38 +795,6 @@
 fn callvalue_stack_overflow() {
     let mut program = vec![Operation::Push0; 1024];
     program.push(Operation::Callvalue);
-<<<<<<< HEAD
-    let mut env = Env::default();
-    env.tx.gas_limit = 999_999;
-    run_program_assert_halt(program, env);
-}
-
-#[test]
-fn gaslimit_happy_path() {
-    let gaslimit: u64 = 300;
-    let operations = vec![Operation::Gaslimit];
-    let mut env = Env::default();
-    env.tx.gas_limit = gaslimit;
-    let expected_result = BigUint::from(gaslimit);
-    run_program_assert_num_result(operations, env, expected_result);
-}
-
-#[test]
-fn gaslimit_gas_check() {
-    let operations = vec![Operation::Gaslimit];
-    let needed_gas = gas_cost::GASLIMIT;
-    let env = Env::default();
-    run_program_assert_gas_exact(operations, env, needed_gas as _);
-}
-
-#[test]
-fn gaslimit_stack_overflow() {
-    let mut program = vec![Operation::Push0; 1024];
-    program.push(Operation::Gaslimit);
-    let mut env = Env::default();
-    env.tx.gas_limit = 999_999;
-    run_program_assert_halt(program, env);
-=======
     let (env, db) = default_env_and_db_setup(program);
     run_program_assert_halt(env, db);
 }
@@ -890,7 +821,6 @@
     let needed_gas = gas_cost::COINBASE;
     let env = Env::default();
     run_program_assert_gas_exact(operations, env, needed_gas as _);
->>>>>>> 03058831
 }
 
 #[test]
@@ -901,10 +831,6 @@
     run_program_assert_halt(env, db);
 }
 
-<<<<<<< HEAD
-    env.block.number = ethereum_types::U256::from(2147483639);
-    env.tx.gas_limit = 999_999;
-=======
 #[test]
 fn timestamp_happy_path() {
     let timestamp: u64 = 1234567890;
@@ -915,7 +841,6 @@
     let expected_result = BigUint::from(timestamp);
     run_program_assert_num_result(env, db, expected_result);
 }
->>>>>>> 03058831
 
 #[test]
 fn timestamp_gas_check() {
@@ -982,12 +907,6 @@
 #[test]
 fn block_number_with_stack_overflow() {
     let mut program = vec![Operation::Push0; 1024];
-<<<<<<< HEAD
-    let mut env = Env::default();
-    env.tx.gas_limit = 999_999;
-
-=======
->>>>>>> 03058831
     program.push(Operation::Number);
     let (env, db) = default_env_and_db_setup(program);
     run_program_assert_halt(env, db);
@@ -1000,11 +919,6 @@
     append_return_result_operations(&mut operations);
     let (mut env, db) = default_env_and_db_setup(operations);
     env.tx.gas_price = EU256::from(gas_price);
-<<<<<<< HEAD
-    env.tx.gas_limit = 999_999;
-
-=======
->>>>>>> 03058831
     let expected_result = BigUint::from(gas_price);
     run_program_assert_num_result(env, db, expected_result);
 }
@@ -1021,14 +935,8 @@
 fn gasprice_stack_overflow() {
     let mut program = vec![Operation::Push0; 1024];
     program.push(Operation::Gasprice);
-<<<<<<< HEAD
-    let mut env = Env::default();
-    env.tx.gas_limit = 999_999;
-    run_program_assert_halt(program, env);
-=======
     let (env, db) = default_env_and_db_setup(program);
     run_program_assert_halt(env, db);
->>>>>>> 03058831
 }
 
 #[test]
@@ -1145,17 +1053,9 @@
         Operation::Push((1_u8, BigUint::from(5_u8))),
         Operation::Sload,
     ];
-<<<<<<< HEAD
-    let mut env = Env::default();
-    let result = BigUint::from(0_u8);
-    env.tx.gas_limit = 999_999;
-
-    run_program_assert_num_result(program, env, result);
-=======
     let (env, db) = default_env_and_db_setup(program);
     let result = BigUint::from(0_u8);
     run_program_assert_num_result(env, db, result);
->>>>>>> 03058831
 }
 
 #[test]
@@ -1376,4 +1276,31 @@
     let needed_gas = gas_cost::SELFBALANCE;
 
     run_program_assert_gas_exact(operations, env, needed_gas as _);
+}
+
+#[test]
+fn gaslimit_happy_path() {
+    let gaslimit: u64 = 300;
+    let mut operations = vec![Operation::Gaslimit];
+    append_return_result_operations(&mut operations);
+    let (mut env, db) = default_env_and_db_setup(operations);
+    env.tx.gas_limit = gaslimit;
+    let expected_result = BigUint::from(gaslimit);
+    run_program_assert_num_result(env, db, expected_result);
+}
+
+#[test]
+fn gaslimit_gas_check() {
+    let operations = vec![Operation::Gaslimit];
+    let needed_gas = gas_cost::GASLIMIT;
+    let env = Env::default();
+    run_program_assert_gas_exact(operations, env, needed_gas as _);
+}
+
+#[test]
+fn gaslimit_stack_overflow() {
+    let mut program = vec![Operation::Push0; 1024];
+    program.push(Operation::Gaslimit);
+    let (env, db) = default_env_and_db_setup(program);
+    run_program_assert_halt(env, db);
 }