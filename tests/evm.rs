--- conflicted
+++ resolved
@@ -749,15 +749,6 @@
 }
 
 #[test]
-<<<<<<< HEAD
-fn timestamp_happy_path() {
-    let timestamp: u64 = 1234567890;
-    let operations = vec![Operation::Timestamp];
-    let mut env = Env::default();
-    env.block.timestamp = timestamp.into();
-
-    let expected_result = BigUint::from(timestamp);
-=======
 fn coinbase_happy_path() {
     // taken from evm.codes
     let coinbase_address = "5B38Da6a701c568545dCfcB03FcB875f56beddC4";
@@ -770,35 +761,50 @@
     env.block.coinbase = coinbase.into();
 
     let expected_result = BigUint::from_bytes_be(&coinbase);
->>>>>>> a85f29ac
 
     run_program_assert_num_result(operations, env, expected_result);
 }
 
 #[test]
-<<<<<<< HEAD
+fn coinbase_gas_check() {
+    let operations = vec![Operation::Coinbase];
+    let needed_gas = gas_cost::COINBASE;
+    let env = Env::default();
+    run_program_assert_gas_exact(operations, env, needed_gas as _);
+}
+
+#[test]
+fn coinbase_stack_overflow() {
+    let mut program = vec![Operation::Push0; 1024];
+    program.push(Operation::Coinbase);
+    let env = Env::default();
+    run_program_assert_halt(program, env);
+}
+
+#[test]
+fn timestamp_happy_path() {
+    let timestamp: u64 = 1234567890;
+    let operations = vec![Operation::Timestamp];
+    let mut env = Env::default();
+    env.block.timestamp = timestamp.into();
+
+    let expected_result = BigUint::from(timestamp);
+
+    run_program_assert_num_result(operations, env, expected_result);
+}
+
+#[test]
 fn timestamp_gas_check() {
     let operations = vec![Operation::Timestamp];
     let needed_gas = gas_cost::TIMESTAMP;
-=======
-fn coinbase_gas_check() {
-    let operations = vec![Operation::Coinbase];
-    let needed_gas = gas_cost::COINBASE;
->>>>>>> a85f29ac
     let env = Env::default();
     run_program_assert_gas_exact(operations, env, needed_gas as _);
 }
 
 #[test]
-<<<<<<< HEAD
 fn timestamp_stack_overflow() {
     let mut program = vec![Operation::Push0; 1024];
     program.push(Operation::Timestamp);
-=======
-fn coinbase_stack_overflow() {
-    let mut program = vec![Operation::Push0; 1024];
-    program.push(Operation::Coinbase);
->>>>>>> a85f29ac
     let env = Env::default();
     run_program_assert_halt(program, env);
 }
