use std::str::FromStr;

use evm_mlir::{
    constants::gas_cost,
    db::{Bytecode, Db},
    env::TransactTo,
    primitives::{Address, Bytes, U256 as EU256},
    program::{Operation, Program},
    syscall::{LogData, U256},
    Env, Evm,
};
use num_bigint::BigUint;

fn append_return_result_operations(operations: &mut Vec<Operation>) {
    operations.extend([
        Operation::Push0,
        Operation::Mstore,
        Operation::Push((1, 32_u8.into())),
        Operation::Push0,
        Operation::Return,
    ]);
}

fn default_env_and_db_setup(operations: Vec<Operation>) -> (Env, Db) {
    let mut env = Env::default();
    env.tx.gas_limit = 999_999;
    let program = Program::from(operations);
    let (address, bytecode) = (
        Address::from_low_u64_be(40),
        Bytecode::from(program.to_bytecode()),
    );
    env.tx.transact_to = TransactTo::Call(address);
    let db = Db::new().with_bytecode(address, bytecode);
    (env, db)
}

fn run_program_assert_num_result(env: Env, db: Db, expected_result: BigUint) {
    let mut evm = Evm::new(env, db);
    let result = evm.transact().unwrap().result;
    assert!(result.is_success());
    let result_data = BigUint::from_bytes_be(result.output().unwrap());
    assert_eq!(result_data, expected_result);
}

fn run_program_assert_bytes_result(env: Env, db: Db, expected_result: &[u8]) {
    let mut evm = Evm::new(env, db);
    let result = evm.transact().unwrap().result;
    assert!(result.is_success());
    assert_eq!(result.output().unwrap().as_ref(), expected_result);
}

fn run_program_assert_halt(env: Env, db: Db) {
    let mut evm = Evm::new(env, db);
    let result = evm.transact().unwrap().result;
    assert!(result.is_halt());
}

fn run_program_assert_gas_exact(operations: Vec<Operation>, env: Env, needed_gas: u64) {
    let address = match env.tx.transact_to {
        TransactTo::Call(a) => a,
        TransactTo::Create => Address::zero(),
    };
    //Ok run
    let program = Program::from(operations.clone());
    let mut env_success = env.clone();
    env_success.tx.gas_limit = needed_gas;
    let db = Db::new().with_bytecode(address, program.to_bytecode().into());
    let mut evm = Evm::new(env_success, db);

    let result = evm.transact().unwrap().result;
    assert!(result.is_success());

    //Halt run
    let program = Program::from(operations.clone());
    let mut env_halt = env.clone();
    env_halt.tx.gas_limit = needed_gas - 1;
    let db = Db::new().with_bytecode(address, program.to_bytecode().into());
    let mut evm = Evm::new(env_halt, db);

    let result = evm.transact().unwrap().result;
    assert!(result.is_halt());
}

fn get_fibonacci_program(n: u64) -> Vec<Operation> {
    assert!(n > 0, "n must be greater than 0");

    let main_loop_pc = 36;
    let end_pc = 57;
    vec![
        Operation::Push((32, (n - 1).into())),     // 0-32
        Operation::Push0,                          // fib(0)
        Operation::Push((1, BigUint::from(1_u8))), // fib(1)
        // main loop
        Operation::Jumpdest { pc: main_loop_pc }, // 35
        Operation::Dup(3),
        Operation::IsZero,
        Operation::Push((1, BigUint::from(end_pc))), // 38-39
        Operation::Jumpi,
        // fib(n-1) + fib(n-2)
        Operation::Dup(2),
        Operation::Dup(2),
        Operation::Add,
        // [fib(n-2), fib(n-1), fib(n)] -> [fib(n-1) + fib(n)]
        Operation::Swap(2),
        Operation::Pop,
        Operation::Swap(1),
        // decrement counter
        Operation::Swap(2),
        Operation::Push((1, BigUint::from(1_u8))), // 48-49
        Operation::Swap(1),
        Operation::Sub,
        Operation::Swap(2),
        Operation::Push((1, BigUint::from(main_loop_pc))), // 53-54
        Operation::Jump,
        Operation::Jumpdest { pc: end_pc },
        Operation::Swap(2),
        Operation::Pop,
        Operation::Pop,
        // Return the requested fibonacci element
        Operation::Push0,
        Operation::Mstore,
        Operation::Push((1, 32_u8.into())),
        Operation::Push0,
        Operation::Return,
    ]
}

#[test]
fn fibonacci_example() {
    let operations = get_fibonacci_program(10);
    let program = Program::from(operations);

    let mut env = Env::default();
    env.tx.gas_limit = 999_999;

    let (address, bytecode) = (
        Address::from_low_u64_be(40),
        Bytecode::from(program.to_bytecode()),
    );
    env.tx.transact_to = TransactTo::Call(address);
    let db = Db::new().with_bytecode(address, bytecode);
    let mut evm = Evm::new(env, db);

    let result = evm.transact().unwrap().result;

    assert!(result.is_success());
    let number = BigUint::from_bytes_be(result.output().unwrap());
    assert_eq!(number, 55_u32.into());
}

#[test]
fn test_opcode_origin() {
    let mut operations = vec![Operation::Origin];
    append_return_result_operations(&mut operations);
    let mut env = Env::default();
    let caller = Address::from_str("0x9bbfed6889322e016e0a02ee459d306fc19545d8").unwrap();
    env.tx.caller = caller;
    env.tx.gas_limit = 999_999;
    let program = Program::from(operations);
    let bytecode = Bytecode::from(program.to_bytecode());
    let db = Db::new().with_bytecode(Address::zero(), bytecode);
    let caller_bytes = &caller.to_fixed_bytes();
    //We extend the result to be 32 bytes long.
    let expected_result: [u8; 32] = [&[0u8; 12], &caller_bytes[0..20]]
        .concat()
        .try_into()
        .unwrap();
    run_program_assert_bytes_result(env, db, &expected_result);
}

#[test]
fn test_opcode_origin_gas_check() {
    let operations = vec![Operation::Origin];
    let needed_gas = gas_cost::ORIGIN;
    let env = Env::default();
    run_program_assert_gas_exact(operations, env, needed_gas as _);
}

#[test]
fn test_opcode_origin_with_stack_overflow() {
    let mut program = vec![Operation::Push0; 1024];
    program.push(Operation::Origin);
    let (env, db) = default_env_and_db_setup(program);
    run_program_assert_halt(env, db);
}

#[test]
fn calldataload_with_all_bytes_before_end_of_calldata() {
    // in this case offset + 32 < calldata_size
    // calldata is
    //       index =    0  1  ... 30 31 30  ... 63
    //      calldata = [0, 0, ..., 0, 1, 0, ..., 0]
    // the offset is 0 and given that the slice width is always 32,
    // then the result is
    //      calldata_slice = [0, 0, ..., 1]
    let calldata_offset = 0_u8;
    let memory_offset = 0_u8;
    let size = 32_u8;
    let program = Program::from(vec![
        Operation::Push((1_u8, BigUint::from(calldata_offset))),
        Operation::CalldataLoad,
        Operation::Push((1_u8, BigUint::from(memory_offset))),
        Operation::Mstore,
        Operation::Push((1_u8, BigUint::from(size))),
        Operation::Push((1_u8, BigUint::from(memory_offset))),
        Operation::Return,
    ]);

    let mut env = Env::default();
    env.tx.gas_limit = 999_999;
    let mut calldata = vec![0x00; 64];
    calldata[31] = 1;
    env.tx.data = Bytes::from(calldata);
    let (address, bytecode) = (
        Address::from_low_u64_be(40),
        Bytecode::from(program.to_bytecode()),
    );
    env.tx.transact_to = TransactTo::Call(address);
    let db = Db::new().with_bytecode(address, bytecode);
    let mut evm = Evm::new(env, db);

    let result = evm.transact().unwrap().result;

    assert!(result.is_success());
    let calldata_slice = result.output().unwrap();
    let mut expected_result = [0_u8; 32];
    expected_result[31] = 1;
    assert_eq!(calldata_slice.as_ref(), expected_result);
}

#[test]
fn calldataload_with_some_bytes_after_end_of_calldata() {
    // in this case offset + 32 >= calldata_size
    // the calldata is
    //       index =    0  1  ... 30 31
    //      calldata = [0, 0, ..., 0, 1]
    // and the offset is 1, given that in the result all bytes after
    // calldata end are set to 0, then the result is
    //      calldata_slice = [0, ..., 0, 1, 0]
    let calldata_offset = 1_u8;
    let memory_offset = 0_u8;
    let size = 32_u8;
    let program = Program::from(vec![
        Operation::Push((1_u8, BigUint::from(calldata_offset))),
        Operation::CalldataLoad,
        Operation::Push((1_u8, BigUint::from(memory_offset))),
        Operation::Mstore,
        Operation::Push((1_u8, BigUint::from(size))),
        Operation::Push((1_u8, BigUint::from(memory_offset))),
        Operation::Return,
    ]);

    let mut env = Env::default();
    env.tx.gas_limit = 999_999;
    let mut calldata = vec![0x00; 32];
    calldata[31] = 1;
    env.tx.data = Bytes::from(calldata);
    let (address, bytecode) = (
        Address::from_low_u64_be(40),
        Bytecode::from(program.to_bytecode()),
    );
    env.tx.transact_to = TransactTo::Call(address);
    let db = Db::new().with_bytecode(address, bytecode);
    let mut evm = Evm::new(env, db);

    let result = evm.transact().unwrap().result;

    assert!(result.is_success());
    let calldata_slice = result.output().unwrap();
    let mut expected_result = [0_u8; 32];
    expected_result[30] = 1;
    assert_eq!(calldata_slice.as_ref(), expected_result);
}

#[test]
fn calldataload_with_offset_greater_than_calldata_size() {
    // in this case offset > calldata_size
    // the calldata is
    //       index =    0  1  ... 30 31
    //      calldata = [1, 1, ..., 1, 1]
    // and the offset is 64, given that in the result all bytes after
    // calldata end are set to 0, then the result is
    //      calldata_slice = [0, ..., 0, 0, 0]
    let calldata_offset = 64_u8;
    let memory_offset = 0_u8;
    let size = 32_u8;
    let program = Program::from(vec![
        Operation::Push((1_u8, BigUint::from(calldata_offset))),
        Operation::CalldataLoad,
        Operation::Push((1_u8, BigUint::from(memory_offset))),
        Operation::Mstore,
        Operation::Push((1_u8, BigUint::from(size))),
        Operation::Push((1_u8, BigUint::from(memory_offset))),
        Operation::Return,
    ]);

    let mut env = Env::default();
    env.tx.gas_limit = 999_999;
    env.tx.data = Bytes::from(vec![0xff; 32]);
    let (address, bytecode) = (
        Address::from_low_u64_be(40),
        Bytecode::from(program.to_bytecode()),
    );
    env.tx.transact_to = TransactTo::Call(address);
    let db = Db::new().with_bytecode(address, bytecode);
    let mut evm = Evm::new(env, db);

    let result = evm.transact().unwrap().result;

    assert!(result.is_success());
    let calldata_slice = result.output().unwrap();
    let expected_result = [0_u8; 32];
    assert_eq!(calldata_slice.as_ref(), expected_result);
}

#[test]
fn test_calldatacopy() {
    let operations = vec![
        Operation::Push((1, BigUint::from(10_u8))),
        Operation::Push((1, BigUint::from(0_u8))),
        Operation::Push((1, BigUint::from(0_u8))),
        Operation::CallDataCopy,
        Operation::Push((1, BigUint::from(10_u8))),
        Operation::Push((1, BigUint::from(0_u8))),
        Operation::Return,
    ];

    let program = Program::from(operations);
    let mut env = Env::default();
    env.tx.data = Bytes::from(vec![0, 1, 2, 3, 4, 5, 6, 7, 8, 9]);
    env.tx.gas_limit = 1000;
    let (address, bytecode) = (
        Address::from_low_u64_be(40),
        Bytecode::from(program.to_bytecode()),
    );
    env.tx.transact_to = TransactTo::Call(address);
    let db = Db::new().with_bytecode(address, bytecode);
    let mut evm = Evm::new(env, db);
    let result = evm.transact().unwrap().result;

    //Test that the memory is correctly copied
    let correct_memory = vec![0, 1, 2, 3, 4, 5, 6, 7, 8, 9];
    let return_data = result.output().unwrap().as_ref();
    assert_eq!(return_data, correct_memory);
}

#[test]
fn test_calldatacopy_zeros_padding() {
    let operations = vec![
        Operation::Push((1, BigUint::from(10_u8))),
        Operation::Push((1, BigUint::from(0_u8))),
        Operation::Push((1, BigUint::from(0_u8))),
        Operation::CallDataCopy,
        Operation::Push((1, BigUint::from(10_u8))),
        Operation::Push((1, BigUint::from(0_u8))),
        Operation::Return,
    ];

    let program = Program::from(operations);
    let mut env = Env::default();
    env.tx.data = Bytes::from(vec![0, 1, 2, 3, 4]);
    env.tx.gas_limit = 1000;
    let (address, bytecode) = (
        Address::from_low_u64_be(40),
        Bytecode::from(program.to_bytecode()),
    );
    env.tx.transact_to = TransactTo::Call(address);
    let db = Db::new().with_bytecode(address, bytecode);
    let mut evm = Evm::new(env, db);
    let result = evm.transact().unwrap().result;

    //Test that the memory is correctly copied
    let correct_memory = vec![0, 1, 2, 3, 4, 0, 0, 0, 0, 0];
    let return_data = result.output().unwrap().as_ref();
    assert_eq!(return_data, correct_memory);
}

#[test]
fn test_calldatacopy_memory_offset() {
    let operations = vec![
        Operation::Push((1, BigUint::from(5_u8))),
        Operation::Push((1, BigUint::from(1_u8))),
        Operation::Push((1, BigUint::from(0_u8))),
        Operation::CallDataCopy,
        Operation::Push((1, BigUint::from(5_u8))),
        Operation::Push((1, BigUint::from(0_u8))),
        Operation::Return,
    ];

    let program = Program::from(operations);
    let mut env = Env::default();
    env.tx.data = Bytes::from(vec![0, 1, 2, 3, 4, 5, 6, 7, 8, 9]);
    env.tx.gas_limit = 1000;
    let (address, bytecode) = (
        Address::from_low_u64_be(40),
        Bytecode::from(program.to_bytecode()),
    );
    env.tx.transact_to = TransactTo::Call(address);
    let db = Db::new().with_bytecode(address, bytecode);
    let mut evm = Evm::new(env, db);
    let result = evm.transact().unwrap().result;

    //Test that the memory is correctly copied
    let correct_memory = vec![1, 2, 3, 4, 5];
    let return_data = result.output().unwrap().as_ref();
    assert_eq!(return_data, correct_memory);
}

#[test]
fn test_calldatacopy_calldataoffset() {
    let operations = vec![
        Operation::Push((1, BigUint::from(10_u8))),
        Operation::Push((1, BigUint::from(0_u8))),
        Operation::Push((1, BigUint::from(1_u8))),
        Operation::CallDataCopy,
        Operation::Push((1, BigUint::from(10_u8))),
        Operation::Push((1, BigUint::from(0_u8))),
        Operation::Return,
    ];

    let program = Program::from(operations);
    let mut env = Env::default();
    env.tx.data = Bytes::from(vec![0, 1, 2, 3, 4, 5, 6, 7, 8, 9]);
    env.tx.gas_limit = 1000;
    let (address, bytecode) = (
        Address::from_low_u64_be(40),
        Bytecode::from(program.to_bytecode()),
    );
    env.tx.transact_to = TransactTo::Call(address);
    let db = Db::new().with_bytecode(address, bytecode);
    let mut evm = Evm::new(env, db);

    let result = evm.transact().unwrap().result;

    //Test that the memory is correctly copied
    let correct_memory = vec![0, 0, 1, 2, 3, 4, 5, 6, 7, 8];
    let return_data = result.output().unwrap().as_ref();
    assert_eq!(return_data, correct_memory);
}

#[test]
fn test_calldatacopy_calldataoffset_bigger_than_calldatasize() {
    let operations = vec![
        Operation::Push((1, BigUint::from(10_u8))),
        Operation::Push((1, BigUint::from(30_u8))),
        Operation::Push((1, BigUint::from(0_u8))),
        Operation::CallDataCopy,
        Operation::Push((1, BigUint::from(10_u8))),
        Operation::Push((1, BigUint::from(0_u8))),
        Operation::Return,
    ];

    let program = Program::from(operations);
    let mut env = Env::default();
    env.tx.data = Bytes::from(vec![0, 1, 2, 3, 4, 5, 6, 7, 8, 9]);
    env.tx.gas_limit = 1000;
    let (address, bytecode) = (
        Address::from_low_u64_be(40),
        Bytecode::from(program.to_bytecode()),
    );
    env.tx.transact_to = TransactTo::Call(address);
    let db = Db::new().with_bytecode(address, bytecode);
    let mut evm = Evm::new(env, db);
    let result = evm.transact().unwrap().result;

    //Test that the memory is correctly copied
    let correct_memory = vec![0, 0, 0, 0, 0, 0, 0, 0, 0, 0];
    let return_data = result.output().unwrap().as_ref();
    assert_eq!(return_data, correct_memory);
}

#[test]
fn log0() {
    let data: [u8; 32] = [0xff; 32];
    let size = 32_u8;
    let memory_offset = 0_u8;
    let program = Program::from(vec![
        // store data in memory
        Operation::Push((32_u8, BigUint::from_bytes_be(&data))),
        Operation::Push((1_u8, BigUint::from(memory_offset))),
        Operation::Mstore,
        // execute log0
        Operation::Push((1_u8, BigUint::from(size))),
        Operation::Push((1_u8, BigUint::from(memory_offset))),
        Operation::Log(0),
    ]);

    let mut env = Env::default();
    env.tx.gas_limit = 999_999;

    let (address, bytecode) = (
        Address::from_low_u64_be(40),
        Bytecode::from(program.to_bytecode()),
    );
    env.tx.transact_to = TransactTo::Call(address);
    let db = Db::new().with_bytecode(address, bytecode);
    let mut evm = Evm::new(env, db);

    let result = evm.transact().unwrap().result;

    assert!(result.is_success());
    let logs: Vec<LogData> = result.into_logs().into_iter().map(|log| log.data).collect();
    let expected_logs: Vec<LogData> = vec![LogData {
        data: [0xff_u8; 32].into(),
        topics: vec![],
    }];
    assert_eq!(logs, expected_logs);
}

#[test]
fn log1() {
    let data: [u8; 32] = [0xff; 32];
    let size = 32_u8;
    let memory_offset = 0_u8;
    let mut topic: [u8; 32] = [0x00; 32];
    topic[31] = 1;

    let program = Program::from(vec![
        // store data in memory
        Operation::Push((32_u8, BigUint::from_bytes_be(&data))),
        Operation::Push((1_u8, BigUint::from(memory_offset))),
        Operation::Mstore,
        // execute log1
        Operation::Push((32_u8, BigUint::from_bytes_be(&topic))),
        Operation::Push((1_u8, BigUint::from(size))),
        Operation::Push((1_u8, BigUint::from(memory_offset))),
        Operation::Log(1),
    ]);

    let mut env = Env::default();
    env.tx.gas_limit = 999_999;

    let (address, bytecode) = (Address::zero(), Bytecode::from(program.to_bytecode()));
    env.tx.transact_to = TransactTo::Call(address);
    let db = Db::new().with_bytecode(address, bytecode);
    let mut evm = Evm::new(env, db);

    let result = evm.transact().unwrap().result;

    assert!(result.is_success());
    let logs: Vec<LogData> = result.into_logs().into_iter().map(|log| log.data).collect();
    let expected_logs: Vec<LogData> = vec![LogData {
        data: [0xff_u8; 32].into(),
        topics: vec![U256 { lo: 1, hi: 0 }],
    }];
    assert_eq!(logs, expected_logs);
}

#[test]
fn log2() {
    let data: [u8; 32] = [0xff; 32];
    let size = 32_u8;
    let memory_offset = 0_u8;
    let mut topic1: [u8; 32] = [0x00; 32];
    topic1[31] = 1;
    let mut topic2: [u8; 32] = [0x00; 32];
    topic2[31] = 2;

    let program = Program::from(vec![
        // store data in memory
        Operation::Push((32_u8, BigUint::from_bytes_be(&data))),
        Operation::Push((1_u8, BigUint::from(memory_offset))),
        Operation::Mstore,
        // execute log2
        Operation::Push((32_u8, BigUint::from_bytes_be(&topic2))),
        Operation::Push((32_u8, BigUint::from_bytes_be(&topic1))),
        Operation::Push((1_u8, BigUint::from(size))),
        Operation::Push((1_u8, BigUint::from(memory_offset))),
        Operation::Log(2),
    ]);

    let mut env = Env::default();
    env.tx.gas_limit = 999_999;

    let (address, bytecode) = (
        Address::from_low_u64_be(40),
        Bytecode::from(program.to_bytecode()),
    );
    env.tx.transact_to = TransactTo::Call(address);
    let db = Db::new().with_bytecode(address, bytecode);
    let mut evm = Evm::new(env, db);

    let result = evm.transact().unwrap().result;

    assert!(result.is_success());
    let logs: Vec<LogData> = result.into_logs().into_iter().map(|log| log.data).collect();
    let expected_logs: Vec<LogData> = vec![LogData {
        data: [0xff_u8; 32].into(),
        topics: vec![U256 { lo: 1, hi: 0 }, U256 { lo: 2, hi: 0 }],
    }];
    assert_eq!(logs, expected_logs);
}

#[test]
fn log3() {
    let data: [u8; 32] = [0xff; 32];
    let size = 32_u8;
    let memory_offset = 0_u8;
    let mut topic1: [u8; 32] = [0x00; 32];
    topic1[31] = 1;
    let mut topic2: [u8; 32] = [0x00; 32];
    topic2[31] = 2;
    let mut topic3: [u8; 32] = [0x00; 32];
    topic3[31] = 3;

    let program = Program::from(vec![
        // store data in memory
        Operation::Push((32_u8, BigUint::from_bytes_be(&data))),
        Operation::Push((1_u8, BigUint::from(memory_offset))),
        Operation::Mstore,
        // execute log2
        Operation::Push((32_u8, BigUint::from_bytes_be(&topic3))),
        Operation::Push((32_u8, BigUint::from_bytes_be(&topic2))),
        Operation::Push((32_u8, BigUint::from_bytes_be(&topic1))),
        Operation::Push((1_u8, BigUint::from(size))),
        Operation::Push((1_u8, BigUint::from(memory_offset))),
        Operation::Log(3),
    ]);

    let mut env = Env::default();
    env.tx.gas_limit = 999_999;
    let (address, bytecode) = (
        Address::from_low_u64_be(40),
        Bytecode::from(program.to_bytecode()),
    );
    env.tx.transact_to = TransactTo::Call(address);
    let db = Db::new().with_bytecode(address, bytecode);
    let mut evm = Evm::new(env, db);

    let result = evm.transact().unwrap().result;

    assert!(result.is_success());
    let logs: Vec<LogData> = result.into_logs().into_iter().map(|log| log.data).collect();
    let expected_logs: Vec<LogData> = vec![LogData {
        data: [0xff_u8; 32].into(),
        topics: vec![
            U256 { lo: 1, hi: 0 },
            U256 { lo: 2, hi: 0 },
            U256 { lo: 3, hi: 0 },
        ],
    }];
    assert_eq!(logs, expected_logs);
}

#[test]
fn log4() {
    let data: [u8; 32] = [0xff; 32];
    let size = 32_u8;
    let memory_offset = 0_u8;
    let mut topic1: [u8; 32] = [0x00; 32];
    topic1[31] = 1;
    let mut topic2: [u8; 32] = [0x00; 32];
    topic2[31] = 2;
    let mut topic3: [u8; 32] = [0x00; 32];
    topic3[31] = 3;
    let mut topic4: [u8; 32] = [0x00; 32];
    topic4[31] = 4;

    let program = Program::from(vec![
        // store data in memory
        Operation::Push((32_u8, BigUint::from_bytes_be(&data))),
        Operation::Push((1_u8, BigUint::from(memory_offset))),
        Operation::Mstore,
        // execute log4
        Operation::Push((32_u8, BigUint::from_bytes_be(&topic4))),
        Operation::Push((32_u8, BigUint::from_bytes_be(&topic3))),
        Operation::Push((32_u8, BigUint::from_bytes_be(&topic2))),
        Operation::Push((32_u8, BigUint::from_bytes_be(&topic1))),
        Operation::Push((1_u8, BigUint::from(size))),
        Operation::Push((1_u8, BigUint::from(memory_offset))),
        Operation::Log(4),
    ]);

    let mut env = Env::default();
    env.tx.gas_limit = 999_999;

    let (address, bytecode) = (
        Address::from_low_u64_be(40),
        Bytecode::from(program.to_bytecode()),
    );
    env.tx.transact_to = TransactTo::Call(address);
    let db = Db::new().with_bytecode(address, bytecode);
    let mut evm = Evm::new(env, db);

    let result = evm.transact().unwrap().result;

    assert!(result.is_success());
    let logs: Vec<LogData> = result.into_logs().into_iter().map(|log| log.data).collect();
    let expected_logs: Vec<LogData> = vec![LogData {
        data: [0xff_u8; 32].into(),
        topics: vec![
            U256 { lo: 1, hi: 0 },
            U256 { lo: 2, hi: 0 },
            U256 { lo: 3, hi: 0 },
            U256 { lo: 4, hi: 0 },
        ],
    }];
    assert_eq!(logs, expected_logs);
}

#[test]
fn codecopy() {
    let size = 12_u8;
    let offset = 0_u8;
    let dest_offset = 0_u8;
    let program: Program = vec![
        Operation::Push((1_u8, BigUint::from(size))),
        Operation::Push((1_u8, BigUint::from(offset))),
        Operation::Push((1_u8, BigUint::from(dest_offset))),
        Operation::Codecopy,
        Operation::Push((1_u8, BigUint::from(size))),
        Operation::Push((1_u8, BigUint::from(dest_offset))),
        Operation::Return,
    ]
    .into();

    let mut env = Env::default();
    let (address, bytecode) = (
        Address::from_low_u64_be(40),
        Bytecode::from(program.clone().to_bytecode()),
    );
    env.tx.transact_to = TransactTo::Call(address);
    let db = Db::new().with_bytecode(address, bytecode);
    let mut evm = Evm::new(env, db);

    let result = evm.transact().unwrap().result;

    assert!(&result.is_success());

    let result_data = result.output().unwrap();
    let expected_result = program.to_bytecode();
    assert_eq!(result_data, &expected_result);
}

#[test]
fn codecopy_with_offset_out_of_bounds() {
    // copies to memory the bytecode from the 6th byte (offset = 6)
    // so the result must be [CODECOPY, PUSH, size, PUSH, dest_offset, RETURN, 0, ..., 0]
    let size = 12_u8;
    let offset = 6_u8;
    let dest_offset = 0_u8;
    let program: Program = vec![
        Operation::Push((1_u8, BigUint::from(size))),
        Operation::Push((1_u8, BigUint::from(offset))),
        Operation::Push((1_u8, BigUint::from(dest_offset))),
        Operation::Codecopy, // 6th byte
        Operation::Push((1_u8, BigUint::from(size))),
        Operation::Push((1_u8, BigUint::from(dest_offset))),
        Operation::Return,
    ]
    .into();

    let mut env = Env::default();
    let (address, bytecode) = (
        Address::from_low_u64_be(40),
        Bytecode::from(program.clone().to_bytecode()),
    );
    env.tx.transact_to = TransactTo::Call(address);
    let db = Db::new().with_bytecode(address, bytecode);
    let mut evm = Evm::new(env, db);

    let result = evm.transact().unwrap().result;

    assert!(&result.is_success());

    let result_data = result.output().unwrap();
    let expected_result = [&program.to_bytecode()[6..], &[0_u8; 6]].concat();
    assert_eq!(result_data, &expected_result);
}

#[test]
fn callvalue_happy_path() {
    let callvalue: u32 = 1500;
    let mut operations = vec![Operation::Callvalue];
    append_return_result_operations(&mut operations);
    let mut env = Env::default();
    env.tx.gas_limit = 999_999;
    env.tx.value = EU256::from(callvalue);
    let program = Program::from(operations);
    let bytecode = Bytecode::from(program.to_bytecode());
    let db = Db::new().with_bytecode(Address::zero(), bytecode);
    let expected_result = BigUint::from(callvalue);
    run_program_assert_num_result(env, db, expected_result);
}

#[test]
fn callvalue_gas_check() {
    let operations = vec![Operation::Callvalue];
    let needed_gas = gas_cost::CALLVALUE;
    let env = Env::default();
    run_program_assert_gas_exact(operations, env, needed_gas as _);
}

#[test]
fn callvalue_stack_overflow() {
    let mut program = vec![Operation::Push0; 1024];
    program.push(Operation::Callvalue);
    let (env, db) = default_env_and_db_setup(program);
    run_program_assert_halt(env, db);
}

#[test]
fn coinbase_happy_path() {
    // taken from evm.codes
    let coinbase_address = "5B38Da6a701c568545dCfcB03FcB875f56beddC4";
    let coinbase: [u8; 20] = hex::decode(coinbase_address)
        .expect("Decoding failed")
        .try_into()
        .expect("Incorrect length");
    let mut operations = vec![Operation::Coinbase];
    append_return_result_operations(&mut operations);
    let (mut env, db) = default_env_and_db_setup(operations);
    env.block.coinbase = coinbase.into();
    let expected_result: [u8; 32] = [&[0u8; 12], &coinbase[..]].concat().try_into().unwrap();
    run_program_assert_bytes_result(env, db, &expected_result);
}

#[test]
fn coinbase_gas_check() {
    let operations = vec![Operation::Coinbase];
    let needed_gas = gas_cost::COINBASE;
    let env = Env::default();
    run_program_assert_gas_exact(operations, env, needed_gas as _);
}

#[test]
fn coinbase_stack_overflow() {
    let mut program = vec![Operation::Push0; 1024];
    program.push(Operation::Coinbase);
    let (env, db) = default_env_and_db_setup(program);
    run_program_assert_halt(env, db);
}

#[test]
fn timestamp_happy_path() {
    let timestamp: u64 = 1234567890;
    let mut operations = vec![Operation::Timestamp];
    append_return_result_operations(&mut operations);
    let (mut env, db) = default_env_and_db_setup(operations);
    env.block.timestamp = timestamp.into();
    let expected_result = BigUint::from(timestamp);
    run_program_assert_num_result(env, db, expected_result);
}

#[test]
fn timestamp_gas_check() {
    let operations = vec![Operation::Timestamp];
    let needed_gas = gas_cost::TIMESTAMP;
    let env = Env::default();
    run_program_assert_gas_exact(operations, env, needed_gas as _);
}

#[test]
fn timestamp_stack_overflow() {
    let mut program = vec![Operation::Push0; 1024];
    program.push(Operation::Timestamp);
    let (env, db) = default_env_and_db_setup(program);
    run_program_assert_halt(env, db);
}

#[test]
fn basefee() {
    let basefee = 10_u8;
    let mut operations = vec![Operation::Basefee];
    append_return_result_operations(&mut operations);
    let (mut env, db) = default_env_and_db_setup(operations);
    env.block.basefee = EU256::from(basefee);
    let expected_result = BigUint::from(basefee);
    run_program_assert_num_result(env, db, expected_result);
}

#[test]
fn basefee_gas_check() {
    let program = vec![Operation::Basefee];
    let needed_gas = gas_cost::BASEFEE;
    let env = Env::default();
    run_program_assert_gas_exact(program, env, needed_gas as _);
}

#[test]
fn basefee_stack_overflow() {
    let mut program = vec![Operation::Push0; 1024];
    program.push(Operation::Basefee);
    let (env, db) = default_env_and_db_setup(program);
    run_program_assert_halt(env, db);
}

#[test]
fn block_number_check() {
    let mut operations = vec![Operation::Number];
    append_return_result_operations(&mut operations);
    let (mut env, db) = default_env_and_db_setup(operations);
    env.block.number = ethereum_types::U256::from(2147483639);
    let expected_result = BigUint::from(2147483639_u32);
    run_program_assert_num_result(env, db, expected_result);
}

#[test]
fn block_number_check_gas() {
    let program = vec![Operation::Number];
    let env = Env::default();
    let gas_needed = gas_cost::NUMBER;

    run_program_assert_gas_exact(program, env, gas_needed as _);
}

#[test]
fn block_number_with_stack_overflow() {
    let mut program = vec![Operation::Push0; 1024];
    program.push(Operation::Number);
    let (env, db) = default_env_and_db_setup(program);
    run_program_assert_halt(env, db);
}

#[test]
fn gasprice_happy_path() {
    let gas_price: u32 = 33192;
    let mut operations = vec![Operation::Gasprice];
    append_return_result_operations(&mut operations);
    let (mut env, db) = default_env_and_db_setup(operations);
    env.tx.gas_price = EU256::from(gas_price);
    let expected_result = BigUint::from(gas_price);
    run_program_assert_num_result(env, db, expected_result);
}

#[test]
fn gasprice_gas_check() {
    let operations = vec![Operation::Gasprice];
    let needed_gas = gas_cost::GASPRICE;
    let env = Env::default();
    run_program_assert_gas_exact(operations, env, needed_gas as _);
}

#[test]
fn gasprice_stack_overflow() {
    let mut program = vec![Operation::Push0; 1024];
    program.push(Operation::Gasprice);
    let (env, db) = default_env_and_db_setup(program);
    run_program_assert_halt(env, db);
}

#[test]
fn chainid_happy_path() {
    let chainid: u64 = 1333;
    let mut operations = vec![Operation::Chainid];
    append_return_result_operations(&mut operations);
    let (mut env, db) = default_env_and_db_setup(operations);
    env.cfg.chain_id = chainid;
    let expected_result = BigUint::from(chainid);
    run_program_assert_num_result(env, db, expected_result);
}

#[test]
fn chainid_gas_check() {
    let operations = vec![Operation::Chainid];
    let needed_gas = gas_cost::CHAINID;
    let env = Env::default();
    run_program_assert_gas_exact(operations, env, needed_gas as _);
}

#[test]
fn chainid_stack_overflow() {
    let mut program = vec![Operation::Push0; 1024];
    program.push(Operation::Chainid);
    let (env, db) = default_env_and_db_setup(program);
    run_program_assert_halt(env, db);
}

#[test]
fn caller_happy_path() {
    let caller = Address::from_str("0x9bbfed6889322e016e0a02ee459d306fc19545d8").unwrap();
    let mut operations = vec![Operation::Caller];
    append_return_result_operations(&mut operations);
    let (mut env, db) = default_env_and_db_setup(operations);
    env.tx.caller = caller;
    let caller_bytes = &caller.to_fixed_bytes();
    //We extend the result to be 32 bytes long.
    let expected_result: [u8; 32] = [&[0u8; 12], &caller_bytes[0..20]]
        .concat()
        .try_into()
        .unwrap();
    run_program_assert_bytes_result(env, db, &expected_result);
}

#[test]
fn caller_gas_check() {
    let operations = vec![Operation::Caller];
    let needed_gas = gas_cost::CALLER;
    let env = Env::default();
    run_program_assert_gas_exact(operations, env, needed_gas as _);
}

#[test]
fn caller_stack_overflow() {
    let mut program = vec![Operation::Push0; 1024];
    program.push(Operation::Caller);
    let (env, db) = default_env_and_db_setup(program);
    run_program_assert_halt(env, db);
}

#[test]
fn sload_gas_consumption() {
    let program = vec![
        Operation::Push((1_u8, BigUint::from(1_u8))),
        Operation::Sload,
    ];
    let result = gas_cost::PUSHN + gas_cost::SLOAD;
    let env = Env::default();

    run_program_assert_gas_exact(program, env, result as _);
}

#[test]
fn sload_with_valid_key() {
    let key = 80_u8;
    let value = 11_u8;
    let program = Program::from(vec![
        Operation::Push((1_u8, BigUint::from(key))),
        Operation::Sload,
        Operation::Push0,
        Operation::Mstore,
        Operation::Push((1_u8, BigUint::from(32_u8))),
        Operation::Push0,
        Operation::Return,
    ]);
    let (address, bytecode) = (
        Address::from_low_u64_be(40),
        Bytecode::from(program.to_bytecode()),
    );
    let caller_address = Address::from_low_u64_be(41);
    let mut env = Env::default();
    env.tx.gas_limit = 999_999;
    env.tx.transact_to = TransactTo::Call(address);
    env.tx.caller = caller_address;
    let db = Db::new().with_bytecode(address, bytecode);
    let mut evm = Evm::new(env, db);

    evm.db
        .write_storage(caller_address, EU256::from(key), EU256::from(value));

    let result = evm.transact().unwrap().result;
    assert!(&result.is_success());
    let result = result.output().unwrap().as_ref();

    assert_eq!(EU256::from(result), EU256::from(value));
}

#[test]
fn sload_with_invalid_key() {
    let program = vec![
        Operation::Push((1_u8, BigUint::from(5_u8))),
        Operation::Sload,
    ];
    let (env, db) = default_env_and_db_setup(program);
    let result = BigUint::from(0_u8);
    run_program_assert_num_result(env, db, result);
}

#[test]
fn sload_with_stack_underflow() {
    let program = vec![Operation::Sload];
    let (env, db) = default_env_and_db_setup(program);
    run_program_assert_halt(env, db);
}

#[test]
fn address() {
    let address = Address::from_str("0x9bbfed6889322e016e0a02ee459d306fc19545d8").unwrap();
    let operations = vec![
        Operation::Address,
        Operation::Push0,
        Operation::Mstore,
        Operation::Push((1, 32_u8.into())),
        Operation::Push0,
        Operation::Return,
    ];

    let address_bytes = &address.to_fixed_bytes();
    //We extend the result to be 32 bytes long.
    let expected_result: [u8; 32] = [&[0u8; 12], &address_bytes[0..20]]
        .concat()
        .try_into()
        .unwrap();

    let program = Program::from(operations);
    let bytecode = Bytecode::from(program.to_bytecode());
    let mut env = Env::default();
    env.tx.gas_limit = 999_999;
    env.tx.transact_to = TransactTo::Call(address);

    let db = Db::new().with_bytecode(address, bytecode);
    let mut evm = Evm::new(env, db);
    let result = evm.transact().unwrap().result;
    assert!(&result.is_success());
    let result_data = result.output().unwrap().as_ref();
    assert_eq!(result_data, &expected_result);
}

#[test]
fn address_with_gas_cost() {
    let operations = vec![Operation::Address];
    let address = Address::from_low_u64_be(1234);
    let mut env = Env::default();
    env.tx.transact_to = TransactTo::Call(address);
    let needed_gas = gas_cost::ADDRESS;
    run_program_assert_gas_exact(operations, env, needed_gas as _);
}

#[test]
fn address_stack_overflow() {
    let mut program = vec![Operation::Push0; 1024];
    program.push(Operation::Address);
    let (env, db) = default_env_and_db_setup(program);
    run_program_assert_halt(env, db);
}

// address with more than 20 bytes should be invalid
#[test]
fn balance_with_invalid_address() {
    let a = BigUint::from(1_u8) << 255_u8;
    let balance = EU256::from_dec_str("123456").unwrap();
    let program = Program::from(vec![
        Operation::Push((32_u8, a.clone())),
        Operation::Balance,
        Operation::Push0,
        Operation::Mstore,
        Operation::Push((1, 32_u8.into())),
        Operation::Push0,
        Operation::Return,
    ]);
    let mut env = Env::default();
    env.tx.gas_limit = 999_999;

    let (address, bytecode) = (
        // take the last 20 bytes of the address, because that's what it's done with it's avalid
        Address::from_slice(&a.to_bytes_be()[0..20]),
        Bytecode::from(program.to_bytecode()),
    );
    env.tx.caller = address;
    env.tx.transact_to = TransactTo::Call(address);
    let mut db = Db::new().with_bytecode(address, bytecode);

    db.update_account(address, 0, balance);

    let mut evm = Evm::new(env, db);

    let result = evm.transact().unwrap().result;

    assert!(&result.is_success());
    let result = result.output().unwrap();
    let expected_result = BigUint::from(0_u8);
    assert_eq!(BigUint::from_bytes_be(result), expected_result);
}

#[test]
fn balance_with_non_existing_account() {
    let operations = vec![
        Operation::Push((20_u8, BigUint::from(1_u8))),
        Operation::Balance,
    ];
    let (env, db) = default_env_and_db_setup(operations);
    let expected_result = BigUint::from(0_u8);
    run_program_assert_num_result(env, db, expected_result);
}

#[test]
fn balance_with_existing_account() {
    let address = Address::from_str("0x9bbfed6889322e016e0a02ee459d306fc19545d8").unwrap();
    let balance = EU256::from_dec_str("123456").unwrap();
    let big_a = BigUint::from_bytes_be(address.as_bytes());
    let program = Program::from(vec![
        Operation::Push((20_u8, big_a)),
        Operation::Balance,
        Operation::Push0,
        Operation::Mstore,
        Operation::Push((1, 32_u8.into())),
        Operation::Push0,
        Operation::Return,
    ]);
    let mut env = Env::default();
    env.tx.gas_limit = 999_999;

    let (address, bytecode) = (
        Address::from_str("0x9bbfed6889322e016e0a02ee459d306fc19545d8").unwrap(),
        Bytecode::from(program.to_bytecode()),
    );
    env.tx.caller = address;
    env.tx.transact_to = TransactTo::Call(address);
    let mut db = Db::new().with_bytecode(address, bytecode);

    db.update_account(address, 0, balance);

    let mut evm = Evm::new(env, db);

    let result = evm.transact().unwrap().result;

    assert!(&result.is_success());
    let result = result.output().unwrap();
    let expected_result = BigUint::from(123456_u32);
    assert_eq!(BigUint::from_bytes_be(result), expected_result);
}

#[test]
fn balance_with_stack_underflow() {
    let program = vec![Operation::Balance];
    let (env, db) = default_env_and_db_setup(program);
    run_program_assert_halt(env, db);
}

#[test]
fn balance_static_gas_check() {
    let operations = vec![
        Operation::Push((20_u8, BigUint::from(1_u8))),
        Operation::Balance,
    ];
    let env = Env::default();
    let needed_gas = gas_cost::PUSHN + gas_cost::BALANCE;

    run_program_assert_gas_exact(operations, env, needed_gas as _);
}

#[test]
fn selfbalance_with_existing_account() {
    let contract_address = Address::from_str("0x9bbfed6889322e016e0a02ee459d306fc19545d8").unwrap();
    let contract_balance: u64 = 12345;
    let mut operations = vec![Operation::SelfBalance];
    append_return_result_operations(&mut operations);
    let program = Program::from(operations);
    let bytecode = Bytecode::from(program.to_bytecode());
    let mut db = Db::new().with_bytecode(contract_address, bytecode);
    db.update_account(contract_address, 0, contract_balance.into());
    let mut env = Env::default();
    env.tx.transact_to = TransactTo::Call(contract_address);
    env.tx.gas_limit = 999_999;
    let expected_result = BigUint::from(contract_balance);
    run_program_assert_num_result(env, db, expected_result);
}

#[test]
fn selfbalance_and_balance_with_address_check() {
    let contract_address = Address::from_str("0x9bbfed6889322e016e0a02ee459d306fc19545d8").unwrap();
    let contract_balance: u64 = 12345;
    let mut operations = vec![
        Operation::Address,
        Operation::Balance,
        Operation::SelfBalance,
        Operation::Eq,
    ];
    append_return_result_operations(&mut operations);
    let program = Program::from(operations);
    let bytecode = Bytecode::from(program.to_bytecode());
    let mut db = Db::new().with_bytecode(contract_address, bytecode);
    db.update_account(contract_address, 0, contract_balance.into());
    let mut env = Env::default();
    env.tx.transact_to = TransactTo::Call(contract_address);
    env.tx.gas_limit = 999_999;
    let expected_result = BigUint::from(1_u8); //True
    run_program_assert_num_result(env, db, expected_result);
}

#[test]
fn selfbalance_stack_overflow() {
    let mut program = vec![Operation::Push0; 1024];
    program.push(Operation::SelfBalance);
    let (env, db) = default_env_and_db_setup(program);
    run_program_assert_halt(env, db);
}

#[test]
fn selfbalance_gas_check() {
    let operations = vec![Operation::SelfBalance];
    let mut env = Env::default();
    env.tx.gas_limit = 999_999;
    let needed_gas = gas_cost::SELFBALANCE;

    run_program_assert_gas_exact(operations, env, needed_gas as _);
}

#[test]
<<<<<<< HEAD
fn gaslimit_happy_path() {
    let gaslimit: u64 = 300;
    let mut operations = vec![Operation::Gaslimit];
    append_return_result_operations(&mut operations);
    let (mut env, db) = default_env_and_db_setup(operations);
    env.tx.gas_limit = gaslimit;
    let expected_result = BigUint::from(gaslimit);
=======
fn blobbasefee_happy_path() {
    let blob_base_fee: u32 = 1500;
    let mut operations = vec![Operation::BlobBaseFee];
    append_return_result_operations(&mut operations);
    let (mut env, db) = default_env_and_db_setup(operations);
    env.block.blob_base_fee = EU256::from(blob_base_fee);
    let expected_result = BigUint::from(blob_base_fee);
>>>>>>> 99f96bfb
    run_program_assert_num_result(env, db, expected_result);
}

#[test]
<<<<<<< HEAD
fn gaslimit_gas_check() {
    let operations = vec![Operation::Gaslimit];
    let needed_gas = gas_cost::GASLIMIT;
=======
fn blobbasefee_gas_check() {
    let operations = vec![Operation::BlobBaseFee];
    let needed_gas = gas_cost::BLOBBASEFEE;
>>>>>>> 99f96bfb
    let env = Env::default();
    run_program_assert_gas_exact(operations, env, needed_gas as _);
}

#[test]
<<<<<<< HEAD
fn gaslimit_stack_overflow() {
    let mut program = vec![Operation::Push0; 1024];
    program.push(Operation::Gaslimit);
=======
fn blobbasefee_stack_overflow() {
    let mut program = vec![Operation::Push0; 1024];
    program.push(Operation::BlobBaseFee);
>>>>>>> 99f96bfb
    let (env, db) = default_env_and_db_setup(program);
    run_program_assert_halt(env, db);
}<|MERGE_RESOLUTION|>--- conflicted
+++ resolved
@@ -1277,7 +1277,33 @@
 }
 
 #[test]
-<<<<<<< HEAD
+fn blobbasefee_happy_path() {
+    let blob_base_fee: u32 = 1500;
+    let mut operations = vec![Operation::BlobBaseFee];
+    append_return_result_operations(&mut operations);
+    let (mut env, db) = default_env_and_db_setup(operations);
+    env.block.blob_base_fee = EU256::from(blob_base_fee);
+    let expected_result = BigUint::from(blob_base_fee);
+    run_program_assert_num_result(env, db, expected_result);
+}
+
+#[test]
+fn blobbasefee_gas_check() {
+    let operations = vec![Operation::BlobBaseFee];
+    let needed_gas = gas_cost::BLOBBASEFEE;
+    let env = Env::default();
+    run_program_assert_gas_exact(operations, env, needed_gas as _);
+}
+
+#[test]
+fn blobbasefee_stack_overflow() {
+    let mut program = vec![Operation::Push0; 1024];
+    program.push(Operation::BlobBaseFee);
+    let (env, db) = default_env_and_db_setup(program);
+    run_program_assert_halt(env, db);
+}
+
+#[test]
 fn gaslimit_happy_path() {
     let gaslimit: u64 = 300;
     let mut operations = vec![Operation::Gaslimit];
@@ -1285,42 +1311,21 @@
     let (mut env, db) = default_env_and_db_setup(operations);
     env.tx.gas_limit = gaslimit;
     let expected_result = BigUint::from(gaslimit);
-=======
-fn blobbasefee_happy_path() {
-    let blob_base_fee: u32 = 1500;
-    let mut operations = vec![Operation::BlobBaseFee];
-    append_return_result_operations(&mut operations);
-    let (mut env, db) = default_env_and_db_setup(operations);
-    env.block.blob_base_fee = EU256::from(blob_base_fee);
-    let expected_result = BigUint::from(blob_base_fee);
->>>>>>> 99f96bfb
     run_program_assert_num_result(env, db, expected_result);
 }
 
 #[test]
-<<<<<<< HEAD
 fn gaslimit_gas_check() {
     let operations = vec![Operation::Gaslimit];
     let needed_gas = gas_cost::GASLIMIT;
-=======
-fn blobbasefee_gas_check() {
-    let operations = vec![Operation::BlobBaseFee];
-    let needed_gas = gas_cost::BLOBBASEFEE;
->>>>>>> 99f96bfb
     let env = Env::default();
     run_program_assert_gas_exact(operations, env, needed_gas as _);
 }
 
 #[test]
-<<<<<<< HEAD
 fn gaslimit_stack_overflow() {
     let mut program = vec![Operation::Push0; 1024];
     program.push(Operation::Gaslimit);
-=======
-fn blobbasefee_stack_overflow() {
-    let mut program = vec![Operation::Push0; 1024];
-    program.push(Operation::BlobBaseFee);
->>>>>>> 99f96bfb
     let (env, db) = default_env_and_db_setup(program);
     run_program_assert_halt(env, db);
 }