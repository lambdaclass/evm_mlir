use evm_mlir::{
    program::{Operation, Program},
    syscall::{Log, U256},
    Env, Evm,
};
use num_bigint::BigUint;

fn get_fibonacci_program(n: u64) -> Vec<Operation> {
    assert!(n > 0, "n must be greater than 0");

    let main_loop_pc = 36;
    let end_pc = 57;
    vec![
        Operation::Push((32, (n - 1).into())),     // 0-32
        Operation::Push0,                          // fib(0)
        Operation::Push((1, BigUint::from(1_u8))), // fib(1)
        // main loop
        Operation::Jumpdest { pc: main_loop_pc }, // 35
        Operation::Dup(3),
        Operation::IsZero,
        Operation::Push((1, BigUint::from(end_pc))), // 38-39
        Operation::Jumpi,
        // fib(n-1) + fib(n-2)
        Operation::Dup(2),
        Operation::Dup(2),
        Operation::Add,
        // [fib(n-2), fib(n-1), fib(n)] -> [fib(n-1) + fib(n)]
        Operation::Swap(2),
        Operation::Pop,
        Operation::Swap(1),
        // decrement counter
        Operation::Swap(2),
        Operation::Push((1, BigUint::from(1_u8))), // 48-49
        Operation::Swap(1),
        Operation::Sub,
        Operation::Swap(2),
        Operation::Push((1, BigUint::from(main_loop_pc))), // 53-54
        Operation::Jump,
        Operation::Jumpdest { pc: end_pc },
        Operation::Swap(2),
        Operation::Pop,
        Operation::Pop,
        // Return the requested fibonacci element
        Operation::Push0,
        Operation::Mstore,
        Operation::Push((1, 32_u8.into())),
        Operation::Push0,
        Operation::Return,
    ]
}

#[test]
fn fibonacci_example() {
    let operations = get_fibonacci_program(10);
    let program = Program::from(operations);

    let mut env = Env::default();
    env.tx.gas_limit = 999_999;

    let evm = Evm::new(env, program);

    let result = evm.transact();

    assert!(&result.is_success());
    let number = BigUint::from_bytes_be(result.return_data().unwrap());
    assert_eq!(number, 55_u32.into());
}

#[test]
fn calldataload_with_all_bytes_before_end_of_calldata() {
    // in this case offset + 32 < calldata_size
    // calldata is
    //       index =    0  1  ... 30 31 30  ... 63
    //      calldata = [0, 0, ..., 0, 1, 0, ..., 0]
    // the offset is 0 and given that the slice width is always 32,
    // then the result is
    //      calldata_slice = [0, 0, ..., 1]
    let calldata_offset = 0_u8;
    let memory_offset = 0_u8;
    let size = 32_u8;
    let program = Program::from(vec![
        Operation::Push((1_u8, BigUint::from(calldata_offset))),
        Operation::CalldataLoad,
        Operation::Push((1_u8, BigUint::from(memory_offset))),
        Operation::Mstore,
        Operation::Push((1_u8, BigUint::from(size))),
        Operation::Push((1_u8, BigUint::from(memory_offset))),
        Operation::Return,
    ]);

    let mut env = Env::default();
    env.tx.gas_limit = 999_999;
    env.tx.calldata = [0x00; 64].into();
    env.tx.calldata[31] = 1;
    let evm = Evm::new(env, program);

    let result = evm.transact();

    assert!(&result.is_success());
    let calldata_slice = result.return_data().unwrap();
    let mut expected_result = [0_u8; 32];
    expected_result[31] = 1;
    assert_eq!(calldata_slice, expected_result);
}

#[test]
fn calldataload_with_some_bytes_after_end_of_calldata() {
    // in this case offset + 32 >= calldata_size
    // the calldata is
    //       index =    0  1  ... 30 31
    //      calldata = [0, 0, ..., 0, 1]
    // and the offset is 1, given that in the result all bytes after
    // calldata end are set to 0, then the result is
    //      calldata_slice = [0, ..., 0, 1, 0]
    let calldata_offset = 1_u8;
    let memory_offset = 0_u8;
    let size = 32_u8;
    let program = Program::from(vec![
        Operation::Push((1_u8, BigUint::from(calldata_offset))),
        Operation::CalldataLoad,
        Operation::Push((1_u8, BigUint::from(memory_offset))),
        Operation::Mstore,
        Operation::Push((1_u8, BigUint::from(size))),
        Operation::Push((1_u8, BigUint::from(memory_offset))),
        Operation::Return,
    ]);

    let mut env = Env::default();
    env.tx.gas_limit = 999_999;
    env.tx.calldata = [0x00; 32].into();
    env.tx.calldata[31] = 1;
    let evm = Evm::new(env, program);

    let result = evm.transact();

    assert!(&result.is_success());
    let calldata_slice = result.return_data().unwrap();
    let mut expected_result = [0_u8; 32];
    expected_result[30] = 1;
    assert_eq!(calldata_slice, expected_result);
}

#[test]
fn calldataload_with_offset_greater_than_calldata_size() {
    // in this case offset > calldata_size
    // the calldata is
    //       index =    0  1  ... 30 31
    //      calldata = [1, 1, ..., 1, 1]
    // and the offset is 64, given that in the result all bytes after
    // calldata end are set to 0, then the result is
    //      calldata_slice = [0, ..., 0, 0, 0]
    let calldata_offset = 64_u8;
    let memory_offset = 0_u8;
    let size = 32_u8;
    let program = Program::from(vec![
        Operation::Push((1_u8, BigUint::from(calldata_offset))),
        Operation::CalldataLoad,
        Operation::Push((1_u8, BigUint::from(memory_offset))),
        Operation::Mstore,
        Operation::Push((1_u8, BigUint::from(size))),
        Operation::Push((1_u8, BigUint::from(memory_offset))),
        Operation::Return,
    ]);

    let mut env = Env::default();
    env.tx.gas_limit = 999_999;
    env.tx.calldata = [0xff; 32].into();
    let evm = Evm::new(env, program);

    let result = evm.transact();

    assert!(&result.is_success());
    let calldata_slice = result.return_data().unwrap();
    let expected_result = [0_u8; 32];
    assert_eq!(calldata_slice, expected_result);
}

#[test]
<<<<<<< HEAD
fn test_calldatacopy() {
    let operations = vec![
        Operation::Push((1, BigUint::from(10_u8))),
        Operation::Push((1, BigUint::from(0_u8))),
        Operation::Push((1, BigUint::from(0_u8))),
        Operation::CallDataCopy,
        Operation::Push((1, BigUint::from(10_u8))),
        Operation::Push((1, BigUint::from(0_u8))),
        Operation::Return,
    ];

    let program = Program::from(operations);
    let mut env = Env::default();
    env.tx.calldata = vec![0, 1, 2, 3, 4, 5, 6, 7, 8, 9];
    env.tx.gas_limit = 1000;
    let evm = Evm::new(env, program);
    let result = evm.transact();

    //Test that the memory is correctly copied
    let correct_memory = vec![0, 1, 2, 3, 4, 5, 6, 7, 8, 9];
    let return_data = result.return_data().unwrap();
    assert_eq!(return_data, correct_memory);
}

#[test]
fn test_calldatacopy_zeros_padding() {
    let operations = vec![
        Operation::Push((1, BigUint::from(10_u8))),
        Operation::Push((1, BigUint::from(0_u8))),
        Operation::Push((1, BigUint::from(0_u8))),
        Operation::CallDataCopy,
        Operation::Push((1, BigUint::from(10_u8))),
        Operation::Push((1, BigUint::from(0_u8))),
        Operation::Return,
    ];

    let program = Program::from(operations);
    let mut env = Env::default();
    env.tx.calldata = vec![0, 1, 2, 3, 4];
    env.tx.gas_limit = 1000;
    let evm = Evm::new(env, program);
    let result = evm.transact();

    //Test that the memory is correctly copied
    let correct_memory = vec![0, 1, 2, 3, 4, 0, 0, 0, 0, 0];
    let return_data = result.return_data().unwrap();
    assert_eq!(return_data, correct_memory);
}

#[test]
fn test_calldatacopy_memory_offset() {
    let operations = vec![
        Operation::Push((1, BigUint::from(5_u8))),
        Operation::Push((1, BigUint::from(1_u8))),
        Operation::Push((1, BigUint::from(0_u8))),
        Operation::CallDataCopy,
        Operation::Push((1, BigUint::from(5_u8))),
        Operation::Push((1, BigUint::from(0_u8))),
        Operation::Return,
    ];

    let program = Program::from(operations);
    let mut env = Env::default();
    env.tx.calldata = vec![0, 1, 2, 3, 4, 5, 6, 7, 8, 9];
    env.tx.gas_limit = 1000;
    let evm = Evm::new(env, program);
    let result = evm.transact();

    //Test that the memory is correctly copied
    let correct_memory = vec![1, 2, 3, 4, 5];
    let return_data = result.return_data().unwrap();
    assert_eq!(return_data, correct_memory);
}

#[test]
fn test_calldatacopy_calldataoffset() {
    let operations = vec![
        Operation::Push((1, BigUint::from(10_u8))),
        Operation::Push((1, BigUint::from(0_u8))),
        Operation::Push((1, BigUint::from(1_u8))),
        Operation::CallDataCopy,
        Operation::Push((1, BigUint::from(10_u8))),
        Operation::Push((1, BigUint::from(0_u8))),
        Operation::Return,
    ];

    let program = Program::from(operations);
    let mut env = Env::default();
    env.tx.calldata = vec![0, 1, 2, 3, 4, 5, 6, 7, 8, 9];
    env.tx.gas_limit = 1000;
=======
fn log0() {
    let data: [u8; 32] = [0xff; 32];
    let size = 32_u8;
    let memory_offset = 0_u8;
    let program = Program::from(vec![
        // store data in memory
        Operation::Push((32_u8, BigUint::from_bytes_be(&data))),
        Operation::Push((1_u8, BigUint::from(memory_offset))),
        Operation::Mstore,
        // execute log0
        Operation::Push((1_u8, BigUint::from(size))),
        Operation::Push((1_u8, BigUint::from(memory_offset))),
        Operation::Log(0),
    ]);

    let mut env = Env::default();
    env.tx.gas_limit = 999_999;

    let evm = Evm::new(env, program);

    let result = evm.transact();

    assert!(&result.is_success());
    let logs = result.return_logs().unwrap();
    let expected_logs: Vec<Log> = vec![Log {
        data: [0xff_u8; 32].into(),
        topics: vec![],
    }];
    assert_eq!(logs.to_owned(), expected_logs);
}

#[test]
fn log1() {
    let data: [u8; 32] = [0xff; 32];
    let size = 32_u8;
    let memory_offset = 0_u8;
    let mut topic: [u8; 32] = [0x00; 32];
    topic[31] = 1;

    let program = Program::from(vec![
        // store data in memory
        Operation::Push((32_u8, BigUint::from_bytes_be(&data))),
        Operation::Push((1_u8, BigUint::from(memory_offset))),
        Operation::Mstore,
        // execute log1
        Operation::Push((32_u8, BigUint::from_bytes_be(&topic))),
        Operation::Push((1_u8, BigUint::from(size))),
        Operation::Push((1_u8, BigUint::from(memory_offset))),
        Operation::Log(1),
    ]);

    let mut env = Env::default();
    env.tx.gas_limit = 999_999;

    let evm = Evm::new(env, program);

    let result = evm.transact();

    assert!(&result.is_success());
    let logs = result.return_logs().unwrap();
    let expected_logs: Vec<Log> = vec![Log {
        data: [0xff_u8; 32].into(),
        topics: vec![U256 { lo: 1, hi: 0 }],
    }];
    assert_eq!(logs.to_owned(), expected_logs);
}

#[test]
fn log2() {
    let data: [u8; 32] = [0xff; 32];
    let size = 32_u8;
    let memory_offset = 0_u8;
    let mut topic1: [u8; 32] = [0x00; 32];
    topic1[31] = 1;
    let mut topic2: [u8; 32] = [0x00; 32];
    topic2[31] = 2;

    let program = Program::from(vec![
        // store data in memory
        Operation::Push((32_u8, BigUint::from_bytes_be(&data))),
        Operation::Push((1_u8, BigUint::from(memory_offset))),
        Operation::Mstore,
        // execute log2
        Operation::Push((32_u8, BigUint::from_bytes_be(&topic2))),
        Operation::Push((32_u8, BigUint::from_bytes_be(&topic1))),
        Operation::Push((1_u8, BigUint::from(size))),
        Operation::Push((1_u8, BigUint::from(memory_offset))),
        Operation::Log(2),
    ]);

    let mut env = Env::default();
    env.tx.gas_limit = 999_999;

    let evm = Evm::new(env, program);

    let result = evm.transact();

    assert!(&result.is_success());
    let logs = result.return_logs().unwrap();
    let expected_logs: Vec<Log> = vec![Log {
        data: [0xff_u8; 32].into(),
        topics: vec![U256 { lo: 1, hi: 0 }, U256 { lo: 2, hi: 0 }],
    }];
    assert_eq!(logs.to_owned(), expected_logs);
}

#[test]
fn log3() {
    let data: [u8; 32] = [0xff; 32];
    let size = 32_u8;
    let memory_offset = 0_u8;
    let mut topic1: [u8; 32] = [0x00; 32];
    topic1[31] = 1;
    let mut topic2: [u8; 32] = [0x00; 32];
    topic2[31] = 2;
    let mut topic3: [u8; 32] = [0x00; 32];
    topic3[31] = 3;

    let program = Program::from(vec![
        // store data in memory
        Operation::Push((32_u8, BigUint::from_bytes_be(&data))),
        Operation::Push((1_u8, BigUint::from(memory_offset))),
        Operation::Mstore,
        // execute log2
        Operation::Push((32_u8, BigUint::from_bytes_be(&topic3))),
        Operation::Push((32_u8, BigUint::from_bytes_be(&topic2))),
        Operation::Push((32_u8, BigUint::from_bytes_be(&topic1))),
        Operation::Push((1_u8, BigUint::from(size))),
        Operation::Push((1_u8, BigUint::from(memory_offset))),
        Operation::Log(3),
    ]);

    let mut env = Env::default();
    env.tx.gas_limit = 999_999;

>>>>>>> 133ce70f
    let evm = Evm::new(env, program);

    let result = evm.transact();

<<<<<<< HEAD
    //Test that the memory is correctly copied
    let correct_memory = vec![0, 0, 1, 2, 3, 4, 5, 6, 7, 8];
    let return_data = result.return_data().unwrap();
    assert_eq!(return_data, correct_memory);
}

#[test]
fn test_calldatacopy_calldataoffset_bigger_than_calldatasize() {
    let operations = vec![
        Operation::Push((1, BigUint::from(10_u8))),
        Operation::Push((1, BigUint::from(30_u8))),
        Operation::Push((1, BigUint::from(0_u8))),
        Operation::CallDataCopy,
        Operation::Push((1, BigUint::from(10_u8))),
        Operation::Push((1, BigUint::from(0_u8))),
        Operation::Return,
    ];

    let program = Program::from(operations);
    let mut env = Env::default();
    env.tx.calldata = vec![0, 1, 2, 3, 4, 5, 6, 7, 8, 9];
    env.tx.gas_limit = 1000;
    let evm = Evm::new(env, program);
    let result = evm.transact();

    //Test that the memory is correctly copied
    let correct_memory = vec![0, 0, 0, 0, 0, 0, 0, 0, 0, 0];
    let return_data = result.return_data().unwrap();
    assert_eq!(return_data, correct_memory);
=======
    assert!(&result.is_success());
    let logs = result.return_logs().unwrap();
    let expected_logs: Vec<Log> = vec![Log {
        data: [0xff_u8; 32].into(),
        topics: vec![
            U256 { lo: 1, hi: 0 },
            U256 { lo: 2, hi: 0 },
            U256 { lo: 3, hi: 0 },
        ],
    }];
    assert_eq!(logs.to_owned(), expected_logs);
}

#[test]
fn log4() {
    let data: [u8; 32] = [0xff; 32];
    let size = 32_u8;
    let memory_offset = 0_u8;
    let mut topic1: [u8; 32] = [0x00; 32];
    topic1[31] = 1;
    let mut topic2: [u8; 32] = [0x00; 32];
    topic2[31] = 2;
    let mut topic3: [u8; 32] = [0x00; 32];
    topic3[31] = 3;
    let mut topic4: [u8; 32] = [0x00; 32];
    topic4[31] = 4;

    let program = Program::from(vec![
        // store data in memory
        Operation::Push((32_u8, BigUint::from_bytes_be(&data))),
        Operation::Push((1_u8, BigUint::from(memory_offset))),
        Operation::Mstore,
        // execute log4
        Operation::Push((32_u8, BigUint::from_bytes_be(&topic4))),
        Operation::Push((32_u8, BigUint::from_bytes_be(&topic3))),
        Operation::Push((32_u8, BigUint::from_bytes_be(&topic2))),
        Operation::Push((32_u8, BigUint::from_bytes_be(&topic1))),
        Operation::Push((1_u8, BigUint::from(size))),
        Operation::Push((1_u8, BigUint::from(memory_offset))),
        Operation::Log(4),
    ]);

    let mut env = Env::default();
    env.tx.gas_limit = 999_999;

    let evm = Evm::new(env, program);

    let result = evm.transact();

    assert!(&result.is_success());
    let logs = result.return_logs().unwrap();
    let expected_logs: Vec<Log> = vec![Log {
        data: [0xff_u8; 32].into(),
        topics: vec![
            U256 { lo: 1, hi: 0 },
            U256 { lo: 2, hi: 0 },
            U256 { lo: 3, hi: 0 },
            U256 { lo: 4, hi: 0 },
        ],
    }];
    assert_eq!(logs.to_owned(), expected_logs);
>>>>>>> 133ce70f
}<|MERGE_RESOLUTION|>--- conflicted
+++ resolved
@@ -176,7 +176,6 @@
 }
 
 #[test]
-<<<<<<< HEAD
 fn test_calldatacopy() {
     let operations = vec![
         Operation::Push((1, BigUint::from(10_u8))),
@@ -267,7 +266,42 @@
     let mut env = Env::default();
     env.tx.calldata = vec![0, 1, 2, 3, 4, 5, 6, 7, 8, 9];
     env.tx.gas_limit = 1000;
-=======
+    let evm = Evm::new(env, program);
+
+    let result = evm.transact();
+
+    //Test that the memory is correctly copied
+    let correct_memory = vec![0, 0, 1, 2, 3, 4, 5, 6, 7, 8];
+    let return_data = result.return_data().unwrap();
+    assert_eq!(return_data, correct_memory);
+}
+
+#[test]
+fn test_calldatacopy_calldataoffset_bigger_than_calldatasize() {
+    let operations = vec![
+        Operation::Push((1, BigUint::from(10_u8))),
+        Operation::Push((1, BigUint::from(30_u8))),
+        Operation::Push((1, BigUint::from(0_u8))),
+        Operation::CallDataCopy,
+        Operation::Push((1, BigUint::from(10_u8))),
+        Operation::Push((1, BigUint::from(0_u8))),
+        Operation::Return,
+    ];
+
+    let program = Program::from(operations);
+    let mut env = Env::default();
+    env.tx.calldata = vec![0, 1, 2, 3, 4, 5, 6, 7, 8, 9];
+    env.tx.gas_limit = 1000;
+    let evm = Evm::new(env, program);
+    let result = evm.transact();
+
+    //Test that the memory is correctly copied
+    let correct_memory = vec![0, 0, 0, 0, 0, 0, 0, 0, 0, 0];
+    let return_data = result.return_data().unwrap();
+    assert_eq!(return_data, correct_memory);
+}
+
+#[test]
 fn log0() {
     let data: [u8; 32] = [0xff; 32];
     let size = 32_u8;
@@ -403,42 +437,10 @@
     let mut env = Env::default();
     env.tx.gas_limit = 999_999;
 
->>>>>>> 133ce70f
-    let evm = Evm::new(env, program);
-
-    let result = evm.transact();
-
-<<<<<<< HEAD
-    //Test that the memory is correctly copied
-    let correct_memory = vec![0, 0, 1, 2, 3, 4, 5, 6, 7, 8];
-    let return_data = result.return_data().unwrap();
-    assert_eq!(return_data, correct_memory);
-}
-
-#[test]
-fn test_calldatacopy_calldataoffset_bigger_than_calldatasize() {
-    let operations = vec![
-        Operation::Push((1, BigUint::from(10_u8))),
-        Operation::Push((1, BigUint::from(30_u8))),
-        Operation::Push((1, BigUint::from(0_u8))),
-        Operation::CallDataCopy,
-        Operation::Push((1, BigUint::from(10_u8))),
-        Operation::Push((1, BigUint::from(0_u8))),
-        Operation::Return,
-    ];
-
-    let program = Program::from(operations);
-    let mut env = Env::default();
-    env.tx.calldata = vec![0, 1, 2, 3, 4, 5, 6, 7, 8, 9];
-    env.tx.gas_limit = 1000;
-    let evm = Evm::new(env, program);
-    let result = evm.transact();
-
-    //Test that the memory is correctly copied
-    let correct_memory = vec![0, 0, 0, 0, 0, 0, 0, 0, 0, 0];
-    let return_data = result.return_data().unwrap();
-    assert_eq!(return_data, correct_memory);
-=======
+    let evm = Evm::new(env, program);
+
+    let result = evm.transact();
+
     assert!(&result.is_success());
     let logs = result.return_logs().unwrap();
     let expected_logs: Vec<Log> = vec![Log {
@@ -500,5 +502,4 @@
         ],
     }];
     assert_eq!(logs.to_owned(), expected_logs);
->>>>>>> 133ce70f
 }