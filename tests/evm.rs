use rstest::rstest;
use sha3::{Digest, Keccak256};
use std::{collections::HashMap, str::FromStr};

use evm_mlir::{
    constants::{
        call_opcode, gas_cost,
        precompiles::{
<<<<<<< HEAD
            ECADD_ADDRESS, ECMUL_ADDRESS, ECRECOVER_ADDRESS, IDENTITY_ADDRESS, MODEXP_ADDRESS,
=======
            BLAKE2F_ADDRESS, ECRECOVER_ADDRESS, IDENTITY_ADDRESS, MODEXP_ADDRESS,
>>>>>>> b8ed166d
            RIPEMD_160_ADDRESS, SHA2_256_ADDRESS,
        },
        EMPTY_CODE_HASH_STR,
    },
    db::{Bytecode, Database, Db},
    env::TransactTo,
    primitives::{Address, Bytes, B256, U256 as EU256},
    program::{Operation, Program},
    syscall::{LogData, U256},
    utils::compute_contract_address2,
    Env, Evm,
};

use num_bigint::BigUint;

fn append_return_result_operations(operations: &mut Vec<Operation>) {
    operations.extend([
        Operation::Push0,
        Operation::Mstore,
        Operation::Push((1, 32_u8.into())),
        Operation::Push0,
        Operation::Return,
    ]);
}

fn default_env_and_db_setup(operations: Vec<Operation>) -> (Env, Db) {
    let mut env = Env::default();
    env.tx.gas_limit = 999_999;
    let program = Program::from(operations);
    let (address, bytecode) = (
        Address::from_low_u64_be(40),
        Bytecode::from(program.to_bytecode()),
    );
    env.tx.transact_to = TransactTo::Call(address);
    let db = Db::new().with_contract(address, bytecode);
    (env, db)
}

fn run_program_assert_num_result(env: Env, db: Db, expected_result: BigUint) {
    let mut evm = Evm::new(env, db);
    let result = evm.transact_commit().unwrap();
    assert!(result.is_success());
    let result_data = BigUint::from_bytes_be(result.output().unwrap_or(&Bytes::new()));
    assert_eq!(result_data, expected_result);
}

fn run_program_assert_bytes_result(env: Env, db: Db, expected_result: &[u8]) {
    let mut evm = Evm::new(env, db);
    let result = evm.transact_commit().unwrap();
    assert!(result.is_success());
    assert_eq!(result.output().unwrap().as_ref(), expected_result);
}

fn run_program_assert_halt(env: Env, db: Db) {
    let mut evm = Evm::new(env, db);
    let result = evm.transact_commit().unwrap();
    assert!(result.is_halt());
}

fn run_program_assert_gas_exact_with_db(mut env: Env, db: Db, needed_gas: u64) {
    // Ok run
    env.tx.gas_limit = needed_gas + gas_cost::TX_BASE_COST;
    let mut evm = Evm::new(env.clone(), db.clone());
    let result = evm.transact_commit().unwrap();
    assert!(result.is_success());

    // Halt run
    env.tx.gas_limit = needed_gas - 1 + gas_cost::TX_BASE_COST;
    let mut evm = Evm::new(env.clone(), db);
    let result = evm.transact_commit().unwrap();
    assert!(result.is_halt());
}

fn run_program_assert_gas_exact(operations: Vec<Operation>, env: Env, needed_gas: u64) {
    let address = env.tx.get_address();

    //Ok run
    let program = Program::from(operations.clone());
    let mut env_success = env.clone();
    env_success.tx.gas_limit = needed_gas + gas_cost::TX_BASE_COST;
    let db = Db::new().with_contract(address, program.to_bytecode().into());
    let mut evm = Evm::new(env_success, db);

    let result = evm.transact_commit().unwrap();
    assert!(result.is_success());

    //Halt run
    let program = Program::from(operations.clone());
    let mut env_halt = env.clone();
    env_halt.tx.gas_limit = needed_gas - 1 + gas_cost::TX_BASE_COST;
    let db = Db::new().with_contract(address, program.to_bytecode().into());
    let mut evm = Evm::new(env_halt, db);

    let result = evm.transact_commit().unwrap();
    assert!(result.is_halt());
}

fn run_program_assert_gas_and_refund(
    mut env: Env,
    db: Db,
    needed_gas: u64,
    used_gas: u64,
    refunded_gas: u64,
) {
    env.tx.gas_limit = needed_gas + gas_cost::TX_BASE_COST;
    let mut evm = Evm::new(env, db);

    let result = evm.transact_commit().unwrap();
    assert!(result.is_success());
    assert_eq!(result.gas_used(), used_gas);
    assert_eq!(result.gas_refunded(), refunded_gas);
}

fn get_fibonacci_program(n: u64) -> Vec<Operation> {
    assert!(n > 0, "n must be greater than 0");

    let main_loop_pc = 36;
    let end_pc = 57;
    vec![
        Operation::Push((32, (n - 1).into())),     // 0-32
        Operation::Push0,                          // fib(0)
        Operation::Push((1, BigUint::from(1_u8))), // fib(1)
        // main loop
        Operation::Jumpdest { pc: main_loop_pc }, // 35
        Operation::Dup(3),
        Operation::IsZero,
        Operation::Push((1, BigUint::from(end_pc))), // 38-39
        Operation::Jumpi,
        // fib(n-1) + fib(n-2)
        Operation::Dup(2),
        Operation::Dup(2),
        Operation::Add,
        // [fib(n-2), fib(n-1), fib(n)] -> [fib(n-1) + fib(n)]
        Operation::Swap(2),
        Operation::Pop,
        Operation::Swap(1),
        // decrement counter
        Operation::Swap(2),
        Operation::Push((1, BigUint::from(1_u8))), // 48-49
        Operation::Swap(1),
        Operation::Sub,
        Operation::Swap(2),
        Operation::Push((1, BigUint::from(main_loop_pc))), // 53-54
        Operation::Jump,
        Operation::Jumpdest { pc: end_pc },
        Operation::Swap(2),
        Operation::Pop,
        Operation::Pop,
        // Return the requested fibonacci element
        Operation::Push0,
        Operation::Mstore,
        Operation::Push((1, 32_u8.into())),
        Operation::Push0,
        Operation::Return,
    ]
}

#[test]
fn fibonacci_example() {
    let operations = get_fibonacci_program(10);
    let program = Program::from(operations);

    let mut env = Env::default();
    env.tx.gas_limit = 999_999;

    let (address, bytecode) = (
        Address::from_low_u64_be(40),
        Bytecode::from(program.to_bytecode()),
    );
    env.tx.transact_to = TransactTo::Call(address);
    let db = Db::new().with_contract(address, bytecode);
    let mut evm = Evm::new(env, db);

    let result = evm.transact_commit().unwrap();

    assert!(result.is_success());
    let number = BigUint::from_bytes_be(result.output().unwrap());
    assert_eq!(number, 55_u32.into());
}

#[test]
fn block_hash_happy_path() {
    let block_number = 1_u8;
    let block_hash = 209433;
    let current_block_number = 3_u8;
    let expected_block_hash = BigUint::from(block_hash);
    let mut operations = vec![
        Operation::Push((1, BigUint::from(block_number))),
        Operation::BlockHash,
    ];
    append_return_result_operations(&mut operations);
    let (mut env, mut db) = default_env_and_db_setup(operations);
    env.block.number = EU256::from(current_block_number);
    db.insert_block_hash(EU256::from(block_number), B256::from_low_u64_be(block_hash));

    run_program_assert_num_result(env, db, expected_block_hash);
}

#[test]
fn block_hash_with_current_block_number() {
    let block_number = 1_u8;
    let block_hash = 29293;
    let current_block_number = block_number;
    let expected_block_hash = BigUint::ZERO;
    let mut operations = vec![
        Operation::Push((1, BigUint::from(block_number))),
        Operation::BlockHash,
    ];
    append_return_result_operations(&mut operations);
    let (mut env, mut db) = default_env_and_db_setup(operations);
    env.block.number = EU256::from(current_block_number);
    db.insert_block_hash(EU256::from(block_number), B256::from_low_u64_be(block_hash));

    run_program_assert_num_result(env, db, expected_block_hash);
}

#[test]
fn block_hash_with_stack_underflow() {
    let operations = vec![Operation::BlockHash];
    let (env, db) = default_env_and_db_setup(operations);

    run_program_assert_halt(env, db);
}

#[test]
fn test_opcode_origin() {
    let mut operations = vec![Operation::Origin];
    append_return_result_operations(&mut operations);
    let mut env = Env::default();
    let caller = Address::from_str("0x9bbfed6889322e016e0a02ee459d306fc19545d8").unwrap();
    env.tx.caller = caller;
    env.tx.gas_limit = 999_999;
    let program = Program::from(operations);
    let bytecode = Bytecode::from(program.to_bytecode());
    let db = Db::new().with_contract(Address::zero(), bytecode);
    let caller_bytes = &caller.to_fixed_bytes();
    //We extend the result to be 32 bytes long.
    let expected_result: [u8; 32] = [&[0u8; 12], &caller_bytes[0..20]]
        .concat()
        .try_into()
        .unwrap();
    run_program_assert_bytes_result(env, db, &expected_result);
}

#[test]
fn test_opcode_origin_gas_check() {
    let operations = vec![Operation::Origin];
    let needed_gas = gas_cost::ORIGIN;
    let env = Env::default();
    run_program_assert_gas_exact(operations, env, needed_gas as _);
}

#[test]
fn test_opcode_origin_with_stack_overflow() {
    let mut program = vec![Operation::Push0; 1024];
    program.push(Operation::Origin);
    let (env, db) = default_env_and_db_setup(program);
    run_program_assert_halt(env, db);
}

#[test]
fn calldataload_with_all_bytes_before_end_of_calldata() {
    // in this case offset + 32 < calldata_size
    // calldata is
    //       index =    0  1  ... 30 31 30  ... 63
    //      calldata = [0, 0, ..., 0, 1, 0, ..., 0]
    // the offset is 0 and given that the slice width is always 32,
    // then the result is
    //      calldata_slice = [0, 0, ..., 1]
    let calldata_offset = 0_u8;
    let memory_offset = 0_u8;
    let size = 32_u8;
    let program = Program::from(vec![
        Operation::Push((1_u8, BigUint::from(calldata_offset))),
        Operation::CalldataLoad,
        Operation::Push((1_u8, BigUint::from(memory_offset))),
        Operation::Mstore,
        Operation::Push((1_u8, BigUint::from(size))),
        Operation::Push((1_u8, BigUint::from(memory_offset))),
        Operation::Return,
    ]);

    let mut env = Env::default();
    env.tx.gas_limit = 999_999;
    let mut calldata = vec![0x00; 64];
    calldata[31] = 1;
    env.tx.data = Bytes::from(calldata);
    let (address, bytecode) = (
        Address::from_low_u64_be(40),
        Bytecode::from(program.to_bytecode()),
    );
    env.tx.transact_to = TransactTo::Call(address);
    let db = Db::new().with_contract(address, bytecode);
    let mut evm = Evm::new(env, db);

    let result = evm.transact_commit().unwrap();

    assert!(result.is_success());
    let calldata_slice = result.output().unwrap();
    let mut expected_result = [0_u8; 32];
    expected_result[31] = 1;
    assert_eq!(calldata_slice.as_ref(), expected_result);
}

#[test]
fn calldataload_with_some_bytes_after_end_of_calldata() {
    // in this case offset + 32 >= calldata_size
    // the calldata is
    //       index =    0  1  ... 30 31
    //      calldata = [0, 0, ..., 0, 1]
    // and the offset is 1, given that in the result all bytes after
    // calldata end are set to 0, then the result is
    //      calldata_slice = [0, ..., 0, 1, 0]
    let calldata_offset = 1_u8;
    let memory_offset = 0_u8;
    let size = 32_u8;
    let program = Program::from(vec![
        Operation::Push((1_u8, BigUint::from(calldata_offset))),
        Operation::CalldataLoad,
        Operation::Push((1_u8, BigUint::from(memory_offset))),
        Operation::Mstore,
        Operation::Push((1_u8, BigUint::from(size))),
        Operation::Push((1_u8, BigUint::from(memory_offset))),
        Operation::Return,
    ]);

    let mut env = Env::default();
    env.tx.gas_limit = 999_999;
    let mut calldata = vec![0x00; 32];
    calldata[31] = 1;
    env.tx.data = Bytes::from(calldata);
    let (address, bytecode) = (
        Address::from_low_u64_be(40),
        Bytecode::from(program.to_bytecode()),
    );
    env.tx.transact_to = TransactTo::Call(address);
    let db = Db::new().with_contract(address, bytecode);
    let mut evm = Evm::new(env, db);

    let result = evm.transact_commit().unwrap();

    assert!(result.is_success());
    let calldata_slice = result.output().unwrap();
    let mut expected_result = [0_u8; 32];
    expected_result[30] = 1;
    assert_eq!(calldata_slice.as_ref(), expected_result);
}

#[test]
fn calldataload_with_offset_greater_than_calldata_size() {
    // in this case offset > calldata_size
    // the calldata is
    //       index =    0  1  ... 30 31
    //      calldata = [1, 1, ..., 1, 1]
    // and the offset is 64, given that in the result all bytes after
    // calldata end are set to 0, then the result is
    //      calldata_slice = [0, ..., 0, 0, 0]
    let calldata_offset = 64_u8;
    let memory_offset = 0_u8;
    let size = 32_u8;
    let program = Program::from(vec![
        Operation::Push((1_u8, BigUint::from(calldata_offset))),
        Operation::CalldataLoad,
        Operation::Push((1_u8, BigUint::from(memory_offset))),
        Operation::Mstore,
        Operation::Push((1_u8, BigUint::from(size))),
        Operation::Push((1_u8, BigUint::from(memory_offset))),
        Operation::Return,
    ]);

    let mut env = Env::default();
    env.tx.gas_limit = 999_999;
    env.tx.data = Bytes::from(vec![0xff; 32]);
    let (address, bytecode) = (
        Address::from_low_u64_be(40),
        Bytecode::from(program.to_bytecode()),
    );
    env.tx.transact_to = TransactTo::Call(address);
    let db = Db::new().with_contract(address, bytecode);
    let mut evm = Evm::new(env, db);

    let result = evm.transact_commit().unwrap();

    assert!(result.is_success());
    let calldata_slice = result.output().unwrap();
    let expected_result = [0_u8; 32];
    assert_eq!(calldata_slice.as_ref(), expected_result);
}

#[test]
fn test_calldatacopy() {
    let operations = vec![
        Operation::Push((1, BigUint::from(10_u8))),
        Operation::Push((1, BigUint::from(0_u8))),
        Operation::Push((1, BigUint::from(0_u8))),
        Operation::CallDataCopy,
        Operation::Push((1, BigUint::from(10_u8))),
        Operation::Push((1, BigUint::from(0_u8))),
        Operation::Return,
    ];

    let program = Program::from(operations);
    let mut env = Env::default();
    env.tx.data = Bytes::from(vec![0, 1, 2, 3, 4, 5, 6, 7, 8, 9]);
    let (address, bytecode) = (
        Address::from_low_u64_be(40),
        Bytecode::from(program.to_bytecode()),
    );
    env.tx.transact_to = TransactTo::Call(address);
    let db = Db::new().with_contract(address, bytecode);
    let mut evm = Evm::new(env, db);
    let result = evm.transact_commit().unwrap();

    //Test that the memory is correctly copied
    let correct_memory = vec![0, 1, 2, 3, 4, 5, 6, 7, 8, 9];
    let return_data = result.output().unwrap().as_ref();
    assert_eq!(return_data, correct_memory);
}

#[test]
fn test_calldatacopy_zeros_padding() {
    let operations = vec![
        Operation::Push((1, BigUint::from(10_u8))),
        Operation::Push((1, BigUint::from(0_u8))),
        Operation::Push((1, BigUint::from(0_u8))),
        Operation::CallDataCopy,
        Operation::Push((1, BigUint::from(10_u8))),
        Operation::Push((1, BigUint::from(0_u8))),
        Operation::Return,
    ];

    let program = Program::from(operations);
    let mut env = Env::default();
    env.tx.data = Bytes::from(vec![0, 1, 2, 3, 4]);
    let (address, bytecode) = (
        Address::from_low_u64_be(40),
        Bytecode::from(program.to_bytecode()),
    );
    env.tx.transact_to = TransactTo::Call(address);
    let db = Db::new().with_contract(address, bytecode);
    let mut evm = Evm::new(env, db);
    let result = evm.transact_commit().unwrap();

    //Test that the memory is correctly copied
    let correct_memory = vec![0, 1, 2, 3, 4, 0, 0, 0, 0, 0];
    let return_data = result.output().unwrap().as_ref();
    assert_eq!(return_data, correct_memory);
}

#[test]
fn test_calldatacopy_memory_offset() {
    let operations = vec![
        Operation::Push((1, BigUint::from(5_u8))),
        Operation::Push((1, BigUint::from(1_u8))),
        Operation::Push((1, BigUint::from(0_u8))),
        Operation::CallDataCopy,
        Operation::Push((1, BigUint::from(5_u8))),
        Operation::Push((1, BigUint::from(0_u8))),
        Operation::Return,
    ];

    let program = Program::from(operations);
    let mut env = Env::default();
    env.tx.data = Bytes::from(vec![0, 1, 2, 3, 4, 5, 6, 7, 8, 9]);
    env.tx.gas_limit = 1000 + gas_cost::TX_BASE_COST;
    let (address, bytecode) = (
        Address::from_low_u64_be(40),
        Bytecode::from(program.to_bytecode()),
    );
    env.tx.transact_to = TransactTo::Call(address);
    let db = Db::new().with_contract(address, bytecode);
    let mut evm = Evm::new(env, db);
    let result = evm.transact_commit().unwrap();

    //Test that the memory is correctly copied
    let correct_memory = vec![1, 2, 3, 4, 5];
    let return_data = result.output().unwrap().as_ref();
    assert_eq!(return_data, correct_memory);
}

#[test]
fn test_calldatacopy_calldataoffset() {
    let operations = vec![
        Operation::Push((1, BigUint::from(10_u8))),
        Operation::Push((1, BigUint::from(0_u8))),
        Operation::Push((1, BigUint::from(1_u8))),
        Operation::CallDataCopy,
        Operation::Push((1, BigUint::from(10_u8))),
        Operation::Push((1, BigUint::from(0_u8))),
        Operation::Return,
    ];

    let program = Program::from(operations);
    let mut env = Env::default();
    env.tx.data = Bytes::from(vec![0, 1, 2, 3, 4, 5, 6, 7, 8, 9]);
    let (address, bytecode) = (
        Address::from_low_u64_be(40),
        Bytecode::from(program.to_bytecode()),
    );
    env.tx.transact_to = TransactTo::Call(address);
    let db = Db::new().with_contract(address, bytecode);
    let mut evm = Evm::new(env, db);

    let result = evm.transact_commit().unwrap();

    //Test that the memory is correctly copied
    let correct_memory = vec![0, 0, 1, 2, 3, 4, 5, 6, 7, 8];
    let return_data = result.output().unwrap().as_ref();
    assert_eq!(return_data, correct_memory);
}

#[test]
fn test_calldatacopy_calldataoffset_bigger_than_calldatasize() {
    let operations = vec![
        Operation::Push((1, BigUint::from(10_u8))),
        Operation::Push((1, BigUint::from(30_u8))),
        Operation::Push((1, BigUint::from(0_u8))),
        Operation::CallDataCopy,
        Operation::Push((1, BigUint::from(10_u8))),
        Operation::Push((1, BigUint::from(0_u8))),
        Operation::Return,
    ];

    let program = Program::from(operations);
    let mut env = Env::default();
    env.tx.data = Bytes::from(vec![0, 1, 2, 3, 4, 5, 6, 7, 8, 9]);
    let (address, bytecode) = (
        Address::from_low_u64_be(40),
        Bytecode::from(program.to_bytecode()),
    );
    env.tx.transact_to = TransactTo::Call(address);
    let db = Db::new().with_contract(address, bytecode);
    let mut evm = Evm::new(env, db);
    let result = evm.transact_commit().unwrap();

    //Test that the memory is correctly copied
    let correct_memory = vec![0, 0, 0, 0, 0, 0, 0, 0, 0, 0];
    let return_data = result.output().unwrap().as_ref();
    assert_eq!(return_data, correct_memory);
}

#[test]
fn log0() {
    let data: [u8; 32] = [0xff; 32];
    let size = 32_u8;
    let memory_offset = 0_u8;
    let program = Program::from(vec![
        // store data in memory
        Operation::Push((32_u8, BigUint::from_bytes_be(&data))),
        Operation::Push((1_u8, BigUint::from(memory_offset))),
        Operation::Mstore,
        // execute log0
        Operation::Push((1_u8, BigUint::from(size))),
        Operation::Push((1_u8, BigUint::from(memory_offset))),
        Operation::Log(0),
    ]);

    let mut env = Env::default();
    env.tx.gas_limit = 999_999;

    let (address, bytecode) = (
        Address::from_low_u64_be(40),
        Bytecode::from(program.to_bytecode()),
    );
    env.tx.transact_to = TransactTo::Call(address);
    let db = Db::new().with_contract(address, bytecode);
    let mut evm = Evm::new(env, db);

    let result = evm.transact_commit().unwrap();

    assert!(result.is_success());
    let logs: Vec<LogData> = result.into_logs().into_iter().map(|log| log.data).collect();
    let expected_logs: Vec<LogData> = vec![LogData {
        data: [0xff_u8; 32].into(),
        topics: vec![],
    }];
    assert_eq!(logs, expected_logs);
}

#[test]
fn log1() {
    let data: [u8; 32] = [0xff; 32];
    let size = 32_u8;
    let memory_offset = 0_u8;
    let mut topic: [u8; 32] = [0x00; 32];
    topic[31] = 1;

    let program = Program::from(vec![
        // store data in memory
        Operation::Push((32_u8, BigUint::from_bytes_be(&data))),
        Operation::Push((1_u8, BigUint::from(memory_offset))),
        Operation::Mstore,
        // execute log1
        Operation::Push((32_u8, BigUint::from_bytes_be(&topic))),
        Operation::Push((1_u8, BigUint::from(size))),
        Operation::Push((1_u8, BigUint::from(memory_offset))),
        Operation::Log(1),
    ]);

    let mut env = Env::default();
    env.tx.gas_limit = 999_999;

    let (address, bytecode) = (Address::zero(), Bytecode::from(program.to_bytecode()));
    env.tx.transact_to = TransactTo::Call(address);
    let db = Db::new().with_contract(address, bytecode);
    let mut evm = Evm::new(env, db);

    let result = evm.transact_commit().unwrap();

    assert!(result.is_success());
    let logs: Vec<LogData> = result.into_logs().into_iter().map(|log| log.data).collect();
    let expected_logs: Vec<LogData> = vec![LogData {
        data: [0xff_u8; 32].into(),
        topics: vec![U256 { lo: 1, hi: 0 }],
    }];
    assert_eq!(logs, expected_logs);
}

#[test]
fn log2() {
    let data: [u8; 32] = [0xff; 32];
    let size = 32_u8;
    let memory_offset = 0_u8;
    let mut topic1: [u8; 32] = [0x00; 32];
    topic1[31] = 1;
    let mut topic2: [u8; 32] = [0x00; 32];
    topic2[31] = 2;

    let program = Program::from(vec![
        // store data in memory
        Operation::Push((32_u8, BigUint::from_bytes_be(&data))),
        Operation::Push((1_u8, BigUint::from(memory_offset))),
        Operation::Mstore,
        // execute log2
        Operation::Push((32_u8, BigUint::from_bytes_be(&topic2))),
        Operation::Push((32_u8, BigUint::from_bytes_be(&topic1))),
        Operation::Push((1_u8, BigUint::from(size))),
        Operation::Push((1_u8, BigUint::from(memory_offset))),
        Operation::Log(2),
    ]);

    let mut env = Env::default();
    env.tx.gas_limit = 999_999;

    let (address, bytecode) = (
        Address::from_low_u64_be(40),
        Bytecode::from(program.to_bytecode()),
    );
    env.tx.transact_to = TransactTo::Call(address);
    let db = Db::new().with_contract(address, bytecode);
    let mut evm = Evm::new(env, db);

    let result = evm.transact_commit().unwrap();

    assert!(result.is_success());
    let logs: Vec<LogData> = result.into_logs().into_iter().map(|log| log.data).collect();
    let expected_logs: Vec<LogData> = vec![LogData {
        data: [0xff_u8; 32].into(),
        topics: vec![U256 { lo: 1, hi: 0 }, U256 { lo: 2, hi: 0 }],
    }];
    assert_eq!(logs, expected_logs);
}

#[test]
fn log3() {
    let data: [u8; 32] = [0xff; 32];
    let size = 32_u8;
    let memory_offset = 0_u8;
    let mut topic1: [u8; 32] = [0x00; 32];
    topic1[31] = 1;
    let mut topic2: [u8; 32] = [0x00; 32];
    topic2[31] = 2;
    let mut topic3: [u8; 32] = [0x00; 32];
    topic3[31] = 3;

    let program = Program::from(vec![
        // store data in memory
        Operation::Push((32_u8, BigUint::from_bytes_be(&data))),
        Operation::Push((1_u8, BigUint::from(memory_offset))),
        Operation::Mstore,
        // execute log2
        Operation::Push((32_u8, BigUint::from_bytes_be(&topic3))),
        Operation::Push((32_u8, BigUint::from_bytes_be(&topic2))),
        Operation::Push((32_u8, BigUint::from_bytes_be(&topic1))),
        Operation::Push((1_u8, BigUint::from(size))),
        Operation::Push((1_u8, BigUint::from(memory_offset))),
        Operation::Log(3),
    ]);

    let mut env = Env::default();
    env.tx.gas_limit = 999_999;
    let (address, bytecode) = (
        Address::from_low_u64_be(40),
        Bytecode::from(program.to_bytecode()),
    );
    env.tx.transact_to = TransactTo::Call(address);
    let db = Db::new().with_contract(address, bytecode);
    let mut evm = Evm::new(env, db);

    let result = evm.transact_commit().unwrap();

    assert!(result.is_success());
    let logs: Vec<LogData> = result.into_logs().into_iter().map(|log| log.data).collect();
    let expected_logs: Vec<LogData> = vec![LogData {
        data: [0xff_u8; 32].into(),
        topics: vec![
            U256 { lo: 1, hi: 0 },
            U256 { lo: 2, hi: 0 },
            U256 { lo: 3, hi: 0 },
        ],
    }];
    assert_eq!(logs, expected_logs);
}

#[test]
fn log4() {
    let data: [u8; 32] = [0xff; 32];
    let size = 32_u8;
    let memory_offset = 0_u8;
    let mut topic1: [u8; 32] = [0x00; 32];
    topic1[31] = 1;
    let mut topic2: [u8; 32] = [0x00; 32];
    topic2[31] = 2;
    let mut topic3: [u8; 32] = [0x00; 32];
    topic3[31] = 3;
    let mut topic4: [u8; 32] = [0x00; 32];
    topic4[31] = 4;

    let program = Program::from(vec![
        // store data in memory
        Operation::Push((32_u8, BigUint::from_bytes_be(&data))),
        Operation::Push((1_u8, BigUint::from(memory_offset))),
        Operation::Mstore,
        // execute log4
        Operation::Push((32_u8, BigUint::from_bytes_be(&topic4))),
        Operation::Push((32_u8, BigUint::from_bytes_be(&topic3))),
        Operation::Push((32_u8, BigUint::from_bytes_be(&topic2))),
        Operation::Push((32_u8, BigUint::from_bytes_be(&topic1))),
        Operation::Push((1_u8, BigUint::from(size))),
        Operation::Push((1_u8, BigUint::from(memory_offset))),
        Operation::Log(4),
    ]);

    let mut env = Env::default();
    env.tx.gas_limit = 999_999;

    let (address, bytecode) = (
        Address::from_low_u64_be(40),
        Bytecode::from(program.to_bytecode()),
    );
    env.tx.transact_to = TransactTo::Call(address);
    let db = Db::new().with_contract(address, bytecode);
    let mut evm = Evm::new(env, db);

    let result = evm.transact_commit().unwrap();

    assert!(result.is_success());
    let logs: Vec<LogData> = result.into_logs().into_iter().map(|log| log.data).collect();
    let expected_logs: Vec<LogData> = vec![LogData {
        data: [0xff_u8; 32].into(),
        topics: vec![
            U256 { lo: 1, hi: 0 },
            U256 { lo: 2, hi: 0 },
            U256 { lo: 3, hi: 0 },
            U256 { lo: 4, hi: 0 },
        ],
    }];
    assert_eq!(logs, expected_logs);
}

#[test]
fn codecopy() {
    let size = 12_u8;
    let offset = 0_u8;
    let dest_offset = 0_u8;
    let program: Program = vec![
        Operation::Push((1_u8, BigUint::from(size))),
        Operation::Push((1_u8, BigUint::from(offset))),
        Operation::Push((1_u8, BigUint::from(dest_offset))),
        Operation::Codecopy,
        Operation::Push((1_u8, BigUint::from(size))),
        Operation::Push((1_u8, BigUint::from(dest_offset))),
        Operation::Return,
    ]
    .into();

    let mut env = Env::default();
    let (address, bytecode) = (
        Address::from_low_u64_be(40),
        Bytecode::from(program.clone().to_bytecode()),
    );
    env.tx.transact_to = TransactTo::Call(address);
    let db = Db::new().with_contract(address, bytecode);
    let mut evm = Evm::new(env, db);

    let result = evm.transact_commit().unwrap();

    assert!(&result.is_success());

    let result_data = result.output().unwrap();
    let expected_result = program.to_bytecode();
    assert_eq!(result_data, &expected_result);
}

#[test]
fn codecopy_with_offset_out_of_bounds() {
    // copies to memory the bytecode from the 6th byte (offset = 6)
    // so the result must be [CODECOPY, PUSH, size, PUSH, dest_offset, RETURN, 0, ..., 0]
    let size = 12_u8;
    let offset = 6_u8;
    let dest_offset = 0_u8;
    let program: Program = vec![
        Operation::Push((1_u8, BigUint::from(size))),
        Operation::Push((1_u8, BigUint::from(offset))),
        Operation::Push((1_u8, BigUint::from(dest_offset))),
        Operation::Codecopy, // 6th byte
        Operation::Push((1_u8, BigUint::from(size))),
        Operation::Push((1_u8, BigUint::from(dest_offset))),
        Operation::Return,
    ]
    .into();

    let mut env = Env::default();
    let (address, bytecode) = (
        Address::from_low_u64_be(40),
        Bytecode::from(program.clone().to_bytecode()),
    );
    env.tx.transact_to = TransactTo::Call(address);
    let db = Db::new().with_contract(address, bytecode);
    let mut evm = Evm::new(env, db);

    let result = evm.transact_commit().unwrap();

    assert!(&result.is_success());

    let result_data = result.output().unwrap();
    let expected_result = [&program.to_bytecode()[6..], &[0_u8; 6]].concat();
    assert_eq!(result_data, &expected_result);
}

#[test]
fn callvalue_happy_path() {
    let callvalue: u32 = 1500;
    let mut operations = vec![Operation::Callvalue];
    append_return_result_operations(&mut operations);
    let mut env = Env::default();
    env.tx.gas_limit = 999_999;
    env.tx.value = EU256::from(callvalue);
    let program = Program::from(operations);
    let bytecode = Bytecode::from(program.to_bytecode());
    let db = Db::new().with_contract(Address::zero(), bytecode);
    let expected_result = BigUint::from(callvalue);
    run_program_assert_num_result(env, db, expected_result);
}

#[test]
fn callvalue_gas_check() {
    let operations = vec![Operation::Callvalue];
    let needed_gas = gas_cost::CALLVALUE;
    let env = Env::default();
    run_program_assert_gas_exact(operations, env, needed_gas as _);
}

#[test]
fn callvalue_stack_overflow() {
    let mut program = vec![Operation::Push0; 1024];
    program.push(Operation::Callvalue);
    let (env, db) = default_env_and_db_setup(program);
    run_program_assert_halt(env, db);
}

#[test]
fn coinbase_happy_path() {
    // taken from evm.codes
    let coinbase_address = "5B38Da6a701c568545dCfcB03FcB875f56beddC4";
    let coinbase: [u8; 20] = hex::decode(coinbase_address)
        .expect("Decoding failed")
        .try_into()
        .expect("Incorrect length");
    let mut operations = vec![Operation::Coinbase];
    append_return_result_operations(&mut operations);
    let (mut env, db) = default_env_and_db_setup(operations);
    env.block.coinbase = coinbase.into();
    let expected_result: [u8; 32] = [&[0u8; 12], &coinbase[..]].concat().try_into().unwrap();
    run_program_assert_bytes_result(env, db, &expected_result);
}

#[test]
fn coinbase_gas_check() {
    let operations = vec![Operation::Coinbase];
    let needed_gas = gas_cost::COINBASE;
    let env = Env::default();
    run_program_assert_gas_exact(operations, env, needed_gas as _);
}

#[test]
fn coinbase_stack_overflow() {
    let mut program = vec![Operation::Push0; 1024];
    program.push(Operation::Coinbase);
    let (env, db) = default_env_and_db_setup(program);
    run_program_assert_halt(env, db);
}

#[test]
fn timestamp_happy_path() {
    let timestamp: u64 = 1234567890;
    let mut operations = vec![Operation::Timestamp];
    append_return_result_operations(&mut operations);
    let (mut env, db) = default_env_and_db_setup(operations);
    env.block.timestamp = timestamp.into();
    let expected_result = BigUint::from(timestamp);
    run_program_assert_num_result(env, db, expected_result);
}

#[test]
fn timestamp_gas_check() {
    let operations = vec![Operation::Timestamp];
    let needed_gas = gas_cost::TIMESTAMP;
    let env = Env::default();
    run_program_assert_gas_exact(operations, env, needed_gas as _);
}

#[test]
fn timestamp_stack_overflow() {
    let mut program = vec![Operation::Push0; 1024];
    program.push(Operation::Timestamp);
    let (env, db) = default_env_and_db_setup(program);
    run_program_assert_halt(env, db);
}

#[test]
fn basefee() {
    let basefee = 10_u8;
    let mut operations = vec![Operation::Basefee];
    append_return_result_operations(&mut operations);
    let (mut env, db) = default_env_and_db_setup(operations);
    env.block.basefee = EU256::from(basefee);
    let expected_result = BigUint::from(basefee);
    run_program_assert_num_result(env, db, expected_result);
}

#[test]
fn basefee_gas_check() {
    let program = vec![Operation::Basefee];
    let needed_gas = gas_cost::BASEFEE;
    let env = Env::default();
    run_program_assert_gas_exact(program, env, needed_gas as _);
}

#[test]
fn basefee_stack_overflow() {
    let mut program = vec![Operation::Push0; 1024];
    program.push(Operation::Basefee);
    let (env, db) = default_env_and_db_setup(program);
    run_program_assert_halt(env, db);
}

#[test]
fn block_number_check() {
    let mut operations = vec![Operation::Number];
    append_return_result_operations(&mut operations);
    let (mut env, db) = default_env_and_db_setup(operations);
    env.block.number = ethereum_types::U256::from(2147483639);
    let expected_result = BigUint::from(2147483639_u32);
    run_program_assert_num_result(env, db, expected_result);
}

#[test]
fn block_number_check_gas() {
    let program = vec![Operation::Number];
    let env = Env::default();
    let gas_needed = gas_cost::NUMBER;

    run_program_assert_gas_exact(program, env, gas_needed as _);
}

#[test]
fn block_number_with_stack_overflow() {
    let mut program = vec![Operation::Push0; 1024];
    program.push(Operation::Number);
    let (env, db) = default_env_and_db_setup(program);
    run_program_assert_halt(env, db);
}

#[test]
fn sstore_with_stack_underflow() {
    let program = vec![Operation::Push0, Operation::Sstore];
    let (env, db) = default_env_and_db_setup(program);

    run_program_assert_halt(env, db);
}

#[test]
fn sstore_happy_path() {
    let key = 80_u8;
    let value = 11_u8;
    let operations = vec![
        Operation::Push((1_u8, BigUint::from(value))),
        Operation::Push((1_u8, BigUint::from(key))),
        Operation::Sstore,
    ];

    let (env, db) = default_env_and_db_setup(operations);
    let callee_address = env.tx.get_address();
    let mut evm = Evm::new(env, db);

    let res = evm.transact_commit().unwrap();
    assert!(&res.is_success());
    let stored_value = evm.db.read_storage(callee_address, key.into());
    assert_eq!(stored_value, EU256::from(value));
    assert_eq!(stored_value, EU256::from(value));
}

#[test]
fn sstore_sload_happy_path() {
    let key = 80_u8;
    let value = 11_u8;
    let mut operations = vec![
        // sstore
        Operation::Push((1_u8, BigUint::from(value))),
        Operation::Push((1_u8, BigUint::from(key))),
        Operation::Sstore,
        // sload
        Operation::Push((1_u8, BigUint::from(key))),
        Operation::Sload,
    ];
    append_return_result_operations(&mut operations);
    let (env, db) = default_env_and_db_setup(operations);
    run_program_assert_num_result(env, db, BigUint::from(value));
}

#[test]
fn gasprice_happy_path() {
    let gas_price: u32 = 33192;
    let mut operations = vec![Operation::Gasprice];
    append_return_result_operations(&mut operations);
    let (mut env, db) = default_env_and_db_setup(operations);
    env.tx.gas_price = EU256::from(gas_price);
    let expected_result = BigUint::from(gas_price);
    run_program_assert_num_result(env, db, expected_result);
}

#[test]
fn gasprice_gas_check() {
    let operations = vec![Operation::Gasprice];
    let needed_gas = gas_cost::GASPRICE;
    let env = Env::default();
    run_program_assert_gas_exact(operations, env, needed_gas as _);
}

#[test]
fn gasprice_stack_overflow() {
    let mut program = vec![Operation::Push0; 1024];
    program.push(Operation::Gasprice);
    let (env, db) = default_env_and_db_setup(program);
    run_program_assert_halt(env, db);
}

#[test]
fn chainid_happy_path() {
    let chainid: u64 = 1333;
    let mut operations = vec![Operation::Chainid];
    append_return_result_operations(&mut operations);
    let (mut env, db) = default_env_and_db_setup(operations);
    env.cfg.chain_id = chainid;
    let expected_result = BigUint::from(chainid);
    run_program_assert_num_result(env, db, expected_result);
}

#[test]
fn chainid_gas_check() {
    let operations = vec![Operation::Chainid];
    let needed_gas = gas_cost::CHAINID;
    let env = Env::default();
    run_program_assert_gas_exact(operations, env, needed_gas as _);
}

#[test]
fn chainid_stack_overflow() {
    let mut program = vec![Operation::Push0; 1024];
    program.push(Operation::Chainid);
    let (env, db) = default_env_and_db_setup(program);
    run_program_assert_halt(env, db);
}

#[test]
fn caller_happy_path() {
    let caller = Address::from_str("0x9bbfed6889322e016e0a02ee459d306fc19545d8").unwrap();
    let mut operations = vec![Operation::Caller];
    append_return_result_operations(&mut operations);
    let (mut env, db) = default_env_and_db_setup(operations);
    env.tx.caller = caller;
    let caller_bytes = &caller.to_fixed_bytes();
    //We extend the result to be 32 bytes long.
    let expected_result: [u8; 32] = [&[0u8; 12], &caller_bytes[0..20]]
        .concat()
        .try_into()
        .unwrap();
    run_program_assert_bytes_result(env, db, &expected_result);
}

#[test]
fn caller_gas_check() {
    let operations = vec![Operation::Caller];
    let needed_gas = gas_cost::CALLER;
    let env = Env::default();
    run_program_assert_gas_exact(operations, env, needed_gas as _);
}

#[test]
fn caller_stack_overflow() {
    let mut program = vec![Operation::Push0; 1024];
    program.push(Operation::Caller);
    let (env, db) = default_env_and_db_setup(program);
    run_program_assert_halt(env, db);
}

#[test]
fn sload_gas_consumption() {
    let program = vec![
        Operation::Push((1_u8, BigUint::from(1_u8))),
        Operation::Sload,
    ];
    let result = gas_cost::PUSHN + gas_cost::SLOAD;
    let env = Env::default();

    run_program_assert_gas_exact(program, env, result as _);
}

#[test]
fn sload_with_valid_key() {
    let key = 80_u8;
    let value = 11_u8;
    let mut operations = vec![
        Operation::Push((1_u8, BigUint::from(key))),
        Operation::Sload,
    ];

    append_return_result_operations(&mut operations);

    let (env, db) = default_env_and_db_setup(operations);
    let callee_address = env.tx.get_address();
    let mut evm = Evm::new(env, db);
    evm.db
        .write_storage(callee_address, EU256::from(key), EU256::from(value));
    let result = evm.transact_commit().unwrap();
    assert!(&result.is_success());
    let result = result.output().unwrap().as_ref();
    assert_eq!(EU256::from(result), EU256::from(value));
}

#[test]
fn sload_with_invalid_key() {
    let program = vec![
        Operation::Push((1_u8, BigUint::from(5_u8))),
        Operation::Sload,
    ];
    let (env, db) = default_env_and_db_setup(program);
    let result = BigUint::from(0_u8);
    run_program_assert_num_result(env, db, result);
}

#[test]
fn sload_with_stack_underflow() {
    let program = vec![Operation::Sload];
    let (env, db) = default_env_and_db_setup(program);
    run_program_assert_halt(env, db);
}

#[test]
fn address() {
    let address = Address::from_str("0x9bbfed6889322e016e0a02ee459d306fc19545d8").unwrap();
    let operations = vec![
        Operation::Address,
        Operation::Push0,
        Operation::Mstore,
        Operation::Push((1, 32_u8.into())),
        Operation::Push0,
        Operation::Return,
    ];

    let address_bytes = &address.to_fixed_bytes();
    //We extend the result to be 32 bytes long.
    let expected_result: [u8; 32] = [&[0u8; 12], &address_bytes[0..20]]
        .concat()
        .try_into()
        .unwrap();

    let program = Program::from(operations);
    let bytecode = Bytecode::from(program.to_bytecode());
    let mut env = Env::default();
    env.tx.gas_limit = 999_999;
    env.tx.transact_to = TransactTo::Call(address);

    let db = Db::new().with_contract(address, bytecode);
    let mut evm = Evm::new(env, db);
    let result = evm.transact_commit().unwrap();
    assert!(&result.is_success());
    let result_data = result.output().unwrap().as_ref();
    assert_eq!(result_data, &expected_result);
}

#[test]
fn address_with_gas_cost() {
    let operations = vec![Operation::Address];
    let address = Address::from_low_u64_be(1234);
    let mut env = Env::default();
    env.tx.transact_to = TransactTo::Call(address);
    let needed_gas = gas_cost::ADDRESS;
    run_program_assert_gas_exact(operations, env, needed_gas as _);
}

#[test]
fn address_stack_overflow() {
    let mut program = vec![Operation::Push0; 1024];
    program.push(Operation::Address);
    let (env, db) = default_env_and_db_setup(program);
    run_program_assert_halt(env, db);
}

// address with more than 20 bytes should be invalid
#[test]
fn balance_with_invalid_address() {
    let a = BigUint::from(1_u8) << 255_u8;
    let balance = EU256::from_dec_str("123456").unwrap();
    let program = Program::from(vec![
        Operation::Push((32_u8, a.clone())),
        Operation::Balance,
        Operation::Push0,
        Operation::Mstore,
        Operation::Push((1, 32_u8.into())),
        Operation::Push0,
        Operation::Return,
    ]);
    let mut env = Env::default();
    env.tx.gas_limit = 999_999;

    let (address, bytecode) = (
        // take the last 20 bytes of the address, because that's what it's done with it's avalid
        Address::from_slice(&a.to_bytes_be()[0..20]),
        Bytecode::from(program.to_bytecode()),
    );
    env.tx.caller = address;
    env.tx.transact_to = TransactTo::Call(address);
    let mut db = Db::new().with_contract(address, bytecode);

    db.set_account(address, 0, balance, HashMap::new());

    let mut evm = Evm::new(env, db);

    let result = evm.transact_commit().unwrap();

    assert!(&result.is_success());
    let result = result.output().unwrap();
    let expected_result = BigUint::from(0_u8);
    assert_eq!(BigUint::from_bytes_be(result), expected_result);
}

#[test]
fn balance_with_non_existing_account() {
    let operations = vec![
        Operation::Push((20_u8, BigUint::from(1_u8))),
        Operation::Balance,
    ];
    let (env, db) = default_env_and_db_setup(operations);
    let expected_result = BigUint::from(0_u8);
    run_program_assert_num_result(env, db, expected_result);
}

#[test]
fn balance_with_existing_account() {
    let address = Address::from_str("0x9bbfed6889322e016e0a02ee459d306fc19545d8").unwrap();
    let balance = EU256::from_dec_str("123456").unwrap();
    let big_a = BigUint::from_bytes_be(address.as_bytes());
    let program = Program::from(vec![
        Operation::Push((20_u8, big_a)),
        Operation::Balance,
        Operation::Push0,
        Operation::Mstore,
        Operation::Push((1, 32_u8.into())),
        Operation::Push0,
        Operation::Return,
    ]);
    let mut env = Env::default();
    env.tx.gas_limit = 999_999;

    let (address, bytecode) = (
        Address::from_str("0x9bbfed6889322e016e0a02ee459d306fc19545d8").unwrap(),
        Bytecode::from(program.to_bytecode()),
    );
    env.tx.caller = address;
    env.tx.transact_to = TransactTo::Call(address);
    let mut db = Db::new().with_contract(address, bytecode);

    db.set_account(address, 0, balance, HashMap::new());

    let mut evm = Evm::new(env, db);

    let result = evm.transact_commit().unwrap();

    assert!(&result.is_success());
    let result = result.output().unwrap();
    let expected_result = BigUint::from(123456_u32);
    assert_eq!(BigUint::from_bytes_be(result), expected_result);
}

#[test]
fn balance_with_stack_underflow() {
    let program = vec![Operation::Balance];
    let (env, db) = default_env_and_db_setup(program);
    run_program_assert_halt(env, db);
}

#[test]
fn balance_static_gas_check() {
    let operations = vec![
        Operation::Push((20_u8, BigUint::from(1_u8))),
        Operation::Balance,
    ];
    let env = Env::default();
    let needed_gas = gas_cost::PUSHN + gas_cost::BALANCE;

    run_program_assert_gas_exact(operations, env, needed_gas as _);
}

#[test]
fn selfbalance_with_existing_account() {
    let contract_address = Address::from_str("0x9bbfed6889322e016e0a02ee459d306fc19545d8").unwrap();
    let contract_balance: u64 = 12345;
    let mut operations = vec![Operation::SelfBalance];
    append_return_result_operations(&mut operations);
    let program = Program::from(operations);
    let bytecode = Bytecode::from(program.to_bytecode());
    let mut db = Db::new().with_contract(contract_address, bytecode);
    db.set_account(contract_address, 0, contract_balance.into(), HashMap::new());
    let mut env = Env::default();
    env.tx.transact_to = TransactTo::Call(contract_address);
    env.tx.gas_limit = 999_999;
    let expected_result = BigUint::from(contract_balance);
    run_program_assert_num_result(env, db, expected_result);
}

#[test]
fn selfbalance_and_balance_with_address_check() {
    let contract_address = Address::from_str("0x9bbfed6889322e016e0a02ee459d306fc19545d8").unwrap();
    let contract_balance: u64 = 12345;
    let mut operations = vec![
        Operation::Address,
        Operation::Balance,
        Operation::SelfBalance,
        Operation::Eq,
    ];
    append_return_result_operations(&mut operations);
    let program = Program::from(operations);
    let bytecode = Bytecode::from(program.to_bytecode());
    let mut db = Db::new().with_contract(contract_address, bytecode);
    db.set_account(contract_address, 0, contract_balance.into(), HashMap::new());
    let mut env = Env::default();
    env.tx.transact_to = TransactTo::Call(contract_address);
    env.tx.gas_limit = 999_999;
    let expected_result = BigUint::from(1_u8); //True
    run_program_assert_num_result(env, db, expected_result);
}

#[test]
fn selfbalance_stack_overflow() {
    let mut program = vec![Operation::Push0; 1024];
    program.push(Operation::SelfBalance);
    let (env, db) = default_env_and_db_setup(program);
    run_program_assert_halt(env, db);
}

#[test]
fn selfbalance_gas_check() {
    let operations = vec![Operation::SelfBalance];
    let mut env = Env::default();
    env.tx.gas_limit = 999_999;
    let needed_gas = gas_cost::SELFBALANCE;

    run_program_assert_gas_exact(operations, env, needed_gas as _);
}

#[test]
fn blobbasefee_happy_path() {
    let excess_blob_gas: u64 = 1500;
    let mut operations = vec![Operation::BlobBaseFee];
    append_return_result_operations(&mut operations);
    let (mut env, db) = default_env_and_db_setup(operations);
    env.block.set_blob_base_fee(excess_blob_gas);
    let expected_result = BigUint::from(env.block.blob_gasprice.unwrap());
    run_program_assert_num_result(env, db, expected_result);
}

#[test]
fn blobbasefee_gas_check() {
    let operations = vec![Operation::BlobBaseFee];
    let needed_gas = gas_cost::BLOBBASEFEE;
    let env = Env::default();
    run_program_assert_gas_exact(operations, env, needed_gas as _);
}

#[test]
fn blobbasefee_stack_overflow() {
    let mut program = vec![Operation::Push0; 1024];
    program.push(Operation::BlobBaseFee);
    let (env, db) = default_env_and_db_setup(program);
    run_program_assert_halt(env, db);
}

#[test]
fn gaslimit_happy_path() {
    let gaslimit: u64 = 300;
    let mut operations = vec![Operation::Gaslimit];
    append_return_result_operations(&mut operations);
    let (mut env, db) = default_env_and_db_setup(operations);
    env.tx.gas_limit = gaslimit + gas_cost::TX_BASE_COST;
    let expected_result = BigUint::from(gaslimit);
    run_program_assert_num_result(env, db, expected_result);
}

#[test]
fn gaslimit_gas_check() {
    let operations = vec![Operation::Gaslimit];
    let needed_gas = gas_cost::GASLIMIT;
    let env = Env::default();
    run_program_assert_gas_exact(operations, env, needed_gas as _);
}

#[test]
fn gaslimit_stack_overflow() {
    let mut program = vec![Operation::Push0; 1024];
    program.push(Operation::Gaslimit);
    let (env, db) = default_env_and_db_setup(program);
    run_program_assert_halt(env, db);
}

#[test]
fn sstore_gas_cost_on_cold_zero_value() {
    let new_value = 10_u8;

    let used_gas = 22_100 + 2 * gas_cost::PUSHN;
    let needed_gas = used_gas + gas_cost::SSTORE_MIN_REMAINING_GAS;
    let refunded_gas = 0;

    let program = vec![
        Operation::Push((1_u8, BigUint::from(new_value))),
        Operation::Push((1_u8, BigUint::from(80_u8))),
        Operation::Sstore,
    ];
    let (env, db) = default_env_and_db_setup(program);

    run_program_assert_gas_and_refund(env, db, needed_gas as _, used_gas as _, refunded_gas as _);
}

#[test]
fn sstore_gas_cost_on_cold_non_zero_value_to_zero() {
    let new_value: u8 = 0;
    let original_value = 10;

    let used_gas = 5_000 + 2 * gas_cost::PUSHN;
    let needed_gas = used_gas + gas_cost::SSTORE_MIN_REMAINING_GAS;
    let refunded_gas = 4_800;

    let key = 80_u8;
    let program = vec![
        Operation::Push((1_u8, BigUint::from(new_value))),
        Operation::Push((1_u8, BigUint::from(key))),
        Operation::Sstore,
    ];

    let (env, mut db) = default_env_and_db_setup(program);
    let callee = env.tx.get_address();
    db.write_storage(callee, EU256::from(key), EU256::from(original_value));

    run_program_assert_gas_and_refund(env, db, needed_gas as _, used_gas as _, refunded_gas as _);
}

#[test]
fn sstore_gas_cost_update_warm_value() {
    let new_value: u8 = 20;
    let present_value: u8 = 10;

    let used_gas = 22_200 + 4 * gas_cost::PUSHN;
    let needed_gas = used_gas + gas_cost::SSTORE_MIN_REMAINING_GAS;
    let refunded_gas = 0;

    let key = 80_u8;
    let program = vec![
        // first sstore: gas_cost = 22_100, gas_refund = 0
        Operation::Push((1_u8, BigUint::from(present_value))),
        Operation::Push((1_u8, BigUint::from(key))),
        Operation::Sstore,
        // second sstore: gas_cost = 100, gas_refund = 0
        Operation::Push((1_u8, BigUint::from(new_value))),
        Operation::Push((1_u8, BigUint::from(key))),
        Operation::Sstore,
    ];

    let (env, db) = default_env_and_db_setup(program);

    run_program_assert_gas_and_refund(env, db, needed_gas as _, used_gas as _, refunded_gas as _);
}

#[test]
fn sstore_gas_cost_restore_warm_from_zero() {
    let new_value: u8 = 10;
    let present_value: u8 = 0;
    let original_value: u8 = 10;

    let used_gas = 5_100 + 4 * gas_cost::PUSHN;
    let needed_gas = used_gas + gas_cost::SSTORE_MIN_REMAINING_GAS;
    let refunded_gas = 2_800;

    let key = 80_u8;
    let program = vec![
        // first sstore: gas_cost = 5_000, gas_refund = 4_800
        Operation::Push((1_u8, BigUint::from(present_value))),
        Operation::Push((1_u8, BigUint::from(key))),
        Operation::Sstore,
        // second sstore: gas_cost = 100, gas_refund = -2_000
        Operation::Push((1_u8, BigUint::from(new_value))),
        Operation::Push((1_u8, BigUint::from(key))),
        Operation::Sstore,
    ];

    let (env, mut db) = default_env_and_db_setup(program);
    let callee = env.tx.get_address();
    db.write_storage(callee, EU256::from(key), EU256::from(original_value));

    run_program_assert_gas_and_refund(env, db, needed_gas as _, used_gas as _, refunded_gas as _);
}

#[test]
fn sstore_gas_cost_update_warm_from_zero() {
    let new_value: u8 = 20;
    let present_value: u8 = 0;
    let original_value: u8 = 10;

    let used_gas = 5_100 + 4 * gas_cost::PUSHN;
    let needed_gas = used_gas + gas_cost::SSTORE_MIN_REMAINING_GAS;
    let refunded_gas = 0;

    let key = 80_u8;
    let program = vec![
        // first sstore: gas_cost = 5_000, gas_refund = 4_800
        Operation::Push((1_u8, BigUint::from(present_value))),
        Operation::Push((1_u8, BigUint::from(key))),
        Operation::Sstore,
        // second sstore: gas_cost = 100, gas_refund = -4_800
        Operation::Push((1_u8, BigUint::from(new_value))),
        Operation::Push((1_u8, BigUint::from(key))),
        Operation::Sstore,
    ];

    let (env, mut db) = default_env_and_db_setup(program);
    let callee = env.tx.get_address();
    db.write_storage(callee, EU256::from(key), EU256::from(original_value));

    run_program_assert_gas_and_refund(env, db, needed_gas as _, used_gas as _, refunded_gas as _);
}

#[test]
fn extcodecopy() {
    // insert the program in the db with address = 100
    // and then copy the program bytecode in memory
    // with extcodecopy(address=100, dest_offset, offset, size)
    let size = 14_u8;
    let offset = 0_u8;
    let dest_offset = 0_u8;
    let address = 100_u8;
    let program: Program = vec![
        Operation::Push((1_u8, BigUint::from(size))),
        Operation::Push((1_u8, BigUint::from(offset))),
        Operation::Push((1_u8, BigUint::from(dest_offset))),
        Operation::Push((1_u8, BigUint::from(address))),
        Operation::ExtcodeCopy,
        Operation::Push((1_u8, BigUint::from(size))),
        Operation::Push((1_u8, BigUint::from(dest_offset))),
        Operation::Return,
    ]
    .into();

    let mut env = Env::default();
    let (address, bytecode) = (
        Address::from_low_u64_be(address.into()),
        Bytecode::from(program.clone().to_bytecode()),
    );
    env.tx.transact_to = TransactTo::Call(address);
    let db = Db::new().with_contract(address, bytecode);
    let expected_result = program.to_bytecode();
    run_program_assert_bytes_result(env, db, &expected_result);
}

#[test]
fn extcodecopy_with_offset_out_of_bounds() {
    // copies to memory the bytecode from the 8th byte (offset = 8) with size = 12
    // so the result must be [EXTCODECOPY, PUSH, size, PUSH, dest_offset, RETURN, 0,0,0,0,0,0]
    let size = 12_u8;
    let offset = 8_u8;
    let dest_offset = 0_u8;
    let address = 100_u8;
    let program: Program = vec![
        Operation::Push((1_u8, BigUint::from(size))),
        Operation::Push((1_u8, BigUint::from(offset))),
        Operation::Push((1_u8, BigUint::from(dest_offset))),
        Operation::Push((1_u8, BigUint::from(address))),
        Operation::ExtcodeCopy, // 8th byte
        Operation::Push((1_u8, BigUint::from(size))),
        Operation::Push((1_u8, BigUint::from(dest_offset))),
        Operation::Return,
    ]
    .into();

    let mut env = Env::default();
    let (address, bytecode) = (
        Address::from_low_u64_be(address.into()),
        Bytecode::from(program.clone().to_bytecode()),
    );
    env.tx.transact_to = TransactTo::Call(address);
    let db = Db::new().with_contract(address, bytecode);
    let expected_result = [&program.to_bytecode()[offset.into()..], &[0_u8; 6]].concat();

    run_program_assert_bytes_result(env, db, &expected_result);
}

#[test]
fn extcodecopy_with_dirty_memory() {
    // copies to memory the bytecode from the 8th byte (offset = 8) with size = 12
    // so the result must be [EXTCODECOPY, PUSH, size, PUSH, dest_offset, RETURN, 0,0,0,0,0,0]
    // Here we want to test if the copied data overwrites the information already stored in memory
    let size = 10_u8;
    let offset = 43_u8;
    let dest_offset = 2_u8;
    let address = 100_u8;

    let all_ones = BigUint::from_bytes_be(&[0xff_u8; 32]);

    let program: Program = vec![
        //First, we write ones into the memory
        Operation::Push((32_u8, all_ones)),
        Operation::Push0,
        Operation::Mstore,
        //Then, we want make our call to Extcodecopy
        Operation::Push((1_u8, BigUint::from(size))),
        Operation::Push((1_u8, BigUint::from(offset))),
        Operation::Push((1_u8, BigUint::from(dest_offset))),
        Operation::Push((1_u8, BigUint::from(address))),
        Operation::ExtcodeCopy, // 43th byte
        Operation::Push((1_u8, BigUint::from(32_u8))),
        Operation::Push((1_u8, BigUint::from(0_u8))),
        Operation::Return,
    ]
    .into();

    let mut env = Env::default();
    let (address, bytecode) = (
        Address::from_low_u64_be(address.into()),
        Bytecode::from(program.clone().to_bytecode()),
    );
    env.tx.transact_to = TransactTo::Call(address);
    let db = Db::new().with_contract(address, bytecode);
    let expected_result = [
        &[0xff; 2],                              // 2 bytes of dirty memory (offset = 2)
        &program.to_bytecode()[offset.into()..], // 6 bytes
        &[0_u8; 4],                              // 4 bytes of padding (size = 10 = 6 + 4)
        &[0xff; 20],                             // 20 more bytes of dirty memory
    ]
    .concat();

    run_program_assert_bytes_result(env, db, &expected_result);
}

#[test]
fn extcodecopy_with_wrong_address() {
    // A wrong address should return an empty bytecode
    let size = 10_u8;
    let offset = 0_u8;
    let dest_offset = 2_u8;
    let address = 100_u8;
    let wrong_address = &[0xff; 32]; // All bits on
    let all_ones = BigUint::from_bytes_be(&[0xff_u8; 32]);

    let program: Program = vec![
        //First, we write ones into the memory
        Operation::Push((32_u8, all_ones)),
        Operation::Push0,
        Operation::Mstore,
        //Begin with Extcodecopy
        Operation::Push((1_u8, BigUint::from(size))),
        Operation::Push((1_u8, BigUint::from(offset))),
        Operation::Push((1_u8, BigUint::from(dest_offset))),
        Operation::Push((32_u8, BigUint::from_bytes_be(wrong_address))),
        Operation::ExtcodeCopy,
        Operation::Push((1_u8, BigUint::from(32_u8))),
        Operation::Push((1_u8, BigUint::from(0_u8))),
        Operation::Return,
    ]
    .into();

    let mut env = Env::default();
    let (address, bytecode) = (
        Address::from_low_u64_be(address.into()),
        Bytecode::from(program.clone().to_bytecode()),
    );
    env.tx.transact_to = TransactTo::Call(address);
    let db = Db::new().with_contract(address, bytecode);
    let expected_result = [
        vec![0xff; 2],  // 2 bytes of dirty memory (offset = 2)
        vec![0_u8; 10], // 4 bytes of padding (size = 10)
        vec![0xff; 20], // 20 more bytes of dirty memory
    ]
    .concat();

    run_program_assert_bytes_result(env, db, &expected_result);
}

#[test]
fn prevrandao() {
    let mut program = vec![Operation::Prevrandao];
    append_return_result_operations(&mut program);
    let (mut env, db) = default_env_and_db_setup(program);
    let randao_str = "0xce124dee50136f3f93f19667fb4198c6b94eecbacfa300469e5280012757be94";
    let randao = B256::from_str(randao_str).expect("Error while converting str to B256");
    env.block.prevrandao = Some(randao);

    let expected_result = randao.as_bytes();
    run_program_assert_bytes_result(env, db, expected_result);
}

#[test]
fn prevrandao_check_gas() {
    let program = vec![Operation::Prevrandao];
    let env = Env::default();
    let gas_needed = gas_cost::PREVRANDAO;

    run_program_assert_gas_exact(program, env, gas_needed as _);
}

#[test]
fn prevrandao_with_stack_overflow() {
    let mut program = vec![Operation::Push0; 1024];
    program.push(Operation::Prevrandao);
    let (env, db) = default_env_and_db_setup(program);

    run_program_assert_halt(env, db);
}

#[test]
fn prevrandao_when_randao_is_not_set() {
    let program = vec![Operation::Prevrandao];
    let (env, db) = default_env_and_db_setup(program);
    let expected_result = 0_u8;
    run_program_assert_num_result(env, db, expected_result.into());
}

#[test]
fn extcodesize() {
    let address = 40_u8;
    let mut operations = vec![
        Operation::Push((1_u8, address.into())),
        Operation::ExtcodeSize,
    ];
    append_return_result_operations(&mut operations);

    let mut env = Env::default();
    let program = Program::from(operations);
    let (address, bytecode) = (
        Address::from_low_u64_be(address as _),
        Bytecode::from(program.clone().to_bytecode()),
    );
    env.tx.transact_to = TransactTo::Call(address);
    let db = Db::new().with_contract(address, bytecode);
    let expected_result = program.to_bytecode().len();
    run_program_assert_num_result(env, db, expected_result.into())
}

#[test]
fn extcodesize_with_stack_underflow() {
    let program = vec![Operation::ExtcodeSize];
    let (env, db) = default_env_and_db_setup(program);
    run_program_assert_halt(env, db);
}

#[test]
fn extcodesize_gas_check() {
    // in this case we are not considering cold and warm accesses
    // we assume every access is warm
    let address = 40_u8;
    let operations = vec![
        Operation::Push((1_u8, address.into())),
        Operation::ExtcodeSize,
    ];
    let needed_gas = gas_cost::PUSHN + gas_cost::EXTCODESIZE_WARM;
    let env = Env::default();
    run_program_assert_gas_exact(operations, env, needed_gas as _);
}

#[test]
fn extcodesize_with_wrong_address() {
    let address = 0_u8;
    let operations = vec![
        Operation::Push((1_u8, address.into())),
        Operation::ExtcodeSize,
    ];
    let (env, db) = default_env_and_db_setup(operations);
    let expected_result = 0_u8;
    run_program_assert_num_result(env, db, expected_result.into())
}

#[test]
fn extcodesize_with_invalid_address() {
    // Address with upper 12 bytes filled with 1s is invalid
    let address = BigUint::from_bytes_be(&[0xff; 32]);
    let operations = vec![Operation::Push((32_u8, address)), Operation::ExtcodeSize];
    let (env, db) = default_env_and_db_setup(operations);
    let expected_result = 0_u8;
    run_program_assert_num_result(env, db, expected_result.into())
}

#[test]
fn blobhash() {
    // set 2 blobhashes in env.tx.blob_hashes and retrieve the one at index 1.
    let index = 1_u8;
    let mut program = vec![Operation::Push((1_u8, index.into())), Operation::BlobHash];
    append_return_result_operations(&mut program);
    let (mut env, db) = default_env_and_db_setup(program);
    let blobhash_str = "0xce124dee50136f3f93f19667fb4198c6b94eecbacfa300469e5280012757be94";
    let blobhash = B256::from_str(blobhash_str).expect("Error while converting str to B256");
    env.tx.blob_hashes = vec![B256::default(), blobhash];

    let expected_result = blobhash.to_fixed_bytes();
    run_program_assert_bytes_result(env, db, &expected_result);
}

#[test]
fn blobhash_check_gas() {
    let program = vec![Operation::Push((1_u8, 0_u8.into())), Operation::BlobHash];
    let mut env = Env::default();
    env.tx.blob_hashes = vec![B256::default()];
    let gas_needed = gas_cost::PUSHN + gas_cost::BLOBHASH;

    run_program_assert_gas_exact(program, env, gas_needed as _);
}

#[test]
fn blobhash_with_stack_underflow() {
    let program = vec![Operation::BlobHash];
    let (env, db) = default_env_and_db_setup(program);
    run_program_assert_halt(env, db);
}

#[test]
fn blobhash_with_index_out_of_bounds() {
    // when index >= len(blob_hashes) the result must be a 32-byte-zero.
    let index = 2_u8;
    let mut program = vec![Operation::Push((1_u8, index.into())), Operation::BlobHash];
    append_return_result_operations(&mut program);
    let (env, db) = default_env_and_db_setup(program);

    let expected_result = [0x00; 32];
    run_program_assert_bytes_result(env, db, &expected_result);
}

#[test]
fn blobhash_with_index_too_big() {
    // when index > usize::MAX the result must be a 32-byte-zero.
    let index: u128 = usize::MAX as u128 + 1;
    let mut program = vec![Operation::Push((32_u8, index.into())), Operation::BlobHash];
    append_return_result_operations(&mut program);
    let (env, db) = default_env_and_db_setup(program);

    let expected_result = [0x00; 32];
    run_program_assert_bytes_result(env, db, &expected_result);
}

#[rstest]
#[case(Operation::Call)]
#[case(Operation::StaticCall)]
fn call_simple_callee_call(#[case] call_type: Operation) {
    let (a, b) = (BigUint::from(3_u8), BigUint::from(5_u8));
    let db = Db::new();

    // Callee
    let mut callee_ops = vec![
        Operation::Push0,
        Operation::CalldataLoad,
        Operation::Push((1_u8, BigUint::from(32_u8))),
        Operation::CalldataLoad,
        Operation::Add,
    ];
    append_return_result_operations(&mut callee_ops);

    let program = Program::from(callee_ops);
    let (callee_address, bytecode) = (
        Address::from_low_u64_be(8080),
        Bytecode::from(program.to_bytecode()),
    );
    let db = db.with_contract(callee_address, bytecode);

    let gas = 100_u8;
    let value = 0_u8;
    let args_offset = 0_u8;
    let args_size = 64_u8;
    let ret_offset = 0_u8;
    let ret_size = 32_u8;

    let caller_address = Address::from_low_u64_be(4040);

    //Add or not the value argument
    let value_op_vec = match call_type {
        Operation::Call | Operation::CallCode => {
            vec![Operation::Push((1_u8, BigUint::from(value)))]
        }
        Operation::StaticCall | Operation::DelegateCall => vec![],
        _ => panic!("Only call opcodes allowed"),
    };

    let call_op_vec = match call_type {
        Operation::Call => vec![Operation::Call],
        Operation::StaticCall => vec![Operation::StaticCall],
        Operation::CallCode => vec![Operation::CallCode],
        Operation::DelegateCall => vec![Operation::DelegateCall],
        _ => panic!("Only call opcodes allowed"),
    };

    let caller_ops = [
        vec![
            Operation::Push((32_u8, b.clone())),                 //Operand B
            Operation::Push0,                                    //
            Operation::Mstore,                                   //Store in mem address 0
            Operation::Push((32_u8, a.clone())),                 //Operand A
            Operation::Push((1_u8, BigUint::from(32_u8))),       //
            Operation::Mstore,                                   //Store in mem address 32
            Operation::Push((1_u8, BigUint::from(ret_size))),    //Ret size
            Operation::Push((1_u8, BigUint::from(ret_offset))),  //Ret offset
            Operation::Push((1_u8, BigUint::from(args_size))),   //Args size
            Operation::Push((1_u8, BigUint::from(args_offset))), //Args offset
        ],
        value_op_vec,
        vec![
            Operation::Push((16_u8, BigUint::from_bytes_be(callee_address.as_bytes()))), //Address
            Operation::Push((1_u8, BigUint::from(gas))),                                 //Gas
        ],
        call_op_vec,
        vec![
            //This ops will return the value stored in memory, the call status and the caller balance
            //call status
            Operation::Push((1_u8, 32_u8.into())),
            Operation::Mstore,
            //Return
            Operation::Push((1_u8, 64_u8.into())),
            Operation::Push0,
            Operation::Return,
        ],
    ]
    .concat();

    let program = Program::from(caller_ops);
    let bytecode = Bytecode::from(program.to_bytecode());
    let mut env = Env::default();
    env.tx.gas_limit = 999_999;
    env.tx.transact_to = TransactTo::Call(caller_address);
    env.tx.caller = caller_address;
    let db = db.with_contract(caller_address, bytecode);

    let mut evm = Evm::new(env, db);
    let result = evm.transact_commit().unwrap();
    assert!(result.is_success());

    let res_bytes: &[u8] = result.output().unwrap();

    let expected_contract_data_result = a + b;
    let expected_contract_status_result = 1_u8.into();

    let contract_data_result = BigUint::from_bytes_be(&res_bytes[..32]);
    let contract_status_result = BigUint::from_bytes_be(&res_bytes[32..]);

    assert_eq!(contract_status_result, expected_contract_status_result);
    assert_eq!(contract_data_result, expected_contract_data_result);
}

#[rstest]
#[case(Operation::Call)]
#[case(Operation::CallCode)]
fn call_addition_with_value_transfer(#[case] call_type: Operation) {
    let (a, b) = (BigUint::from(3_u8), BigUint::from(5_u8));
    let db = Db::new();

    // Callee
    let callee_balance = 0_u8;
    let mut callee_ops = vec![
        Operation::Push0,
        Operation::CalldataLoad,
        Operation::Push((1_u8, BigUint::from(32_u8))),
        Operation::CalldataLoad,
        Operation::Add,
    ];
    append_return_result_operations(&mut callee_ops);

    let program = Program::from(callee_ops);
    let (callee_address, bytecode) = (
        Address::from_low_u64_be(8080),
        Bytecode::from(program.to_bytecode()),
    );
    let mut db = db.with_contract(callee_address, bytecode);
    db.set_account(callee_address, 0, callee_balance.into(), Default::default());

    let gas = 100_u8;
    let value = 1_u8;
    let args_offset = 0_u8;
    let args_size = 64_u8;
    let ret_offset = 0_u8;
    let ret_size = 32_u8;

    let caller_address = Address::from_low_u64_be(4040);
    let call_op_vec = match call_type {
        Operation::Call => vec![Operation::Call],
        Operation::CallCode => vec![Operation::CallCode],
        _ => panic!("Only Call and CallCode allowed on this test"),
    };
    let caller_ops = [
        vec![
            Operation::Push((32_u8, b.clone())),                 //Operand B
            Operation::Push0,                                    //
            Operation::Mstore,                                   //Store in mem address 0
            Operation::Push((32_u8, a.clone())),                 //Operand A
            Operation::Push((1_u8, BigUint::from(32_u8))),       //
            Operation::Mstore,                                   //Store in mem address 32
            Operation::Push((1_u8, BigUint::from(ret_size))),    //Ret size
            Operation::Push((1_u8, BigUint::from(ret_offset))),  //Ret offset
            Operation::Push((1_u8, BigUint::from(args_size))),   //Args size
            Operation::Push((1_u8, BigUint::from(args_offset))), //Args offset
            Operation::Push((1_u8, BigUint::from(value))),       //Value
            Operation::Push((16_u8, BigUint::from_bytes_be(callee_address.as_bytes()))), //Address
            Operation::Push((1_u8, BigUint::from(gas))),         //Gas
        ],
        call_op_vec,
        vec![
            Operation::Push((1_u8, 32_u8.into())),
            Operation::Mstore,
            //Return
            Operation::Push((1_u8, 64_u8.into())),
            Operation::Push0,
            Operation::Return,
        ],
    ]
    .concat();

    let program = Program::from(caller_ops);
    let bytecode = Bytecode::from(program.to_bytecode());
    let mut env = Env::default();
    env.tx.gas_limit = 999_999;
    env.tx.transact_to = TransactTo::Call(caller_address);
    env.tx.caller = caller_address;
    let caller_balance = 100_u8;
    let mut db = db.with_contract(caller_address, bytecode);
    db.set_account(caller_address, 0, caller_balance.into(), Default::default());

    let mut evm = Evm::new(env, db);
    let result = evm.transact_commit().unwrap();
    assert!(result.is_success());

    let res_bytes: &[u8] = result.output().unwrap();

    let expected_contract_data_result = a + b;
    let expected_caller_balance_result = (caller_balance - value).into();
    let expected_callee_balance_result = (callee_balance + value).into();
    let expected_contract_status_result = 1_u8.into();

    let contract_data_result = BigUint::from_bytes_be(&res_bytes[..32]);
    let contract_status_result = BigUint::from_bytes_be(&res_bytes[32..]);
    let final_caller_balance = evm
        .db
        .basic(caller_address)
        .unwrap()
        .unwrap_or_default()
        .balance;
    let final_callee_balance = evm
        .db
        .basic(callee_address)
        .unwrap()
        .unwrap_or_default()
        .balance;

    assert_eq!(contract_status_result, expected_contract_status_result);
    assert_eq!(contract_data_result, expected_contract_data_result);
    assert_eq!(final_caller_balance, expected_caller_balance_result);
    assert_eq!(final_callee_balance, expected_callee_balance_result);
}

#[rstest]
#[case(Operation::Call)]
#[case(Operation::CallCode)]
fn call_without_enough_balance(#[case] call_type: Operation) {
    let db = Db::new();

    // Callee
    let callee_balance = 0;
    let mut callee_ops = vec![Operation::Push0];
    append_return_result_operations(&mut callee_ops);

    let program = Program::from(callee_ops);
    let (callee_address, bytecode) = (
        Address::from_low_u64_be(8080),
        Bytecode::from(program.to_bytecode()),
    );
    let mut db = db.with_contract(callee_address, bytecode);
    db.set_account(callee_address, 0, callee_balance.into(), Default::default());

    let gas = 100_u8;
    let value = 1_u8;
    let args_offset = 0_u8;
    let args_size = 0_u8;
    let ret_offset = 0_u8;
    let ret_size = 32_u8;

    let caller_address = Address::from_low_u64_be(4040);
    let call_op_vec = match call_type {
        Operation::Call => vec![Operation::Call],
        Operation::CallCode => vec![Operation::CallCode],
        _ => panic!("Only Call and CallCode allowed on this test"),
    };
    let mut caller_ops = [
        vec![
            Operation::Push((1_u8, BigUint::from(ret_size))), //Ret size
            Operation::Push((1_u8, BigUint::from(ret_offset))), //Ret offset
            Operation::Push((1_u8, BigUint::from(args_size))), //Args size
            Operation::Push((1_u8, BigUint::from(args_offset))), //Args offset
            Operation::Push((1_u8, BigUint::from(value))),    //Value
            Operation::Push((16_u8, BigUint::from_bytes_be(callee_address.as_bytes()))), //Address
            Operation::Push((1_u8, BigUint::from(gas))),      //Gas
        ],
        call_op_vec,
    ]
    .concat();
    append_return_result_operations(&mut caller_ops);

    let caller_balance: u8 = 0;
    let program = Program::from(caller_ops);
    let bytecode = Bytecode::from(program.to_bytecode());
    let mut env = Env::default();
    env.tx.gas_limit = 999_999;
    env.tx.transact_to = TransactTo::Call(caller_address);
    env.tx.caller = caller_address;
    let mut db = db.with_contract(caller_address, bytecode);
    db.set_account(caller_address, 0, caller_balance.into(), Default::default());

    let expected_contract_call_result = 0_u8.into(); //Call failed
    let expected_caller_balance_result = caller_balance.into();
    let expected_callee_balance_result = callee_balance.into();

    let mut evm = Evm::new(env, db);
    let result = evm.transact_commit().unwrap();
    let result_data = BigUint::from_bytes_be(result.output().unwrap_or(&Bytes::new()));
    let final_caller_balance = evm
        .db
        .basic(caller_address)
        .unwrap()
        .unwrap_or_default()
        .balance;
    let final_callee_balance = evm
        .db
        .basic(callee_address)
        .unwrap()
        .unwrap_or_default()
        .balance;

    assert!(result.is_success());
    assert_eq!(result_data, expected_contract_call_result);
    assert_eq!(final_caller_balance, expected_caller_balance_result);
    assert_eq!(final_callee_balance, expected_callee_balance_result);
}

#[rstest]
#[case(Operation::Call)]
#[case(Operation::StaticCall)]
#[case(Operation::CallCode)]
#[case(Operation::DelegateCall)]
fn call_gas_check_with_value_zero_args_return_and_non_empty_callee(#[case] call_type: Operation) {
    /*
    This will test the gas consumption for a call with the following conditions:
    Value: 0
    Argument size: 64 bytes
    Argument offset: 0 bytes
    Return size: 32 bytes
    Return offset: 0 bytes
    Called account empty?: False
    Address access is warm?: True
    */
    let db = Db::new();

    // Callee
    let callee_ops = vec![
        Operation::Push0,
        Operation::Push0,
        Operation::Mstore,
        Operation::Push((1, 32_u8.into())),
        Operation::Push0,
        Operation::Return,
    ];

    let callee_gas_cost = gas_cost::PUSHN
        + gas_cost::PUSH0 * 3
        + gas_cost::MSTORE
        + gas_cost::memory_expansion_cost(0, 32);

    let program = Program::from(callee_ops);
    let (callee_address, bytecode) = (
        Address::from_low_u64_be(8080),
        Bytecode::from(program.to_bytecode()),
    );
    let db = db.with_contract(callee_address, bytecode);

    let gas = callee_gas_cost as u8;
    let value = 0_u8;
    let args_offset = 0_u8;
    let args_size = 64_u8;
    let ret_offset = 0_u8;
    let ret_size = 32_u8;

    let caller_address = Address::from_low_u64_be(4040);

    //Add or not the value argument
    let nargs = match call_type {
        Operation::Call | Operation::CallCode => 7,
        Operation::StaticCall | Operation::DelegateCall => 6,
        _ => panic!("Only call related opcodes allowd"),
    };

    //Add or not the value argument
    let value_op_vec = match call_type {
        Operation::Call | Operation::CallCode => {
            vec![Operation::Push((1_u8, BigUint::from(value)))]
        }
        Operation::StaticCall | Operation::DelegateCall => vec![],
        _ => panic!("Only call related opcodes allowd"),
    };

    let caller_ops = [
        vec![
            Operation::Push((32_u8, BigUint::default())), //Operand B
            Operation::Push0,                             //
            Operation::Mstore,                            //Store in mem address 0
            Operation::Push((32_u8, BigUint::default())), //Operand A
            Operation::Push((1_u8, BigUint::from(32_u8))), //
            Operation::Mstore,                            //Store in mem address 32
            Operation::Push((1_u8, BigUint::from(ret_size))), //Ret size
            Operation::Push((1_u8, BigUint::from(ret_offset))), //Ret offset
            Operation::Push((1_u8, BigUint::from(args_size))), //Args size
            Operation::Push((1_u8, BigUint::from(args_offset))), //Args offset
        ],
        value_op_vec,
        vec![
            Operation::Push((16_u8, BigUint::from_bytes_be(callee_address.as_bytes()))), //Address
            Operation::Push((1_u8, BigUint::from(gas))),                                 //Gas
        ],
        vec![call_type],
    ]
    .concat();

    let caller_gas_cost = gas_cost::PUSHN * (3 + nargs)
        + gas_cost::PUSH0
        + gas_cost::MSTORE * 2
        + call_opcode::WARM_MEMORY_ACCESS_COST as i64
        + gas_cost::memory_expansion_cost(0, 64);

    let available_gas = 1e6;
    let needed_gas = caller_gas_cost + callee_gas_cost;
    let refund_gas = 0;

    let caller_balance: u8 = 0;
    let program = Program::from(caller_ops);
    let bytecode = Bytecode::from(program.to_bytecode());
    let mut env = Env::default();
    env.tx.transact_to = TransactTo::Call(caller_address);
    env.tx.caller = caller_address;
    let mut db = db.with_contract(caller_address, bytecode);
    db.set_account(caller_address, 0, caller_balance.into(), Default::default());

    run_program_assert_gas_and_refund(
        env,
        db,
        available_gas as _,
        needed_gas as _,
        refund_gas as _,
    );
}

#[rstest]
// Case with offset=0; size=0
#[case(
    0,
    0,
    // Final memory state
    //ffffffffffffffffffffffffffffffffffffffffffffffffffffffffffffffff
    &[0xFF; 32])]
// Case with offset=1; size=3
#[case(
    1,
    3,
    // Final memory state
    //ff333333ffffffffffffffffffffffffffffffffffffffffffffffffffffffff
    &[
    vec![0xFF_u8; 1],
    vec![0x33_u8; 3],
    vec![0xFF_u8; 28]
].concat())]
// Case with offset=3; size=4
#[case(
    3,
    4,
    //Final memory state
    //0xffffff33333333ffffffffffffffffffffffffffffffffffffffffffffffffff
    &[
    vec![0xFF_u8; 3],
    vec![0x33_u8; 4],
    vec![0xFF_u8; 25]
].concat())]
fn call_return_with_offset_and_size(
    #[case] offset: u8,
    #[case] size: u8,
    #[case] expected_result: &[u8],
) {
    let db = Db::new();
    let return_data = [0x33_u8; 5];

    // Callee
    let callee_ops = vec![
        Operation::Push((5_u8, BigUint::from_bytes_be(&return_data))),
        Operation::Push0,
        Operation::Mstore,
        Operation::Push((1_u8, 5_u8.into())),
        Operation::Push((1_u8, 27_u8.into())),
        Operation::Return,
    ];

    let program = Program::from(callee_ops);
    let (callee_address, bytecode) = (
        Address::from_low_u64_be(8080),
        Bytecode::from(program.to_bytecode()),
    );
    let db = db.with_contract(callee_address, bytecode);

    let gas = 100_u8;
    let value = 0_u8;
    let args_offset = 0_u8;
    let args_size = 0_u8;

    let initial_memory_state = [0xFF_u8; 32]; //All 1s

    let caller_address = Address::from_low_u64_be(4040);
    let caller_ops = vec![
        // Set up memory with all 1s
        Operation::Push((32_u8, BigUint::from_bytes_be(&initial_memory_state))),
        Operation::Push0,
        Operation::Mstore,
        // Make the Call
        Operation::Push((1_u8, BigUint::from(size))), //Ret size
        Operation::Push((1_u8, BigUint::from(offset))), //Ret offset
        Operation::Push((1_u8, BigUint::from(args_size))), //Args size
        Operation::Push((1_u8, BigUint::from(args_offset))), //Args offset
        Operation::Push((1_u8, BigUint::from(value))), //Value
        Operation::Push((16_u8, BigUint::from_bytes_be(callee_address.as_bytes()))), //Address
        Operation::Push((1_u8, BigUint::from(gas))),  //Gas
        Operation::Call,
        // Return 32 bytes of data
        Operation::Push((1_u8, 32_u8.into())),
        Operation::Push0,
        Operation::Return,
    ];

    let program = Program::from(caller_ops);
    let bytecode = Bytecode::from(program.to_bytecode());
    let mut env = Env::default();
    env.tx.transact_to = TransactTo::Call(caller_address);
    env.tx.caller = caller_address;
    let db = db.with_contract(caller_address, bytecode);

    run_program_assert_bytes_result(env, db, expected_result);
}

#[rstest]
#[case(Operation::Call)]
#[case(Operation::StaticCall)]
#[case(Operation::CallCode)]
#[case(Operation::DelegateCall)]
fn call_check_stack_underflow(#[case] call_type: Operation) {
    let program = vec![call_type];
    let (env, db) = default_env_and_db_setup(program);
    run_program_assert_halt(env, db);
}

#[rstest]
#[case(Operation::Call)]
#[case(Operation::CallCode)]
fn call_gas_check_with_value_and_empty_account(#[case] call_type: Operation) {
    /*
    This will test the gas consumption for a call with the following conditions:
    Value: 3
    Argument size: 0 bytes
    Argument offset: 0 bytes
    Return size: 0 bytes
    Return offset: 0 bytes
    Called account empty?: True
    Address access is warm?: True
    */
    let db = Db::new();

    // Callee
    let (callee_address, bytecode) = (Address::from_low_u64_be(8080), Bytecode::default());
    let mut db = db.with_contract(callee_address, bytecode);
    db.set_account(callee_address, 0, EU256::zero(), Default::default());

    // Caller
    let caller_address = Address::from_low_u64_be(4040);
    let gas = 255_u8;
    let value = 3_u8;
    let args_offset = 0_u8;
    let args_size = 0_u8;
    let ret_offset = 0_u8;
    let ret_size = 0_u8;

    let call_op_vec = match call_type {
        Operation::Call => vec![Operation::Call],
        Operation::CallCode => vec![Operation::CallCode],
        _ => panic!("Only Call and CallCode allowed on this test"),
    };
    let caller_ops = [
        vec![
            Operation::Push((1_u8, BigUint::from(ret_size))), //Ret size
            Operation::Push((1_u8, BigUint::from(ret_offset))), //Ret offset
            Operation::Push((1_u8, BigUint::from(args_size))), //Args size
            Operation::Push((1_u8, BigUint::from(args_offset))), //Args offset
            Operation::Push((1_u8, BigUint::from(value))),    //Value
            Operation::Push((16_u8, BigUint::from_bytes_be(callee_address.as_bytes()))), //Address
            Operation::Push((1_u8, BigUint::from(gas))),      //Gas
        ],
        call_op_vec,
    ]
    .concat();

    //address_access_cost + positive_value_cost + value_to_empty_account_cost
    let caller_call_cost = call_opcode::WARM_MEMORY_ACCESS_COST
        + call_opcode::NOT_ZERO_VALUE_COST
        + call_opcode::EMPTY_CALLEE_COST;
    let needed_gas = gas_cost::PUSHN * 7 + caller_call_cost as i64;

    let caller_balance: u8 = 5;
    let program = Program::from(caller_ops);
    let bytecode = Bytecode::from(program.to_bytecode());
    let mut env = Env::default();
    env.tx.transact_to = TransactTo::Call(caller_address);
    env.tx.caller = caller_address;
    let mut db = db.with_contract(caller_address, bytecode);
    db.set_account(caller_address, 0, caller_balance.into(), Default::default());

    run_program_assert_gas_exact_with_db(env, db, needed_gas as _);
}

#[rstest]
#[case(Operation::Call)]
#[case(Operation::StaticCall)]
#[case(Operation::CallCode)]
#[case(Operation::DelegateCall)]
fn call_callee_returns_new_value(#[case] call_type: Operation) {
    let db = Db::new();
    let origin = Address::from_low_u64_be(79);
    let origin_value = 5_u8;

    // Callee
    let mut callee_ops = vec![Operation::Callvalue];
    append_return_result_operations(&mut callee_ops);

    // Caller
    let gas = 100_000_000_u32;
    let args_offset = 0_u8;
    let value = 3_u8;
    let args_size = 0_u8;
    let ret_offset = 0_u8;
    let ret_size = 32_u8;

    let program = Program::from(callee_ops);
    let (callee_address, callee_bytecode) = (
        Address::from_low_u64_be(8080),
        Bytecode::from(program.to_bytecode()),
    );
    let db = db.with_contract(callee_address, callee_bytecode);

    let caller_address = Address::from_low_u64_be(4040);

    let value_op_vec = match call_type {
        Operation::Call | Operation::CallCode => {
            vec![Operation::Push((1_u8, BigUint::from(value)))]
        }
        Operation::StaticCall | Operation::DelegateCall => vec![],
        _ => panic!("Only call related opcodes allowed"),
    };

    let caller_ops = [
        vec![
            Operation::Push((1_u8, BigUint::from(ret_size))), //Ret size
            Operation::Push((1_u8, BigUint::from(ret_offset))), //Ret offset
            Operation::Push((1_u8, BigUint::from(args_size))), //Args size
            Operation::Push((1_u8, BigUint::from(args_offset))), //Args offset
        ],
        value_op_vec,
        vec![
            Operation::Push((20_u8, BigUint::from_bytes_be(callee_address.as_bytes()))), //Address
            Operation::Push((32_u8, BigUint::from(gas))),                                //Gas
        ],
        vec![call_type.clone()],
        vec![
            Operation::Push((1_u8, 32_u8.into())),
            Operation::Push0,
            Operation::Return,
        ],
    ]
    .concat();

    let program = Program::from(caller_ops);
    let caller_bytecode = Bytecode::from(program.to_bytecode());
    let caller_balance = 100_u8;
    let mut env = Env::default();
    let mut db = db.with_contract(caller_address, caller_bytecode);
    db.set_account(caller_address, 0, caller_balance.into(), Default::default());
    env.tx.transact_to = TransactTo::Call(caller_address);
    env.tx.caller = origin;
    env.tx.value = origin_value.into();

    let expected_result = match call_type {
        Operation::StaticCall => 0,
        Operation::DelegateCall => origin_value,
        _ => value,
    };

    run_program_assert_num_result(env, db, expected_result.into());
}

#[rstest]
#[case(Operation::Call)]
#[case(Operation::CallCode)]
#[case(Operation::StaticCall)]
#[case(Operation::DelegateCall)]
fn call_callee_returns_caller(#[case] call_type: Operation) {
    let db = Db::new();
    let origin = Address::from_low_u64_be(79);

    // Callee
    let mut callee_ops = vec![Operation::Caller];
    append_return_result_operations(&mut callee_ops);

    // Caller
    let gas = 100_000_000_u32;
    let value = 0_u8;
    let args_offset = 0_u8;
    let args_size = 0_u8;
    let ret_offset = 0_u8;
    let ret_size = 32_u8;

    let program = Program::from(callee_ops);
    let (callee_address, callee_bytecode) = (
        Address::from_low_u64_be(8080),
        Bytecode::from(program.to_bytecode()),
    );
    let db = db.with_contract(callee_address, callee_bytecode);
    let caller_address = Address::from_low_u64_be(4040);
    let value_op_vec = match call_type {
        Operation::Call | Operation::CallCode => {
            vec![Operation::Push((1_u8, BigUint::from(value)))]
        }
        Operation::StaticCall | Operation::DelegateCall => vec![],
        _ => panic!("Only call opcodes allowed"),
    };
    let caller_ops = [
        vec![
            Operation::Push((1_u8, BigUint::from(ret_size))), //Ret size
            Operation::Push((1_u8, BigUint::from(ret_offset))), //Ret offset
            Operation::Push((1_u8, BigUint::from(args_size))), //Args size
            Operation::Push((1_u8, BigUint::from(args_offset))), //Args offset
        ],
        value_op_vec,
        vec![
            Operation::Push((20_u8, BigUint::from_bytes_be(callee_address.as_bytes()))), //Address
            Operation::Push((32_u8, BigUint::from(gas))),                                //Gas
        ],
        vec![call_type.clone()],
        vec![
            Operation::Push((1_u8, 20_u8.into())),
            Operation::Push((1_u8, 12_u8.into())),
            Operation::Return,
        ],
    ]
    .concat();

    let program = Program::from(caller_ops);
    let caller_bytecode = Bytecode::from(program.to_bytecode());
    let mut env = Env::default();
    let db = db.with_contract(caller_address, caller_bytecode);
    env.tx.transact_to = TransactTo::Call(caller_address);
    env.tx.caller = origin;

    let expected_result = match call_type {
        Operation::DelegateCall => origin,
        _ => caller_address,
    };

    run_program_assert_bytes_result(env, db, expected_result.as_fixed_bytes());
}

#[ignore] //This should be run when storage fix on CALL is made
#[test]
fn call_callee_storage_modified() {
    let db = Db::new();
    let origin = Address::from_low_u64_be(79);
    let origin_value = 1_u8;

    // Callee
    let key = 80_u8;
    let value = 11_u8;
    let callee_ops = vec![
        Operation::Push((1_u8, BigUint::from(value))),
        Operation::Push((1_u8, BigUint::from(key))),
        Operation::Sstore,
    ];

    // Caller
    let sent_gas = 100_000_000_u32;
    let args_offset = 0_u8;
    let sent_value = 0_u8;
    let args_size = 0_u8;
    let ret_offset = 0_u8;
    let ret_size = 0_u8;

    let program = Program::from(callee_ops);
    let (callee_address, callee_bytecode) = (
        Address::from_low_u64_be(8080),
        Bytecode::from(program.to_bytecode()),
    );
    let db = db.with_contract(callee_address, callee_bytecode);

    let caller_address = Address::from_low_u64_be(4040);
    let caller_ops = vec![
        Operation::Push((1_u8, BigUint::from(ret_size))), //Ret size
        Operation::Push((1_u8, BigUint::from(ret_offset))), //Ret offset
        Operation::Push((1_u8, BigUint::from(args_size))), //Args size
        Operation::Push((1_u8, BigUint::from(args_offset))), //Args offset
        Operation::Push((1_u8, BigUint::from(sent_value))), //Value
        Operation::Push((20_u8, BigUint::from_bytes_be(callee_address.as_bytes()))), //Address
        Operation::Push((32_u8, BigUint::from(sent_gas))), //Gas
        Operation::Call,
    ];

    let program = Program::from(caller_ops);
    let caller_bytecode = Bytecode::from(program.to_bytecode());
    let mut env = Env::default();
    let db = db.with_contract(caller_address, caller_bytecode);
    env.tx.transact_to = TransactTo::Call(caller_address);
    env.tx.caller = origin;
    env.tx.value = origin_value.into();

    let mut evm = Evm::new(env, db);
    let res = evm.transact_commit().unwrap();
    assert!(res.is_success());

    let stored_value = evm.db.read_storage(callee_address, key.into());
    assert_eq!(stored_value, EU256::from(value));
}

#[test]
fn staticcall_on_precompile_ecrecover_happy_path() {
    let gas = 100_000_000_u32;
    let args_offset = 0_u8;
    let args_size = 128_u8;
    let ret_offset = 128_u8;
    let ret_size = 32_u8;
    let hash =
        hex::decode("456e9aea5e197a1f1af7a3e85a3212fa4049a3ba34c2289b4c860fc0b0c64ef3").unwrap();
    let v: u8 = 28;
    let r =
        hex::decode("9242685bf161793cc25603c231bc2f568eb630ea16aa137d2664ac8038825608").unwrap();
    let s =
        hex::decode("4f8ae3bd7535248d0bd448298cc2e2071e56992d0774dc340c368ae950852ada").unwrap();
    let callee_address = Address::from_low_u64_be(ECRECOVER_ADDRESS);
    let caller_address = Address::from_low_u64_be(4040);

    let expected_result =
        hex::decode("0000000000000000000000007156526fbd7a3c72969b54f64e42c10fbb768c8a").unwrap();

    let caller_ops = vec![
        // Place the parameters in memory
        Operation::Push((32_u8, BigUint::from_bytes_be(&hash))),
        Operation::Push((1_u8, BigUint::ZERO)),
        Operation::Mstore,
        Operation::Push((1_u8, BigUint::from(v))),
        Operation::Push((1_u8, BigUint::from(0x20_u8))),
        Operation::Mstore,
        Operation::Push((32_u8, BigUint::from_bytes_be(&r))),
        Operation::Push((1_u8, BigUint::from(0x40_u8))),
        Operation::Mstore,
        Operation::Push((32_u8, BigUint::from_bytes_be(&s))),
        Operation::Push((1_u8, BigUint::from(0x60_u8))),
        Operation::Mstore,
        // Do the call
        Operation::Push((1_u8, BigUint::from(ret_size))), //Ret size
        Operation::Push((1_u8, BigUint::from(ret_offset))), //Ret offset
        Operation::Push((1_u8, BigUint::from(args_size))), //Args size
        Operation::Push((1_u8, BigUint::from(args_offset))), //Args offset
        Operation::Push((20_u8, BigUint::from_bytes_be(callee_address.as_bytes()))), //Address
        Operation::Push((32_u8, BigUint::from(gas))),     //Gas
        Operation::StaticCall,
        // Return
        Operation::Push((1_u8, ret_size.into())),
        Operation::Push((1_u8, ret_offset.into())),
        Operation::Return,
    ];

    let program = Program::from(caller_ops);
    let caller_bytecode = Bytecode::from(program.to_bytecode());
    let mut env = Env::default();
    let db = Db::new().with_contract(caller_address, caller_bytecode);
    env.tx.transact_to = TransactTo::Call(caller_address);

    run_program_assert_bytes_result(env, db, &expected_result);
}

#[test]
fn staticcall_on_precompile_ecrecover_without_gas() {
    let gas = 0_u32;
    let args_offset = 0_u8;
    let args_size = 128_u8;
    let ret_offset = 128_u8;
    let ret_size = 32_u8;
    let hash =
        hex::decode("456e9aea5e197a1f1af7a3e85a3212fa4049a3ba34c2289b4c860fc0b0c64ef3").unwrap();
    let v: u8 = 28;
    let r =
        hex::decode("9242685bf161793cc25603c231bc2f568eb630ea16aa137d2664ac8038825608").unwrap();
    let s =
        hex::decode("4f8ae3bd7535248d0bd448298cc2e2071e56992d0774dc340c368ae950852ada").unwrap();
    let callee_address = Address::from_low_u64_be(ECRECOVER_ADDRESS);
    let caller_address = Address::from_low_u64_be(4040);

    let expected_result = [0_u8; 32];

    let caller_ops = vec![
        // Place the parameters in memory
        Operation::Push((32_u8, BigUint::from_bytes_be(&hash))),
        Operation::Push((1_u8, BigUint::ZERO)),
        Operation::Mstore,
        Operation::Push((1_u8, BigUint::from(v))),
        Operation::Push((1_u8, BigUint::from(0x20_u8))),
        Operation::Mstore,
        Operation::Push((32_u8, BigUint::from_bytes_be(&r))),
        Operation::Push((1_u8, BigUint::from(0x40_u8))),
        Operation::Mstore,
        Operation::Push((32_u8, BigUint::from_bytes_be(&s))),
        Operation::Push((1_u8, BigUint::from(0x60_u8))),
        Operation::Mstore,
        // Do the call
        Operation::Push((1_u8, BigUint::from(ret_size))), //Ret size
        Operation::Push((1_u8, BigUint::from(ret_offset))), //Ret offset
        Operation::Push((1_u8, BigUint::from(args_size))), //Args size
        Operation::Push((1_u8, BigUint::from(args_offset))), //Args offset
        Operation::Push((20_u8, BigUint::from_bytes_be(callee_address.as_bytes()))), //Address
        Operation::Push((32_u8, BigUint::from(gas))),     //Gas
        Operation::StaticCall,
        // Return
        Operation::Push((1_u8, ret_size.into())),
        Operation::Push((1_u8, ret_offset.into())),
        Operation::Return,
    ];

    let program = Program::from(caller_ops);
    let caller_bytecode = Bytecode::from(program.to_bytecode());
    let mut env = Env::default();
    let db = Db::new().with_contract(caller_address, caller_bytecode);
    env.tx.transact_to = TransactTo::Call(caller_address);

    run_program_assert_bytes_result(env, db, &expected_result);
}

#[test]
fn staticcall_on_precompile_identity_happy_path() {
    let gas: u32 = 100_000_000;
    let args_offset: u8 = 31;
    let args_size: u8 = 1;
    let ret_offset: u8 = 63;
    let ret_size: u8 = 1;
    let data: u8 = 0xff;
    let callee_address = Address::from_low_u64_be(IDENTITY_ADDRESS);
    let caller_address = Address::from_low_u64_be(4040);

    let expected_result = [0xff];

    let caller_ops = vec![
        // Place the parameter in memory
        Operation::Push((1_u8, BigUint::from(data))),
        Operation::Push((1_u8, BigUint::ZERO)),
        Operation::Mstore,
        // Do the call
        Operation::Push((1_u8, BigUint::from(ret_size))), //Ret size
        Operation::Push((1_u8, BigUint::from(ret_offset))), //Ret offset
        Operation::Push((1_u8, BigUint::from(args_size))), //Args size
        Operation::Push((1_u8, BigUint::from(args_offset))), //Args offset
        Operation::Push((20_u8, BigUint::from_bytes_be(callee_address.as_bytes()))), //Address
        Operation::Push((32_u8, BigUint::from(gas))),     //Gas
        Operation::StaticCall,
        // Return
        Operation::Push((1_u8, ret_size.into())),
        Operation::Push((1_u8, ret_offset.into())),
        Operation::Return,
    ];

    let program = Program::from(caller_ops);
    let caller_bytecode = Bytecode::from(program.to_bytecode());
    let mut env = Env::default();
    let db = Db::new().with_contract(caller_address, caller_bytecode);
    env.tx.transact_to = TransactTo::Call(caller_address);

    run_program_assert_bytes_result(env, db, &expected_result);
}

#[test]
fn staticcall_on_precompile_sha2_256_happy_path() {
    let gas: u32 = 100_000_000;
    let args_offset: u8 = 31;
    let args_size: u8 = 1;
    let ret_offset: u8 = 32;
    let ret_size: u8 = 32;
    let data: u8 = 0xff;
    let callee_address = Address::from_low_u64_be(SHA2_256_ADDRESS);
    let caller_address = Address::from_low_u64_be(4040);

    let expected_result =
        hex::decode("a8100ae6aa1940d0b663bb31cd466142ebbdbd5187131b92d93818987832eb89").unwrap();

    let mut caller_ops = vec![
        // Place the parameter in memory
        Operation::Push((1_u8, BigUint::from(data))),
        Operation::Push((1_u8, BigUint::ZERO)),
        Operation::Mstore,
        // Do the call
        Operation::Push((1_u8, BigUint::from(ret_size))), //Ret size
        Operation::Push((1_u8, BigUint::from(ret_offset))), //Ret offset
        Operation::Push((1_u8, BigUint::from(args_size))), //Args size
        Operation::Push((1_u8, BigUint::from(args_offset))), //Args offset
        Operation::Push((20_u8, BigUint::from_bytes_be(callee_address.as_bytes()))), //Address
        Operation::Push((32_u8, BigUint::from(gas))),     //Gas
        Operation::StaticCall,
        // Return
        Operation::Push((1_u8, 32_u8.into())),
        Operation::Push((1_u8, 32_u8.into())),
        Operation::Return,
    ];

    append_return_result_operations(&mut caller_ops);

    let program = Program::from(caller_ops);
    let caller_bytecode = Bytecode::from(program.to_bytecode());
    let mut env = Env::default();
    let db = Db::new().with_contract(caller_address, caller_bytecode);
    env.tx.transact_to = TransactTo::Call(caller_address);

    run_program_assert_bytes_result(env, db, &expected_result);
}

#[test]
fn staticcall_on_precompile_ripemd_160_happy_path() {
    let gas: u32 = 100_000_000;
    let args_offset: u8 = 31;
    let args_size: u8 = 1;
    let ret_offset: u8 = 0;
    let ret_size: u8 = 32;
    let data: u8 = 0xff;
    let callee_address = Address::from_low_u64_be(RIPEMD_160_ADDRESS);
    let caller_address = Address::from_low_u64_be(4040);

    let expected_result = hex::decode("2c0c45d3ecab80fe060e5f1d7057cd2f8de5e557").unwrap();

    let mut caller_ops = vec![
        // Place the parameter in memory
        Operation::Push((1_u8, BigUint::from(data))),
        Operation::Push((1_u8, BigUint::ZERO)),
        Operation::Mstore,
        // Do the call
        Operation::Push((1_u8, BigUint::from(ret_size))), //Ret size
        Operation::Push((1_u8, BigUint::from(ret_offset))), //Ret offset
        Operation::Push((1_u8, BigUint::from(args_size))), //Args size
        Operation::Push((1_u8, BigUint::from(args_offset))), //Args offset
        Operation::Push((20_u8, BigUint::from_bytes_be(callee_address.as_bytes()))), //Address
        Operation::Push((32_u8, BigUint::from(gas))),     //Gas
        Operation::StaticCall,
        // Return
        Operation::Push((1_u8, 20_u8.into())),
        Operation::Push((1_u8, 12_u8.into())),
        Operation::Return,
    ];

    append_return_result_operations(&mut caller_ops);

    let program = Program::from(caller_ops);
    let caller_bytecode = Bytecode::from(program.to_bytecode());
    let mut env = Env::default();
    let db = Db::new().with_contract(caller_address, caller_bytecode);
    env.tx.transact_to = TransactTo::Call(caller_address);

    run_program_assert_bytes_result(env, db, &expected_result);
}

#[test]
fn staticcall_on_precompile_modexp_happy_path() {
    let ret_size: u8 = 2;
    let ret_offset: u8 = 159;
    let args_size: u8 = 100; // bsize (32) + esize (32) + msize (32) + b (1) + e (1) + m (2). In total, 100 bytes
    let args_offset: u8 = 0;
    let gas: u32 = 100_000_000;
    let callee_address = Address::from_low_u64_be(MODEXP_ADDRESS);
    let caller_address = Address::from_low_u64_be(4040);

    let b_size: u8 = 1;
    let e_size: u8 = 1;
    let m_size: u8 = 2;
    // Word with b = 8, e = 9, m = 501
    let params =
        &hex::decode("080901F500000000000000000000000000000000000000000000000000000000").unwrap();

    // 329 = (8 ^ 9) mod 501
    let expected_result = 329_u16.to_be_bytes();

    let caller_ops = vec![
        // Store the parameters in memory
        Operation::Push((1_u8, b_size.into())),
        Operation::Push((1_u8, 0_u8.into())),
        Operation::Mstore,
        Operation::Push((1_u8, e_size.into())),
        Operation::Push((1_u8, 0x20_u8.into())),
        Operation::Mstore,
        Operation::Push((1_u8, m_size.into())),
        Operation::Push((1_u8, 0x40_u8.into())),
        Operation::Mstore,
        Operation::Push((32_u8, BigUint::from_bytes_be(params))),
        Operation::Push((1_u8, 0x60_u8.into())),
        Operation::Mstore,
        // Do the call
        Operation::Push((1_u8, ret_size.into())), //Ret size
        Operation::Push((1_u8, ret_offset.into())), //Ret offset
        Operation::Push((1_u8, args_size.into())), //Args size
        Operation::Push((1_u8, args_offset.into())), //Args offset
        Operation::Push((20_u8, BigUint::from_bytes_be(callee_address.as_bytes()))), //Address
        Operation::Push((32_u8, gas.into())),     //Gas
        Operation::StaticCall,
        // Return
        Operation::Push((1_u8, ret_size.into())),
        Operation::Push((1_u8, ret_offset.into())),
        Operation::Return,
    ];

    let program = Program::from(caller_ops);
    let caller_bytecode = Bytecode::from(program.to_bytecode());
    let mut env = Env::default();
    let db = Db::new().with_contract(caller_address, caller_bytecode);
    env.tx.transact_to = TransactTo::Call(caller_address);

    run_program_assert_bytes_result(env, db, &expected_result);
}

#[test]
<<<<<<< HEAD
fn staticcall_on_precompile_ecadd_happy_path() {
    let ret_size: u8 = 64;
    let ret_offset: u8 = 128;
    let args_size: u8 = 128;
    let args_offset: u8 = 0;
    let gas: u32 = 100_000_000;
    let callee_address = Address::from_low_u64_be(ECADD_ADDRESS);
    let caller_address = Address::from_low_u64_be(4040);

    let x1: u8 = 1;
    let y1: u8 = 2;
    let x2: u8 = 1;
    let y2: u8 = 2;

    let expected_x =
        hex::decode("030644e72e131a029b85045b68181585d97816a916871ca8d3c208c16d87cfd3").unwrap();
    let expected_y =
        hex::decode("15ed738c0e0a7c92e7845f96b2ae9c0a68a6a449e3538fc7ff3ebf7a5a18a2c4").unwrap();
    let expected_result = [expected_x, expected_y].concat();

    let caller_ops = vec![
        // Store the parameters in memory
        Operation::Push((32_u8, x1.into())),
        Operation::Push((1_u8, 0_u8.into())),
        Operation::Mstore,
        Operation::Push((32_u8, y1.into())),
        Operation::Push((1_u8, 0x20_u8.into())),
        Operation::Mstore,
        Operation::Push((32_u8, x2.into())),
        Operation::Push((1_u8, 0x40_u8.into())),
        Operation::Mstore,
        Operation::Push((32_u8, y2.into())),
        Operation::Push((1_u8, 0x60_u8.into())),
        Operation::Mstore,
        // Do the call
        Operation::Push((1_u8, ret_size.into())), //Ret size
        Operation::Push((1_u8, ret_offset.into())), //Ret offset
        Operation::Push((1_u8, args_size.into())), //Args size
        Operation::Push((1_u8, args_offset.into())), //Args offset
        Operation::Push((20_u8, BigUint::from_bytes_be(callee_address.as_bytes()))), //Address
        Operation::Push((32_u8, gas.into())),     //Gas
        Operation::StaticCall,
        // Return
        Operation::Push((1_u8, ret_size.into())),
        Operation::Push((1_u8, ret_offset.into())),
        Operation::Return,
    ];

    let program = Program::from(caller_ops);
    let caller_bytecode = Bytecode::from(program.to_bytecode());
    let mut env = Env::default();
    let db = Db::new().with_contract(caller_address, caller_bytecode);
    env.tx.transact_to = TransactTo::Call(caller_address);

    run_program_assert_bytes_result(env, db, &expected_result);
}

#[test]
fn staticcall_on_precompile_ecmul_happy_path() {
    let ret_size: u8 = 64;
    let ret_offset: u8 = 96;
    let args_size: u8 = 96;
    let args_offset: u8 = 0;
    let gas: u32 = 100_000_000;
    let callee_address = Address::from_low_u64_be(ECMUL_ADDRESS);
    let caller_address = Address::from_low_u64_be(4040);

    let x1: u8 = 1;
    let y1: u8 = 2;
    let s: u8 = 2;

    let expected_x =
        hex::decode("030644e72e131a029b85045b68181585d97816a916871ca8d3c208c16d87cfd3").unwrap();
    let expected_y =
        hex::decode("15ed738c0e0a7c92e7845f96b2ae9c0a68a6a449e3538fc7ff3ebf7a5a18a2c4").unwrap();
    let expected_result = [expected_x, expected_y].concat();

    let caller_ops = vec![
        // Store the parameters in memory
        Operation::Push((32_u8, x1.into())),
        Operation::Push((1_u8, 0_u8.into())),
        Operation::Mstore,
        Operation::Push((32_u8, y1.into())),
        Operation::Push((1_u8, 0x20_u8.into())),
        Operation::Mstore,
        Operation::Push((32_u8, s.into())),
        Operation::Push((1_u8, 0x40_u8.into())),
        Operation::Mstore,
        // Do the call
        Operation::Push((1_u8, ret_size.into())), //Ret size
        Operation::Push((1_u8, ret_offset.into())), //Ret offset
        Operation::Push((1_u8, args_size.into())), //Args size
        Operation::Push((1_u8, args_offset.into())), //Args offset
        Operation::Push((20_u8, BigUint::from_bytes_be(callee_address.as_bytes()))), //Address
        Operation::Push((32_u8, gas.into())),     //Gas
=======
fn staticcall_on_precompile_blake2f_happy_path() {
    let gas = 100_000_000_u32;
    let args_offset = 0_u8;
    let args_size = 213_u8;
    let ret_offset = 0_u8;
    let ret_size = 64_u8;

    // 4 bytes
    let rounds = hex::decode("0000000c").unwrap();
    // 64 bytes
    let h = hex::decode("48c9bdf267e6096a3ba7ca8485ae67bb2bf894fe72f36e3cf1361d5f3af54fa5d182e6ad7f520e511f6c3e2b8c68059b6bbd41fbabd9831f79217e1319cde05b").unwrap();
    // 128 bytes
    let m = hex::decode("6162630000000000000000000000000000000000000000000000000000000000000000000000000000000000000000000000000000000000000000000000000000000000000000000000000000000000000000000000000000000000000000000000000000000000000000000000000000000000000000000000000000000000").unwrap();
    // 16 bytes
    let t = hex::decode("03000000000000000000000000000000").unwrap();
    // 1 bytes
    let f = hex::decode("01").unwrap();

    // Reach 32 bytes multiple
    let padding = vec![0_u8; 11];

    let calldata = [rounds, h, m, t, f, padding].concat();

    let callee_address = Address::from_low_u64_be(BLAKE2F_ADDRESS);
    let caller_address = Address::from_low_u64_be(4040);

    let expected_result = hex::decode(
        "ba80a53f981c4d0d6a2797b69f12f6e94c212f14685ac4b74b12bb6fdbffa2d17d87c5392aab792dc252d5de4533cc9518d38aa8dbf1925ab92386edd4009923"
    ).unwrap();

    let caller_ops = vec![
        // Place the parameters in memory
        // rounds - 4 bytes
        Operation::Push((32_u8, BigUint::from_bytes_be(&calldata[..32]))),
        Operation::Push((32_u8, 0_u8.into())),
        Operation::Mstore,
        Operation::Push((32_u8, BigUint::from_bytes_be(&calldata[32..64]))),
        Operation::Push((32_u8, 32_u8.into())),
        Operation::Mstore,
        Operation::Push((32_u8, BigUint::from_bytes_be(&calldata[64..96]))),
        Operation::Push((32_u8, 64_u8.into())),
        Operation::Mstore,
        Operation::Push((32_u8, BigUint::from_bytes_be(&calldata[96..128]))),
        Operation::Push((32_u8, 96_u8.into())),
        Operation::Mstore,
        Operation::Push((32_u8, BigUint::from_bytes_be(&calldata[128..160]))),
        Operation::Push((32_u8, 128_u8.into())),
        Operation::Mstore,
        Operation::Push((32_u8, BigUint::from_bytes_be(&calldata[160..192]))),
        Operation::Push((32_u8, 160_u8.into())),
        Operation::Mstore,
        Operation::Push((32_u8, BigUint::from_bytes_be(&calldata[192..224]))),
        Operation::Push((32_u8, 192_u8.into())),
        Operation::Mstore,
        // Do the call
        Operation::Push((1_u8, BigUint::from(ret_size))), //Ret size
        Operation::Push((1_u8, BigUint::from(ret_offset))), //Ret offset
        Operation::Push((1_u8, BigUint::from(args_size))), //Args size
        Operation::Push((1_u8, BigUint::from(args_offset))), //Args offset
        Operation::Push((20_u8, BigUint::from_bytes_be(callee_address.as_bytes()))), //Address
        Operation::Push((32_u8, BigUint::from(gas))),     //Gas
>>>>>>> b8ed166d
        Operation::StaticCall,
        // Return
        Operation::Push((1_u8, ret_size.into())),
        Operation::Push((1_u8, ret_offset.into())),
        Operation::Return,
    ];

    let program = Program::from(caller_ops);
    let caller_bytecode = Bytecode::from(program.to_bytecode());
    let mut env = Env::default();
    let db = Db::new().with_contract(caller_address, caller_bytecode);
    env.tx.transact_to = TransactTo::Call(caller_address);

    run_program_assert_bytes_result(env, db, &expected_result);
}

#[test]
fn extcodehash_happy_path() {
    let address_number = 10;
    let mut operations = vec![
        Operation::Push((1, BigUint::from(address_number))),
        Operation::ExtcodeHash,
    ];
    append_return_result_operations(&mut operations);
    let (env, mut db) = default_env_and_db_setup(operations);
    let bytecode = Bytecode::from_static(b"60806040");
    let address = Address::from_low_u64_be(address_number);
    db = db.with_contract(address, bytecode);

    let code_hash = db.basic(address).unwrap().unwrap().code_hash;
    let expected_code_hash = BigUint::from_bytes_be(code_hash.as_bytes());

    run_program_assert_num_result(env, db, expected_code_hash);
}

#[test]
fn extcodehash_with_stack_underflow() {
    let operations = vec![Operation::ExtcodeHash];
    let (env, db) = default_env_and_db_setup(operations);

    run_program_assert_halt(env, db);
}

#[test]
fn extcodehash_with_32_byte_address() {
    // When the address is pushed as a 32 byte value, only the last 20 bytes should be used to load the address.
    let address_number = 10;
    let mut address_bytes = [0xff; 32];
    address_bytes[12..].copy_from_slice(Address::from_low_u64_be(address_number).as_bytes());
    let mut operations = vec![
        Operation::Push((32, BigUint::from_bytes_be(&address_bytes))),
        Operation::ExtcodeHash,
    ];
    append_return_result_operations(&mut operations);
    let (env, mut db) = default_env_and_db_setup(operations);
    let bytecode = Bytecode::from_static(b"60806040");
    let address = Address::from_low_u64_be(address_number);
    db = db.with_contract(address, bytecode);

    let code_hash = db.basic(address).unwrap().unwrap().code_hash;
    let expected_code_hash = BigUint::from_bytes_be(code_hash.as_bytes());

    run_program_assert_num_result(env, db, expected_code_hash);
}

#[test]
fn extcodehash_with_non_existent_address() {
    let address_number: u8 = 10;
    let mut operations = vec![
        Operation::Push((1, BigUint::from(address_number))),
        Operation::ExtcodeHash,
    ];
    append_return_result_operations(&mut operations);
    let (env, db) = default_env_and_db_setup(operations);
    let expected_code_hash = BigUint::ZERO;

    run_program_assert_num_result(env, db, expected_code_hash);
}

#[test]
fn extcodehash_address_with_no_code() {
    let address_number = 10;
    let empty_keccak =
        hex::decode("c5d2460186f7233c927e7db2dcc703c0e500b653ca82273b7bfad8045d85a470").unwrap();

    let mut operations = vec![
        Operation::Push((1, BigUint::from(address_number))),
        Operation::ExtcodeHash,
    ];
    append_return_result_operations(&mut operations);
    let (env, mut db) = default_env_and_db_setup(operations);

    let bytecode = Bytecode::from_static(b"");
    let address = Address::from_low_u64_be(address_number);
    db = db.with_contract(address, bytecode);
    let expected_code_hash = BigUint::from_bytes_be(&empty_keccak);

    run_program_assert_num_result(env, db, expected_code_hash);
}

#[test]
fn returndatasize_happy_path() {
    // Callee
    let mut callee_ops = vec![Operation::Push0];
    append_return_result_operations(&mut callee_ops);

    let program = Program::from(callee_ops);
    let (callee_address, bytecode) = (
        Address::from_low_u64_be(8080),
        Bytecode::from(program.to_bytecode()),
    );
    let db = Db::default().with_contract(callee_address, bytecode);

    let gas = 100_u8;
    let value = 0_u8;
    let args_offset = 0_u8;
    let args_size = 0_u8;
    let ret_offset = 0_u8;
    let ret_size = 0_u8;

    let caller_address = Address::from_low_u64_be(4040);
    let mut caller_ops = vec![
        Operation::Push((1_u8, BigUint::from(ret_size))), //Ret size
        Operation::Push((1_u8, BigUint::from(ret_offset))), //Ret offset
        Operation::Push((1_u8, BigUint::from(args_size))), //Args size
        Operation::Push((1_u8, BigUint::from(args_offset))), //Args offset
        Operation::Push((1_u8, BigUint::from(value))),    //Value
        Operation::Push((16_u8, BigUint::from_bytes_be(callee_address.as_bytes()))), //Address
        Operation::Push((1_u8, BigUint::from(gas))),      //Gas
        Operation::Call,
        Operation::ReturnDataSize,
    ];

    append_return_result_operations(&mut caller_ops);

    let program = Program::from(caller_ops);
    let bytecode = Bytecode::from(program.to_bytecode());
    let mut env = Env::default();
    env.tx.transact_to = TransactTo::Call(caller_address);
    env.tx.caller = caller_address;
    let db = db.with_contract(caller_address, bytecode);

    let expected_result = 32_u8.into();

    run_program_assert_num_result(env, db, expected_result);
}

#[test]
fn returndatasize_no_return_data() {
    let caller_address = Address::from_low_u64_be(4040);
    let mut caller_ops = vec![Operation::ReturnDataSize];

    append_return_result_operations(&mut caller_ops);

    let program = Program::from(caller_ops);
    let bytecode = Bytecode::from(program.to_bytecode());
    let mut env = Env::default();
    env.tx.transact_to = TransactTo::Call(caller_address);
    env.tx.caller = caller_address;
    let db = Db::default().with_contract(caller_address, bytecode);

    let expected_result = 0_u8.into();

    run_program_assert_num_result(env, db, expected_result);
}

#[test]
fn returndatasize_gas_check() {
    let operations = vec![Operation::ReturnDataSize];
    let (env, db) = default_env_and_db_setup(operations);
    let needed_gas = gas_cost::RETURNDATASIZE as _;

    run_program_assert_gas_exact_with_db(env, db, needed_gas)
}

#[test]
fn returndatacopy_happy_path() {
    // Callee
    let return_value = 15_u8;
    let mut callee_ops = vec![Operation::Push((1_u8, return_value.into()))];
    append_return_result_operations(&mut callee_ops);

    let program = Program::from(callee_ops);
    let (callee_address, bytecode) = (
        Address::from_low_u64_be(8080),
        Bytecode::from(program.to_bytecode()),
    );
    let db = Db::default().with_contract(callee_address, bytecode);

    // Call arguments
    let gas = 100_u8;
    let value = 0_u8;
    let args_offset = 0_u8;
    let args_size = 0_u8;
    let ret_offset = 0_u8;
    let ret_size = 0_u8;

    // ReturnDataCopy arguments
    let dest_offset = 0_u8;
    let offset = 0_u8;
    let size = 32_u8;

    let caller_address = Address::from_low_u64_be(4040);
    let caller_ops = vec![
        Operation::Push((1_u8, BigUint::from(ret_size))), //Ret size
        Operation::Push((1_u8, BigUint::from(ret_offset))), //Ret offset
        Operation::Push((1_u8, BigUint::from(args_size))), //Args size
        Operation::Push((1_u8, BigUint::from(args_offset))), //Args offset
        Operation::Push((1_u8, BigUint::from(value))),    //Value
        Operation::Push((16_u8, BigUint::from_bytes_be(callee_address.as_bytes()))), //Address
        Operation::Push((1_u8, BigUint::from(gas))),      //Gas
        Operation::Call,
        Operation::Push((1_u8, BigUint::from(size))),
        Operation::Push((1_u8, BigUint::from(offset))),
        Operation::Push((1_u8, BigUint::from(dest_offset))),
        Operation::ReturnDataCopy,
        // Return 32 bytes of data
        Operation::Push((1_u8, 32_u8.into())),
        Operation::Push0,
        Operation::Return,
    ];

    let program = Program::from(caller_ops);
    let bytecode = Bytecode::from(program.to_bytecode());
    let mut env = Env::default();
    env.tx.transact_to = TransactTo::Call(caller_address);
    env.tx.caller = caller_address;
    let db = db.with_contract(caller_address, bytecode);

    let expected_result = return_value.into();

    run_program_assert_num_result(env, db, expected_result);
}

#[test]
fn returndatacopy_no_return_data() {
    let caller_address = Address::from_low_u64_be(4040);

    // ReturnDataCopy arguments
    let dest_offset = 0_u8;
    let offset = 0_u8;
    let size = 0_u8;

    let initial_memory_state = [0xFF_u8; 32]; //All 1s
    let caller_ops = vec![
        // Set up memory with all 1s
        Operation::Push((32_u8, BigUint::from_bytes_be(&initial_memory_state))),
        Operation::Push0,
        Operation::Mstore,
        // ReturnDataCopy operation
        Operation::Push((1_u8, BigUint::from(size))),
        Operation::Push((1_u8, BigUint::from(offset))),
        Operation::Push((1_u8, BigUint::from(dest_offset))),
        Operation::ReturnDataCopy,
        // Return 0 bytes of data
        Operation::Push((1_u8, 32_u8.into())),
        Operation::Push0,
        Operation::Return,
    ];

    let program = Program::from(caller_ops);
    let bytecode = Bytecode::from(program.to_bytecode());
    let mut env = Env::default();
    env.tx.transact_to = TransactTo::Call(caller_address);
    env.tx.caller = caller_address;
    let db = Db::default().with_contract(caller_address, bytecode);

    // There was no return data, so memory stays the same
    let expected_result = &initial_memory_state;

    run_program_assert_bytes_result(env, db, expected_result);
}

#[test]
fn returndatacopy_size_smaller_than_data() {
    // Callee
    let return_data: &[u8] = &[0x33, 0x44, 0x55, 0x66, 0x77];

    // Callee
    let callee_ops = vec![
        Operation::Push((5_u8, BigUint::from_bytes_be(return_data))),
        Operation::Push0,
        Operation::Mstore,
        Operation::Push((1_u8, 5_u8.into())),
        Operation::Push((1_u8, 27_u8.into())),
        Operation::Return,
    ];

    let program = Program::from(callee_ops);
    let (callee_address, bytecode) = (
        Address::from_low_u64_be(8080),
        Bytecode::from(program.to_bytecode()),
    );
    let db = Db::default().with_contract(callee_address, bytecode);

    // Call arguments
    let gas = 100_u8;
    let value = 0_u8;
    let args_offset = 0_u8;
    let args_size = 0_u8;
    let ret_offset = 0_u8;
    let ret_size = 0_u8;

    // ReturnDataCopy arguments
    let dest_offset = 1_u8;
    let offset = 1_u8;
    let size = 3_u8;

    let initial_memory_state = [0xFF_u8; 32]; //All 1s
    let caller_address = Address::from_low_u64_be(4040);
    let caller_ops = vec![
        // Set up memory with all 1s
        Operation::Push((32_u8, BigUint::from_bytes_be(&initial_memory_state))),
        Operation::Push0,
        Operation::Mstore,
        // Make the call
        Operation::Push((1_u8, BigUint::from(ret_size))), //Ret size
        Operation::Push((1_u8, BigUint::from(ret_offset))), //Ret offset
        Operation::Push((1_u8, BigUint::from(args_size))), //Args size
        Operation::Push((1_u8, BigUint::from(args_offset))), //Args offset
        Operation::Push((1_u8, BigUint::from(value))),    //Value
        Operation::Push((16_u8, BigUint::from_bytes_be(callee_address.as_bytes()))), //Address
        Operation::Push((1_u8, BigUint::from(gas))),      //Gas
        Operation::Call,
        // Use ReturnDataCopy
        Operation::Push((1_u8, BigUint::from(size))),
        Operation::Push((1_u8, BigUint::from(offset))),
        Operation::Push((1_u8, BigUint::from(dest_offset))),
        Operation::ReturnDataCopy,
        // Return 32 bytes of data
        Operation::Push((1_u8, 32_u8.into())),
        Operation::Push0,
        Operation::Return,
    ];

    let program = Program::from(caller_ops);
    let bytecode = Bytecode::from(program.to_bytecode());
    let mut env = Env::default();
    env.tx.transact_to = TransactTo::Call(caller_address);
    env.tx.caller = caller_address;
    let db = db.with_contract(caller_address, bytecode);

    let expected_result = &[
        vec![0xFF_u8; 1], // <No collapse>
        vec![0x44, 0x55, 0x66],
        vec![0xFF_u8; 28],
    ]
    .concat();

    run_program_assert_bytes_result(env, db, expected_result);
}

#[test]
fn returndatacopy_with_offset_and_size_bigger_than_data() {
    // Callee
    let return_value = 15_u8;
    let mut callee_ops = vec![Operation::Push((1_u8, return_value.into()))];
    append_return_result_operations(&mut callee_ops);

    let program = Program::from(callee_ops);
    let (callee_address, bytecode) = (
        Address::from_low_u64_be(8080),
        Bytecode::from(program.to_bytecode()),
    );
    let db = Db::default().with_contract(callee_address, bytecode);

    // Call arguments
    let gas = 100_u8;
    let value = 0_u8;
    let args_offset = 0_u8;
    let args_size = 0_u8;
    let ret_offset = 0_u8;
    let ret_size = 0_u8;

    // ReturnDataCopy arguments
    let dest_offset = 0_u8;
    let offset = 10_u8;
    let size = 23_u8;

    let caller_address = Address::from_low_u64_be(4040);
    let caller_ops = vec![
        Operation::Push((1_u8, BigUint::from(ret_size))), //Ret size
        Operation::Push((1_u8, BigUint::from(ret_offset))), //Ret offset
        Operation::Push((1_u8, BigUint::from(args_size))), //Args size
        Operation::Push((1_u8, BigUint::from(args_offset))), //Args offset
        Operation::Push((1_u8, BigUint::from(value))),    //Value
        Operation::Push((16_u8, BigUint::from_bytes_be(callee_address.as_bytes()))), //Address
        Operation::Push((1_u8, BigUint::from(gas))),      //Gas
        Operation::Call,
        Operation::Push((1_u8, BigUint::from(size))),
        Operation::Push((1_u8, BigUint::from(offset))),
        Operation::Push((1_u8, BigUint::from(dest_offset))),
        Operation::ReturnDataCopy,
    ];

    let program = Program::from(caller_ops);
    let bytecode = Bytecode::from(program.to_bytecode());
    let mut env = Env::default();
    env.tx.transact_to = TransactTo::Call(caller_address);
    env.tx.caller = caller_address;
    let db = db.with_contract(caller_address, bytecode);

    run_program_assert_halt(env, db);
}

#[test]
fn returndatacopy_check_stack_underflow() {
    let program = vec![Operation::ReturnDataCopy];
    let (env, db) = default_env_and_db_setup(program);
    run_program_assert_halt(env, db);
}

#[test]
fn returndatacopy_gas_check() {
    // Callee
    let return_value = 15_u8;
    let callee_ops = vec![
        Operation::Push((1_u8, return_value.into())),
        // Return value
        Operation::Push0,
        Operation::Mstore,
        Operation::Push((1, 32_u8.into())),
        Operation::Push0,
        Operation::Return,
    ];

    let program = Program::from(callee_ops);
    let (callee_address, bytecode) = (
        Address::from_low_u64_be(8080),
        Bytecode::from(program.to_bytecode()),
    );
    let db = Db::default().with_contract(callee_address, bytecode);

    // Call arguments
    let gas = 100_u8;
    let value = 0_u8;
    let args_offset = 0_u8;
    let args_size = 0_u8;
    let ret_offset = 0_u8;
    let ret_size = 0_u8;

    // ReturnDataCopy arguments
    let dest_offset = 32_u8;
    let offset = 0_u8;
    let size = 32_u8;

    let caller_address = Address::from_low_u64_be(4040);
    let caller_ops = vec![
        Operation::Push((1_u8, BigUint::from(ret_size))), //Ret size
        Operation::Push((1_u8, BigUint::from(ret_offset))), //Ret offset
        Operation::Push((1_u8, BigUint::from(args_size))), //Args size
        Operation::Push((1_u8, BigUint::from(args_offset))), //Args offset
        Operation::Push((1_u8, BigUint::from(value))),    //Value
        Operation::Push((16_u8, BigUint::from_bytes_be(callee_address.as_bytes()))), //Address
        Operation::Push((1_u8, BigUint::from(gas))),      //Gas
        Operation::Call,
        Operation::Push((1_u8, BigUint::from(size))),
        Operation::Push((1_u8, BigUint::from(offset))),
        Operation::Push((1_u8, BigUint::from(dest_offset))),
        Operation::ReturnDataCopy,
    ];

    let program = Program::from(caller_ops);
    let bytecode = Bytecode::from(program.to_bytecode());
    let mut env = Env::default();
    env.tx.transact_to = TransactTo::Call(caller_address);
    env.tx.caller = caller_address;
    let db = db.with_contract(caller_address, bytecode);

    let callee_gas_cost = gas_cost::PUSHN * 2
        + gas_cost::PUSH0 * 2
        + gas_cost::MSTORE
        + gas_cost::memory_expansion_cost(0, 32_u32); // Return data
    let caller_gas_cost = gas_cost::PUSHN * 10
        + gas_cost::CALL
        + call_opcode::WARM_MEMORY_ACCESS_COST as i64
        + gas_cost::memory_copy_cost(size.into())
        + gas_cost::memory_expansion_cost(0, (dest_offset + size) as u32)
        + gas_cost::RETURNDATACOPY;

    let initial_gas = 1e5;
    let consumed_gas = caller_gas_cost + callee_gas_cost;

    run_program_assert_gas_and_refund(env, db, initial_gas as _, consumed_gas as _, 0);
}

#[test]
fn create_happy_path() {
    let value: u8 = 10;
    let offset: u8 = 19;
    let size: u8 = 13;
    let sender_nonce = 1;
    let sender_balance = EU256::from(25);
    let sender_addr = Address::from_low_u64_be(40);

    // Code that returns the value 0xffffffff
    let initialization_code = hex::decode("63FFFFFFFF6000526004601CF3").unwrap();
    let bytecode = [0xff, 0xff, 0xff, 0xff];
    let mut hasher = Keccak256::new();
    hasher.update(bytecode);
    let initialization_code_hash = B256::from_slice(&hasher.finalize());

    let mut operations = vec![
        // Store initialization code in memory
        Operation::Push((13, BigUint::from_bytes_be(&initialization_code))),
        Operation::Push((1, BigUint::ZERO)),
        Operation::Mstore,
        // Create
        Operation::Push((1, BigUint::from(size))),
        Operation::Push((1, BigUint::from(offset))),
        Operation::Push((1, BigUint::from(value))),
        Operation::Create,
    ];
    append_return_result_operations(&mut operations);
    let (mut env, mut db) = default_env_and_db_setup(operations);
    db.set_account(
        sender_addr,
        sender_nonce,
        sender_balance,
        Default::default(),
    );
    env.tx.value = EU256::from(value);
    let mut evm = Evm::new(env, db);
    let result = evm.transact_commit().unwrap();
    assert!(result.is_success());

    // Check that contract is created correctly in the returned address
    let returned_addr = Address::from_slice(&result.output().unwrap()[12..]);
    let new_account = evm.db.basic(returned_addr).unwrap().unwrap();
    assert_eq!(new_account.balance, EU256::from(value));
    assert_eq!(new_account.nonce, 1);
    assert_eq!(new_account.code_hash, initialization_code_hash);
    let new_account_code = evm.db.code_by_hash(new_account.code_hash).unwrap();
    assert_ne!(new_account_code, Bytecode::default());

    // Check that the sender account is updated
    let sender_account = evm.db.basic(sender_addr).unwrap().unwrap();
    assert_eq!(sender_account.nonce, sender_nonce + 1);
    assert_eq!(sender_account.balance, sender_balance - value);
}

#[test]
fn create_with_stack_underflow() {
    let operations = vec![Operation::Create];
    let (env, db) = default_env_and_db_setup(operations);

    run_program_assert_halt(env, db);
}

#[test]
fn create_with_balance_underflow() {
    let value: u8 = 10;
    let offset: u8 = 19;
    let size: u8 = 13;
    let sender_nonce = 1;
    let sender_balance = EU256::zero();
    let sender_addr = Address::from_low_u64_be(40);

    // Code that returns the value 0xffffffff
    let initialization_code = hex::decode("63FFFFFFFF6000526004601CF3").unwrap();

    let mut operations = vec![
        // Store initialization code in memory
        Operation::Push((13, BigUint::from_bytes_be(&initialization_code))),
        Operation::Push((1, BigUint::ZERO)),
        Operation::Mstore,
        // Create
        Operation::Push((1, BigUint::from(size))),
        Operation::Push((1, BigUint::from(offset))),
        Operation::Push((1, BigUint::from(value))),
        Operation::Create,
    ];
    append_return_result_operations(&mut operations);
    let (mut env, mut db) = default_env_and_db_setup(operations);
    db.set_account(
        sender_addr,
        sender_nonce,
        sender_balance,
        Default::default(),
    );
    env.tx.value = EU256::from(value);
    let mut evm = Evm::new(env, db);
    let result = evm.transact_commit().unwrap();

    // Check that the result is zero
    assert!(result.is_success());
    assert_eq!(result.output().unwrap().to_vec(), [0_u8; 32].to_vec());

    // Check that the sender account is not updated
    let sender_account = evm.db.basic(sender_addr).unwrap().unwrap();
    assert_eq!(sender_account.nonce, sender_nonce);
    assert_eq!(sender_account.balance, sender_balance);
}

#[test]
fn create_with_invalid_initialization_code() {
    let value: u8 = 0;
    let offset: u8 = 19;
    let size: u8 = 13;

    // Code that halts
    let initialization_code = hex::decode("63ffffffff526004601cf3").unwrap();
    let initialization_code_hash = B256::from_str(EMPTY_CODE_HASH_STR).unwrap();

    let mut operations = vec![
        // Store initialization code in memory
        Operation::Push((13, BigUint::from_bytes_be(&initialization_code))),
        Operation::Push((1, BigUint::ZERO)),
        Operation::Mstore,
        // Create
        Operation::Push((1, BigUint::from(size))),
        Operation::Push((1, BigUint::from(offset))),
        Operation::Push((1, BigUint::from(value))),
        Operation::Create,
    ];
    append_return_result_operations(&mut operations);
    let (mut env, db) = default_env_and_db_setup(operations);
    env.tx.value = EU256::from(value);
    let mut evm = Evm::new(env, db);
    let result = evm.transact_commit().unwrap();

    // Check that contract is created in the returned address with empty bytecode
    let returned_addr = Address::from_slice(&result.output().unwrap()[12..]);
    let new_account = evm.db.basic(returned_addr).unwrap().unwrap();
    assert_eq!(new_account.balance, EU256::from(value));
    assert_eq!(new_account.nonce, 1);
    assert_eq!(new_account.code_hash, initialization_code_hash);
}

#[test]
fn create_gas_cost() {
    let value: u8 = 0;
    let offset: u8 = 19;
    let size: u8 = 13;

    // Code that returns the value 0xffffffff
    let initialization_code = hex::decode("63FFFFFFFF6000526004601CF3").unwrap();
    let initialization_gas_cost: i64 = 18;
    let minimum_word_size: i64 = 1;
    let deployed_code_size: i64 = 4;

    let needed_gas = gas_cost::PUSHN * 4
        + gas_cost::PUSH0
        + gas_cost::MSTORE
        + gas_cost::memory_expansion_cost(0, (size + offset).into())
        + gas_cost::CREATE
        + initialization_gas_cost
        + gas_cost::INIT_WORD_COST * minimum_word_size
        + gas_cost::BYTE_DEPOSIT_COST * deployed_code_size;

    let operations = vec![
        // Store initialization code in memory
        Operation::Push((13, BigUint::from_bytes_be(&initialization_code))),
        Operation::Push0,
        Operation::Mstore,
        // Create
        Operation::Push((1, BigUint::from(size))),
        Operation::Push((1, BigUint::from(offset))),
        Operation::Push((1, BigUint::from(value))),
        Operation::Create,
    ];
    let (mut env, db) = default_env_and_db_setup(operations);
    env.tx.value = EU256::from(value);

    run_program_assert_gas_exact_with_db(env, db, needed_gas as _);
}

#[test]
fn create2_happy_path() {
    let value: u8 = 10;
    let offset: u8 = 19;
    let size: u8 = 13;
    let salt: u8 = 52;
    let sender_nonce = 1;
    let sender_balance = EU256::from(25);
    let sender_addr = Address::from_low_u64_be(40);

    // Code that returns the value 0xffffffff
    let initialization_code = hex::decode("63FFFFFFFF6000526004601CF3").unwrap();
    let bytecode = [0xff, 0xff, 0xff, 0xff];
    let mut hasher = Keccak256::new();
    hasher.update(bytecode);
    let initialization_code_hash = B256::from_slice(&hasher.finalize());

    let expected_address =
        compute_contract_address2(sender_addr, EU256::from(salt), &initialization_code);

    let mut operations = vec![
        // Store initialization code in memory
        Operation::Push((13, BigUint::from_bytes_be(&initialization_code))),
        Operation::Push((1, BigUint::ZERO)),
        Operation::Mstore,
        // Create
        Operation::Push((1, BigUint::from(salt))),
        Operation::Push((1, BigUint::from(size))),
        Operation::Push((1, BigUint::from(offset))),
        Operation::Push((1, BigUint::from(value))),
        Operation::Create2,
    ];
    append_return_result_operations(&mut operations);
    let (mut env, mut db) = default_env_and_db_setup(operations);
    db.set_account(
        sender_addr,
        sender_nonce,
        sender_balance,
        Default::default(),
    );
    env.tx.value = EU256::from(value);
    let mut evm = Evm::new(env, db);
    let result = evm.transact_commit().unwrap();
    assert!(result.is_success());

    // Check that the returned address is the expected
    let returned_addr = Address::from_slice(&result.output().unwrap()[12..]);
    assert_eq!(returned_addr, expected_address);

    // Check that contract is created correctly in the returned address
    let new_account = evm.db.basic(returned_addr).unwrap().unwrap();
    assert_eq!(new_account.balance, EU256::from(value));
    assert_eq!(new_account.nonce, 1);
    assert_eq!(new_account.code_hash, initialization_code_hash);

    // Check that the sender account is updated
    let sender_account = evm.db.basic(sender_addr).unwrap().unwrap();
    assert_eq!(sender_account.nonce, sender_nonce + 1);
    assert_eq!(sender_account.balance, sender_balance - value);
}

#[test]
fn create2_with_stack_underflow() {
    let operations = vec![Operation::Create2];
    let (env, db) = default_env_and_db_setup(operations);

    run_program_assert_halt(env, db);
}

fn staticcall_state_modifying_revert_with_callee_ops(callee_ops: Vec<Operation>) {
    let caller_address = Address::from_low_u64_be(4040);
    let db = Db::new();
    let program = Program::from(callee_ops);
    let (callee_address, bytecode) = (
        Address::from_low_u64_be(8080),
        Bytecode::from(program.to_bytecode()),
    );
    let callee_balance = 100_u8;
    let mut db = db.with_contract(callee_address, bytecode);
    db.set_account(callee_address, 0, callee_balance.into(), Default::default());

    let gas = 1_000_000_u32;
    let args_offset = 0_u8;
    let args_size = 0_u8;
    let ret_offset = 0_u8;
    let ret_size = 0_u8;

    let mut caller_ops = vec![
        Operation::Push((1_u8, BigUint::from(ret_size))), //Ret size
        Operation::Push((1_u8, BigUint::from(ret_offset))), //Ret offset
        Operation::Push((1_u8, BigUint::from(args_size))), //Args size
        Operation::Push((1_u8, BigUint::from(args_offset))), //Args offset
        Operation::Push((16_u8, BigUint::from_bytes_be(callee_address.as_bytes()))), //Address
        Operation::Push((10_u8, BigUint::from(gas))),     //Gas
        Operation::StaticCall,
    ];

    append_return_result_operations(&mut caller_ops);

    let program = Program::from(caller_ops);
    let bytecode = Bytecode::from(program.to_bytecode());
    let mut env = Env::default();
    env.tx.transact_to = TransactTo::Call(caller_address);
    env.tx.caller = caller_address;
    let caller_balance = 100_u8;
    let mut db = db.with_contract(caller_address, bytecode);
    db.set_account(caller_address, 0, caller_balance.into(), Default::default());

    let expected_result = 0_u8.into();

    run_program_assert_num_result(env, db, expected_result);
}

#[test]
fn staticcall_with_selfdestruct_reverts() {
    let operations = vec![
        Operation::Push((1_u8, 1_u8.into())),
        Operation::SelfDestruct,
    ];
    staticcall_state_modifying_revert_with_callee_ops(operations);
}

#[test]
fn staticcall_with_sstore_reverts() {
    let operations = vec![
        Operation::Push((1_u8, 1_u8.into())),
        Operation::Push((1_u8, 1_u8.into())),
        Operation::Sstore,
    ];
    staticcall_state_modifying_revert_with_callee_ops(operations);
}

#[test]
fn staticcall_with_call_with_value_not_zero_reverts() {
    let operations = vec![
        Operation::Push((1_u8, 0_u8.into())), //Ret size
        Operation::Push((1_u8, 0_u8.into())), //Ret offset
        Operation::Push((1_u8, 0_u8.into())), //Args size
        Operation::Push((1_u8, 0_u8.into())), //Args offset
        Operation::Push((1_u8, 1_u8.into())), //Value
        Operation::Push((
            16_u8,
            BigUint::from_bytes_be(Address::from_low_u64_be(4040).as_bytes()),
        )),
        Operation::Push((32_u8, 1000_u32.into())), //Gas
        Operation::Call,
    ];
    staticcall_state_modifying_revert_with_callee_ops(operations);
}

#[rstest]
#[case(0)]
#[case(1)]
#[case(2)]
#[case(3)]
#[case(4)]
fn staticcall_with_call_with_log_reverts(#[case] nth: usize) {
    let mut operations = vec![Operation::Push((1_u8, 1_u8.into())); nth + 2];
    operations.push(Operation::Log(nth as u8));
    staticcall_state_modifying_revert_with_callee_ops(operations);
}

#[test]
fn staticcall_with_create_reverts() {
    let value: u8 = 10;
    let offset: u8 = 19;
    let size: u8 = 13;
    let initialization_code = hex::decode("63FFFFFFFF6000526004601CF3").unwrap();
    let mut operations = vec![
        // Store initialization code in memory
        Operation::Push((13, BigUint::from_bytes_be(&initialization_code))),
        Operation::Push((1, BigUint::ZERO)),
        Operation::Mstore,
        // Create
        Operation::Push((1, BigUint::from(value))),
        Operation::Push((1, BigUint::from(offset))),
        Operation::Push((1, BigUint::from(size))),
        Operation::Create,
    ];
    append_return_result_operations(&mut operations);
    staticcall_state_modifying_revert_with_callee_ops(operations)
}

#[test]
fn staticcall_with_create2_reverts() {
    let value: u8 = 10;
    let offset: u8 = 19;
    let size: u8 = 13;
    let salt: u8 = 52;
    // Code that returns the value 0xffffffff
    let initialization_code = hex::decode("63FFFFFFFF6000526004601CF3").unwrap();
    let mut operations = vec![
        // Store initialization code in memory
        Operation::Push((13, BigUint::from_bytes_be(&initialization_code))),
        Operation::Push((1, BigUint::ZERO)),
        Operation::Mstore,
        // Create
        Operation::Push((1, BigUint::from(salt))),
        Operation::Push((1, BigUint::from(size))),
        Operation::Push((1, BigUint::from(offset))),
        Operation::Push((1, BigUint::from(value))),
        Operation::Create2,
    ];
    append_return_result_operations(&mut operations);
    staticcall_state_modifying_revert_with_callee_ops(operations)
}

#[test]
fn staticcall_callee_returns_value() {
    let db = Db::new();
    let origin = Address::from_low_u64_be(79);
    let origin_value = 1_u8;

    // Callee
    let mut callee_ops = vec![Operation::Callvalue];
    append_return_result_operations(&mut callee_ops);

    // Caller
    let gas = 100_000_000_u32;
    let args_offset = 0_u8;
    let args_size = 0_u8;
    let ret_offset = 0_u8;
    let ret_size = 32_u8;

    let program = Program::from(callee_ops);
    let (callee_address, callee_bytecode) = (
        Address::from_low_u64_be(8080),
        Bytecode::from(program.to_bytecode()),
    );
    let db = db.with_contract(callee_address, callee_bytecode);

    let caller_address = Address::from_low_u64_be(4040);
    let mut caller_ops = vec![
        Operation::Push((1_u8, BigUint::from(ret_size))), //Ret size
        Operation::Push((1_u8, BigUint::from(ret_offset))), //Ret offset
        Operation::Push((1_u8, BigUint::from(args_size))), //Args size
        Operation::Push((1_u8, BigUint::from(args_offset))), //Args offset
        Operation::Push((20_u8, BigUint::from_bytes_be(callee_address.as_bytes()))), //Address
        Operation::Push((32_u8, BigUint::from(gas))),     //Gas
        Operation::StaticCall,
        //Return
        Operation::Push((1_u8, 32_u8.into())),
        Operation::Push0,
        Operation::Return,
    ];

    append_return_result_operations(&mut caller_ops);

    let program = Program::from(caller_ops);
    let caller_bytecode = Bytecode::from(program.to_bytecode());
    let mut env = Env::default();
    let db = db.with_contract(caller_address, caller_bytecode);
    env.tx.transact_to = TransactTo::Call(caller_address);
    env.tx.caller = origin;
    env.tx.value = origin_value.into();

    let expected_result = 0_u8.into(); // Value is set to zero on a static call

    run_program_assert_num_result(env, db, expected_result);
}

#[test]
fn staticcall_callee_returns_caller() {
    let db = Db::new();
    let origin = Address::from_low_u64_be(79);

    // Callee
    let mut callee_ops = vec![Operation::Caller];
    append_return_result_operations(&mut callee_ops);

    // Caller
    let gas = 100_000_000_u32;
    let args_offset = 0_u8;
    let args_size = 0_u8;
    let ret_offset = 0_u8;
    let ret_size = 32_u8;

    let program = Program::from(callee_ops);
    let (callee_address, callee_bytecode) = (
        Address::from_low_u64_be(8080),
        Bytecode::from(program.to_bytecode()),
    );
    let db = db.with_contract(callee_address, callee_bytecode);

    let caller_address = Address::from_low_u64_be(4040);
    let mut caller_ops = vec![
        Operation::Push((1_u8, BigUint::from(ret_size))), //Ret size
        Operation::Push((1_u8, BigUint::from(ret_offset))), //Ret offset
        Operation::Push((1_u8, BigUint::from(args_size))), //Args size
        Operation::Push((1_u8, BigUint::from(args_offset))), //Args offset
        Operation::Push((20_u8, BigUint::from_bytes_be(callee_address.as_bytes()))), //Address
        Operation::Push((32_u8, BigUint::from(gas))),     //Gas
        Operation::StaticCall,
        //Return
        Operation::Push((1_u8, 20_u8.into())),
        Operation::Push((1_u8, 12_u8.into())),
        Operation::Return,
    ];

    append_return_result_operations(&mut caller_ops);

    let program = Program::from(caller_ops);
    let caller_bytecode = Bytecode::from(program.to_bytecode());
    let mut env = Env::default();
    let db = db.with_contract(caller_address, caller_bytecode);
    env.tx.transact_to = TransactTo::Call(caller_address);
    env.tx.caller = origin;

    let expected_result = caller_address.as_fixed_bytes();

    run_program_assert_bytes_result(env, db, expected_result);
}

#[test]
fn selfdestruct_with_stack_underflow() {
    let operations = vec![Operation::SelfDestruct];
    let (env, db) = default_env_and_db_setup(operations);

    run_program_assert_halt(env, db);
}

#[test]
fn selfdestruct_happy_path() {
    // it should add the balance to the existing account
    let receiver_address = 100;
    let callee_balance = EU256::from(231);
    let receiver_balance = EU256::from(123);

    let operations = vec![
        Operation::Push((20, BigUint::from(receiver_address))),
        Operation::SelfDestruct,
    ];
    let (env, mut db) = default_env_and_db_setup(operations);
    let callee_address = env.tx.get_address();
    let receiver_address = Address::from_low_u64_be(receiver_address);
    db.set_account(callee_address, 1, callee_balance, Default::default());
    db.set_account(receiver_address, 1, receiver_balance, Default::default());
    let mut evm = Evm::new(env, db);

    let result = evm.transact_commit().unwrap();
    assert!(result.is_success());

    let callee = evm.db.basic(callee_address).unwrap().unwrap();
    let receiver = evm.db.basic(receiver_address).unwrap().unwrap();
    assert_eq!(callee.balance, EU256::zero());
    assert_eq!(receiver.balance, callee_balance + receiver_balance);
}

#[test]
fn selfdestruct_on_inexistent_address() {
    // it should add the balance to the address even if there is no existing account
    let receiver_address = 100;
    let balance = EU256::from(231);

    let operations = vec![
        Operation::Push((20, BigUint::from(receiver_address))),
        Operation::SelfDestruct,
    ];
    let (env, mut db) = default_env_and_db_setup(operations);
    let callee_address = env.tx.get_address();
    let receiver_address = Address::from_low_u64_be(receiver_address);
    db.set_account(callee_address, 1, balance, Default::default());
    let mut evm = Evm::new(env, db);

    let result = evm.transact_commit().unwrap();
    assert!(result.is_success());

    let callee = evm.db.basic(callee_address).unwrap().unwrap();
    let receiver = evm.db.basic(receiver_address).unwrap().unwrap();
    assert_eq!(callee.balance, EU256::zero());
    assert_eq!(receiver.balance, balance);
}

#[test]
fn selfdestruct_on_already_existing_account() {
    // it should not be destructed, but modified (empty balance)
    let receiver_address = Address::from_low_u64_be(123);
    let caller_init_balance = 50_u8;

    let operations = vec![
        Operation::Push((20, BigUint::from_bytes_be(receiver_address.as_bytes()))),
        Operation::SelfDestruct,
    ];
    let (env, mut db) = default_env_and_db_setup(operations);

    let contract_address = env.tx.get_address();
    db.set_account(
        contract_address,
        1,
        caller_init_balance.into(),
        Default::default(),
    );

    let mut evm = Evm::new(env, db);
    let result = evm.transact_commit().unwrap();
    assert!(result.is_success());

    let expected_contract_balance = 0.into();
    let expected_receiver_balance = caller_init_balance.into();

    assert!(evm.db.basic(contract_address).unwrap().is_some()); // It wasn't destroyed
    assert!(evm.db.basic(receiver_address).unwrap().is_some()); // It was created

    let contract_balance = evm.db.basic(contract_address).unwrap().unwrap().balance;
    let receiver_balance = evm.db.basic(receiver_address).unwrap().unwrap().balance;

    assert_eq!(contract_balance, expected_contract_balance);
    assert_eq!(receiver_balance, expected_receiver_balance);
}

#[test]
fn selfdestruct_on_newly_created_account() {
    let origin = Address::from_low_u64_be(123);
    let caller_address = Address::from_low_u64_be(4040);
    let caller_init_balance = 50_u8;
    let receiver_acc_address = Address::from_low_u64_be(3030);

    // Call args
    let gas = 100_000_u32;
    let value = 0_u8;
    let args_offset = 0_u8;
    let args_size = 0_u8;
    let ret_offset = 0_u8;
    let ret_size = 0_u8;

    // Create args
    let salt: u8 = 52;
    let init_code_size = 13_u8;
    let init_code_offset = 32_u8 - init_code_size;
    let transfer_value = 30_u8;

    // This bytecode will selfdestruct and transfer to `receiver_acc_address` (EVM Codes playground)
    let initialization_code = hex::decode("63610bd6ff6000526004601cf3").unwrap();
    let new_contract_address =
        compute_contract_address2(caller_address, EU256::from(salt), &initialization_code);
    let mut caller_ops = vec![
        // Store initialization code in memory
        Operation::Push((13, BigUint::from_bytes_be(&initialization_code))),
        Operation::Push((1, BigUint::ZERO)),
        Operation::Mstore,
        // Create
        Operation::Push((1, BigUint::from(salt))), // Salt
        Operation::Push((1, BigUint::from(init_code_size))), // Size
        Operation::Push((1, BigUint::from(init_code_offset))), // Offset
        Operation::Push((1, BigUint::from(transfer_value))), // Value to send
        Operation::Create2,
        // Make the call
        Operation::Push((1_u8, BigUint::from(ret_size))), //Ret size
        Operation::Push((1_u8, BigUint::from(ret_offset))), //Ret offset
        Operation::Push((1_u8, BigUint::from(args_size))), //Args size
        Operation::Push((1_u8, BigUint::from(args_offset))), //Args offset
        Operation::Push((1_u8, BigUint::from(value))),
        Operation::Push((
            20_u8,
            BigUint::from_bytes_be(new_contract_address.as_bytes()),
        )),
        Operation::Push((32_u8, BigUint::from(gas))), //Gas
        Operation::Call,
    ];
    append_return_result_operations(&mut caller_ops);

    let program = Program::from(caller_ops);
    let bytecode = Bytecode::from(program.to_bytecode());
    let mut env = Env::default();
    env.tx.transact_to = TransactTo::Call(caller_address);
    env.tx.caller = origin;
    env.tx.value = transfer_value.into();
    let mut db = Db::new().with_contract(caller_address, bytecode);
    db.set_account(
        caller_address,
        1,
        caller_init_balance.into(),
        Default::default(),
    );
    let mut evm = Evm::new(env, db);
    let result = evm.transact_commit().unwrap();
    assert!(result.is_success());
    let call_return_code = BigUint::from_bytes_be(result.output().unwrap());
    let expected_return_code = 1_u8.into();
    assert_eq!(call_return_code, expected_return_code);

    let expected_caller_balance = (caller_init_balance - transfer_value).into();
    let expected_receiver_balance = transfer_value.into();

    assert!(evm.db.basic(caller_address).unwrap().is_some());
    assert!(evm.db.basic(receiver_acc_address).unwrap().is_some());
    assert!(evm.db.basic(new_contract_address).unwrap().is_none());

    let caller_balance = evm.db.basic(caller_address).unwrap().unwrap().balance;
    let receiver_balance = evm.db.basic(receiver_acc_address).unwrap().unwrap().balance;

    assert_eq!(caller_balance, expected_caller_balance);
    assert_eq!(receiver_balance, expected_receiver_balance);
}

#[test]
fn selfdestruct_gas_cost_on_empty_account() {
    let receiver_address: u8 = 100;
    let needed_gas = gas_cost::PUSHN + gas_cost::SELFDESTRUCT;

    let operations = vec![
        Operation::Push((20, BigUint::from(receiver_address))),
        Operation::SelfDestruct,
    ];
    let env = Env::default();
    run_program_assert_gas_exact(operations, env, needed_gas as _);
}

#[test]
fn selfdestruct_gas_cost_on_non_empty_account() {
    let receiver_address: u8 = 100;
    let balance = EU256::from(231);
    let needed_gas = gas_cost::PUSHN + gas_cost::SELFDESTRUCT + gas_cost::SELFDESTRUCT_DYNAMIC_GAS;

    let operations = vec![
        Operation::Push((20, BigUint::from(receiver_address))),
        Operation::SelfDestruct,
    ];
    let (env, mut db) = default_env_and_db_setup(operations);
    let callee_address = env.tx.get_address();
    db.set_account(callee_address, 1, balance, Default::default());

    run_program_assert_gas_and_refund(env, db, needed_gas as _, needed_gas as _, 0);
}

#[test]
fn tload_gas_consumption() {
    let program = vec![
        Operation::Push((1_u8, BigUint::from(1_u8))),
        Operation::Tload,
    ];
    let needed_gas = gas_cost::PUSHN + gas_cost::TLOAD;
    let env = Env::default();

    run_program_assert_gas_exact(program, env, needed_gas as _);
}

#[test]
fn tload_on_new_key() {
    let program = vec![
        Operation::Push((1_u8, BigUint::from(5_u8))),
        Operation::Tload,
    ];
    let (env, db) = default_env_and_db_setup(program);
    let expected_result = BigUint::from(0_u8);
    run_program_assert_num_result(env, db, expected_result);
}

#[test]
fn tload_with_stack_underflow() {
    let program = vec![Operation::Tload];
    let (env, db) = default_env_and_db_setup(program);
    run_program_assert_halt(env, db);
}

#[test]
fn tstore_gas_consumption() {
    let program = vec![
        Operation::Push((1_u8, BigUint::from(1_u8))),
        Operation::Push((1_u8, BigUint::from(2_u8))),
        Operation::Tstore,
    ];
    let needed_gas = gas_cost::PUSHN * 2 + gas_cost::TSTORE;
    let env = Env::default();

    run_program_assert_gas_exact(program, env, needed_gas as _);
}

#[test]
fn tstore_with_stack_underflow() {
    let program = vec![Operation::Push0, Operation::Tstore];
    let (env, db) = default_env_and_db_setup(program);
    run_program_assert_halt(env, db);
}

#[test]
fn tstore_tload_happy_path() {
    let key = 80_u8;
    let value = 11_u8;
    let mut operations = vec![
        // tstore
        Operation::Push((1_u8, BigUint::from(value))),
        Operation::Push((1_u8, BigUint::from(key))),
        Operation::Tstore,
        // tload
        Operation::Push((1_u8, BigUint::from(key))),
        Operation::Tload,
    ];
    append_return_result_operations(&mut operations);
    let (env, db) = default_env_and_db_setup(operations);
    run_program_assert_num_result(env, db, BigUint::from(value));
}<|MERGE_RESOLUTION|>--- conflicted
+++ resolved
@@ -6,12 +6,8 @@
     constants::{
         call_opcode, gas_cost,
         precompiles::{
-<<<<<<< HEAD
-            ECADD_ADDRESS, ECMUL_ADDRESS, ECRECOVER_ADDRESS, IDENTITY_ADDRESS, MODEXP_ADDRESS,
-=======
-            BLAKE2F_ADDRESS, ECRECOVER_ADDRESS, IDENTITY_ADDRESS, MODEXP_ADDRESS,
->>>>>>> b8ed166d
-            RIPEMD_160_ADDRESS, SHA2_256_ADDRESS,
+            BLAKE2F_ADDRESS, ECADD_ADDRESS, ECMUL_ADDRESS, ECRECOVER_ADDRESS, IDENTITY_ADDRESS,
+            MODEXP_ADDRESS, RIPEMD_160_ADDRESS, SHA2_256_ADDRESS,
         },
         EMPTY_CODE_HASH_STR,
     },
@@ -2978,7 +2974,6 @@
 }
 
 #[test]
-<<<<<<< HEAD
 fn staticcall_on_precompile_ecadd_happy_path() {
     let ret_size: u8 = 64;
     let ret_offset: u8 = 128;
@@ -3074,7 +3069,23 @@
         Operation::Push((1_u8, args_offset.into())), //Args offset
         Operation::Push((20_u8, BigUint::from_bytes_be(callee_address.as_bytes()))), //Address
         Operation::Push((32_u8, gas.into())),     //Gas
-=======
+        Operation::StaticCall,
+        // Return
+        Operation::Push((1_u8, ret_size.into())),
+        Operation::Push((1_u8, ret_offset.into())),
+        Operation::Return,
+    ];
+
+    let program = Program::from(caller_ops);
+    let caller_bytecode = Bytecode::from(program.to_bytecode());
+    let mut env = Env::default();
+    let db = Db::new().with_contract(caller_address, caller_bytecode);
+    env.tx.transact_to = TransactTo::Call(caller_address);
+
+    run_program_assert_bytes_result(env, db, &expected_result);
+}
+
+#[test]
 fn staticcall_on_precompile_blake2f_happy_path() {
     let gas = 100_000_000_u32;
     let args_offset = 0_u8;
@@ -3136,7 +3147,6 @@
         Operation::Push((1_u8, BigUint::from(args_offset))), //Args offset
         Operation::Push((20_u8, BigUint::from_bytes_be(callee_address.as_bytes()))), //Address
         Operation::Push((32_u8, BigUint::from(gas))),     //Gas
->>>>>>> b8ed166d
         Operation::StaticCall,
         // Return
         Operation::Push((1_u8, ret_size.into())),
