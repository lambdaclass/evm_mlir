use std::collections::HashMap;
use std::str::FromStr;

use evm_mlir::{
    constants::gas_cost,
<<<<<<< HEAD
    db::{Db, DbAccount},
=======
    db::{Bytecode, Db},
    env::TransactTo,
>>>>>>> 1204c80f
    primitives::{Address, Bytes, U256 as EU256},
    program::{Operation, Program},
    syscall::{Log, U256},
    Env, Evm,
};
use num_bigint::BigUint;
use std::str::FromStr;

fn run_program_assert_result(
    mut operations: Vec<Operation>,
    mut env: Env,
    db: Db,
    expected_result: BigUint,
) {
    operations.extend([
        Operation::Push0,
        Operation::Mstore,
        Operation::Push((1, 32_u8.into())),
        Operation::Push0,
        Operation::Return,
    ]);
    env.tx.gas_limit = 999_999;
<<<<<<< HEAD
    let mut evm = Evm { env, program, db };
=======
    let program = Program::from(operations);
    let (address, bytecode) = (
        Address::from_low_u64_be(40),
        Bytecode::from(program.to_bytecode()),
    );
    env.tx.transact_to = TransactTo::Call(address);
    let db = Db::new().with_bytecode(address, bytecode);
    let mut evm = Evm::new(env, db);
>>>>>>> 1204c80f
    let result = evm.transact();
    assert!(&result.is_success());
    let result_data = BigUint::from_bytes_be(result.return_data().unwrap());
    assert_eq!(result_data, expected_result);
}

fn run_program_assert_halt(operations: Vec<Operation>, mut env: Env) {
    let program = Program::from(operations);
    env.tx.gas_limit = 999_999;
    let (address, bytecode) = (
        Address::from_low_u64_be(40),
        Bytecode::from(program.to_bytecode()),
    );
    env.tx.transact_to = TransactTo::Call(address);
    let db = Db::new().with_bytecode(address, bytecode);
    let mut evm = Evm::new(env, db);

    let result = evm.transact();
    assert!(result.is_halt());
}

fn run_program_assert_gas_exact(operations: Vec<Operation>, env: Env, db: Db, needed_gas: u64) {
    //Ok run
    let program = Program::from(operations.clone());
    let mut env_success = env.clone();
    env_success.tx.gas_limit = needed_gas;
<<<<<<< HEAD
    let mut evm = Evm {
        env: env_success,
        program,
        db: db.clone(),
    };
=======
    let (address, bytecode) = (
        Address::from_low_u64_be(40),
        Bytecode::from(program.to_bytecode()),
    );
    env_success.tx.transact_to = TransactTo::Call(address);
    let db = Db::new().with_bytecode(address, bytecode);
    let mut evm = Evm::new(env_success, db);

>>>>>>> 1204c80f
    let result = evm.transact();
    assert!(result.is_success());

    //Halt run
    let program = Program::from(operations.clone());
    let mut env_halt = env.clone();
    env_halt.tx.gas_limit = needed_gas - 1;
<<<<<<< HEAD
    let mut evm = Evm {
        env: env_halt,
        program,
        db: db.clone(),
    };
=======
    let (address, bytecode) = (
        Address::from_low_u64_be(40),
        Bytecode::from(program.to_bytecode()),
    );
    env_halt.tx.transact_to = TransactTo::Call(address);
    let db = Db::new().with_bytecode(address, bytecode);
    let mut evm = Evm::new(env_halt, db);

>>>>>>> 1204c80f
    let result = evm.transact();
    assert!(result.is_halt());
}

fn get_fibonacci_program(n: u64) -> Vec<Operation> {
    assert!(n > 0, "n must be greater than 0");

    let main_loop_pc = 36;
    let end_pc = 57;
    vec![
        Operation::Push((32, (n - 1).into())),     // 0-32
        Operation::Push0,                          // fib(0)
        Operation::Push((1, BigUint::from(1_u8))), // fib(1)
        // main loop
        Operation::Jumpdest { pc: main_loop_pc }, // 35
        Operation::Dup(3),
        Operation::IsZero,
        Operation::Push((1, BigUint::from(end_pc))), // 38-39
        Operation::Jumpi,
        // fib(n-1) + fib(n-2)
        Operation::Dup(2),
        Operation::Dup(2),
        Operation::Add,
        // [fib(n-2), fib(n-1), fib(n)] -> [fib(n-1) + fib(n)]
        Operation::Swap(2),
        Operation::Pop,
        Operation::Swap(1),
        // decrement counter
        Operation::Swap(2),
        Operation::Push((1, BigUint::from(1_u8))), // 48-49
        Operation::Swap(1),
        Operation::Sub,
        Operation::Swap(2),
        Operation::Push((1, BigUint::from(main_loop_pc))), // 53-54
        Operation::Jump,
        Operation::Jumpdest { pc: end_pc },
        Operation::Swap(2),
        Operation::Pop,
        Operation::Pop,
        // Return the requested fibonacci element
        Operation::Push0,
        Operation::Mstore,
        Operation::Push((1, 32_u8.into())),
        Operation::Push0,
        Operation::Return,
    ]
}

#[test]
fn fibonacci_example() {
    let operations = get_fibonacci_program(10);
    let program = Program::from(operations);

    let mut env = Env::default();
    env.tx.gas_limit = 999_999;

    let (address, bytecode) = (
        Address::from_low_u64_be(40),
        Bytecode::from(program.to_bytecode()),
    );
    env.tx.transact_to = TransactTo::Call(address);
    let db = Db::new().with_bytecode(address, bytecode);
    let mut evm = Evm::new(env, db);

    let result = evm.transact();

    assert!(&result.is_success());
    let number = BigUint::from_bytes_be(result.return_data().unwrap());
    assert_eq!(number, 55_u32.into());
}

#[test]
fn test_opcode_origin() {
    let operations = vec![Operation::Origin];
    let mut env = Env::default();
    let caller = Address::from_str("0x9bbfed6889322e016e0a02ee459d306fc19545d8").unwrap();
    env.tx.caller = caller;
    let caller_bytes = &caller.to_fixed_bytes();
    //We extend the result to be 32 bytes long.
    let expected_result: [u8; 32] = [&[0u8; 12], &caller_bytes[0..20]]
        .concat()
        .try_into()
        .unwrap();
    run_program_assert_result(operations, env, BigUint::from_bytes_be(&expected_result));
}

#[test]
fn test_opcode_origin_gas_check() {
    let operations = vec![Operation::Origin];

    let needed_gas = gas_cost::ORIGIN;
    let env = Env::default();
    run_program_assert_gas_exact(operations, env, needed_gas as _);
}

#[test]
fn test_opcode_origin_with_stack_overflow() {
    let mut program = vec![Operation::Push0; 1024];
    program.push(Operation::Origin);
    let env = Env::default();
    run_program_assert_halt(program, env);
}

#[test]
fn calldataload_with_all_bytes_before_end_of_calldata() {
    // in this case offset + 32 < calldata_size
    // calldata is
    //       index =    0  1  ... 30 31 30  ... 63
    //      calldata = [0, 0, ..., 0, 1, 0, ..., 0]
    // the offset is 0 and given that the slice width is always 32,
    // then the result is
    //      calldata_slice = [0, 0, ..., 1]
    let calldata_offset = 0_u8;
    let memory_offset = 0_u8;
    let size = 32_u8;
    let program = Program::from(vec![
        Operation::Push((1_u8, BigUint::from(calldata_offset))),
        Operation::CalldataLoad,
        Operation::Push((1_u8, BigUint::from(memory_offset))),
        Operation::Mstore,
        Operation::Push((1_u8, BigUint::from(size))),
        Operation::Push((1_u8, BigUint::from(memory_offset))),
        Operation::Return,
    ]);

    let mut env = Env::default();
    env.tx.gas_limit = 999_999;
    let mut calldata = vec![0x00; 64];
    calldata[31] = 1;
    env.tx.data = Bytes::from(calldata);
    let (address, bytecode) = (
        Address::from_low_u64_be(40),
        Bytecode::from(program.to_bytecode()),
    );
    env.tx.transact_to = TransactTo::Call(address);
    let db = Db::new().with_bytecode(address, bytecode);
    let mut evm = Evm::new(env, db);

    let result = evm.transact();

    assert!(&result.is_success());
    let calldata_slice = result.return_data().unwrap();
    let mut expected_result = [0_u8; 32];
    expected_result[31] = 1;
    assert_eq!(calldata_slice, expected_result);
}

#[test]
fn calldataload_with_some_bytes_after_end_of_calldata() {
    // in this case offset + 32 >= calldata_size
    // the calldata is
    //       index =    0  1  ... 30 31
    //      calldata = [0, 0, ..., 0, 1]
    // and the offset is 1, given that in the result all bytes after
    // calldata end are set to 0, then the result is
    //      calldata_slice = [0, ..., 0, 1, 0]
    let calldata_offset = 1_u8;
    let memory_offset = 0_u8;
    let size = 32_u8;
    let program = Program::from(vec![
        Operation::Push((1_u8, BigUint::from(calldata_offset))),
        Operation::CalldataLoad,
        Operation::Push((1_u8, BigUint::from(memory_offset))),
        Operation::Mstore,
        Operation::Push((1_u8, BigUint::from(size))),
        Operation::Push((1_u8, BigUint::from(memory_offset))),
        Operation::Return,
    ]);

    let mut env = Env::default();
    env.tx.gas_limit = 999_999;
    let mut calldata = vec![0x00; 32];
    calldata[31] = 1;
    env.tx.data = Bytes::from(calldata);
    let (address, bytecode) = (
        Address::from_low_u64_be(40),
        Bytecode::from(program.to_bytecode()),
    );
    env.tx.transact_to = TransactTo::Call(address);
    let db = Db::new().with_bytecode(address, bytecode);
    let mut evm = Evm::new(env, db);

    let result = evm.transact();

    assert!(&result.is_success());
    let calldata_slice = result.return_data().unwrap();
    let mut expected_result = [0_u8; 32];
    expected_result[30] = 1;
    assert_eq!(calldata_slice, expected_result);
}

#[test]
fn calldataload_with_offset_greater_than_calldata_size() {
    // in this case offset > calldata_size
    // the calldata is
    //       index =    0  1  ... 30 31
    //      calldata = [1, 1, ..., 1, 1]
    // and the offset is 64, given that in the result all bytes after
    // calldata end are set to 0, then the result is
    //      calldata_slice = [0, ..., 0, 0, 0]
    let calldata_offset = 64_u8;
    let memory_offset = 0_u8;
    let size = 32_u8;
    let program = Program::from(vec![
        Operation::Push((1_u8, BigUint::from(calldata_offset))),
        Operation::CalldataLoad,
        Operation::Push((1_u8, BigUint::from(memory_offset))),
        Operation::Mstore,
        Operation::Push((1_u8, BigUint::from(size))),
        Operation::Push((1_u8, BigUint::from(memory_offset))),
        Operation::Return,
    ]);

    let mut env = Env::default();
    env.tx.gas_limit = 999_999;
    env.tx.data = Bytes::from(vec![0xff; 32]);
    let (address, bytecode) = (
        Address::from_low_u64_be(40),
        Bytecode::from(program.to_bytecode()),
    );
    env.tx.transact_to = TransactTo::Call(address);
    let db = Db::new().with_bytecode(address, bytecode);
    let mut evm = Evm::new(env, db);

    let result = evm.transact();

    assert!(&result.is_success());
    let calldata_slice = result.return_data().unwrap();
    let expected_result = [0_u8; 32];
    assert_eq!(calldata_slice, expected_result);
}

#[test]
fn log0() {
    let data: [u8; 32] = [0xff; 32];
    let size = 32_u8;
    let memory_offset = 0_u8;
    let program = Program::from(vec![
        // store data in memory
        Operation::Push((32_u8, BigUint::from_bytes_be(&data))),
        Operation::Push((1_u8, BigUint::from(memory_offset))),
        Operation::Mstore,
        // execute log0
        Operation::Push((1_u8, BigUint::from(size))),
        Operation::Push((1_u8, BigUint::from(memory_offset))),
        Operation::Log(0),
    ]);

    let mut env = Env::default();
    env.tx.gas_limit = 999_999;

    let (address, bytecode) = (
        Address::from_low_u64_be(40),
        Bytecode::from(program.to_bytecode()),
    );
    env.tx.transact_to = TransactTo::Call(address);
    let db = Db::new().with_bytecode(address, bytecode);
    let mut evm = Evm::new(env, db);

    let result = evm.transact();

    assert!(&result.is_success());
    let logs = result.return_logs().unwrap();
    let expected_logs: Vec<Log> = vec![Log {
        data: [0xff_u8; 32].into(),
        topics: vec![],
    }];
    assert_eq!(logs.to_owned(), expected_logs);
}

#[test]
fn log1() {
    let data: [u8; 32] = [0xff; 32];
    let size = 32_u8;
    let memory_offset = 0_u8;
    let mut topic: [u8; 32] = [0x00; 32];
    topic[31] = 1;

    let program = Program::from(vec![
        // store data in memory
        Operation::Push((32_u8, BigUint::from_bytes_be(&data))),
        Operation::Push((1_u8, BigUint::from(memory_offset))),
        Operation::Mstore,
        // execute log1
        Operation::Push((32_u8, BigUint::from_bytes_be(&topic))),
        Operation::Push((1_u8, BigUint::from(size))),
        Operation::Push((1_u8, BigUint::from(memory_offset))),
        Operation::Log(1),
    ]);

    let mut env = Env::default();
    env.tx.gas_limit = 999_999;

    let (address, bytecode) = (Address::zero(), Bytecode::from(program.to_bytecode()));
    env.tx.transact_to = TransactTo::Call(address);
    let db = Db::new().with_bytecode(address, bytecode);
    let mut evm = Evm::new(env, db);

    let result = evm.transact();

    assert!(&result.is_success());
    let logs = result.return_logs().unwrap();
    let expected_logs: Vec<Log> = vec![Log {
        data: [0xff_u8; 32].into(),
        topics: vec![U256 { lo: 1, hi: 0 }],
    }];
    assert_eq!(logs.to_owned(), expected_logs);
}

#[test]
fn log2() {
    let data: [u8; 32] = [0xff; 32];
    let size = 32_u8;
    let memory_offset = 0_u8;
    let mut topic1: [u8; 32] = [0x00; 32];
    topic1[31] = 1;
    let mut topic2: [u8; 32] = [0x00; 32];
    topic2[31] = 2;

    let program = Program::from(vec![
        // store data in memory
        Operation::Push((32_u8, BigUint::from_bytes_be(&data))),
        Operation::Push((1_u8, BigUint::from(memory_offset))),
        Operation::Mstore,
        // execute log2
        Operation::Push((32_u8, BigUint::from_bytes_be(&topic2))),
        Operation::Push((32_u8, BigUint::from_bytes_be(&topic1))),
        Operation::Push((1_u8, BigUint::from(size))),
        Operation::Push((1_u8, BigUint::from(memory_offset))),
        Operation::Log(2),
    ]);

    let mut env = Env::default();
    env.tx.gas_limit = 999_999;

    let (address, bytecode) = (
        Address::from_low_u64_be(40),
        Bytecode::from(program.to_bytecode()),
    );
    env.tx.transact_to = TransactTo::Call(address);
    let db = Db::new().with_bytecode(address, bytecode);
    let mut evm = Evm::new(env, db);

    let result = evm.transact();

    assert!(&result.is_success());
    let logs = result.return_logs().unwrap();
    let expected_logs: Vec<Log> = vec![Log {
        data: [0xff_u8; 32].into(),
        topics: vec![U256 { lo: 1, hi: 0 }, U256 { lo: 2, hi: 0 }],
    }];
    assert_eq!(logs.to_owned(), expected_logs);
}

#[test]
fn log3() {
    let data: [u8; 32] = [0xff; 32];
    let size = 32_u8;
    let memory_offset = 0_u8;
    let mut topic1: [u8; 32] = [0x00; 32];
    topic1[31] = 1;
    let mut topic2: [u8; 32] = [0x00; 32];
    topic2[31] = 2;
    let mut topic3: [u8; 32] = [0x00; 32];
    topic3[31] = 3;

    let program = Program::from(vec![
        // store data in memory
        Operation::Push((32_u8, BigUint::from_bytes_be(&data))),
        Operation::Push((1_u8, BigUint::from(memory_offset))),
        Operation::Mstore,
        // execute log2
        Operation::Push((32_u8, BigUint::from_bytes_be(&topic3))),
        Operation::Push((32_u8, BigUint::from_bytes_be(&topic2))),
        Operation::Push((32_u8, BigUint::from_bytes_be(&topic1))),
        Operation::Push((1_u8, BigUint::from(size))),
        Operation::Push((1_u8, BigUint::from(memory_offset))),
        Operation::Log(3),
    ]);

    let mut env = Env::default();
    env.tx.gas_limit = 999_999;
    let (address, bytecode) = (
        Address::from_low_u64_be(40),
        Bytecode::from(program.to_bytecode()),
    );
    env.tx.transact_to = TransactTo::Call(address);
    let db = Db::new().with_bytecode(address, bytecode);
    let mut evm = Evm::new(env, db);

    let result = evm.transact();

    assert!(&result.is_success());
    let logs = result.return_logs().unwrap();
    let expected_logs: Vec<Log> = vec![Log {
        data: [0xff_u8; 32].into(),
        topics: vec![
            U256 { lo: 1, hi: 0 },
            U256 { lo: 2, hi: 0 },
            U256 { lo: 3, hi: 0 },
        ],
    }];
    assert_eq!(logs.to_owned(), expected_logs);
}

#[test]
fn log4() {
    let data: [u8; 32] = [0xff; 32];
    let size = 32_u8;
    let memory_offset = 0_u8;
    let mut topic1: [u8; 32] = [0x00; 32];
    topic1[31] = 1;
    let mut topic2: [u8; 32] = [0x00; 32];
    topic2[31] = 2;
    let mut topic3: [u8; 32] = [0x00; 32];
    topic3[31] = 3;
    let mut topic4: [u8; 32] = [0x00; 32];
    topic4[31] = 4;

    let program = Program::from(vec![
        // store data in memory
        Operation::Push((32_u8, BigUint::from_bytes_be(&data))),
        Operation::Push((1_u8, BigUint::from(memory_offset))),
        Operation::Mstore,
        // execute log4
        Operation::Push((32_u8, BigUint::from_bytes_be(&topic4))),
        Operation::Push((32_u8, BigUint::from_bytes_be(&topic3))),
        Operation::Push((32_u8, BigUint::from_bytes_be(&topic2))),
        Operation::Push((32_u8, BigUint::from_bytes_be(&topic1))),
        Operation::Push((1_u8, BigUint::from(size))),
        Operation::Push((1_u8, BigUint::from(memory_offset))),
        Operation::Log(4),
    ]);

    let mut env = Env::default();
    env.tx.gas_limit = 999_999;

    let (address, bytecode) = (
        Address::from_low_u64_be(40),
        Bytecode::from(program.to_bytecode()),
    );
    env.tx.transact_to = TransactTo::Call(address);
    let db = Db::new().with_bytecode(address, bytecode);
    let mut evm = Evm::new(env, db);

    let result = evm.transact();

    assert!(&result.is_success());
    let logs = result.return_logs().unwrap();
    let expected_logs: Vec<Log> = vec![Log {
        data: [0xff_u8; 32].into(),
        topics: vec![
            U256 { lo: 1, hi: 0 },
            U256 { lo: 2, hi: 0 },
            U256 { lo: 3, hi: 0 },
            U256 { lo: 4, hi: 0 },
        ],
    }];
    assert_eq!(logs.to_owned(), expected_logs);
}

#[test]
fn callvalue_happy_path() {
    let callvalue: u32 = 1500;
    let operations = vec![Operation::Callvalue];
    let mut env = Env::default();
    let db = Db::default();
    env.tx.value = EU256::from(callvalue);

    let expected_result = BigUint::from(callvalue);

    run_program_assert_result(operations, env, db, expected_result);
}

#[test]
fn callvalue_gas_check() {
    let operations = vec![Operation::Callvalue];
    let needed_gas = gas_cost::CALLVALUE;
    let env = Env::default();
    let db = Db::default();
    run_program_assert_gas_exact(operations, env, db, needed_gas as _);
}

#[test]
fn callvalue_stack_overflow() {
    let mut program = vec![Operation::Push0; 1024];
    program.push(Operation::Callvalue);
    let env = Env::default();
    run_program_assert_halt(program, env);
}

#[test]
fn block_number_check() {
    let program = vec![Operation::Number];
    let mut env = Env::default();
    let db = Db::default();
    let result = BigUint::from(2147483639_u32);

    env.block.number = ethereum_types::U256::from(2147483639);

    run_program_assert_result(program, env, db, result);
}

#[test]
fn block_number_check_gas() {
    let program = vec![Operation::Number];
    let env = Env::default();
    let db = Db::default();
    let gas_needed = gas_cost::NUMBER;

    run_program_assert_gas_exact(program, env, db, gas_needed as _);
}

#[test]
fn block_number_with_stack_overflow() {
    let mut program = vec![Operation::Push0; 1024];
    let env = Env::default();

    program.push(Operation::Number);
    run_program_assert_halt(program, env);
}

#[test]
fn gasprice_happy_path() {
    let gas_price: u32 = 33192;
    let operations = vec![Operation::Gasprice];
    let mut env = Env::default();
    let db = Db::default();
    env.tx.gas_price = EU256::from(gas_price);

    let expected_result = BigUint::from(gas_price);

    run_program_assert_result(operations, env, db, expected_result);
}

#[test]
fn gasprice_gas_check() {
    let operations = vec![Operation::Gasprice];
    let needed_gas = gas_cost::GASPRICE;
    let env = Env::default();
    let db = Db::default();
    run_program_assert_gas_exact(operations, env, db, needed_gas as _);
}

#[test]
fn gasprice_stack_overflow() {
    let mut program = vec![Operation::Push0; 1024];
    program.push(Operation::Gasprice);
    let env = Env::default();
    run_program_assert_halt(program, env);
}

#[test]
fn chainid_happy_path() {
    let chainid: u64 = 1333;
    let operations = vec![Operation::Chainid];
    let mut env = Env::default();
    let db = Db::default();
    env.cfg.chain_id = chainid;
    let expected_result = BigUint::from(chainid);
    run_program_assert_result(operations, env, db, expected_result);
}

#[test]
fn chainid_gas_check() {
    let operations = vec![Operation::Chainid];
    let needed_gas = gas_cost::CHAINID;
    let env = Env::default();
    let db = Db::default();
    run_program_assert_gas_exact(operations, env, db, needed_gas as _);
}

#[test]
fn chainid_stack_overflow() {
    let mut program = vec![Operation::Push0; 1024];
    program.push(Operation::Chainid);
    let env = Env::default();
    run_program_assert_halt(program, env);
}

#[test]
fn selfbalance_with_unexisting_account() {
    // This example should never happen in real execution, since the caller address is always set
    // But its good to have the program's output correctly defined anyways
    let operations = vec![Operation::SelfBalance];
    let db = Db::default();
    let mut env = Env::default();
    env.tx.gas_limit = 999_999;
    let expected_result = BigUint::from(0_u8);
    run_program_assert_result(operations, env, db, expected_result);
}

#[test]
fn selfbalance_with_existing_account() {
    let caller_address = Address::from_str("0x9bbfed6889322e016e0a02ee459d306fc19545d8").unwrap();
    let caller_balance: u64 = 12345;
    let operations = vec![Operation::SelfBalance];
    let mut accounts = HashMap::new();
    // Caller account
    let db_account = DbAccount {
        nonce: 0,
        balance: caller_balance.into(),
        storage: HashMap::new(),
        bytecode_hash: EU256::zero(),
    };
    accounts.insert(caller_address, db_account);
    let db = Db {
        accounts,
        contracts: HashMap::new(),
        block_hashes: HashMap::new(),
    };
    let mut env = Env::default();
    env.tx.caller = caller_address;
    env.tx.gas_limit = 999_999;
    let expected_result = BigUint::from(caller_balance);
    run_program_assert_result(operations, env, db, expected_result);
}

#[test]
fn selfbalance_stack_overflow() {
    let mut program = vec![Operation::Push0; 1024];
    program.push(Operation::SelfBalance);
    let env = Env::default();
    run_program_assert_halt(program, env);
}

#[test]
fn selfbalance_gas_check() {
    let caller_address = Address::from_str("0x9bbfed6889322e016e0a02ee459d306fc19545d8").unwrap();
    let caller_balance: u64 = 12345;
    let operations = vec![Operation::SelfBalance];
    let mut accounts = HashMap::new();
    // Caller account
    let db_account = DbAccount {
        nonce: 0,
        balance: caller_balance.into(),
        storage: HashMap::new(),
        bytecode_hash: EU256::zero(),
    };
    accounts.insert(caller_address, db_account);
    let db = Db {
        accounts,
        contracts: HashMap::new(),
        block_hashes: HashMap::new(),
    };
    let mut env = Env::default();
    env.tx.caller = caller_address;
    env.tx.gas_limit = 999_999;
    let needed_gas = gas_cost::SELFBALANCE;

    run_program_assert_gas_exact(operations, env, db, needed_gas as _);
}<|MERGE_RESOLUTION|>--- conflicted
+++ resolved
@@ -3,26 +3,16 @@
 
 use evm_mlir::{
     constants::gas_cost,
-<<<<<<< HEAD
-    db::{Db, DbAccount},
-=======
-    db::{Bytecode, Db},
+    db::{Bytecode, Db, DbAccount},
     env::TransactTo,
->>>>>>> 1204c80f
-    primitives::{Address, Bytes, U256 as EU256},
+    primitives::{Address, Bytes, B256, U256 as EU256},
     program::{Operation, Program},
     syscall::{Log, U256},
     Env, Evm,
 };
 use num_bigint::BigUint;
-use std::str::FromStr;
-
-fn run_program_assert_result(
-    mut operations: Vec<Operation>,
-    mut env: Env,
-    db: Db,
-    expected_result: BigUint,
-) {
+
+fn append_return_result_operations(operations: &mut Vec<Operation>) {
     operations.extend([
         Operation::Push0,
         Operation::Mstore,
@@ -30,19 +20,10 @@
         Operation::Push0,
         Operation::Return,
     ]);
-    env.tx.gas_limit = 999_999;
-<<<<<<< HEAD
-    let mut evm = Evm { env, program, db };
-=======
-    let program = Program::from(operations);
-    let (address, bytecode) = (
-        Address::from_low_u64_be(40),
-        Bytecode::from(program.to_bytecode()),
-    );
-    env.tx.transact_to = TransactTo::Call(address);
-    let db = Db::new().with_bytecode(address, bytecode);
-    let mut evm = Evm::new(env, db);
->>>>>>> 1204c80f
+}
+
+fn run_program_assert_result(env: Env, db: Db, expected_result: BigUint) {
+    let mut evm = Evm::new(env, db);
     let result = evm.transact();
     assert!(&result.is_success());
     let result_data = BigUint::from_bytes_be(result.return_data().unwrap());
@@ -64,27 +45,13 @@
     assert!(result.is_halt());
 }
 
-fn run_program_assert_gas_exact(operations: Vec<Operation>, env: Env, db: Db, needed_gas: u64) {
+fn run_program_assert_gas_exact(operations: Vec<Operation>, env: Env, needed_gas: u64) {
     //Ok run
     let program = Program::from(operations.clone());
     let mut env_success = env.clone();
     env_success.tx.gas_limit = needed_gas;
-<<<<<<< HEAD
-    let mut evm = Evm {
-        env: env_success,
-        program,
-        db: db.clone(),
-    };
-=======
-    let (address, bytecode) = (
-        Address::from_low_u64_be(40),
-        Bytecode::from(program.to_bytecode()),
-    );
-    env_success.tx.transact_to = TransactTo::Call(address);
-    let db = Db::new().with_bytecode(address, bytecode);
+    let db = Db::new().with_bytecode(Address::zero(), program.to_bytecode().into());
     let mut evm = Evm::new(env_success, db);
-
->>>>>>> 1204c80f
     let result = evm.transact();
     assert!(result.is_success());
 
@@ -92,22 +59,9 @@
     let program = Program::from(operations.clone());
     let mut env_halt = env.clone();
     env_halt.tx.gas_limit = needed_gas - 1;
-<<<<<<< HEAD
-    let mut evm = Evm {
-        env: env_halt,
-        program,
-        db: db.clone(),
-    };
-=======
-    let (address, bytecode) = (
-        Address::from_low_u64_be(40),
-        Bytecode::from(program.to_bytecode()),
-    );
-    env_halt.tx.transact_to = TransactTo::Call(address);
-    let db = Db::new().with_bytecode(address, bytecode);
+    let db = Db::new().with_bytecode(Address::zero(), program.to_bytecode().into());
     let mut evm = Evm::new(env_halt, db);
 
->>>>>>> 1204c80f
     let result = evm.transact();
     assert!(result.is_halt());
 }
@@ -181,23 +135,27 @@
 
 #[test]
 fn test_opcode_origin() {
-    let operations = vec![Operation::Origin];
+    let mut operations = vec![Operation::Origin];
+    append_return_result_operations(&mut operations);
     let mut env = Env::default();
     let caller = Address::from_str("0x9bbfed6889322e016e0a02ee459d306fc19545d8").unwrap();
     env.tx.caller = caller;
+    env.tx.gas_limit = 999_999;
+    let program = Program::from(operations);
+    let bytecode = Bytecode::from(program.to_bytecode());
+    let db = Db::new().with_bytecode(Address::zero(), bytecode);
     let caller_bytes = &caller.to_fixed_bytes();
     //We extend the result to be 32 bytes long.
     let expected_result: [u8; 32] = [&[0u8; 12], &caller_bytes[0..20]]
         .concat()
         .try_into()
         .unwrap();
-    run_program_assert_result(operations, env, BigUint::from_bytes_be(&expected_result));
+    run_program_assert_result(env, db, BigUint::from_bytes_be(&expected_result));
 }
 
 #[test]
 fn test_opcode_origin_gas_check() {
     let operations = vec![Operation::Origin];
-
     let needed_gas = gas_cost::ORIGIN;
     let env = Env::default();
     run_program_assert_gas_exact(operations, env, needed_gas as _);
@@ -572,14 +530,16 @@
 #[test]
 fn callvalue_happy_path() {
     let callvalue: u32 = 1500;
-    let operations = vec![Operation::Callvalue];
-    let mut env = Env::default();
-    let db = Db::default();
+    let mut operations = vec![Operation::Callvalue];
+    append_return_result_operations(&mut operations);
+    let mut env = Env::default();
+    env.tx.gas_limit = 999_999;
     env.tx.value = EU256::from(callvalue);
-
+    let program = Program::from(operations);
+    let bytecode = Bytecode::from(program.to_bytecode());
+    let db = Db::new().with_bytecode(Address::zero(), bytecode);
     let expected_result = BigUint::from(callvalue);
-
-    run_program_assert_result(operations, env, db, expected_result);
+    run_program_assert_result(env, db, expected_result);
 }
 
 #[test]
@@ -587,8 +547,7 @@
     let operations = vec![Operation::Callvalue];
     let needed_gas = gas_cost::CALLVALUE;
     let env = Env::default();
-    let db = Db::default();
-    run_program_assert_gas_exact(operations, env, db, needed_gas as _);
+    run_program_assert_gas_exact(operations, env, needed_gas as _);
 }
 
 #[test]
@@ -601,24 +560,26 @@
 
 #[test]
 fn block_number_check() {
-    let program = vec![Operation::Number];
-    let mut env = Env::default();
-    let db = Db::default();
-    let result = BigUint::from(2147483639_u32);
-
+    let mut operations = vec![Operation::Number];
+    append_return_result_operations(&mut operations);
+    let mut env = Env::default();
+    env.tx.gas_limit = 999_999;
     env.block.number = ethereum_types::U256::from(2147483639);
-
-    run_program_assert_result(program, env, db, result);
+    let program = Program::from(operations);
+    let bytecode = Bytecode::from(program.to_bytecode());
+    let db = Db::new().with_bytecode(Address::zero(), bytecode);
+    let expected_result = BigUint::from(2147483639_u32);
+
+    run_program_assert_result(env, db, expected_result);
 }
 
 #[test]
 fn block_number_check_gas() {
     let program = vec![Operation::Number];
     let env = Env::default();
-    let db = Db::default();
     let gas_needed = gas_cost::NUMBER;
 
-    run_program_assert_gas_exact(program, env, db, gas_needed as _);
+    run_program_assert_gas_exact(program, env, gas_needed as _);
 }
 
 #[test]
@@ -633,14 +594,17 @@
 #[test]
 fn gasprice_happy_path() {
     let gas_price: u32 = 33192;
-    let operations = vec![Operation::Gasprice];
-    let mut env = Env::default();
-    let db = Db::default();
+    let mut operations = vec![Operation::Gasprice];
+    append_return_result_operations(&mut operations);
+    let mut env = Env::default();
+    env.tx.gas_limit = 999_999;
     env.tx.gas_price = EU256::from(gas_price);
-
+    let program = Program::from(operations);
+    let bytecode = Bytecode::from(program.to_bytecode());
+    let db = Db::new().with_bytecode(Address::zero(), bytecode);
     let expected_result = BigUint::from(gas_price);
 
-    run_program_assert_result(operations, env, db, expected_result);
+    run_program_assert_result(env, db, expected_result);
 }
 
 #[test]
@@ -648,8 +612,7 @@
     let operations = vec![Operation::Gasprice];
     let needed_gas = gas_cost::GASPRICE;
     let env = Env::default();
-    let db = Db::default();
-    run_program_assert_gas_exact(operations, env, db, needed_gas as _);
+    run_program_assert_gas_exact(operations, env, needed_gas as _);
 }
 
 #[test]
@@ -663,12 +626,17 @@
 #[test]
 fn chainid_happy_path() {
     let chainid: u64 = 1333;
-    let operations = vec![Operation::Chainid];
-    let mut env = Env::default();
-    let db = Db::default();
+    let mut operations = vec![Operation::Chainid];
+    append_return_result_operations(&mut operations);
+    let mut env = Env::default();
+    env.tx.gas_limit = 999_999;
     env.cfg.chain_id = chainid;
+    let program = Program::from(operations);
+    let bytecode = Bytecode::from(program.to_bytecode());
+    let db = Db::new().with_bytecode(Address::zero(), bytecode);
     let expected_result = BigUint::from(chainid);
-    run_program_assert_result(operations, env, db, expected_result);
+
+    run_program_assert_result(env, db, expected_result);
 }
 
 #[test]
@@ -676,8 +644,7 @@
     let operations = vec![Operation::Chainid];
     let needed_gas = gas_cost::CHAINID;
     let env = Env::default();
-    let db = Db::default();
-    run_program_assert_gas_exact(operations, env, db, needed_gas as _);
+    run_program_assert_gas_exact(operations, env, needed_gas as _);
 }
 
 #[test]
@@ -692,38 +659,42 @@
 fn selfbalance_with_unexisting_account() {
     // This example should never happen in real execution, since the caller address is always set
     // But its good to have the program's output correctly defined anyways
-    let operations = vec![Operation::SelfBalance];
-    let db = Db::default();
-    let mut env = Env::default();
-    env.tx.gas_limit = 999_999;
+    let mut operations = vec![Operation::Chainid];
+    append_return_result_operations(&mut operations);
+    let mut env = Env::default();
+    env.tx.gas_limit = 999_999;
+    let program = Program::from(operations);
+    let bytecode = Bytecode::from(program.to_bytecode());
+    let db = Db::new().with_bytecode(Address::zero(), bytecode);
     let expected_result = BigUint::from(0_u8);
-    run_program_assert_result(operations, env, db, expected_result);
+    run_program_assert_result(env, db, expected_result);
 }
 
 #[test]
 fn selfbalance_with_existing_account() {
     let caller_address = Address::from_str("0x9bbfed6889322e016e0a02ee459d306fc19545d8").unwrap();
     let caller_balance: u64 = 12345;
-    let operations = vec![Operation::SelfBalance];
+    let mut operations = vec![Operation::SelfBalance];
+    append_return_result_operations(&mut operations);
+    let program = Program::from(operations);
+    let bytecode = Bytecode::from(program.to_bytecode());
     let mut accounts = HashMap::new();
     // Caller account
     let db_account = DbAccount {
         nonce: 0,
         balance: caller_balance.into(),
         storage: HashMap::new(),
-        bytecode_hash: EU256::zero(),
+        bytecode_hash: B256::zero(),
     };
     accounts.insert(caller_address, db_account);
-    let db = Db {
-        accounts,
-        contracts: HashMap::new(),
-        block_hashes: HashMap::new(),
-    };
+    let db = Db::new()
+        .with_bytecode(Address::zero(), bytecode)
+        .with_accounts(accounts);
     let mut env = Env::default();
     env.tx.caller = caller_address;
     env.tx.gas_limit = 999_999;
     let expected_result = BigUint::from(caller_balance);
-    run_program_assert_result(operations, env, db, expected_result);
+    run_program_assert_result(env, db, expected_result);
 }
 
 #[test]
@@ -736,27 +707,10 @@
 
 #[test]
 fn selfbalance_gas_check() {
-    let caller_address = Address::from_str("0x9bbfed6889322e016e0a02ee459d306fc19545d8").unwrap();
-    let caller_balance: u64 = 12345;
     let operations = vec![Operation::SelfBalance];
-    let mut accounts = HashMap::new();
-    // Caller account
-    let db_account = DbAccount {
-        nonce: 0,
-        balance: caller_balance.into(),
-        storage: HashMap::new(),
-        bytecode_hash: EU256::zero(),
-    };
-    accounts.insert(caller_address, db_account);
-    let db = Db {
-        accounts,
-        contracts: HashMap::new(),
-        block_hashes: HashMap::new(),
-    };
-    let mut env = Env::default();
-    env.tx.caller = caller_address;
+    let mut env = Env::default();
     env.tx.gas_limit = 999_999;
     let needed_gas = gas_cost::SELFBALANCE;
 
-    run_program_assert_gas_exact(operations, env, db, needed_gas as _);
+    run_program_assert_gas_exact(operations, env, needed_gas as _);
 }