<<<<<<< HEAD
use ethereum_types::Address;
=======
use std::str::FromStr;

>>>>>>> 00a1205d
use evm_mlir::{
    constants::gas_cost,
    db::{Bytecode, Db},
    env::TransactTo,
<<<<<<< HEAD
    primitives::{Bytes, B256, U256 as EU256},
=======
    primitives::{Address, Bytes, B256, U256 as EU256},
>>>>>>> 00a1205d
    program::{Operation, Program},
    syscall::{LogData, U256},
    Env, Evm,
};

use num_bigint::BigUint;

fn append_return_result_operations(operations: &mut Vec<Operation>) {
    operations.extend([
        Operation::Push0,
        Operation::Mstore,
        Operation::Push((1, 32_u8.into())),
        Operation::Push0,
        Operation::Return,
    ]);
}

fn default_env_and_db_setup(operations: Vec<Operation>) -> (Env, Db) {
    let mut env = Env::default();
    env.tx.gas_limit = 999_999;
    let program = Program::from(operations);
    let (address, bytecode) = (
        Address::from_low_u64_be(40),
        Bytecode::from(program.to_bytecode()),
    );
    env.tx.transact_to = TransactTo::Call(address);
    let db = Db::new().with_bytecode(address, bytecode);
    (env, db)
}

fn run_program_assert_num_result(env: Env, db: Db, expected_result: BigUint) {
    let mut evm = Evm::new(env, db);
    let result = evm.transact().unwrap().result;
    assert!(result.is_success());
    let result_data = BigUint::from_bytes_be(result.output().unwrap());
    assert_eq!(result_data, expected_result);
}

fn run_program_assert_bytes_result(env: Env, db: Db, expected_result: &[u8]) {
    let mut evm = Evm::new(env, db);
    let result = evm.transact().unwrap().result;
    assert!(result.is_success());
    assert_eq!(result.output().unwrap().as_ref(), expected_result);
}

fn run_program_assert_halt(env: Env, db: Db) {
    let mut evm = Evm::new(env, db);
    let result = evm.transact().unwrap().result;
    assert!(result.is_halt());
}

fn run_program_assert_gas_exact(operations: Vec<Operation>, env: Env, needed_gas: u64) {
    let address = match env.tx.transact_to {
        TransactTo::Call(a) => a,
        TransactTo::Create => Address::zero(),
    };
    //Ok run
    let program = Program::from(operations.clone());
    let mut env_success = env.clone();
    env_success.tx.gas_limit = needed_gas;
    let db = Db::new().with_bytecode(address, program.to_bytecode().into());
    let mut evm = Evm::new(env_success, db);

    let result = evm.transact().unwrap().result;
    assert!(result.is_success());

    //Halt run
    let program = Program::from(operations.clone());
    let mut env_halt = env.clone();
    env_halt.tx.gas_limit = needed_gas - 1;
    let db = Db::new().with_bytecode(address, program.to_bytecode().into());
    let mut evm = Evm::new(env_halt, db);

    let result = evm.transact().unwrap().result;
    assert!(result.is_halt());
}

fn get_fibonacci_program(n: u64) -> Vec<Operation> {
    assert!(n > 0, "n must be greater than 0");

    let main_loop_pc = 36;
    let end_pc = 57;
    vec![
        Operation::Push((32, (n - 1).into())),     // 0-32
        Operation::Push0,                          // fib(0)
        Operation::Push((1, BigUint::from(1_u8))), // fib(1)
        // main loop
        Operation::Jumpdest { pc: main_loop_pc }, // 35
        Operation::Dup(3),
        Operation::IsZero,
        Operation::Push((1, BigUint::from(end_pc))), // 38-39
        Operation::Jumpi,
        // fib(n-1) + fib(n-2)
        Operation::Dup(2),
        Operation::Dup(2),
        Operation::Add,
        // [fib(n-2), fib(n-1), fib(n)] -> [fib(n-1) + fib(n)]
        Operation::Swap(2),
        Operation::Pop,
        Operation::Swap(1),
        // decrement counter
        Operation::Swap(2),
        Operation::Push((1, BigUint::from(1_u8))), // 48-49
        Operation::Swap(1),
        Operation::Sub,
        Operation::Swap(2),
        Operation::Push((1, BigUint::from(main_loop_pc))), // 53-54
        Operation::Jump,
        Operation::Jumpdest { pc: end_pc },
        Operation::Swap(2),
        Operation::Pop,
        Operation::Pop,
        // Return the requested fibonacci element
        Operation::Push0,
        Operation::Mstore,
        Operation::Push((1, 32_u8.into())),
        Operation::Push0,
        Operation::Return,
    ]
}

#[test]
fn fibonacci_example() {
    let operations = get_fibonacci_program(10);
    let program = Program::from(operations);

    let mut env = Env::default();
    env.tx.gas_limit = 999_999;

    let (address, bytecode) = (
        Address::from_low_u64_be(40),
        Bytecode::from(program.to_bytecode()),
    );
    env.tx.transact_to = TransactTo::Call(address);
    let db = Db::new().with_bytecode(address, bytecode);
    let mut evm = Evm::new(env, db);

    let result = evm.transact().unwrap().result;

    assert!(result.is_success());
    let number = BigUint::from_bytes_be(result.output().unwrap());
    assert_eq!(number, 55_u32.into());
}

#[test]
fn test_block_hash() {
    let block_number = 1_u8;
    let block_hash = 2_u8;
    let expected_block_hash = BigUint::from(block_hash);
    let operations = vec![
        Operation::Push((1, BigUint::from(block_number))),
        Operation::BlockHash,
        Operation::Push0,
        Operation::Mstore,
        Operation::Push((1, 32_u8.into())),
        Operation::Push0,
        Operation::Return,
    ];
    let mut result_bytes = [0_u8; 32];
    if expected_block_hash != BigUint::ZERO {
        let bytes = expected_block_hash.to_bytes_be();
        result_bytes[32 - bytes.len()..].copy_from_slice(&bytes);
    }
    let mut env = Env::default();
    let program = Program::from(operations.clone());
    let (address, bytecode) = (
        Address::from_low_u64_be(40),
        Bytecode::from(program.to_bytecode()),
    );
    env.tx.transact_to = TransactTo::Call(address);
    env.tx.gas_limit = 999_999;
    let mut db = Db::new().with_bytecode(address, bytecode);

    let mut block_hash_as_slice = [0u8; 32];
    block_hash_as_slice[31] = block_hash;
    let block_hash_number: B256 = B256::from_slice(&block_hash_as_slice);
    let block_number = ethereum_types::U256::from(block_number);

    db.insert_block_hash(block_number, block_hash_number);

    let mut evm = Evm::new(env.clone(), db);
    let result = evm.transact();
    assert!(result.is_success());
    assert_eq!(result.return_data().unwrap(), result_bytes);
}

#[test]
fn test_opcode_origin() {
    let mut operations = vec![Operation::Origin];
    append_return_result_operations(&mut operations);
    let mut env = Env::default();
    let caller = Address::from_str("0x9bbfed6889322e016e0a02ee459d306fc19545d8").unwrap();
    env.tx.caller = caller;
    env.tx.gas_limit = 999_999;
    let program = Program::from(operations);
    let bytecode = Bytecode::from(program.to_bytecode());
    let db = Db::new().with_bytecode(Address::zero(), bytecode);
    let caller_bytes = &caller.to_fixed_bytes();
    //We extend the result to be 32 bytes long.
    let expected_result: [u8; 32] = [&[0u8; 12], &caller_bytes[0..20]]
        .concat()
        .try_into()
        .unwrap();
    run_program_assert_bytes_result(env, db, &expected_result);
}

#[test]
fn test_opcode_origin_gas_check() {
    let operations = vec![Operation::Origin];
    let needed_gas = gas_cost::ORIGIN;
    let env = Env::default();
    run_program_assert_gas_exact(operations, env, needed_gas as _);
}

#[test]
fn test_opcode_origin_with_stack_overflow() {
    let mut program = vec![Operation::Push0; 1024];
    program.push(Operation::Origin);
    let (env, db) = default_env_and_db_setup(program);
    run_program_assert_halt(env, db);
}

#[test]
fn calldataload_with_all_bytes_before_end_of_calldata() {
    // in this case offset + 32 < calldata_size
    // calldata is
    //       index =    0  1  ... 30 31 30  ... 63
    //      calldata = [0, 0, ..., 0, 1, 0, ..., 0]
    // the offset is 0 and given that the slice width is always 32,
    // then the result is
    //      calldata_slice = [0, 0, ..., 1]
    let calldata_offset = 0_u8;
    let memory_offset = 0_u8;
    let size = 32_u8;
    let program = Program::from(vec![
        Operation::Push((1_u8, BigUint::from(calldata_offset))),
        Operation::CalldataLoad,
        Operation::Push((1_u8, BigUint::from(memory_offset))),
        Operation::Mstore,
        Operation::Push((1_u8, BigUint::from(size))),
        Operation::Push((1_u8, BigUint::from(memory_offset))),
        Operation::Return,
    ]);

    let mut env = Env::default();
    env.tx.gas_limit = 999_999;
    let mut calldata = vec![0x00; 64];
    calldata[31] = 1;
    env.tx.data = Bytes::from(calldata);
    let (address, bytecode) = (
        Address::from_low_u64_be(40),
        Bytecode::from(program.to_bytecode()),
    );
    env.tx.transact_to = TransactTo::Call(address);
    let db = Db::new().with_bytecode(address, bytecode);
    let mut evm = Evm::new(env, db);

    let result = evm.transact().unwrap().result;

    assert!(result.is_success());
    let calldata_slice = result.output().unwrap();
    let mut expected_result = [0_u8; 32];
    expected_result[31] = 1;
    assert_eq!(calldata_slice.as_ref(), expected_result);
}

#[test]
fn calldataload_with_some_bytes_after_end_of_calldata() {
    // in this case offset + 32 >= calldata_size
    // the calldata is
    //       index =    0  1  ... 30 31
    //      calldata = [0, 0, ..., 0, 1]
    // and the offset is 1, given that in the result all bytes after
    // calldata end are set to 0, then the result is
    //      calldata_slice = [0, ..., 0, 1, 0]
    let calldata_offset = 1_u8;
    let memory_offset = 0_u8;
    let size = 32_u8;
    let program = Program::from(vec![
        Operation::Push((1_u8, BigUint::from(calldata_offset))),
        Operation::CalldataLoad,
        Operation::Push((1_u8, BigUint::from(memory_offset))),
        Operation::Mstore,
        Operation::Push((1_u8, BigUint::from(size))),
        Operation::Push((1_u8, BigUint::from(memory_offset))),
        Operation::Return,
    ]);

    let mut env = Env::default();
    env.tx.gas_limit = 999_999;
    let mut calldata = vec![0x00; 32];
    calldata[31] = 1;
    env.tx.data = Bytes::from(calldata);
    let (address, bytecode) = (
        Address::from_low_u64_be(40),
        Bytecode::from(program.to_bytecode()),
    );
    env.tx.transact_to = TransactTo::Call(address);
    let db = Db::new().with_bytecode(address, bytecode);
    let mut evm = Evm::new(env, db);

    let result = evm.transact().unwrap().result;

    assert!(result.is_success());
    let calldata_slice = result.output().unwrap();
    let mut expected_result = [0_u8; 32];
    expected_result[30] = 1;
    assert_eq!(calldata_slice.as_ref(), expected_result);
}

#[test]
fn calldataload_with_offset_greater_than_calldata_size() {
    // in this case offset > calldata_size
    // the calldata is
    //       index =    0  1  ... 30 31
    //      calldata = [1, 1, ..., 1, 1]
    // and the offset is 64, given that in the result all bytes after
    // calldata end are set to 0, then the result is
    //      calldata_slice = [0, ..., 0, 0, 0]
    let calldata_offset = 64_u8;
    let memory_offset = 0_u8;
    let size = 32_u8;
    let program = Program::from(vec![
        Operation::Push((1_u8, BigUint::from(calldata_offset))),
        Operation::CalldataLoad,
        Operation::Push((1_u8, BigUint::from(memory_offset))),
        Operation::Mstore,
        Operation::Push((1_u8, BigUint::from(size))),
        Operation::Push((1_u8, BigUint::from(memory_offset))),
        Operation::Return,
    ]);

    let mut env = Env::default();
    env.tx.gas_limit = 999_999;
    env.tx.data = Bytes::from(vec![0xff; 32]);
    let (address, bytecode) = (
        Address::from_low_u64_be(40),
        Bytecode::from(program.to_bytecode()),
    );
    env.tx.transact_to = TransactTo::Call(address);
    let db = Db::new().with_bytecode(address, bytecode);
    let mut evm = Evm::new(env, db);

    let result = evm.transact().unwrap().result;

    assert!(result.is_success());
    let calldata_slice = result.output().unwrap();
    let expected_result = [0_u8; 32];
    assert_eq!(calldata_slice.as_ref(), expected_result);
}

#[test]
fn test_calldatacopy() {
    let operations = vec![
        Operation::Push((1, BigUint::from(10_u8))),
        Operation::Push((1, BigUint::from(0_u8))),
        Operation::Push((1, BigUint::from(0_u8))),
        Operation::CallDataCopy,
        Operation::Push((1, BigUint::from(10_u8))),
        Operation::Push((1, BigUint::from(0_u8))),
        Operation::Return,
    ];

    let program = Program::from(operations);
    let mut env = Env::default();
    env.tx.data = Bytes::from(vec![0, 1, 2, 3, 4, 5, 6, 7, 8, 9]);
    env.tx.gas_limit = 1000;
    let (address, bytecode) = (
        Address::from_low_u64_be(40),
        Bytecode::from(program.to_bytecode()),
    );
    env.tx.transact_to = TransactTo::Call(address);
    let db = Db::new().with_bytecode(address, bytecode);
    let mut evm = Evm::new(env, db);
    let result = evm.transact().unwrap().result;

    //Test that the memory is correctly copied
    let correct_memory = vec![0, 1, 2, 3, 4, 5, 6, 7, 8, 9];
    let return_data = result.output().unwrap().as_ref();
    assert_eq!(return_data, correct_memory);
}

#[test]
fn test_calldatacopy_zeros_padding() {
    let operations = vec![
        Operation::Push((1, BigUint::from(10_u8))),
        Operation::Push((1, BigUint::from(0_u8))),
        Operation::Push((1, BigUint::from(0_u8))),
        Operation::CallDataCopy,
        Operation::Push((1, BigUint::from(10_u8))),
        Operation::Push((1, BigUint::from(0_u8))),
        Operation::Return,
    ];

    let program = Program::from(operations);
    let mut env = Env::default();
    env.tx.data = Bytes::from(vec![0, 1, 2, 3, 4]);
    env.tx.gas_limit = 1000;
    let (address, bytecode) = (
        Address::from_low_u64_be(40),
        Bytecode::from(program.to_bytecode()),
    );
    env.tx.transact_to = TransactTo::Call(address);
    let db = Db::new().with_bytecode(address, bytecode);
    let mut evm = Evm::new(env, db);
    let result = evm.transact().unwrap().result;

    //Test that the memory is correctly copied
    let correct_memory = vec![0, 1, 2, 3, 4, 0, 0, 0, 0, 0];
    let return_data = result.output().unwrap().as_ref();
    assert_eq!(return_data, correct_memory);
}

#[test]
fn test_calldatacopy_memory_offset() {
    let operations = vec![
        Operation::Push((1, BigUint::from(5_u8))),
        Operation::Push((1, BigUint::from(1_u8))),
        Operation::Push((1, BigUint::from(0_u8))),
        Operation::CallDataCopy,
        Operation::Push((1, BigUint::from(5_u8))),
        Operation::Push((1, BigUint::from(0_u8))),
        Operation::Return,
    ];

    let program = Program::from(operations);
    let mut env = Env::default();
    env.tx.data = Bytes::from(vec![0, 1, 2, 3, 4, 5, 6, 7, 8, 9]);
    env.tx.gas_limit = 1000;
    let (address, bytecode) = (
        Address::from_low_u64_be(40),
        Bytecode::from(program.to_bytecode()),
    );
    env.tx.transact_to = TransactTo::Call(address);
    let db = Db::new().with_bytecode(address, bytecode);
    let mut evm = Evm::new(env, db);
    let result = evm.transact().unwrap().result;

    //Test that the memory is correctly copied
    let correct_memory = vec![1, 2, 3, 4, 5];
    let return_data = result.output().unwrap().as_ref();
    assert_eq!(return_data, correct_memory);
}

#[test]
fn test_calldatacopy_calldataoffset() {
    let operations = vec![
        Operation::Push((1, BigUint::from(10_u8))),
        Operation::Push((1, BigUint::from(0_u8))),
        Operation::Push((1, BigUint::from(1_u8))),
        Operation::CallDataCopy,
        Operation::Push((1, BigUint::from(10_u8))),
        Operation::Push((1, BigUint::from(0_u8))),
        Operation::Return,
    ];

    let program = Program::from(operations);
    let mut env = Env::default();
    env.tx.data = Bytes::from(vec![0, 1, 2, 3, 4, 5, 6, 7, 8, 9]);
    env.tx.gas_limit = 1000;
    let (address, bytecode) = (
        Address::from_low_u64_be(40),
        Bytecode::from(program.to_bytecode()),
    );
    env.tx.transact_to = TransactTo::Call(address);
    let db = Db::new().with_bytecode(address, bytecode);
    let mut evm = Evm::new(env, db);

    let result = evm.transact().unwrap().result;

    //Test that the memory is correctly copied
    let correct_memory = vec![0, 0, 1, 2, 3, 4, 5, 6, 7, 8];
    let return_data = result.output().unwrap().as_ref();
    assert_eq!(return_data, correct_memory);
}

#[test]
fn test_calldatacopy_calldataoffset_bigger_than_calldatasize() {
    let operations = vec![
        Operation::Push((1, BigUint::from(10_u8))),
        Operation::Push((1, BigUint::from(30_u8))),
        Operation::Push((1, BigUint::from(0_u8))),
        Operation::CallDataCopy,
        Operation::Push((1, BigUint::from(10_u8))),
        Operation::Push((1, BigUint::from(0_u8))),
        Operation::Return,
    ];

    let program = Program::from(operations);
    let mut env = Env::default();
    env.tx.data = Bytes::from(vec![0, 1, 2, 3, 4, 5, 6, 7, 8, 9]);
    env.tx.gas_limit = 1000;
    let (address, bytecode) = (
        Address::from_low_u64_be(40),
        Bytecode::from(program.to_bytecode()),
    );
    env.tx.transact_to = TransactTo::Call(address);
    let db = Db::new().with_bytecode(address, bytecode);
    let mut evm = Evm::new(env, db);
    let result = evm.transact().unwrap().result;

    //Test that the memory is correctly copied
    let correct_memory = vec![0, 0, 0, 0, 0, 0, 0, 0, 0, 0];
    let return_data = result.output().unwrap().as_ref();
    assert_eq!(return_data, correct_memory);
}

#[test]
fn log0() {
    let data: [u8; 32] = [0xff; 32];
    let size = 32_u8;
    let memory_offset = 0_u8;
    let program = Program::from(vec![
        // store data in memory
        Operation::Push((32_u8, BigUint::from_bytes_be(&data))),
        Operation::Push((1_u8, BigUint::from(memory_offset))),
        Operation::Mstore,
        // execute log0
        Operation::Push((1_u8, BigUint::from(size))),
        Operation::Push((1_u8, BigUint::from(memory_offset))),
        Operation::Log(0),
    ]);

    let mut env = Env::default();
    env.tx.gas_limit = 999_999;

    let (address, bytecode) = (
        Address::from_low_u64_be(40),
        Bytecode::from(program.to_bytecode()),
    );
    env.tx.transact_to = TransactTo::Call(address);
    let db = Db::new().with_bytecode(address, bytecode);
    let mut evm = Evm::new(env, db);

    let result = evm.transact().unwrap().result;

    assert!(result.is_success());
    let logs: Vec<LogData> = result.into_logs().into_iter().map(|log| log.data).collect();
    let expected_logs: Vec<LogData> = vec![LogData {
        data: [0xff_u8; 32].into(),
        topics: vec![],
    }];
    assert_eq!(logs, expected_logs);
}

#[test]
fn log1() {
    let data: [u8; 32] = [0xff; 32];
    let size = 32_u8;
    let memory_offset = 0_u8;
    let mut topic: [u8; 32] = [0x00; 32];
    topic[31] = 1;

    let program = Program::from(vec![
        // store data in memory
        Operation::Push((32_u8, BigUint::from_bytes_be(&data))),
        Operation::Push((1_u8, BigUint::from(memory_offset))),
        Operation::Mstore,
        // execute log1
        Operation::Push((32_u8, BigUint::from_bytes_be(&topic))),
        Operation::Push((1_u8, BigUint::from(size))),
        Operation::Push((1_u8, BigUint::from(memory_offset))),
        Operation::Log(1),
    ]);

    let mut env = Env::default();
    env.tx.gas_limit = 999_999;

    let (address, bytecode) = (Address::zero(), Bytecode::from(program.to_bytecode()));
    env.tx.transact_to = TransactTo::Call(address);
    let db = Db::new().with_bytecode(address, bytecode);
    let mut evm = Evm::new(env, db);

    let result = evm.transact().unwrap().result;

    assert!(result.is_success());
    let logs: Vec<LogData> = result.into_logs().into_iter().map(|log| log.data).collect();
    let expected_logs: Vec<LogData> = vec![LogData {
        data: [0xff_u8; 32].into(),
        topics: vec![U256 { lo: 1, hi: 0 }],
    }];
    assert_eq!(logs, expected_logs);
}

#[test]
fn log2() {
    let data: [u8; 32] = [0xff; 32];
    let size = 32_u8;
    let memory_offset = 0_u8;
    let mut topic1: [u8; 32] = [0x00; 32];
    topic1[31] = 1;
    let mut topic2: [u8; 32] = [0x00; 32];
    topic2[31] = 2;

    let program = Program::from(vec![
        // store data in memory
        Operation::Push((32_u8, BigUint::from_bytes_be(&data))),
        Operation::Push((1_u8, BigUint::from(memory_offset))),
        Operation::Mstore,
        // execute log2
        Operation::Push((32_u8, BigUint::from_bytes_be(&topic2))),
        Operation::Push((32_u8, BigUint::from_bytes_be(&topic1))),
        Operation::Push((1_u8, BigUint::from(size))),
        Operation::Push((1_u8, BigUint::from(memory_offset))),
        Operation::Log(2),
    ]);

    let mut env = Env::default();
    env.tx.gas_limit = 999_999;

    let (address, bytecode) = (
        Address::from_low_u64_be(40),
        Bytecode::from(program.to_bytecode()),
    );
    env.tx.transact_to = TransactTo::Call(address);
    let db = Db::new().with_bytecode(address, bytecode);
    let mut evm = Evm::new(env, db);

    let result = evm.transact().unwrap().result;

    assert!(result.is_success());
    let logs: Vec<LogData> = result.into_logs().into_iter().map(|log| log.data).collect();
    let expected_logs: Vec<LogData> = vec![LogData {
        data: [0xff_u8; 32].into(),
        topics: vec![U256 { lo: 1, hi: 0 }, U256 { lo: 2, hi: 0 }],
    }];
    assert_eq!(logs, expected_logs);
}

#[test]
fn log3() {
    let data: [u8; 32] = [0xff; 32];
    let size = 32_u8;
    let memory_offset = 0_u8;
    let mut topic1: [u8; 32] = [0x00; 32];
    topic1[31] = 1;
    let mut topic2: [u8; 32] = [0x00; 32];
    topic2[31] = 2;
    let mut topic3: [u8; 32] = [0x00; 32];
    topic3[31] = 3;

    let program = Program::from(vec![
        // store data in memory
        Operation::Push((32_u8, BigUint::from_bytes_be(&data))),
        Operation::Push((1_u8, BigUint::from(memory_offset))),
        Operation::Mstore,
        // execute log2
        Operation::Push((32_u8, BigUint::from_bytes_be(&topic3))),
        Operation::Push((32_u8, BigUint::from_bytes_be(&topic2))),
        Operation::Push((32_u8, BigUint::from_bytes_be(&topic1))),
        Operation::Push((1_u8, BigUint::from(size))),
        Operation::Push((1_u8, BigUint::from(memory_offset))),
        Operation::Log(3),
    ]);

    let mut env = Env::default();
    env.tx.gas_limit = 999_999;
    let (address, bytecode) = (
        Address::from_low_u64_be(40),
        Bytecode::from(program.to_bytecode()),
    );
    env.tx.transact_to = TransactTo::Call(address);
    let db = Db::new().with_bytecode(address, bytecode);
    let mut evm = Evm::new(env, db);

    let result = evm.transact().unwrap().result;

    assert!(result.is_success());
    let logs: Vec<LogData> = result.into_logs().into_iter().map(|log| log.data).collect();
    let expected_logs: Vec<LogData> = vec![LogData {
        data: [0xff_u8; 32].into(),
        topics: vec![
            U256 { lo: 1, hi: 0 },
            U256 { lo: 2, hi: 0 },
            U256 { lo: 3, hi: 0 },
        ],
    }];
    assert_eq!(logs, expected_logs);
}

#[test]
fn log4() {
    let data: [u8; 32] = [0xff; 32];
    let size = 32_u8;
    let memory_offset = 0_u8;
    let mut topic1: [u8; 32] = [0x00; 32];
    topic1[31] = 1;
    let mut topic2: [u8; 32] = [0x00; 32];
    topic2[31] = 2;
    let mut topic3: [u8; 32] = [0x00; 32];
    topic3[31] = 3;
    let mut topic4: [u8; 32] = [0x00; 32];
    topic4[31] = 4;

    let program = Program::from(vec![
        // store data in memory
        Operation::Push((32_u8, BigUint::from_bytes_be(&data))),
        Operation::Push((1_u8, BigUint::from(memory_offset))),
        Operation::Mstore,
        // execute log4
        Operation::Push((32_u8, BigUint::from_bytes_be(&topic4))),
        Operation::Push((32_u8, BigUint::from_bytes_be(&topic3))),
        Operation::Push((32_u8, BigUint::from_bytes_be(&topic2))),
        Operation::Push((32_u8, BigUint::from_bytes_be(&topic1))),
        Operation::Push((1_u8, BigUint::from(size))),
        Operation::Push((1_u8, BigUint::from(memory_offset))),
        Operation::Log(4),
    ]);

    let mut env = Env::default();
    env.tx.gas_limit = 999_999;

    let (address, bytecode) = (
        Address::from_low_u64_be(40),
        Bytecode::from(program.to_bytecode()),
    );
    env.tx.transact_to = TransactTo::Call(address);
    let db = Db::new().with_bytecode(address, bytecode);
    let mut evm = Evm::new(env, db);

    let result = evm.transact().unwrap().result;

    assert!(result.is_success());
    let logs: Vec<LogData> = result.into_logs().into_iter().map(|log| log.data).collect();
    let expected_logs: Vec<LogData> = vec![LogData {
        data: [0xff_u8; 32].into(),
        topics: vec![
            U256 { lo: 1, hi: 0 },
            U256 { lo: 2, hi: 0 },
            U256 { lo: 3, hi: 0 },
            U256 { lo: 4, hi: 0 },
        ],
    }];
    assert_eq!(logs, expected_logs);
}

#[test]
fn codecopy() {
    let size = 12_u8;
    let offset = 0_u8;
    let dest_offset = 0_u8;
    let program: Program = vec![
        Operation::Push((1_u8, BigUint::from(size))),
        Operation::Push((1_u8, BigUint::from(offset))),
        Operation::Push((1_u8, BigUint::from(dest_offset))),
        Operation::Codecopy,
        Operation::Push((1_u8, BigUint::from(size))),
        Operation::Push((1_u8, BigUint::from(dest_offset))),
        Operation::Return,
    ]
    .into();

    let mut env = Env::default();
    let (address, bytecode) = (
        Address::from_low_u64_be(40),
        Bytecode::from(program.clone().to_bytecode()),
    );
    env.tx.transact_to = TransactTo::Call(address);
    let db = Db::new().with_bytecode(address, bytecode);
    let mut evm = Evm::new(env, db);

    let result = evm.transact().unwrap().result;

    assert!(&result.is_success());

    let result_data = result.output().unwrap();
    let expected_result = program.to_bytecode();
    assert_eq!(result_data, &expected_result);
}

#[test]
fn codecopy_with_offset_out_of_bounds() {
    // copies to memory the bytecode from the 6th byte (offset = 6)
    // so the result must be [CODECOPY, PUSH, size, PUSH, dest_offset, RETURN, 0, ..., 0]
    let size = 12_u8;
    let offset = 6_u8;
    let dest_offset = 0_u8;
    let program: Program = vec![
        Operation::Push((1_u8, BigUint::from(size))),
        Operation::Push((1_u8, BigUint::from(offset))),
        Operation::Push((1_u8, BigUint::from(dest_offset))),
        Operation::Codecopy, // 6th byte
        Operation::Push((1_u8, BigUint::from(size))),
        Operation::Push((1_u8, BigUint::from(dest_offset))),
        Operation::Return,
    ]
    .into();

    let mut env = Env::default();
    let (address, bytecode) = (
        Address::from_low_u64_be(40),
        Bytecode::from(program.clone().to_bytecode()),
    );
    env.tx.transact_to = TransactTo::Call(address);
    let db = Db::new().with_bytecode(address, bytecode);
    let mut evm = Evm::new(env, db);

    let result = evm.transact().unwrap().result;

    assert!(&result.is_success());

    let result_data = result.output().unwrap();
    let expected_result = [&program.to_bytecode()[6..], &[0_u8; 6]].concat();
    assert_eq!(result_data, &expected_result);
}

#[test]
fn callvalue_happy_path() {
    let callvalue: u32 = 1500;
    let mut operations = vec![Operation::Callvalue];
    append_return_result_operations(&mut operations);
    let mut env = Env::default();
    env.tx.gas_limit = 999_999;
    env.tx.value = EU256::from(callvalue);
    let program = Program::from(operations);
    let bytecode = Bytecode::from(program.to_bytecode());
    let db = Db::new().with_bytecode(Address::zero(), bytecode);
    let expected_result = BigUint::from(callvalue);
    run_program_assert_num_result(env, db, expected_result);
}

#[test]
fn callvalue_gas_check() {
    let operations = vec![Operation::Callvalue];
    let needed_gas = gas_cost::CALLVALUE;
    let env = Env::default();
    run_program_assert_gas_exact(operations, env, needed_gas as _);
}

#[test]
fn callvalue_stack_overflow() {
    let mut program = vec![Operation::Push0; 1024];
    program.push(Operation::Callvalue);
    let (env, db) = default_env_and_db_setup(program);
    run_program_assert_halt(env, db);
}

#[test]
fn coinbase_happy_path() {
    // taken from evm.codes
    let coinbase_address = "5B38Da6a701c568545dCfcB03FcB875f56beddC4";
    let coinbase: [u8; 20] = hex::decode(coinbase_address)
        .expect("Decoding failed")
        .try_into()
        .expect("Incorrect length");
    let mut operations = vec![Operation::Coinbase];
    append_return_result_operations(&mut operations);
    let (mut env, db) = default_env_and_db_setup(operations);
    env.block.coinbase = coinbase.into();
    let expected_result: [u8; 32] = [&[0u8; 12], &coinbase[..]].concat().try_into().unwrap();
    run_program_assert_bytes_result(env, db, &expected_result);
}

#[test]
fn coinbase_gas_check() {
    let operations = vec![Operation::Coinbase];
    let needed_gas = gas_cost::COINBASE;
    let env = Env::default();
    run_program_assert_gas_exact(operations, env, needed_gas as _);
}

#[test]
fn coinbase_stack_overflow() {
    let mut program = vec![Operation::Push0; 1024];
    program.push(Operation::Coinbase);
    let (env, db) = default_env_and_db_setup(program);
    run_program_assert_halt(env, db);
}

#[test]
fn timestamp_happy_path() {
    let timestamp: u64 = 1234567890;
    let mut operations = vec![Operation::Timestamp];
    append_return_result_operations(&mut operations);
    let (mut env, db) = default_env_and_db_setup(operations);
    env.block.timestamp = timestamp.into();
    let expected_result = BigUint::from(timestamp);
    run_program_assert_num_result(env, db, expected_result);
}

#[test]
fn timestamp_gas_check() {
    let operations = vec![Operation::Timestamp];
    let needed_gas = gas_cost::TIMESTAMP;
    let env = Env::default();
    run_program_assert_gas_exact(operations, env, needed_gas as _);
}

#[test]
fn timestamp_stack_overflow() {
    let mut program = vec![Operation::Push0; 1024];
    program.push(Operation::Timestamp);
    let (env, db) = default_env_and_db_setup(program);
    run_program_assert_halt(env, db);
}

#[test]
fn basefee() {
    let basefee = 10_u8;
    let mut operations = vec![Operation::Basefee];
    append_return_result_operations(&mut operations);
    let (mut env, db) = default_env_and_db_setup(operations);
    env.block.basefee = EU256::from(basefee);
    let expected_result = BigUint::from(basefee);
    run_program_assert_num_result(env, db, expected_result);
}

#[test]
fn basefee_gas_check() {
    let program = vec![Operation::Basefee];
    let needed_gas = gas_cost::BASEFEE;
    let env = Env::default();
    run_program_assert_gas_exact(program, env, needed_gas as _);
}

#[test]
fn basefee_stack_overflow() {
    let mut program = vec![Operation::Push0; 1024];
    program.push(Operation::Basefee);
    let (env, db) = default_env_and_db_setup(program);
    run_program_assert_halt(env, db);
}

#[test]
fn block_number_check() {
    let mut operations = vec![Operation::Number];
    append_return_result_operations(&mut operations);
    let (mut env, db) = default_env_and_db_setup(operations);
    env.block.number = ethereum_types::U256::from(2147483639);
    let expected_result = BigUint::from(2147483639_u32);
    run_program_assert_num_result(env, db, expected_result);
}

#[test]
fn block_number_check_gas() {
    let program = vec![Operation::Number];
    let env = Env::default();
    let gas_needed = gas_cost::NUMBER;

    run_program_assert_gas_exact(program, env, gas_needed as _);
}

#[test]
fn block_number_with_stack_overflow() {
    let mut program = vec![Operation::Push0; 1024];
    program.push(Operation::Number);
    let (env, db) = default_env_and_db_setup(program);
    run_program_assert_halt(env, db);
}

#[test]
fn sstore_with_stack_underflow() {
    let program = vec![Operation::Push0, Operation::Sstore];
    let (env, db) = default_env_and_db_setup(program);

    run_program_assert_halt(env, db);
}

#[test]
fn sstore_happy_path() {
    let key = 80_u8;
    let value = 11_u8;
    let operations = vec![
        Operation::Push((1_u8, BigUint::from(value))),
        Operation::Push((1_u8, BigUint::from(key))),
        Operation::Sstore,
    ];

    let (mut env, db) = default_env_and_db_setup(operations);
    let caller_address = Address::from_low_u64_be(41);
    env.tx.caller = caller_address;
    let mut evm = Evm::new(env, db);

    let result = evm.transact().unwrap().result;
    assert!(&result.is_success());

    let stored_value = evm.db.read_storage(caller_address, EU256::from(key));
    assert_eq!(stored_value, EU256::from(value));
}

#[test]
fn gasprice_happy_path() {
    let gas_price: u32 = 33192;
    let mut operations = vec![Operation::Gasprice];
    append_return_result_operations(&mut operations);
    let (mut env, db) = default_env_and_db_setup(operations);
    env.tx.gas_price = EU256::from(gas_price);
    let expected_result = BigUint::from(gas_price);
    run_program_assert_num_result(env, db, expected_result);
}

#[test]
fn gasprice_gas_check() {
    let operations = vec![Operation::Gasprice];
    let needed_gas = gas_cost::GASPRICE;
    let env = Env::default();
    run_program_assert_gas_exact(operations, env, needed_gas as _);
}

#[test]
fn gasprice_stack_overflow() {
    let mut program = vec![Operation::Push0; 1024];
    program.push(Operation::Gasprice);
    let (env, db) = default_env_and_db_setup(program);
    run_program_assert_halt(env, db);
}

#[test]
fn chainid_happy_path() {
    let chainid: u64 = 1333;
    let mut operations = vec![Operation::Chainid];
    append_return_result_operations(&mut operations);
    let (mut env, db) = default_env_and_db_setup(operations);
    env.cfg.chain_id = chainid;
    let expected_result = BigUint::from(chainid);
    run_program_assert_num_result(env, db, expected_result);
}

#[test]
fn chainid_gas_check() {
    let operations = vec![Operation::Chainid];
    let needed_gas = gas_cost::CHAINID;
    let env = Env::default();
    run_program_assert_gas_exact(operations, env, needed_gas as _);
}

#[test]
fn chainid_stack_overflow() {
    let mut program = vec![Operation::Push0; 1024];
    program.push(Operation::Chainid);
    let (env, db) = default_env_and_db_setup(program);
    run_program_assert_halt(env, db);
}

#[test]
fn caller_happy_path() {
    let caller = Address::from_str("0x9bbfed6889322e016e0a02ee459d306fc19545d8").unwrap();
    let mut operations = vec![Operation::Caller];
    append_return_result_operations(&mut operations);
    let (mut env, db) = default_env_and_db_setup(operations);
    env.tx.caller = caller;
    let caller_bytes = &caller.to_fixed_bytes();
    //We extend the result to be 32 bytes long.
    let expected_result: [u8; 32] = [&[0u8; 12], &caller_bytes[0..20]]
        .concat()
        .try_into()
        .unwrap();
    run_program_assert_bytes_result(env, db, &expected_result);
}

#[test]
fn caller_gas_check() {
    let operations = vec![Operation::Caller];
    let needed_gas = gas_cost::CALLER;
    let env = Env::default();
    run_program_assert_gas_exact(operations, env, needed_gas as _);
}

#[test]
fn caller_stack_overflow() {
    let mut program = vec![Operation::Push0; 1024];
    program.push(Operation::Caller);
    let (env, db) = default_env_and_db_setup(program);
    run_program_assert_halt(env, db);
}

#[test]
fn sload_gas_consumption() {
    let program = vec![
        Operation::Push((1_u8, BigUint::from(1_u8))),
        Operation::Sload,
    ];
    let result = gas_cost::PUSHN + gas_cost::SLOAD;
    let env = Env::default();

    run_program_assert_gas_exact(program, env, result as _);
}

#[test]
fn sload_with_valid_key() {
    let key = 80_u8;
    let value = 11_u8;
    let program = Program::from(vec![
        Operation::Push((1_u8, BigUint::from(key))),
        Operation::Sload,
        Operation::Push0,
        Operation::Mstore,
        Operation::Push((1_u8, BigUint::from(32_u8))),
        Operation::Push0,
        Operation::Return,
    ]);
    let (address, bytecode) = (
        Address::from_low_u64_be(40),
        Bytecode::from(program.to_bytecode()),
    );
    let caller_address = Address::from_low_u64_be(41);
    let mut env = Env::default();
    env.tx.gas_limit = 999_999;
    env.tx.transact_to = TransactTo::Call(address);
    env.tx.caller = caller_address;
    let db = Db::new().with_bytecode(address, bytecode);
    let mut evm = Evm::new(env, db);

    evm.db
        .write_storage(caller_address, EU256::from(key), EU256::from(value));

    let result = evm.transact().unwrap().result;
    assert!(&result.is_success());
    let result = result.output().unwrap().as_ref();

    assert_eq!(EU256::from(result), EU256::from(value));
}

#[test]
fn sload_with_invalid_key() {
    let program = vec![
        Operation::Push((1_u8, BigUint::from(5_u8))),
        Operation::Sload,
    ];
    let (env, db) = default_env_and_db_setup(program);
    let result = BigUint::from(0_u8);
    run_program_assert_num_result(env, db, result);
}

#[test]
fn sload_with_stack_underflow() {
    let program = vec![Operation::Sload];
    let (env, db) = default_env_and_db_setup(program);
    run_program_assert_halt(env, db);
}

#[test]
fn address() {
    let address = Address::from_str("0x9bbfed6889322e016e0a02ee459d306fc19545d8").unwrap();
    let operations = vec![
        Operation::Address,
        Operation::Push0,
        Operation::Mstore,
        Operation::Push((1, 32_u8.into())),
        Operation::Push0,
        Operation::Return,
    ];

    let address_bytes = &address.to_fixed_bytes();
    //We extend the result to be 32 bytes long.
    let expected_result: [u8; 32] = [&[0u8; 12], &address_bytes[0..20]]
        .concat()
        .try_into()
        .unwrap();

    let program = Program::from(operations);
    let bytecode = Bytecode::from(program.to_bytecode());
    let mut env = Env::default();
    env.tx.gas_limit = 999_999;
    env.tx.transact_to = TransactTo::Call(address);

    let db = Db::new().with_bytecode(address, bytecode);
    let mut evm = Evm::new(env, db);
    let result = evm.transact().unwrap().result;
    assert!(&result.is_success());
    let result_data = result.output().unwrap().as_ref();
    assert_eq!(result_data, &expected_result);
}

#[test]
fn address_with_gas_cost() {
    let operations = vec![Operation::Address];
    let address = Address::from_low_u64_be(1234);
    let mut env = Env::default();
    env.tx.transact_to = TransactTo::Call(address);
    let needed_gas = gas_cost::ADDRESS;
    run_program_assert_gas_exact(operations, env, needed_gas as _);
}

#[test]
fn address_stack_overflow() {
    let mut program = vec![Operation::Push0; 1024];
    program.push(Operation::Address);
    let (env, db) = default_env_and_db_setup(program);
    run_program_assert_halt(env, db);
}

// address with more than 20 bytes should be invalid
#[test]
fn balance_with_invalid_address() {
    let a = BigUint::from(1_u8) << 255_u8;
    let balance = EU256::from_dec_str("123456").unwrap();
    let program = Program::from(vec![
        Operation::Push((32_u8, a.clone())),
        Operation::Balance,
        Operation::Push0,
        Operation::Mstore,
        Operation::Push((1, 32_u8.into())),
        Operation::Push0,
        Operation::Return,
    ]);
    let mut env = Env::default();
    env.tx.gas_limit = 999_999;

    let (address, bytecode) = (
        // take the last 20 bytes of the address, because that's what it's done with it's avalid
        Address::from_slice(&a.to_bytes_be()[0..20]),
        Bytecode::from(program.to_bytecode()),
    );
    env.tx.caller = address;
    env.tx.transact_to = TransactTo::Call(address);
    let mut db = Db::new().with_bytecode(address, bytecode);

    db.update_account(address, 0, balance);

    let mut evm = Evm::new(env, db);

    let result = evm.transact().unwrap().result;

    assert!(&result.is_success());
    let result = result.output().unwrap();
    let expected_result = BigUint::from(0_u8);
    assert_eq!(BigUint::from_bytes_be(result), expected_result);
}

#[test]
fn balance_with_non_existing_account() {
    let operations = vec![
        Operation::Push((20_u8, BigUint::from(1_u8))),
        Operation::Balance,
    ];
    let (env, db) = default_env_and_db_setup(operations);
    let expected_result = BigUint::from(0_u8);
    run_program_assert_num_result(env, db, expected_result);
}

#[test]
fn balance_with_existing_account() {
    let address = Address::from_str("0x9bbfed6889322e016e0a02ee459d306fc19545d8").unwrap();
    let balance = EU256::from_dec_str("123456").unwrap();
    let big_a = BigUint::from_bytes_be(address.as_bytes());
    let program = Program::from(vec![
        Operation::Push((20_u8, big_a)),
        Operation::Balance,
        Operation::Push0,
        Operation::Mstore,
        Operation::Push((1, 32_u8.into())),
        Operation::Push0,
        Operation::Return,
    ]);
    let mut env = Env::default();
    env.tx.gas_limit = 999_999;

    let (address, bytecode) = (
        Address::from_str("0x9bbfed6889322e016e0a02ee459d306fc19545d8").unwrap(),
        Bytecode::from(program.to_bytecode()),
    );
    env.tx.caller = address;
    env.tx.transact_to = TransactTo::Call(address);
    let mut db = Db::new().with_bytecode(address, bytecode);

    db.update_account(address, 0, balance);

    let mut evm = Evm::new(env, db);

    let result = evm.transact().unwrap().result;

    assert!(&result.is_success());
    let result = result.output().unwrap();
    let expected_result = BigUint::from(123456_u32);
    assert_eq!(BigUint::from_bytes_be(result), expected_result);
}

#[test]
fn balance_with_stack_underflow() {
    let program = vec![Operation::Balance];
    let (env, db) = default_env_and_db_setup(program);
    run_program_assert_halt(env, db);
}

#[test]
fn balance_static_gas_check() {
    let operations = vec![
        Operation::Push((20_u8, BigUint::from(1_u8))),
        Operation::Balance,
    ];
    let env = Env::default();
    let needed_gas = gas_cost::PUSHN + gas_cost::BALANCE;

    run_program_assert_gas_exact(operations, env, needed_gas as _);
}

#[test]
fn selfbalance_with_existing_account() {
    let contract_address = Address::from_str("0x9bbfed6889322e016e0a02ee459d306fc19545d8").unwrap();
    let contract_balance: u64 = 12345;
    let mut operations = vec![Operation::SelfBalance];
    append_return_result_operations(&mut operations);
    let program = Program::from(operations);
    let bytecode = Bytecode::from(program.to_bytecode());
    let mut db = Db::new().with_bytecode(contract_address, bytecode);
    db.update_account(contract_address, 0, contract_balance.into());
    let mut env = Env::default();
    env.tx.transact_to = TransactTo::Call(contract_address);
    env.tx.gas_limit = 999_999;
    let expected_result = BigUint::from(contract_balance);
    run_program_assert_num_result(env, db, expected_result);
}

#[test]
fn selfbalance_and_balance_with_address_check() {
    let contract_address = Address::from_str("0x9bbfed6889322e016e0a02ee459d306fc19545d8").unwrap();
    let contract_balance: u64 = 12345;
    let mut operations = vec![
        Operation::Address,
        Operation::Balance,
        Operation::SelfBalance,
        Operation::Eq,
    ];
    append_return_result_operations(&mut operations);
    let program = Program::from(operations);
    let bytecode = Bytecode::from(program.to_bytecode());
    let mut db = Db::new().with_bytecode(contract_address, bytecode);
    db.update_account(contract_address, 0, contract_balance.into());
    let mut env = Env::default();
    env.tx.transact_to = TransactTo::Call(contract_address);
    env.tx.gas_limit = 999_999;
    let expected_result = BigUint::from(1_u8); //True
    run_program_assert_num_result(env, db, expected_result);
}

#[test]
fn selfbalance_stack_overflow() {
    let mut program = vec![Operation::Push0; 1024];
    program.push(Operation::SelfBalance);
    let (env, db) = default_env_and_db_setup(program);
    run_program_assert_halt(env, db);
}

#[test]
fn selfbalance_gas_check() {
    let operations = vec![Operation::SelfBalance];
    let mut env = Env::default();
    env.tx.gas_limit = 999_999;
    let needed_gas = gas_cost::SELFBALANCE;

    run_program_assert_gas_exact(operations, env, needed_gas as _);
}

#[test]
fn blobbasefee_happy_path() {
    let blob_base_fee: u32 = 1500;
    let mut operations = vec![Operation::BlobBaseFee];
    append_return_result_operations(&mut operations);
    let (mut env, db) = default_env_and_db_setup(operations);
    env.block.blob_base_fee = EU256::from(blob_base_fee);
    let expected_result = BigUint::from(blob_base_fee);
    run_program_assert_num_result(env, db, expected_result);
}

#[test]
fn blobbasefee_gas_check() {
    let operations = vec![Operation::BlobBaseFee];
    let needed_gas = gas_cost::BLOBBASEFEE;
    let env = Env::default();
    run_program_assert_gas_exact(operations, env, needed_gas as _);
}

#[test]
fn blobbasefee_stack_overflow() {
    let mut program = vec![Operation::Push0; 1024];
    program.push(Operation::BlobBaseFee);
    let (env, db) = default_env_and_db_setup(program);
    run_program_assert_halt(env, db);
}

#[test]
fn gaslimit_happy_path() {
    let gaslimit: u64 = 300;
    let mut operations = vec![Operation::Gaslimit];
    append_return_result_operations(&mut operations);
    let (mut env, db) = default_env_and_db_setup(operations);
    env.tx.gas_limit = gaslimit;
    let expected_result = BigUint::from(gaslimit);
    run_program_assert_num_result(env, db, expected_result);
}

#[test]
fn gaslimit_gas_check() {
    let operations = vec![Operation::Gaslimit];
    let needed_gas = gas_cost::GASLIMIT;
    let env = Env::default();
    run_program_assert_gas_exact(operations, env, needed_gas as _);
}

#[test]
fn gaslimit_stack_overflow() {
    let mut program = vec![Operation::Push0; 1024];
    program.push(Operation::Gaslimit);
    let (env, db) = default_env_and_db_setup(program);
    run_program_assert_halt(env, db);
}

#[test]
fn extcodecopy() {
    // insert the program in the db with address = 100
    // and then copy the program bytecode in memory
    // with extcodecopy(address=100, dest_offset, offset, size)
    let size = 14_u8;
    let offset = 0_u8;
    let dest_offset = 0_u8;
    let address = 100_u8;
    let program: Program = vec![
        Operation::Push((1_u8, BigUint::from(size))),
        Operation::Push((1_u8, BigUint::from(offset))),
        Operation::Push((1_u8, BigUint::from(dest_offset))),
        Operation::Push((1_u8, BigUint::from(address))),
        Operation::ExtcodeCopy,
        Operation::Push((1_u8, BigUint::from(size))),
        Operation::Push((1_u8, BigUint::from(dest_offset))),
        Operation::Return,
    ]
    .into();

    let mut env = Env::default();
    let (address, bytecode) = (
        Address::from_low_u64_be(address.into()),
        Bytecode::from(program.clone().to_bytecode()),
    );
    env.tx.transact_to = TransactTo::Call(address);
    let db = Db::new().with_bytecode(address, bytecode);
    let expected_result = program.to_bytecode();
    run_program_assert_bytes_result(env, db, &expected_result);
}

#[test]
fn extcodecopy_with_offset_out_of_bounds() {
    // copies to memory the bytecode from the 8th byte (offset = 8) with size = 12
    // so the result must be [EXTCODECOPY, PUSH, size, PUSH, dest_offset, RETURN, 0,0,0,0,0,0]
    let size = 12_u8;
    let offset = 8_u8;
    let dest_offset = 0_u8;
    let address = 100_u8;
    let program: Program = vec![
        Operation::Push((1_u8, BigUint::from(size))),
        Operation::Push((1_u8, BigUint::from(offset))),
        Operation::Push((1_u8, BigUint::from(dest_offset))),
        Operation::Push((1_u8, BigUint::from(address))),
        Operation::ExtcodeCopy, // 8th byte
        Operation::Push((1_u8, BigUint::from(size))),
        Operation::Push((1_u8, BigUint::from(dest_offset))),
        Operation::Return,
    ]
    .into();

    let mut env = Env::default();
    let (address, bytecode) = (
        Address::from_low_u64_be(address.into()),
        Bytecode::from(program.clone().to_bytecode()),
    );
    env.tx.transact_to = TransactTo::Call(address);
    let db = Db::new().with_bytecode(address, bytecode);
    let expected_result = [&program.to_bytecode()[offset.into()..], &[0_u8; 6]].concat();

    run_program_assert_bytes_result(env, db, &expected_result);
}

#[test]
fn extcodecopy_with_dirty_memory() {
    // copies to memory the bytecode from the 8th byte (offset = 8) with size = 12
    // so the result must be [EXTCODECOPY, PUSH, size, PUSH, dest_offset, RETURN, 0,0,0,0,0,0]
    // Here we want to test if the copied data overwrites the information already stored in memory
    let size = 10_u8;
    let offset = 43_u8;
    let dest_offset = 2_u8;
    let address = 100_u8;

    let all_ones = BigUint::from_bytes_be(&[0xff_u8; 32]);

    let program: Program = vec![
        //First, we write ones into the memory
        Operation::Push((32_u8, all_ones)),
        Operation::Push0,
        Operation::Mstore,
        //Then, we want make our call to Extcodecopy
        Operation::Push((1_u8, BigUint::from(size))),
        Operation::Push((1_u8, BigUint::from(offset))),
        Operation::Push((1_u8, BigUint::from(dest_offset))),
        Operation::Push((1_u8, BigUint::from(address))),
        Operation::ExtcodeCopy, // 43th byte
        Operation::Push((1_u8, BigUint::from(32_u8))),
        Operation::Push((1_u8, BigUint::from(0_u8))),
        Operation::Return,
    ]
    .into();

    let mut env = Env::default();
    let (address, bytecode) = (
        Address::from_low_u64_be(address.into()),
        Bytecode::from(program.clone().to_bytecode()),
    );
    env.tx.transact_to = TransactTo::Call(address);
    let db = Db::new().with_bytecode(address, bytecode);
    let expected_result = [
        &[0xff; 2],                              // 2 bytes of dirty memory (offset = 2)
        &program.to_bytecode()[offset.into()..], // 6 bytes
        &[0_u8; 4],                              // 4 bytes of padding (size = 10 = 6 + 4)
        &[0xff; 20],                             // 20 more bytes of dirty memory
    ]
    .concat();

    run_program_assert_bytes_result(env, db, &expected_result);
}

#[test]
fn extcodecopy_with_wrong_address() {
    // A wrong address should return an empty bytecode
    let size = 10_u8;
    let offset = 0_u8;
    let dest_offset = 2_u8;
    let address = 100_u8;
    let wrong_address = &[0xff; 32]; // All bits on
    let all_ones = BigUint::from_bytes_be(&[0xff_u8; 32]);

    let program: Program = vec![
        //First, we write ones into the memory
        Operation::Push((32_u8, all_ones)),
        Operation::Push0,
        Operation::Mstore,
        //Begin with Extcodecopy
        Operation::Push((1_u8, BigUint::from(size))),
        Operation::Push((1_u8, BigUint::from(offset))),
        Operation::Push((1_u8, BigUint::from(dest_offset))),
        Operation::Push((32_u8, BigUint::from_bytes_be(wrong_address))),
        Operation::ExtcodeCopy,
        Operation::Push((1_u8, BigUint::from(32_u8))),
        Operation::Push((1_u8, BigUint::from(0_u8))),
        Operation::Return,
    ]
    .into();

    let mut env = Env::default();
    let (address, bytecode) = (
        Address::from_low_u64_be(address.into()),
        Bytecode::from(program.clone().to_bytecode()),
    );
    env.tx.transact_to = TransactTo::Call(address);
    let db = Db::new().with_bytecode(address, bytecode);
    let expected_result = [
        vec![0xff; 2],  // 2 bytes of dirty memory (offset = 2)
        vec![0_u8; 10], // 4 bytes of padding (size = 10)
        vec![0xff; 20], // 20 more bytes of dirty memory
    ]
    .concat();

    run_program_assert_bytes_result(env, db, &expected_result);
}

#[test]
fn prevrandao() {
    let mut program = vec![Operation::Prevrandao];
    append_return_result_operations(&mut program);
    let (mut env, db) = default_env_and_db_setup(program);
    let randao_str = "0xce124dee50136f3f93f19667fb4198c6b94eecbacfa300469e5280012757be94";
    let randao = B256::from_str(randao_str).expect("Error while converting str to B256");
    env.block.prevrandao = Some(randao);

    let expected_result = randao.as_bytes();
    run_program_assert_bytes_result(env, db, expected_result);
}

#[test]
fn prevrandao_check_gas() {
    let program = vec![Operation::Prevrandao];
    let env = Env::default();
    let gas_needed = gas_cost::PREVRANDAO;

    run_program_assert_gas_exact(program, env, gas_needed as _);
}

#[test]
fn prevrandao_with_stack_overflow() {
    let mut program = vec![Operation::Push0; 1024];
    program.push(Operation::Prevrandao);
    let (env, db) = default_env_and_db_setup(program);

    run_program_assert_halt(env, db);
}

#[test]
fn prevrandao_when_randao_is_not_set() {
    let program = vec![Operation::Prevrandao];
    let (env, db) = default_env_and_db_setup(program);
    let expected_result = 0_u8;
    run_program_assert_num_result(env, db, expected_result.into());
}

#[test]
fn extcodesize() {
    let address = 40_u8;
    let mut operations = vec![
        Operation::Push((1_u8, address.into())),
        Operation::ExtcodeSize,
    ];
    append_return_result_operations(&mut operations);

    let mut env = Env::default();
    let program = Program::from(operations);
    let (address, bytecode) = (
        Address::from_low_u64_be(address as _),
        Bytecode::from(program.clone().to_bytecode()),
    );
    env.tx.transact_to = TransactTo::Call(address);
    let db = Db::new().with_bytecode(address, bytecode);
    let expected_result = program.to_bytecode().len();
    run_program_assert_num_result(env, db, expected_result.into())
}

#[test]
fn extcodesize_with_stack_underflow() {
    let program = vec![Operation::ExtcodeSize];
    let (env, db) = default_env_and_db_setup(program);
    run_program_assert_halt(env, db);
}

#[test]
fn extcodesize_gas_check() {
    // in this case we are not considering cold and warm accesses
    // we assume every access is warm
    let address = 40_u8;
    let operations = vec![
        Operation::Push((1_u8, address.into())),
        Operation::ExtcodeSize,
    ];
    let needed_gas = gas_cost::PUSHN + gas_cost::EXTCODESIZE_WARM;
    let env = Env::default();
    run_program_assert_gas_exact(operations, env, needed_gas as _);
}

#[test]
fn extcodesize_with_wrong_address() {
    let address = 0_u8;
    let operations = vec![
        Operation::Push((1_u8, address.into())),
        Operation::ExtcodeSize,
    ];
    let (env, db) = default_env_and_db_setup(operations);
    let expected_result = 0_u8;
    run_program_assert_num_result(env, db, expected_result.into())
}

#[test]
fn extcodesize_with_invalid_address() {
    // Address with upper 12 bytes filled with 1s is invalid
    let address = BigUint::from_bytes_be(&[0xff; 32]);
    let operations = vec![Operation::Push((32_u8, address)), Operation::ExtcodeSize];
    let (env, db) = default_env_and_db_setup(operations);
    let expected_result = 0_u8;
    run_program_assert_num_result(env, db, expected_result.into())
}

#[test]
fn blobhash() {
    // set 2 blobhashes in env.tx.blob_hashes and retrieve the one at index 1.
    let index = 1_u8;
    let mut program = vec![Operation::Push((1_u8, index.into())), Operation::BlobHash];
    append_return_result_operations(&mut program);
    let (mut env, db) = default_env_and_db_setup(program);
    let blobhash_str = "0xce124dee50136f3f93f19667fb4198c6b94eecbacfa300469e5280012757be94";
    let blobhash = B256::from_str(blobhash_str).expect("Error while converting str to B256");
    env.tx.blob_hashes = vec![B256::default(), blobhash];

    let expected_result = blobhash.to_fixed_bytes();
    run_program_assert_bytes_result(env, db, &expected_result);
}

#[test]
fn blobhash_check_gas() {
    let program = vec![Operation::Push((1_u8, 0_u8.into())), Operation::BlobHash];
    let mut env = Env::default();
    env.tx.blob_hashes = vec![B256::default()];
    let gas_needed = gas_cost::PUSHN + gas_cost::BLOBHASH;

    run_program_assert_gas_exact(program, env, gas_needed as _);
}

#[test]
fn blobhash_with_stack_underflow() {
    let program = vec![Operation::BlobHash];
    let (env, db) = default_env_and_db_setup(program);
    run_program_assert_halt(env, db);
}

#[test]
fn blobhash_with_index_out_of_bounds() {
    // when index >= len(blob_hashes) the result must be a 32-byte-zero.
    let index = 2_u8;
    let mut program = vec![Operation::Push((1_u8, index.into())), Operation::BlobHash];
    append_return_result_operations(&mut program);
    let (env, db) = default_env_and_db_setup(program);

    let expected_result = [0x00; 32];
    run_program_assert_bytes_result(env, db, &expected_result);
}

#[test]
fn blobhash_with_index_too_big() {
    // when index > usize::MAX the result must be a 32-byte-zero.
    let index: u128 = usize::MAX as u128 + 1;
    let mut program = vec![Operation::Push((32_u8, index.into())), Operation::BlobHash];
    append_return_result_operations(&mut program);
    let (env, db) = default_env_and_db_setup(program);

    let expected_result = [0x00; 32];
    run_program_assert_bytes_result(env, db, &expected_result);
}<|MERGE_RESOLUTION|>--- conflicted
+++ resolved
@@ -1,18 +1,10 @@
-<<<<<<< HEAD
-use ethereum_types::Address;
-=======
 use std::str::FromStr;
 
->>>>>>> 00a1205d
 use evm_mlir::{
     constants::gas_cost,
     db::{Bytecode, Db},
     env::TransactTo,
-<<<<<<< HEAD
-    primitives::{Bytes, B256, U256 as EU256},
-=======
     primitives::{Address, Bytes, B256, U256 as EU256},
->>>>>>> 00a1205d
     program::{Operation, Program},
     syscall::{LogData, U256},
     Env, Evm,
@@ -162,41 +154,25 @@
     let block_number = 1_u8;
     let block_hash = 2_u8;
     let expected_block_hash = BigUint::from(block_hash);
-    let operations = vec![
+    let mut operations = vec![
         Operation::Push((1, BigUint::from(block_number))),
         Operation::BlockHash,
-        Operation::Push0,
-        Operation::Mstore,
-        Operation::Push((1, 32_u8.into())),
-        Operation::Push0,
-        Operation::Return,
     ];
+    append_return_result_operations(&mut operations);
+
     let mut result_bytes = [0_u8; 32];
     if expected_block_hash != BigUint::ZERO {
         let bytes = expected_block_hash.to_bytes_be();
         result_bytes[32 - bytes.len()..].copy_from_slice(&bytes);
     }
-    let mut env = Env::default();
-    let program = Program::from(operations.clone());
-    let (address, bytecode) = (
-        Address::from_low_u64_be(40),
-        Bytecode::from(program.to_bytecode()),
-    );
-    env.tx.transact_to = TransactTo::Call(address);
-    env.tx.gas_limit = 999_999;
-    let mut db = Db::new().with_bytecode(address, bytecode);
-
     let mut block_hash_as_slice = [0u8; 32];
     block_hash_as_slice[31] = block_hash;
     let block_hash_number: B256 = B256::from_slice(&block_hash_as_slice);
     let block_number = ethereum_types::U256::from(block_number);
 
+    let (env, mut db) = default_env_and_db_setup(operations);
     db.insert_block_hash(block_number, block_hash_number);
-
-    let mut evm = Evm::new(env.clone(), db);
-    let result = evm.transact();
-    assert!(result.is_success());
-    assert_eq!(result.return_data().unwrap(), result_bytes);
+    run_program_assert_num_result(env, db, expected_block_hash);
 }
 
 #[test]
