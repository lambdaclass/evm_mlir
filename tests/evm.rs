--- conflicted
+++ resolved
@@ -1036,193 +1036,6 @@
     ];
     let result = gas_cost::PUSHN + gas_cost::SLOAD;
     let env = Env::default();
-<<<<<<< HEAD
-    run_program_assert_halt(program, env);
-}
-
-#[test]
-fn extcodecopy() {
-    // insert the program in the db with address = 100
-    // and then copy the program bytecode in memory
-    // with extcodecopy(address=100, dest_offset, offset, size)
-    let size = 14_u8;
-    let offset = 0_u8;
-    let dest_offset = 0_u8;
-    let address = 100_u8;
-    let program: Program = vec![
-        Operation::Push((1_u8, BigUint::from(size))),
-        Operation::Push((1_u8, BigUint::from(offset))),
-        Operation::Push((1_u8, BigUint::from(dest_offset))),
-        Operation::Push((1_u8, BigUint::from(address))),
-        Operation::ExtcodeCopy,
-        Operation::Push((1_u8, BigUint::from(size))),
-        Operation::Push((1_u8, BigUint::from(dest_offset))),
-        Operation::Return,
-    ]
-    .into();
-
-    let mut env = Env::default();
-    env.tx.gas_limit = 999_999;
-    let (address, bytecode) = (
-        Address::from_low_u64_be(address.into()),
-        Bytecode::from(program.clone().to_bytecode()),
-    );
-    env.tx.transact_to = TransactTo::Call(address);
-    let db = Db::new().with_bytecode(address, bytecode);
-    let mut evm = Evm::new(env, db);
-
-    let result = evm.transact();
-
-    assert!(&result.is_success());
-
-    let result_data = result.return_data().unwrap();
-    let expected_result = program.to_bytecode();
-    assert_eq!(result_data, &expected_result);
-}
-
-#[test]
-fn extcodecopy_with_offset_out_of_bounds() {
-    // copies to memory the bytecode from the 8th byte (offset = 8) with size = 12
-    // so the result must be [EXTCODECOPY, PUSH, size, PUSH, dest_offset, RETURN, 0,0,0,0,0,0]
-    let size = 12_u8;
-    let offset = 8_u8;
-    let dest_offset = 0_u8;
-    let address = 100_u8;
-    let program: Program = vec![
-        Operation::Push((1_u8, BigUint::from(size))),
-        Operation::Push((1_u8, BigUint::from(offset))),
-        Operation::Push((1_u8, BigUint::from(dest_offset))),
-        Operation::Push((1_u8, BigUint::from(address))),
-        Operation::ExtcodeCopy, // 8th byte
-        Operation::Push((1_u8, BigUint::from(size))),
-        Operation::Push((1_u8, BigUint::from(dest_offset))),
-        Operation::Return,
-    ]
-    .into();
-
-    let mut env = Env::default();
-    env.tx.gas_limit = 999_999;
-    let (address, bytecode) = (
-        Address::from_low_u64_be(address.into()),
-        Bytecode::from(program.clone().to_bytecode()),
-    );
-    env.tx.transact_to = TransactTo::Call(address);
-    let db = Db::new().with_bytecode(address, bytecode);
-    let mut evm = Evm::new(env, db);
-
-    let result = evm.transact();
-
-    assert!(&result.is_success());
-
-    let result_data = result.return_data().unwrap();
-    let expected_result = [&program.to_bytecode()[offset.into()..], &[0_u8; 6]].concat();
-    assert_eq!(result_data, expected_result);
-}
-
-#[test]
-fn extcodecopy_with_dirty_memory() {
-    // copies to memory the bytecode from the 8th byte (offset = 8) with size = 12
-    // so the result must be [EXTCODECOPY, PUSH, size, PUSH, dest_offset, RETURN, 0,0,0,0,0,0]
-    // Here we want to test if the copied data overwrites the information already stored in memory
-    let size = 10_u8;
-    let offset = 43_u8;
-    let dest_offset = 2_u8;
-    let address = 100_u8;
-
-    let all_ones = BigUint::from_bytes_be(&[0xff_u8; 32]);
-
-    let program: Program = vec![
-        //First, we write ones into the memory
-        Operation::Push((32_u8, all_ones)),
-        Operation::Push0,
-        Operation::Mstore,
-        //Then, we want make our call to Extcodecopy
-        Operation::Push((1_u8, BigUint::from(size))),
-        Operation::Push((1_u8, BigUint::from(offset))),
-        Operation::Push((1_u8, BigUint::from(dest_offset))),
-        Operation::Push((1_u8, BigUint::from(address))),
-        Operation::ExtcodeCopy, // 43th byte
-        Operation::Push((1_u8, BigUint::from(32_u8))),
-        Operation::Push((1_u8, BigUint::from(0_u8))),
-        Operation::Return,
-    ]
-    .into();
-
-    let mut env = Env::default();
-    env.tx.gas_limit = 999_999;
-    let (address, bytecode) = (
-        Address::from_low_u64_be(address.into()),
-        Bytecode::from(program.clone().to_bytecode()),
-    );
-    env.tx.transact_to = TransactTo::Call(address);
-    let db = Db::new().with_bytecode(address, bytecode);
-    let mut evm = Evm::new(env, db);
-
-    let result = evm.transact();
-
-    assert!(&result.is_success());
-
-    let result_data = result.return_data().unwrap();
-    let expected_result = [
-        &[0xff; 2],                              // 2 bytes of dirty memory (offset = 2)
-        &program.to_bytecode()[offset.into()..], // 6 bytes
-        &[0_u8; 4],                              // 4 bytes of padding (size = 10 = 6 + 4)
-        &[0xff; 20],                             // 20 more bytes of dirty memory
-    ]
-    .concat();
-    assert_eq!(result_data, expected_result);
-}
-
-#[test]
-fn extcodecopy_with_wrong_address() {
-    // A wrong address should return an empty bytecode
-    let size = 10_u8;
-    let offset = 0_u8;
-    let dest_offset = 2_u8;
-    let address = 100_u8;
-    let wrong_address = &[0xff; 32]; // All bits on
-    let all_ones = BigUint::from_bytes_be(&[0xff_u8; 32]);
-
-    let program: Program = vec![
-        //First, we write ones into the memory
-        Operation::Push((32_u8, all_ones)),
-        Operation::Push0,
-        Operation::Mstore,
-        //Begin with Extcodecopy
-        Operation::Push((1_u8, BigUint::from(size))),
-        Operation::Push((1_u8, BigUint::from(offset))),
-        Operation::Push((1_u8, BigUint::from(dest_offset))),
-        Operation::Push((32_u8, BigUint::from_bytes_be(wrong_address))),
-        Operation::ExtcodeCopy,
-        Operation::Push((1_u8, BigUint::from(32_u8))),
-        Operation::Push((1_u8, BigUint::from(0_u8))),
-        Operation::Return,
-    ]
-    .into();
-
-    let mut env = Env::default();
-    env.tx.gas_limit = 999_999;
-    let (address, bytecode) = (
-        Address::from_low_u64_be(address.into()),
-        Bytecode::from(program.clone().to_bytecode()),
-    );
-    env.tx.transact_to = TransactTo::Call(address);
-    let db = Db::new().with_bytecode(address, bytecode);
-    let mut evm = Evm::new(env, db);
-    let result = evm.transact();
-
-    assert!(&result.is_success());
-    let result_data = result.return_data().unwrap();
-
-    let expected_result = [
-        vec![0xff; 2],  // 2 bytes of dirty memory (offset = 2)
-        vec![0_u8; 10], // 4 bytes of padding (size = 10)
-        vec![0xff; 20], // 20 more bytes of dirty memory
-    ]
-    .concat();
-
-    assert_eq!(result_data, expected_result);
-=======
 
     run_program_assert_gas_exact(program, env, result as _);
 }
@@ -1545,5 +1358,163 @@
     program.push(Operation::Gaslimit);
     let (env, db) = default_env_and_db_setup(program);
     run_program_assert_halt(env, db);
->>>>>>> 72491e1f
+}
+
+#[test]
+fn extcodecopy() {
+    // insert the program in the db with address = 100
+    // and then copy the program bytecode in memory
+    // with extcodecopy(address=100, dest_offset, offset, size)
+    let size = 14_u8;
+    let offset = 0_u8;
+    let dest_offset = 0_u8;
+    let address = 100_u8;
+    let program: Program = vec![
+        Operation::Push((1_u8, BigUint::from(size))),
+        Operation::Push((1_u8, BigUint::from(offset))),
+        Operation::Push((1_u8, BigUint::from(dest_offset))),
+        Operation::Push((1_u8, BigUint::from(address))),
+        Operation::ExtcodeCopy,
+        Operation::Push((1_u8, BigUint::from(size))),
+        Operation::Push((1_u8, BigUint::from(dest_offset))),
+        Operation::Return,
+    ]
+    .into();
+
+    let mut env = Env::default();
+    env.tx.gas_limit = 999_999;
+    let (address, bytecode) = (
+        Address::from_low_u64_be(address.into()),
+        Bytecode::from(program.clone().to_bytecode()),
+    );
+    env.tx.transact_to = TransactTo::Call(address);
+    let db = Db::new().with_bytecode(address, bytecode);
+    let expected_result = program.to_bytecode();
+    run_program_assert_bytes_result(env, db, &expected_result);
+}
+
+#[test]
+fn extcodecopy_with_offset_out_of_bounds() {
+    // copies to memory the bytecode from the 8th byte (offset = 8) with size = 12
+    // so the result must be [EXTCODECOPY, PUSH, size, PUSH, dest_offset, RETURN, 0,0,0,0,0,0]
+    let size = 12_u8;
+    let offset = 8_u8;
+    let dest_offset = 0_u8;
+    let address = 100_u8;
+    let program: Program = vec![
+        Operation::Push((1_u8, BigUint::from(size))),
+        Operation::Push((1_u8, BigUint::from(offset))),
+        Operation::Push((1_u8, BigUint::from(dest_offset))),
+        Operation::Push((1_u8, BigUint::from(address))),
+        Operation::ExtcodeCopy, // 8th byte
+        Operation::Push((1_u8, BigUint::from(size))),
+        Operation::Push((1_u8, BigUint::from(dest_offset))),
+        Operation::Return,
+    ]
+    .into();
+
+    let mut env = Env::default();
+    env.tx.gas_limit = 999_999;
+    let (address, bytecode) = (
+        Address::from_low_u64_be(address.into()),
+        Bytecode::from(program.clone().to_bytecode()),
+    );
+    env.tx.transact_to = TransactTo::Call(address);
+    let db = Db::new().with_bytecode(address, bytecode);
+    let expected_result = [&program.to_bytecode()[offset.into()..], &[0_u8; 6]].concat();
+
+    run_program_assert_bytes_result(env, db, &expected_result);
+}
+
+#[test]
+fn extcodecopy_with_dirty_memory() {
+    // copies to memory the bytecode from the 8th byte (offset = 8) with size = 12
+    // so the result must be [EXTCODECOPY, PUSH, size, PUSH, dest_offset, RETURN, 0,0,0,0,0,0]
+    // Here we want to test if the copied data overwrites the information already stored in memory
+    let size = 10_u8;
+    let offset = 43_u8;
+    let dest_offset = 2_u8;
+    let address = 100_u8;
+
+    let all_ones = BigUint::from_bytes_be(&[0xff_u8; 32]);
+
+    let program: Program = vec![
+        //First, we write ones into the memory
+        Operation::Push((32_u8, all_ones)),
+        Operation::Push0,
+        Operation::Mstore,
+        //Then, we want make our call to Extcodecopy
+        Operation::Push((1_u8, BigUint::from(size))),
+        Operation::Push((1_u8, BigUint::from(offset))),
+        Operation::Push((1_u8, BigUint::from(dest_offset))),
+        Operation::Push((1_u8, BigUint::from(address))),
+        Operation::ExtcodeCopy, // 43th byte
+        Operation::Push((1_u8, BigUint::from(32_u8))),
+        Operation::Push((1_u8, BigUint::from(0_u8))),
+        Operation::Return,
+    ]
+    .into();
+
+    let mut env = Env::default();
+    env.tx.gas_limit = 999_999;
+    let (address, bytecode) = (
+        Address::from_low_u64_be(address.into()),
+        Bytecode::from(program.clone().to_bytecode()),
+    );
+    env.tx.transact_to = TransactTo::Call(address);
+    let db = Db::new().with_bytecode(address, bytecode);
+    let expected_result = [
+        &[0xff; 2],                              // 2 bytes of dirty memory (offset = 2)
+        &program.to_bytecode()[offset.into()..], // 6 bytes
+        &[0_u8; 4],                              // 4 bytes of padding (size = 10 = 6 + 4)
+        &[0xff; 20],                             // 20 more bytes of dirty memory
+    ]
+    .concat();
+
+    run_program_assert_bytes_result(env, db, &expected_result);
+}
+
+#[test]
+fn extcodecopy_with_wrong_address() {
+    // A wrong address should return an empty bytecode
+    let size = 10_u8;
+    let offset = 0_u8;
+    let dest_offset = 2_u8;
+    let address = 100_u8;
+    let wrong_address = &[0xff; 32]; // All bits on
+    let all_ones = BigUint::from_bytes_be(&[0xff_u8; 32]);
+
+    let program: Program = vec![
+        //First, we write ones into the memory
+        Operation::Push((32_u8, all_ones)),
+        Operation::Push0,
+        Operation::Mstore,
+        //Begin with Extcodecopy
+        Operation::Push((1_u8, BigUint::from(size))),
+        Operation::Push((1_u8, BigUint::from(offset))),
+        Operation::Push((1_u8, BigUint::from(dest_offset))),
+        Operation::Push((32_u8, BigUint::from_bytes_be(wrong_address))),
+        Operation::ExtcodeCopy,
+        Operation::Push((1_u8, BigUint::from(32_u8))),
+        Operation::Push((1_u8, BigUint::from(0_u8))),
+        Operation::Return,
+    ]
+    .into();
+
+    let mut env = Env::default();
+    env.tx.gas_limit = 999_999;
+    let (address, bytecode) = (
+        Address::from_low_u64_be(address.into()),
+        Bytecode::from(program.clone().to_bytecode()),
+    );
+    env.tx.transact_to = TransactTo::Call(address);
+    let db = Db::new().with_bytecode(address, bytecode);
+    let expected_result = [
+        vec![0xff; 2],  // 2 bytes of dirty memory (offset = 2)
+        vec![0_u8; 10], // 4 bytes of padding (size = 10)
+        vec![0xff; 20], // 20 more bytes of dirty memory
+    ]
+    .concat();
+
+    run_program_assert_bytes_result(env, db, &expected_result);
 }