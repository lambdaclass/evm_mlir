--- conflicted
+++ resolved
@@ -2393,61 +2393,6 @@
 }
 
 #[test]
-<<<<<<< HEAD
-fn create_happy_path() {
-    let value: u8 = 10;
-    let offset: u8 = 0;
-    let size: u8 = 13;
-    let sender_nonce = 1;
-    let sender_balance = EU256::from(25);
-    let sender_addr = Address::from_low_u64_be(40);
-
-    // Code that returns the value 0xffffffff
-    let initialization_code = hex::decode("63FFFFFFFF6000526004601CF3").unwrap();
-
-    let mut operations = vec![
-        // Store initialization code in memory
-        Operation::Push((13, BigUint::from_bytes_be(&initialization_code))),
-        Operation::Push((1, BigUint::ZERO)),
-        Operation::Mstore,
-        // Create
-        Operation::Push((1, BigUint::from(value))),
-        Operation::Push((1, BigUint::from(offset))),
-        Operation::Push((1, BigUint::from(size))),
-        Operation::Create,
-    ];
-    append_return_result_operations(&mut operations);
-    let (mut env, mut db) = default_env_and_db_setup(operations);
-    db.set_account(
-        sender_addr,
-        sender_nonce,
-        sender_balance,
-        Default::default(),
-    );
-    env.tx.value = EU256::from(value);
-    let mut evm = Evm::new(env, db);
-    let result = evm.transact().unwrap().result;
-    assert!(result.is_success());
-
-    // Check that contract is created correctly in the returned address
-    let returned_addr = Address::from_slice(&result.output().unwrap()[12..]);
-    let new_account = evm.db.basic(returned_addr).unwrap().unwrap();
-    assert_eq!(new_account.balance, EU256::from(value));
-    assert_eq!(new_account.nonce, 1);
-
-    // Check that the sender account is updated
-    let sender_account = evm.db.basic(sender_addr).unwrap().unwrap();
-    assert_eq!(sender_account.nonce, sender_nonce + 1);
-    assert_eq!(sender_account.balance, sender_balance - value);
-}
-
-#[test]
-fn create_with_stack_underflow() {
-    let operations = vec![Operation::Create];
-    let (env, db) = default_env_and_db_setup(operations);
-
-    run_program_assert_halt(env, db);
-=======
 fn returndatasize_happy_path() {
     // Callee
     let mut callee_ops = vec![Operation::Push0];
@@ -2520,5 +2465,60 @@
     let needed_gas = gas_cost::RETURNDATASIZE as _;
 
     run_program_assert_gas_exact_with_db(env, db, needed_gas)
->>>>>>> 474e2eef
+}
+
+#[test]
+fn create_happy_path() {
+    let value: u8 = 10;
+    let offset: u8 = 0;
+    let size: u8 = 13;
+    let sender_nonce = 1;
+    let sender_balance = EU256::from(25);
+    let sender_addr = Address::from_low_u64_be(40);
+
+    // Code that returns the value 0xffffffff
+    let initialization_code = hex::decode("63FFFFFFFF6000526004601CF3").unwrap();
+
+    let mut operations = vec![
+        // Store initialization code in memory
+        Operation::Push((13, BigUint::from_bytes_be(&initialization_code))),
+        Operation::Push((1, BigUint::ZERO)),
+        Operation::Mstore,
+        // Create
+        Operation::Push((1, BigUint::from(value))),
+        Operation::Push((1, BigUint::from(offset))),
+        Operation::Push((1, BigUint::from(size))),
+        Operation::Create,
+    ];
+    append_return_result_operations(&mut operations);
+    let (mut env, mut db) = default_env_and_db_setup(operations);
+    db.set_account(
+        sender_addr,
+        sender_nonce,
+        sender_balance,
+        Default::default(),
+    );
+    env.tx.value = EU256::from(value);
+    let mut evm = Evm::new(env, db);
+    let result = evm.transact().unwrap().result;
+    assert!(result.is_success());
+
+    // Check that contract is created correctly in the returned address
+    let returned_addr = Address::from_slice(&result.output().unwrap()[12..]);
+    let new_account = evm.db.basic(returned_addr).unwrap().unwrap();
+    assert_eq!(new_account.balance, EU256::from(value));
+    assert_eq!(new_account.nonce, 1);
+
+    // Check that the sender account is updated
+    let sender_account = evm.db.basic(sender_addr).unwrap().unwrap();
+    assert_eq!(sender_account.nonce, sender_nonce + 1);
+    assert_eq!(sender_account.balance, sender_balance - value);
+}
+
+#[test]
+fn create_with_stack_underflow() {
+    let operations = vec![Operation::Create];
+    let (env, db) = default_env_and_db_setup(operations);
+
+    run_program_assert_halt(env, db);
 }