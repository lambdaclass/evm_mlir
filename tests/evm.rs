--- conflicted
+++ resolved
@@ -961,65 +961,6 @@
     run_program_assert_halt(program, env);
 }
 
-<<<<<<< HEAD
-// address with more than 20 bytes should be invalid
-#[test]
-fn balance_with_invalid_address() {
-    let a = BigUint::from(1_u8) << 255_u8;
-    let balance = EU256::from_dec_str("123456").unwrap();
-    let program = Program::from(vec![
-        Operation::Push((32_u8, a.clone())),
-        Operation::Balance,
-        Operation::Push0,
-        Operation::Mstore,
-        Operation::Push((1, 32_u8.into())),
-        Operation::Push0,
-        Operation::Return,
-    ]);
-    let mut env = Env::default();
-    env.tx.gas_limit = 999_999;
-
-    let (address, bytecode) = (
-        // take the last 20 bytes of the address, because that's what it's done with it's avalid
-        Address::from_slice(&a.to_bytes_be()[0..20]),
-        Bytecode::from(program.to_bytecode()),
-    );
-    env.tx.caller = address;
-    env.tx.transact_to = TransactTo::Call(address);
-    let mut db = Db::new().with_bytecode(address, bytecode);
-
-    db.update_account(address, 0, balance);
-
-    let mut evm = Evm::new(env, db);
-
-    let result = evm.transact();
-
-    assert!(&result.is_success());
-    let result = result.return_data().unwrap();
-    let expected_result = BigUint::from(0_u8);
-    assert_eq!(BigUint::from_bytes_be(result), expected_result);
-}
-
-#[test]
-fn balance_with_non_existing_account() {
-    let operations = vec![
-        Operation::Push((20_u8, BigUint::from(1_u8))),
-        Operation::Balance,
-    ];
-    let env = Env::default();
-
-    run_program_assert_result(operations, env, BigUint::from(0_u8));
-}
-
-#[test]
-fn balance_with_existing_account() {
-    let address = Address::from_str("0x9bbfed6889322e016e0a02ee459d306fc19545d8").unwrap();
-    let balance = EU256::from_dec_str("123456").unwrap();
-    let big_a = BigUint::from_bytes_be(address.as_bytes());
-    let program = Program::from(vec![
-        Operation::Push((20_u8, big_a)),
-        Operation::Balance,
-=======
 #[test]
 fn caller_happy_path() {
     let caller = Address::from_str("0x9bbfed6889322e016e0a02ee459d306fc19545d8").unwrap();
@@ -1123,56 +1064,11 @@
     let address = Address::from_str("0x9bbfed6889322e016e0a02ee459d306fc19545d8").unwrap();
     let operations = vec![
         Operation::Address,
->>>>>>> 44ca528a
         Operation::Push0,
         Operation::Mstore,
         Operation::Push((1, 32_u8.into())),
         Operation::Push0,
         Operation::Return,
-<<<<<<< HEAD
-    ]);
-    let mut env = Env::default();
-    env.tx.gas_limit = 999_999;
-
-    let (address, bytecode) = (
-        Address::from_str("0x9bbfed6889322e016e0a02ee459d306fc19545d8").unwrap(),
-        Bytecode::from(program.to_bytecode()),
-    );
-    env.tx.caller = address;
-    env.tx.transact_to = TransactTo::Call(address);
-    let mut db = Db::new().with_bytecode(address, bytecode);
-
-    db.update_account(address, 0, balance);
-
-    let mut evm = Evm::new(env, db);
-
-    let result = evm.transact();
-
-    assert!(&result.is_success());
-    let result = result.return_data().unwrap();
-    let expected_result = BigUint::from(123456_u32);
-    assert_eq!(BigUint::from_bytes_be(result), expected_result);
-}
-
-#[test]
-fn balance_with_stack_underflow() {
-    let program = vec![Operation::Balance];
-    let env = Env::default();
-
-    run_program_assert_halt(program, env);
-}
-
-#[test]
-fn balance_static_gas_check() {
-    let operations = vec![
-        Operation::Push((20_u8, BigUint::from(1_u8))),
-        Operation::Balance,
-    ];
-    let env = Env::default();
-    let needed_gas = gas_cost::PUSHN + gas_cost::BALANCE;
-
-    run_program_assert_gas_exact(operations, env, needed_gas as _);
-=======
     ];
 
     let address_bytes = &address.to_fixed_bytes();
@@ -1213,5 +1109,110 @@
     program.push(Operation::Address);
     let env = Env::default();
     run_program_assert_halt(program, env);
->>>>>>> 44ca528a
+}
+
+// address with more than 20 bytes should be invalid
+#[test]
+fn balance_with_invalid_address() {
+    let a = BigUint::from(1_u8) << 255_u8;
+    let balance = EU256::from_dec_str("123456").unwrap();
+    let program = Program::from(vec![
+        Operation::Push((32_u8, a.clone())),
+        Operation::Balance,
+        Operation::Push0,
+        Operation::Mstore,
+        Operation::Push((1, 32_u8.into())),
+        Operation::Push0,
+        Operation::Return,
+    ]);
+    let mut env = Env::default();
+    env.tx.gas_limit = 999_999;
+
+    let (address, bytecode) = (
+        // take the last 20 bytes of the address, because that's what it's done with it's avalid
+        Address::from_slice(&a.to_bytes_be()[0..20]),
+        Bytecode::from(program.to_bytecode()),
+    );
+    env.tx.caller = address;
+    env.tx.transact_to = TransactTo::Call(address);
+    let mut db = Db::new().with_bytecode(address, bytecode);
+
+    db.update_account(address, 0, balance);
+
+    let mut evm = Evm::new(env, db);
+
+    let result = evm.transact().unwrap().result;
+
+    assert!(&result.is_success());
+    let result = result.output().unwrap();
+    let expected_result = BigUint::from(0_u8);
+    assert_eq!(BigUint::from_bytes_be(result), expected_result);
+}
+
+#[test]
+fn balance_with_non_existing_account() {
+    let operations = vec![
+        Operation::Push((20_u8, BigUint::from(1_u8))),
+        Operation::Balance,
+    ];
+    let env = Env::default();
+
+    run_program_assert_num_result(operations, env, BigUint::from(0_u8));
+}
+
+#[test]
+fn balance_with_existing_account() {
+    let address = Address::from_str("0x9bbfed6889322e016e0a02ee459d306fc19545d8").unwrap();
+    let balance = EU256::from_dec_str("123456").unwrap();
+    let big_a = BigUint::from_bytes_be(address.as_bytes());
+    let program = Program::from(vec![
+        Operation::Push((20_u8, big_a)),
+        Operation::Balance,
+        Operation::Push0,
+        Operation::Mstore,
+        Operation::Push((1, 32_u8.into())),
+        Operation::Push0,
+        Operation::Return,
+    ]);
+    let mut env = Env::default();
+    env.tx.gas_limit = 999_999;
+
+    let (address, bytecode) = (
+        Address::from_str("0x9bbfed6889322e016e0a02ee459d306fc19545d8").unwrap(),
+        Bytecode::from(program.to_bytecode()),
+    );
+    env.tx.caller = address;
+    env.tx.transact_to = TransactTo::Call(address);
+    let mut db = Db::new().with_bytecode(address, bytecode);
+
+    db.update_account(address, 0, balance);
+
+    let mut evm = Evm::new(env, db);
+
+    let result = evm.transact().unwrap().result;
+
+    assert!(&result.is_success());
+    let result = result.output().unwrap();
+    let expected_result = BigUint::from(123456_u32);
+    assert_eq!(BigUint::from_bytes_be(result), expected_result);
+}
+
+#[test]
+fn balance_with_stack_underflow() {
+    let program = vec![Operation::Balance];
+    let env = Env::default();
+
+    run_program_assert_halt(program, env);
+}
+
+#[test]
+fn balance_static_gas_check() {
+    let operations = vec![
+        Operation::Push((20_u8, BigUint::from(1_u8))),
+        Operation::Balance,
+    ];
+    let env = Env::default();
+    let needed_gas = gas_cost::PUSHN + gas_cost::BALANCE;
+
+    run_program_assert_gas_exact(operations, env, needed_gas as _);
 }