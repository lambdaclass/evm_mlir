use ethereum_types::Address;
use evm_mlir::{
    constants::gas_cost,
    db::{Bytecode, Db},
    env::TransactTo,
<<<<<<< HEAD
    primitives::{Bytes, U256 as EU256},
=======
    primitives::{Address, Bytes, U256 as EU256},
>>>>>>> b268ffa5
    program::{Operation, Program},
    syscall::{Log, U256},
    Env, Evm,
};
use num_bigint::BigUint;
use std::str::FromStr;

fn run_program_assert_result(
    mut operations: Vec<Operation>,
    mut env: Env,
    expected_result: BigUint,
) {
    operations.extend([
        Operation::Push0,
        Operation::Mstore,
        Operation::Push((1, 32_u8.into())),
        Operation::Push0,
        Operation::Return,
    ]);
    env.tx.gas_limit = 999_999;
    let program = Program::from(operations);
    let (address, bytecode) = (
        Address::from_low_u64_be(40),
<<<<<<< HEAD
        Bytecode(program.to_bytecode()),
    );
    env.tx.transact_to = TransactTo::Call(address);
    let db = Db::with_bytecode(address, bytecode);
=======
        Bytecode::from(program.to_bytecode()),
    );
    env.tx.transact_to = TransactTo::Call(address);
    let db = Db::new().with_bytecode(address, bytecode);
>>>>>>> b268ffa5
    let mut evm = Evm::new(env, db);
    let result = evm.transact();
    assert!(&result.is_success());
    let result_data = BigUint::from_bytes_be(result.return_data().unwrap());
    assert_eq!(result_data, expected_result);
}

fn run_program_assert_halt(operations: Vec<Operation>, mut env: Env) {
    let program = Program::from(operations);
    env.tx.gas_limit = 999_999;
    let (address, bytecode) = (
        Address::from_low_u64_be(40),
<<<<<<< HEAD
        Bytecode(program.to_bytecode()),
    );
    env.tx.transact_to = TransactTo::Call(address);
    let db = Db::with_bytecode(address, bytecode);
=======
        Bytecode::from(program.to_bytecode()),
    );
    env.tx.transact_to = TransactTo::Call(address);
    let db = Db::new().with_bytecode(address, bytecode);
>>>>>>> b268ffa5
    let mut evm = Evm::new(env, db);

    let result = evm.transact();
    assert!(result.is_halt());
}

fn run_program_assert_gas_exact(operations: Vec<Operation>, env: Env, needed_gas: u64) {
    //Ok run
    let program = Program::from(operations.clone());
    let mut env_success = env.clone();
    env_success.tx.gas_limit = needed_gas;
    let (address, bytecode) = (
        Address::from_low_u64_be(40),
<<<<<<< HEAD
        Bytecode(program.to_bytecode()),
    );
    env_success.tx.transact_to = TransactTo::Call(address);
    let db = Db::with_bytecode(address, bytecode);
=======
        Bytecode::from(program.to_bytecode()),
    );
    env_success.tx.transact_to = TransactTo::Call(address);
    let db = Db::new().with_bytecode(address, bytecode);
>>>>>>> b268ffa5
    let mut evm = Evm::new(env_success, db);

    let result = evm.transact();
    assert!(result.is_success());
    //Halt run
    let program = Program::from(operations.clone());
    let mut env_halt = env.clone();
    env_halt.tx.gas_limit = needed_gas - 1;
    let (address, bytecode) = (
        Address::from_low_u64_be(40),
<<<<<<< HEAD
        Bytecode(program.to_bytecode()),
    );
    env_halt.tx.transact_to = TransactTo::Call(address);
    let db = Db::with_bytecode(address, bytecode);
=======
        Bytecode::from(program.to_bytecode()),
    );
    env_halt.tx.transact_to = TransactTo::Call(address);
    let db = Db::new().with_bytecode(address, bytecode);
>>>>>>> b268ffa5
    let mut evm = Evm::new(env_halt, db);

    let result = evm.transact();
    assert!(result.is_halt());
}

fn get_fibonacci_program(n: u64) -> Vec<Operation> {
    assert!(n > 0, "n must be greater than 0");

    let main_loop_pc = 36;
    let end_pc = 57;
    vec![
        Operation::Push((32, (n - 1).into())),     // 0-32
        Operation::Push0,                          // fib(0)
        Operation::Push((1, BigUint::from(1_u8))), // fib(1)
        // main loop
        Operation::Jumpdest { pc: main_loop_pc }, // 35
        Operation::Dup(3),
        Operation::IsZero,
        Operation::Push((1, BigUint::from(end_pc))), // 38-39
        Operation::Jumpi,
        // fib(n-1) + fib(n-2)
        Operation::Dup(2),
        Operation::Dup(2),
        Operation::Add,
        // [fib(n-2), fib(n-1), fib(n)] -> [fib(n-1) + fib(n)]
        Operation::Swap(2),
        Operation::Pop,
        Operation::Swap(1),
        // decrement counter
        Operation::Swap(2),
        Operation::Push((1, BigUint::from(1_u8))), // 48-49
        Operation::Swap(1),
        Operation::Sub,
        Operation::Swap(2),
        Operation::Push((1, BigUint::from(main_loop_pc))), // 53-54
        Operation::Jump,
        Operation::Jumpdest { pc: end_pc },
        Operation::Swap(2),
        Operation::Pop,
        Operation::Pop,
        // Return the requested fibonacci element
        Operation::Push0,
        Operation::Mstore,
        Operation::Push((1, 32_u8.into())),
        Operation::Push0,
        Operation::Return,
    ]
}

#[test]
fn fibonacci_example() {
    let operations = get_fibonacci_program(10);
    let program = Program::from(operations);

    let mut env = Env::default();
    env.tx.gas_limit = 999_999;

    let (address, bytecode) = (
        Address::from_low_u64_be(40),
<<<<<<< HEAD
        Bytecode(program.to_bytecode()),
    );
    env.tx.transact_to = TransactTo::Call(address);
    let db = Db::with_bytecode(address, bytecode);
=======
        Bytecode::from(program.to_bytecode()),
    );
    env.tx.transact_to = TransactTo::Call(address);
    let db = Db::new().with_bytecode(address, bytecode);
>>>>>>> b268ffa5
    let mut evm = Evm::new(env, db);

    let result = evm.transact();

    assert!(&result.is_success());
    let number = BigUint::from_bytes_be(result.return_data().unwrap());
    assert_eq!(number, 55_u32.into());
}

#[test]
fn test_opcode_origin() {
    let operations = vec![Operation::Origin];
    let mut env = Env::default();
    let caller = Address::from_str("0x9bbfed6889322e016e0a02ee459d306fc19545d8").unwrap();
    env.tx.caller = caller;
    let caller_bytes = &caller.to_fixed_bytes();
    //We extend the result to be 32 bytes long.
    let expected_result: [u8; 32] = [&[0u8; 12], &caller_bytes[0..20]]
        .concat()
        .try_into()
        .unwrap();
    run_program_assert_result(operations, env, BigUint::from_bytes_be(&expected_result));
}

#[test]
fn test_opcode_origin_gas_check() {
    let operations = vec![Operation::Origin];

    let needed_gas = gas_cost::ORIGIN;
    let env = Env::default();
    run_program_assert_gas_exact(operations, env, needed_gas as _);
}

#[test]
fn test_opcode_origin_with_stack_overflow() {
    let mut program = vec![Operation::Push0; 1024];
    program.push(Operation::Origin);
    let env = Env::default();
    run_program_assert_halt(program, env);
}

#[test]
fn calldataload_with_all_bytes_before_end_of_calldata() {
    // in this case offset + 32 < calldata_size
    // calldata is
    //       index =    0  1  ... 30 31 30  ... 63
    //      calldata = [0, 0, ..., 0, 1, 0, ..., 0]
    // the offset is 0 and given that the slice width is always 32,
    // then the result is
    //      calldata_slice = [0, 0, ..., 1]
    let calldata_offset = 0_u8;
    let memory_offset = 0_u8;
    let size = 32_u8;
    let program = Program::from(vec![
        Operation::Push((1_u8, BigUint::from(calldata_offset))),
        Operation::CalldataLoad,
        Operation::Push((1_u8, BigUint::from(memory_offset))),
        Operation::Mstore,
        Operation::Push((1_u8, BigUint::from(size))),
        Operation::Push((1_u8, BigUint::from(memory_offset))),
        Operation::Return,
    ]);

    let mut env = Env::default();
    env.tx.gas_limit = 999_999;
    let mut calldata = vec![0x00; 64];
    calldata[31] = 1;
    env.tx.data = Bytes::from(calldata);
    let (address, bytecode) = (
        Address::from_low_u64_be(40),
<<<<<<< HEAD
        Bytecode(program.to_bytecode()),
    );
    env.tx.transact_to = TransactTo::Call(address);
    let db = Db::with_bytecode(address, bytecode);
=======
        Bytecode::from(program.to_bytecode()),
    );
    env.tx.transact_to = TransactTo::Call(address);
    let db = Db::new().with_bytecode(address, bytecode);
>>>>>>> b268ffa5
    let mut evm = Evm::new(env, db);

    let result = evm.transact();

    assert!(&result.is_success());
    let calldata_slice = result.return_data().unwrap();
    let mut expected_result = [0_u8; 32];
    expected_result[31] = 1;
    assert_eq!(calldata_slice, expected_result);
}

#[test]
fn calldataload_with_some_bytes_after_end_of_calldata() {
    // in this case offset + 32 >= calldata_size
    // the calldata is
    //       index =    0  1  ... 30 31
    //      calldata = [0, 0, ..., 0, 1]
    // and the offset is 1, given that in the result all bytes after
    // calldata end are set to 0, then the result is
    //      calldata_slice = [0, ..., 0, 1, 0]
    let calldata_offset = 1_u8;
    let memory_offset = 0_u8;
    let size = 32_u8;
    let program = Program::from(vec![
        Operation::Push((1_u8, BigUint::from(calldata_offset))),
        Operation::CalldataLoad,
        Operation::Push((1_u8, BigUint::from(memory_offset))),
        Operation::Mstore,
        Operation::Push((1_u8, BigUint::from(size))),
        Operation::Push((1_u8, BigUint::from(memory_offset))),
        Operation::Return,
    ]);

    let mut env = Env::default();
    env.tx.gas_limit = 999_999;
    let mut calldata = vec![0x00; 32];
    calldata[31] = 1;
    env.tx.data = Bytes::from(calldata);
    let (address, bytecode) = (
        Address::from_low_u64_be(40),
<<<<<<< HEAD
        Bytecode(program.to_bytecode()),
    );
    env.tx.transact_to = TransactTo::Call(address);
    let db = Db::with_bytecode(address, bytecode);
=======
        Bytecode::from(program.to_bytecode()),
    );
    env.tx.transact_to = TransactTo::Call(address);
    let db = Db::new().with_bytecode(address, bytecode);
>>>>>>> b268ffa5
    let mut evm = Evm::new(env, db);

    let result = evm.transact();

    assert!(&result.is_success());
    let calldata_slice = result.return_data().unwrap();
    let mut expected_result = [0_u8; 32];
    expected_result[30] = 1;
    assert_eq!(calldata_slice, expected_result);
}

#[test]
fn calldataload_with_offset_greater_than_calldata_size() {
    // in this case offset > calldata_size
    // the calldata is
    //       index =    0  1  ... 30 31
    //      calldata = [1, 1, ..., 1, 1]
    // and the offset is 64, given that in the result all bytes after
    // calldata end are set to 0, then the result is
    //      calldata_slice = [0, ..., 0, 0, 0]
    let calldata_offset = 64_u8;
    let memory_offset = 0_u8;
    let size = 32_u8;
    let program = Program::from(vec![
        Operation::Push((1_u8, BigUint::from(calldata_offset))),
        Operation::CalldataLoad,
        Operation::Push((1_u8, BigUint::from(memory_offset))),
        Operation::Mstore,
        Operation::Push((1_u8, BigUint::from(size))),
        Operation::Push((1_u8, BigUint::from(memory_offset))),
        Operation::Return,
    ]);

    let mut env = Env::default();
    env.tx.gas_limit = 999_999;
    env.tx.data = Bytes::from(vec![0xff; 32]);
    let (address, bytecode) = (
        Address::from_low_u64_be(40),
<<<<<<< HEAD
        Bytecode(program.to_bytecode()),
    );
    env.tx.transact_to = TransactTo::Call(address);
    let db = Db::with_bytecode(address, bytecode);
=======
        Bytecode::from(program.to_bytecode()),
    );
    env.tx.transact_to = TransactTo::Call(address);
    let db = Db::new().with_bytecode(address, bytecode);
>>>>>>> b268ffa5
    let mut evm = Evm::new(env, db);

    let result = evm.transact();

    assert!(&result.is_success());
    let calldata_slice = result.return_data().unwrap();
    let expected_result = [0_u8; 32];
    assert_eq!(calldata_slice, expected_result);
}

#[test]
fn test_calldatacopy() {
    let operations = vec![
        Operation::Push((1, BigUint::from(10_u8))),
        Operation::Push((1, BigUint::from(0_u8))),
        Operation::Push((1, BigUint::from(0_u8))),
        Operation::CallDataCopy,
        Operation::Push((1, BigUint::from(10_u8))),
        Operation::Push((1, BigUint::from(0_u8))),
        Operation::Return,
    ];

    let program = Program::from(operations);
    let mut env = Env::default();
    env.tx.data = Bytes::from(vec![0, 1, 2, 3, 4, 5, 6, 7, 8, 9]);
    env.tx.gas_limit = 1000;
    let (address, bytecode) = (
        Address::from_low_u64_be(40),
        Bytecode::from(program.to_bytecode()),
    );
    env.tx.transact_to = TransactTo::Call(address);
    let db = Db::new().with_bytecode(address, bytecode);
    let mut evm = Evm::new(env, db);
    let result = evm.transact();

    //Test that the memory is correctly copied
    let correct_memory = vec![0, 1, 2, 3, 4, 5, 6, 7, 8, 9];
    let return_data = result.return_data().unwrap();
    assert_eq!(return_data, correct_memory);
}

#[test]
fn test_calldatacopy_zeros_padding() {
    let operations = vec![
        Operation::Push((1, BigUint::from(10_u8))),
        Operation::Push((1, BigUint::from(0_u8))),
        Operation::Push((1, BigUint::from(0_u8))),
        Operation::CallDataCopy,
        Operation::Push((1, BigUint::from(10_u8))),
        Operation::Push((1, BigUint::from(0_u8))),
        Operation::Return,
    ];

    let program = Program::from(operations);
    let mut env = Env::default();
    env.tx.data = Bytes::from(vec![0, 1, 2, 3, 4]);
    env.tx.gas_limit = 1000;
    let (address, bytecode) = (
        Address::from_low_u64_be(40),
        Bytecode::from(program.to_bytecode()),
    );
    env.tx.transact_to = TransactTo::Call(address);
    let db = Db::new().with_bytecode(address, bytecode);
    let mut evm = Evm::new(env, db);
    let result = evm.transact();

    //Test that the memory is correctly copied
    let correct_memory = vec![0, 1, 2, 3, 4, 0, 0, 0, 0, 0];
    let return_data = result.return_data().unwrap();
    assert_eq!(return_data, correct_memory);
}

#[test]
fn test_calldatacopy_memory_offset() {
    let operations = vec![
        Operation::Push((1, BigUint::from(5_u8))),
        Operation::Push((1, BigUint::from(1_u8))),
        Operation::Push((1, BigUint::from(0_u8))),
        Operation::CallDataCopy,
        Operation::Push((1, BigUint::from(5_u8))),
        Operation::Push((1, BigUint::from(0_u8))),
        Operation::Return,
    ];

    let program = Program::from(operations);
    let mut env = Env::default();
    env.tx.data = Bytes::from(vec![0, 1, 2, 3, 4, 5, 6, 7, 8, 9]);
    env.tx.gas_limit = 1000;
    let (address, bytecode) = (
        Address::from_low_u64_be(40),
        Bytecode::from(program.to_bytecode()),
    );
    env.tx.transact_to = TransactTo::Call(address);
    let db = Db::new().with_bytecode(address, bytecode);
    let mut evm = Evm::new(env, db);
    let result = evm.transact();

    //Test that the memory is correctly copied
    let correct_memory = vec![1, 2, 3, 4, 5];
    let return_data = result.return_data().unwrap();
    assert_eq!(return_data, correct_memory);
}

#[test]
fn test_calldatacopy_calldataoffset() {
    let operations = vec![
        Operation::Push((1, BigUint::from(10_u8))),
        Operation::Push((1, BigUint::from(0_u8))),
        Operation::Push((1, BigUint::from(1_u8))),
        Operation::CallDataCopy,
        Operation::Push((1, BigUint::from(10_u8))),
        Operation::Push((1, BigUint::from(0_u8))),
        Operation::Return,
    ];

    let program = Program::from(operations);
    let mut env = Env::default();
    env.tx.data = Bytes::from(vec![0, 1, 2, 3, 4, 5, 6, 7, 8, 9]);
    env.tx.gas_limit = 1000;
    let (address, bytecode) = (
        Address::from_low_u64_be(40),
        Bytecode::from(program.to_bytecode()),
    );
    env.tx.transact_to = TransactTo::Call(address);
    let db = Db::new().with_bytecode(address, bytecode);
    let mut evm = Evm::new(env, db);

    let result = evm.transact();

    //Test that the memory is correctly copied
    let correct_memory = vec![0, 0, 1, 2, 3, 4, 5, 6, 7, 8];
    let return_data = result.return_data().unwrap();
    assert_eq!(return_data, correct_memory);
}

#[test]
fn test_calldatacopy_calldataoffset_bigger_than_calldatasize() {
    let operations = vec![
        Operation::Push((1, BigUint::from(10_u8))),
        Operation::Push((1, BigUint::from(30_u8))),
        Operation::Push((1, BigUint::from(0_u8))),
        Operation::CallDataCopy,
        Operation::Push((1, BigUint::from(10_u8))),
        Operation::Push((1, BigUint::from(0_u8))),
        Operation::Return,
    ];

    let program = Program::from(operations);
    let mut env = Env::default();
    env.tx.data = Bytes::from(vec![0, 1, 2, 3, 4, 5, 6, 7, 8, 9]);
    env.tx.gas_limit = 1000;
    let (address, bytecode) = (
        Address::from_low_u64_be(40),
        Bytecode::from(program.to_bytecode()),
    );
    env.tx.transact_to = TransactTo::Call(address);
    let db = Db::new().with_bytecode(address, bytecode);
    let mut evm = Evm::new(env, db);
    let result = evm.transact();

    //Test that the memory is correctly copied
    let correct_memory = vec![0, 0, 0, 0, 0, 0, 0, 0, 0, 0];
    let return_data = result.return_data().unwrap();
    assert_eq!(return_data, correct_memory);
}

#[test]
fn log0() {
    let data: [u8; 32] = [0xff; 32];
    let size = 32_u8;
    let memory_offset = 0_u8;
    let program = Program::from(vec![
        // store data in memory
        Operation::Push((32_u8, BigUint::from_bytes_be(&data))),
        Operation::Push((1_u8, BigUint::from(memory_offset))),
        Operation::Mstore,
        // execute log0
        Operation::Push((1_u8, BigUint::from(size))),
        Operation::Push((1_u8, BigUint::from(memory_offset))),
        Operation::Log(0),
    ]);

    let mut env = Env::default();
    env.tx.gas_limit = 999_999;

    let (address, bytecode) = (
        Address::from_low_u64_be(40),
<<<<<<< HEAD
        Bytecode(program.to_bytecode()),
    );
    env.tx.transact_to = TransactTo::Call(address);
    let db = Db::with_bytecode(address, bytecode);
=======
        Bytecode::from(program.to_bytecode()),
    );
    env.tx.transact_to = TransactTo::Call(address);
    let db = Db::new().with_bytecode(address, bytecode);
>>>>>>> b268ffa5
    let mut evm = Evm::new(env, db);

    let result = evm.transact();

    assert!(&result.is_success());
    let logs = result.return_logs().unwrap();
    let expected_logs: Vec<Log> = vec![Log {
        data: [0xff_u8; 32].into(),
        topics: vec![],
    }];
    assert_eq!(logs.to_owned(), expected_logs);
}

#[test]
fn log1() {
    let data: [u8; 32] = [0xff; 32];
    let size = 32_u8;
    let memory_offset = 0_u8;
    let mut topic: [u8; 32] = [0x00; 32];
    topic[31] = 1;

    let program = Program::from(vec![
        // store data in memory
        Operation::Push((32_u8, BigUint::from_bytes_be(&data))),
        Operation::Push((1_u8, BigUint::from(memory_offset))),
        Operation::Mstore,
        // execute log1
        Operation::Push((32_u8, BigUint::from_bytes_be(&topic))),
        Operation::Push((1_u8, BigUint::from(size))),
        Operation::Push((1_u8, BigUint::from(memory_offset))),
        Operation::Log(1),
    ]);

    let mut env = Env::default();
    env.tx.gas_limit = 999_999;

<<<<<<< HEAD
    let (address, bytecode) = (Address::zero(), Bytecode(program.to_bytecode()));
    env.tx.transact_to = TransactTo::Call(address);
    let db = Db::with_bytecode(address, bytecode);
=======
    let (address, bytecode) = (Address::zero(), Bytecode::from(program.to_bytecode()));
    env.tx.transact_to = TransactTo::Call(address);
    let db = Db::new().with_bytecode(address, bytecode);
>>>>>>> b268ffa5
    let mut evm = Evm::new(env, db);

    let result = evm.transact();

    assert!(&result.is_success());
    let logs = result.return_logs().unwrap();
    let expected_logs: Vec<Log> = vec![Log {
        data: [0xff_u8; 32].into(),
        topics: vec![U256 { lo: 1, hi: 0 }],
    }];
    assert_eq!(logs.to_owned(), expected_logs);
}

#[test]
fn log2() {
    let data: [u8; 32] = [0xff; 32];
    let size = 32_u8;
    let memory_offset = 0_u8;
    let mut topic1: [u8; 32] = [0x00; 32];
    topic1[31] = 1;
    let mut topic2: [u8; 32] = [0x00; 32];
    topic2[31] = 2;

    let program = Program::from(vec![
        // store data in memory
        Operation::Push((32_u8, BigUint::from_bytes_be(&data))),
        Operation::Push((1_u8, BigUint::from(memory_offset))),
        Operation::Mstore,
        // execute log2
        Operation::Push((32_u8, BigUint::from_bytes_be(&topic2))),
        Operation::Push((32_u8, BigUint::from_bytes_be(&topic1))),
        Operation::Push((1_u8, BigUint::from(size))),
        Operation::Push((1_u8, BigUint::from(memory_offset))),
        Operation::Log(2),
    ]);

    let mut env = Env::default();
    env.tx.gas_limit = 999_999;

    let (address, bytecode) = (
        Address::from_low_u64_be(40),
<<<<<<< HEAD
        Bytecode(program.to_bytecode()),
    );
    env.tx.transact_to = TransactTo::Call(address);
    let db = Db::with_bytecode(address, bytecode);
=======
        Bytecode::from(program.to_bytecode()),
    );
    env.tx.transact_to = TransactTo::Call(address);
    let db = Db::new().with_bytecode(address, bytecode);
>>>>>>> b268ffa5
    let mut evm = Evm::new(env, db);

    let result = evm.transact();

    assert!(&result.is_success());
    let logs = result.return_logs().unwrap();
    let expected_logs: Vec<Log> = vec![Log {
        data: [0xff_u8; 32].into(),
        topics: vec![U256 { lo: 1, hi: 0 }, U256 { lo: 2, hi: 0 }],
    }];
    assert_eq!(logs.to_owned(), expected_logs);
}

#[test]
fn log3() {
    let data: [u8; 32] = [0xff; 32];
    let size = 32_u8;
    let memory_offset = 0_u8;
    let mut topic1: [u8; 32] = [0x00; 32];
    topic1[31] = 1;
    let mut topic2: [u8; 32] = [0x00; 32];
    topic2[31] = 2;
    let mut topic3: [u8; 32] = [0x00; 32];
    topic3[31] = 3;

    let program = Program::from(vec![
        // store data in memory
        Operation::Push((32_u8, BigUint::from_bytes_be(&data))),
        Operation::Push((1_u8, BigUint::from(memory_offset))),
        Operation::Mstore,
        // execute log2
        Operation::Push((32_u8, BigUint::from_bytes_be(&topic3))),
        Operation::Push((32_u8, BigUint::from_bytes_be(&topic2))),
        Operation::Push((32_u8, BigUint::from_bytes_be(&topic1))),
        Operation::Push((1_u8, BigUint::from(size))),
        Operation::Push((1_u8, BigUint::from(memory_offset))),
        Operation::Log(3),
    ]);

    let mut env = Env::default();
    env.tx.gas_limit = 999_999;
    let (address, bytecode) = (
        Address::from_low_u64_be(40),
<<<<<<< HEAD
        Bytecode(program.to_bytecode()),
    );
    env.tx.transact_to = TransactTo::Call(address);
    let db = Db::with_bytecode(address, bytecode);
=======
        Bytecode::from(program.to_bytecode()),
    );
    env.tx.transact_to = TransactTo::Call(address);
    let db = Db::new().with_bytecode(address, bytecode);
>>>>>>> b268ffa5
    let mut evm = Evm::new(env, db);

    let result = evm.transact();

    assert!(&result.is_success());
    let logs = result.return_logs().unwrap();
    let expected_logs: Vec<Log> = vec![Log {
        data: [0xff_u8; 32].into(),
        topics: vec![
            U256 { lo: 1, hi: 0 },
            U256 { lo: 2, hi: 0 },
            U256 { lo: 3, hi: 0 },
        ],
    }];
    assert_eq!(logs.to_owned(), expected_logs);
}

#[test]
fn log4() {
    let data: [u8; 32] = [0xff; 32];
    let size = 32_u8;
    let memory_offset = 0_u8;
    let mut topic1: [u8; 32] = [0x00; 32];
    topic1[31] = 1;
    let mut topic2: [u8; 32] = [0x00; 32];
    topic2[31] = 2;
    let mut topic3: [u8; 32] = [0x00; 32];
    topic3[31] = 3;
    let mut topic4: [u8; 32] = [0x00; 32];
    topic4[31] = 4;

    let program = Program::from(vec![
        // store data in memory
        Operation::Push((32_u8, BigUint::from_bytes_be(&data))),
        Operation::Push((1_u8, BigUint::from(memory_offset))),
        Operation::Mstore,
        // execute log4
        Operation::Push((32_u8, BigUint::from_bytes_be(&topic4))),
        Operation::Push((32_u8, BigUint::from_bytes_be(&topic3))),
        Operation::Push((32_u8, BigUint::from_bytes_be(&topic2))),
        Operation::Push((32_u8, BigUint::from_bytes_be(&topic1))),
        Operation::Push((1_u8, BigUint::from(size))),
        Operation::Push((1_u8, BigUint::from(memory_offset))),
        Operation::Log(4),
    ]);

    let mut env = Env::default();
    env.tx.gas_limit = 999_999;

    let (address, bytecode) = (
        Address::from_low_u64_be(40),
<<<<<<< HEAD
        Bytecode(program.to_bytecode()),
    );
    env.tx.transact_to = TransactTo::Call(address);
    let db = Db::with_bytecode(address, bytecode);
=======
        Bytecode::from(program.to_bytecode()),
    );
    env.tx.transact_to = TransactTo::Call(address);
    let db = Db::new().with_bytecode(address, bytecode);
>>>>>>> b268ffa5
    let mut evm = Evm::new(env, db);

    let result = evm.transact();

    assert!(&result.is_success());
    let logs = result.return_logs().unwrap();
    let expected_logs: Vec<Log> = vec![Log {
        data: [0xff_u8; 32].into(),
        topics: vec![
            U256 { lo: 1, hi: 0 },
            U256 { lo: 2, hi: 0 },
            U256 { lo: 3, hi: 0 },
            U256 { lo: 4, hi: 0 },
        ],
    }];
    assert_eq!(logs.to_owned(), expected_logs);
}

#[test]
fn callvalue_happy_path() {
    let callvalue: u32 = 1500;
    let operations = vec![Operation::Callvalue];
    let mut env = Env::default();
    env.tx.value = EU256::from(callvalue);

    let expected_result = BigUint::from(callvalue);

    run_program_assert_result(operations, env, expected_result);
}

#[test]
fn callvalue_gas_check() {
    let operations = vec![Operation::Callvalue];
    let needed_gas = gas_cost::CALLVALUE;
    let env = Env::default();
    run_program_assert_gas_exact(operations, env, needed_gas as _);
}

#[test]
fn callvalue_stack_overflow() {
    let mut program = vec![Operation::Push0; 1024];
    program.push(Operation::Callvalue);
    let env = Env::default();
    run_program_assert_halt(program, env);
}

#[test]
<<<<<<< HEAD
fn extcodesize() {
    let address = 40_u8;
    let operations = vec![
        Operation::Push((1_u8, address.into())),
        Operation::ExtcodeSize,
    ];
    let program: Program = operations.clone().into();
    let mut env = Env::default();
    env.tx.gas_limit = 999_999;

    // these operations are added in `run_program_assert_result` in order to get the execution result
    // so they must be taken into account when computing the code size.
    let program_extension: Program = vec![
        Operation::Push0,
        Operation::Mstore,
        Operation::Push((1, 32_u8.into())),
        Operation::Push0,
        Operation::Return,
    ]
    .into();

    let expected_result = program.to_bytecode().len() + program_extension.to_bytecode().len();
    run_program_assert_result(operations, env, expected_result.into())
}

#[test]
fn extcodesize_with_stack_underflow() {
    let program = vec![Operation::ExtcodeSize];
    let mut env = Env::default();
    env.tx.gas_limit = 999_999;
=======
fn block_number_check() {
    let program = vec![Operation::Number];
    let mut env = Env::default();
    let result = BigUint::from(2147483639_u32);

    env.block.number = ethereum_types::U256::from(2147483639);

    run_program_assert_result(program, env, result);
}

#[test]
fn block_number_check_gas() {
    let program = vec![Operation::Number];
    let env = Env::default();
    let gas_needed = gas_cost::NUMBER;

    run_program_assert_gas_exact(program, env, gas_needed as _);
}

#[test]
fn block_number_with_stack_overflow() {
    let mut program = vec![Operation::Push0; 1024];
    let env = Env::default();

    program.push(Operation::Number);
>>>>>>> b268ffa5
    run_program_assert_halt(program, env);
}

#[test]
<<<<<<< HEAD
fn extcodesize_gas_check() {
    // in this case we are not considering cold and warm accesses
    // we assume every access is warm
    let address = 40_u8;
    let operations = vec![
        Operation::Push((1_u8, address.into())),
        Operation::ExtcodeSize,
    ];
    let needed_gas = gas_cost::PUSHN + gas_cost::EXTCODESIZE + gas_cost::EXTCODESIZE_WARM;
=======
fn gasprice_happy_path() {
    let gas_price: u32 = 33192;
    let operations = vec![Operation::Gasprice];
    let mut env = Env::default();
    env.tx.gas_price = EU256::from(gas_price);

    let expected_result = BigUint::from(gas_price);

    run_program_assert_result(operations, env, expected_result);
}

#[test]
fn gasprice_gas_check() {
    let operations = vec![Operation::Gasprice];
    let needed_gas = gas_cost::GASPRICE;
>>>>>>> b268ffa5
    let env = Env::default();
    run_program_assert_gas_exact(operations, env, needed_gas as _);
}

#[test]
<<<<<<< HEAD
fn extcodesize_with_wrong_address() {
    let address = 0_u8;
    let operations = vec![
        Operation::Push((1_u8, address.into())),
        Operation::ExtcodeSize,
    ];
    let mut env = Env::default();
    env.tx.gas_limit = 999_999;

    let expected_result = 0_u8;
    run_program_assert_result(operations, env, expected_result.into())
=======
fn gasprice_stack_overflow() {
    let mut program = vec![Operation::Push0; 1024];
    program.push(Operation::Gasprice);
    let env = Env::default();
    run_program_assert_halt(program, env);
}

#[test]
fn chainid_happy_path() {
    let chainid: u64 = 1333;
    let operations = vec![Operation::Chainid];
    let mut env = Env::default();
    env.cfg.chain_id = chainid;
    let expected_result = BigUint::from(chainid);
    run_program_assert_result(operations, env, expected_result);
}

#[test]
fn chainid_gas_check() {
    let operations = vec![Operation::Chainid];
    let needed_gas = gas_cost::CHAINID;
    let env = Env::default();
    run_program_assert_gas_exact(operations, env, needed_gas as _);
}

#[test]
fn chainid_stack_overflow() {
    let mut program = vec![Operation::Push0; 1024];
    program.push(Operation::Chainid);
    let env = Env::default();
    run_program_assert_halt(program, env);
>>>>>>> b268ffa5
}<|MERGE_RESOLUTION|>--- conflicted
+++ resolved
@@ -3,11 +3,7 @@
     constants::gas_cost,
     db::{Bytecode, Db},
     env::TransactTo,
-<<<<<<< HEAD
     primitives::{Bytes, U256 as EU256},
-=======
-    primitives::{Address, Bytes, U256 as EU256},
->>>>>>> b268ffa5
     program::{Operation, Program},
     syscall::{Log, U256},
     Env, Evm,
@@ -31,17 +27,10 @@
     let program = Program::from(operations);
     let (address, bytecode) = (
         Address::from_low_u64_be(40),
-<<<<<<< HEAD
-        Bytecode(program.to_bytecode()),
-    );
-    env.tx.transact_to = TransactTo::Call(address);
-    let db = Db::with_bytecode(address, bytecode);
-=======
-        Bytecode::from(program.to_bytecode()),
-    );
-    env.tx.transact_to = TransactTo::Call(address);
-    let db = Db::new().with_bytecode(address, bytecode);
->>>>>>> b268ffa5
+        Bytecode::from(program.to_bytecode()),
+    );
+    env.tx.transact_to = TransactTo::Call(address);
+    let db = Db::new().with_bytecode(address, bytecode);
     let mut evm = Evm::new(env, db);
     let result = evm.transact();
     assert!(&result.is_success());
@@ -54,17 +43,10 @@
     env.tx.gas_limit = 999_999;
     let (address, bytecode) = (
         Address::from_low_u64_be(40),
-<<<<<<< HEAD
-        Bytecode(program.to_bytecode()),
-    );
-    env.tx.transact_to = TransactTo::Call(address);
-    let db = Db::with_bytecode(address, bytecode);
-=======
-        Bytecode::from(program.to_bytecode()),
-    );
-    env.tx.transact_to = TransactTo::Call(address);
-    let db = Db::new().with_bytecode(address, bytecode);
->>>>>>> b268ffa5
+        Bytecode::from(program.to_bytecode()),
+    );
+    env.tx.transact_to = TransactTo::Call(address);
+    let db = Db::new().with_bytecode(address, bytecode);
     let mut evm = Evm::new(env, db);
 
     let result = evm.transact();
@@ -78,17 +60,10 @@
     env_success.tx.gas_limit = needed_gas;
     let (address, bytecode) = (
         Address::from_low_u64_be(40),
-<<<<<<< HEAD
-        Bytecode(program.to_bytecode()),
+        Bytecode::from(program.to_bytecode()),
     );
     env_success.tx.transact_to = TransactTo::Call(address);
-    let db = Db::with_bytecode(address, bytecode);
-=======
-        Bytecode::from(program.to_bytecode()),
-    );
-    env_success.tx.transact_to = TransactTo::Call(address);
-    let db = Db::new().with_bytecode(address, bytecode);
->>>>>>> b268ffa5
+    let db = Db::new().with_bytecode(address, bytecode);
     let mut evm = Evm::new(env_success, db);
 
     let result = evm.transact();
@@ -99,17 +74,10 @@
     env_halt.tx.gas_limit = needed_gas - 1;
     let (address, bytecode) = (
         Address::from_low_u64_be(40),
-<<<<<<< HEAD
-        Bytecode(program.to_bytecode()),
+        Bytecode::from(program.to_bytecode()),
     );
     env_halt.tx.transact_to = TransactTo::Call(address);
-    let db = Db::with_bytecode(address, bytecode);
-=======
-        Bytecode::from(program.to_bytecode()),
-    );
-    env_halt.tx.transact_to = TransactTo::Call(address);
-    let db = Db::new().with_bytecode(address, bytecode);
->>>>>>> b268ffa5
+    let db = Db::new().with_bytecode(address, bytecode);
     let mut evm = Evm::new(env_halt, db);
 
     let result = evm.transact();
@@ -170,17 +138,10 @@
 
     let (address, bytecode) = (
         Address::from_low_u64_be(40),
-<<<<<<< HEAD
-        Bytecode(program.to_bytecode()),
-    );
-    env.tx.transact_to = TransactTo::Call(address);
-    let db = Db::with_bytecode(address, bytecode);
-=======
-        Bytecode::from(program.to_bytecode()),
-    );
-    env.tx.transact_to = TransactTo::Call(address);
-    let db = Db::new().with_bytecode(address, bytecode);
->>>>>>> b268ffa5
+        Bytecode::from(program.to_bytecode()),
+    );
+    env.tx.transact_to = TransactTo::Call(address);
+    let db = Db::new().with_bytecode(address, bytecode);
     let mut evm = Evm::new(env, db);
 
     let result = evm.transact();
@@ -251,17 +212,10 @@
     env.tx.data = Bytes::from(calldata);
     let (address, bytecode) = (
         Address::from_low_u64_be(40),
-<<<<<<< HEAD
-        Bytecode(program.to_bytecode()),
-    );
-    env.tx.transact_to = TransactTo::Call(address);
-    let db = Db::with_bytecode(address, bytecode);
-=======
-        Bytecode::from(program.to_bytecode()),
-    );
-    env.tx.transact_to = TransactTo::Call(address);
-    let db = Db::new().with_bytecode(address, bytecode);
->>>>>>> b268ffa5
+        Bytecode::from(program.to_bytecode()),
+    );
+    env.tx.transact_to = TransactTo::Call(address);
+    let db = Db::new().with_bytecode(address, bytecode);
     let mut evm = Evm::new(env, db);
 
     let result = evm.transact();
@@ -302,17 +256,10 @@
     env.tx.data = Bytes::from(calldata);
     let (address, bytecode) = (
         Address::from_low_u64_be(40),
-<<<<<<< HEAD
-        Bytecode(program.to_bytecode()),
-    );
-    env.tx.transact_to = TransactTo::Call(address);
-    let db = Db::with_bytecode(address, bytecode);
-=======
-        Bytecode::from(program.to_bytecode()),
-    );
-    env.tx.transact_to = TransactTo::Call(address);
-    let db = Db::new().with_bytecode(address, bytecode);
->>>>>>> b268ffa5
+        Bytecode::from(program.to_bytecode()),
+    );
+    env.tx.transact_to = TransactTo::Call(address);
+    let db = Db::new().with_bytecode(address, bytecode);
     let mut evm = Evm::new(env, db);
 
     let result = evm.transact();
@@ -351,17 +298,10 @@
     env.tx.data = Bytes::from(vec![0xff; 32]);
     let (address, bytecode) = (
         Address::from_low_u64_be(40),
-<<<<<<< HEAD
-        Bytecode(program.to_bytecode()),
-    );
-    env.tx.transact_to = TransactTo::Call(address);
-    let db = Db::with_bytecode(address, bytecode);
-=======
-        Bytecode::from(program.to_bytecode()),
-    );
-    env.tx.transact_to = TransactTo::Call(address);
-    let db = Db::new().with_bytecode(address, bytecode);
->>>>>>> b268ffa5
+        Bytecode::from(program.to_bytecode()),
+    );
+    env.tx.transact_to = TransactTo::Call(address);
+    let db = Db::new().with_bytecode(address, bytecode);
     let mut evm = Evm::new(env, db);
 
     let result = evm.transact();
@@ -549,17 +489,10 @@
 
     let (address, bytecode) = (
         Address::from_low_u64_be(40),
-<<<<<<< HEAD
-        Bytecode(program.to_bytecode()),
-    );
-    env.tx.transact_to = TransactTo::Call(address);
-    let db = Db::with_bytecode(address, bytecode);
-=======
-        Bytecode::from(program.to_bytecode()),
-    );
-    env.tx.transact_to = TransactTo::Call(address);
-    let db = Db::new().with_bytecode(address, bytecode);
->>>>>>> b268ffa5
+        Bytecode::from(program.to_bytecode()),
+    );
+    env.tx.transact_to = TransactTo::Call(address);
+    let db = Db::new().with_bytecode(address, bytecode);
     let mut evm = Evm::new(env, db);
 
     let result = evm.transact();
@@ -596,15 +529,9 @@
     let mut env = Env::default();
     env.tx.gas_limit = 999_999;
 
-<<<<<<< HEAD
-    let (address, bytecode) = (Address::zero(), Bytecode(program.to_bytecode()));
-    env.tx.transact_to = TransactTo::Call(address);
-    let db = Db::with_bytecode(address, bytecode);
-=======
     let (address, bytecode) = (Address::zero(), Bytecode::from(program.to_bytecode()));
     env.tx.transact_to = TransactTo::Call(address);
     let db = Db::new().with_bytecode(address, bytecode);
->>>>>>> b268ffa5
     let mut evm = Evm::new(env, db);
 
     let result = evm.transact();
@@ -646,17 +573,10 @@
 
     let (address, bytecode) = (
         Address::from_low_u64_be(40),
-<<<<<<< HEAD
-        Bytecode(program.to_bytecode()),
-    );
-    env.tx.transact_to = TransactTo::Call(address);
-    let db = Db::with_bytecode(address, bytecode);
-=======
-        Bytecode::from(program.to_bytecode()),
-    );
-    env.tx.transact_to = TransactTo::Call(address);
-    let db = Db::new().with_bytecode(address, bytecode);
->>>>>>> b268ffa5
+        Bytecode::from(program.to_bytecode()),
+    );
+    env.tx.transact_to = TransactTo::Call(address);
+    let db = Db::new().with_bytecode(address, bytecode);
     let mut evm = Evm::new(env, db);
 
     let result = evm.transact();
@@ -700,17 +620,10 @@
     env.tx.gas_limit = 999_999;
     let (address, bytecode) = (
         Address::from_low_u64_be(40),
-<<<<<<< HEAD
-        Bytecode(program.to_bytecode()),
-    );
-    env.tx.transact_to = TransactTo::Call(address);
-    let db = Db::with_bytecode(address, bytecode);
-=======
-        Bytecode::from(program.to_bytecode()),
-    );
-    env.tx.transact_to = TransactTo::Call(address);
-    let db = Db::new().with_bytecode(address, bytecode);
->>>>>>> b268ffa5
+        Bytecode::from(program.to_bytecode()),
+    );
+    env.tx.transact_to = TransactTo::Call(address);
+    let db = Db::new().with_bytecode(address, bytecode);
     let mut evm = Evm::new(env, db);
 
     let result = evm.transact();
@@ -762,17 +675,10 @@
 
     let (address, bytecode) = (
         Address::from_low_u64_be(40),
-<<<<<<< HEAD
-        Bytecode(program.to_bytecode()),
-    );
-    env.tx.transact_to = TransactTo::Call(address);
-    let db = Db::with_bytecode(address, bytecode);
-=======
-        Bytecode::from(program.to_bytecode()),
-    );
-    env.tx.transact_to = TransactTo::Call(address);
-    let db = Db::new().with_bytecode(address, bytecode);
->>>>>>> b268ffa5
+        Bytecode::from(program.to_bytecode()),
+    );
+    env.tx.transact_to = TransactTo::Call(address);
+    let db = Db::new().with_bytecode(address, bytecode);
     let mut evm = Evm::new(env, db);
 
     let result = evm.transact();
@@ -820,7 +726,89 @@
 }
 
 #[test]
-<<<<<<< HEAD
+fn block_number_check() {
+    let program = vec![Operation::Number];
+    let mut env = Env::default();
+    let result = BigUint::from(2147483639_u32);
+
+    env.block.number = ethereum_types::U256::from(2147483639);
+
+    run_program_assert_result(program, env, result);
+}
+
+#[test]
+fn block_number_check_gas() {
+    let program = vec![Operation::Number];
+    let env = Env::default();
+    let gas_needed = gas_cost::NUMBER;
+
+    run_program_assert_gas_exact(program, env, gas_needed as _);
+}
+
+#[test]
+fn block_number_with_stack_overflow() {
+    let mut program = vec![Operation::Push0; 1024];
+    let env = Env::default();
+
+    program.push(Operation::Number);
+    run_program_assert_halt(program, env);
+}
+
+#[test]
+fn gasprice_happy_path() {
+    let gas_price: u32 = 33192;
+    let operations = vec![Operation::Gasprice];
+    let mut env = Env::default();
+    env.tx.gas_price = EU256::from(gas_price);
+
+    let expected_result = BigUint::from(gas_price);
+
+    run_program_assert_result(operations, env, expected_result);
+}
+
+#[test]
+fn gasprice_gas_check() {
+    let operations = vec![Operation::Gasprice];
+    let needed_gas = gas_cost::GASPRICE;
+    let env = Env::default();
+    run_program_assert_gas_exact(operations, env, needed_gas as _);
+}
+
+#[test]
+fn gasprice_stack_overflow() {
+    let mut program = vec![Operation::Push0; 1024];
+    program.push(Operation::Gasprice);
+    let env = Env::default();
+    run_program_assert_halt(program, env);
+}
+
+#[test]
+fn chainid_happy_path() {
+    let chainid: u64 = 1333;
+    let operations = vec![Operation::Chainid];
+    let mut env = Env::default();
+    env.cfg.chain_id = chainid;
+    let expected_result = BigUint::from(chainid);
+    run_program_assert_result(operations, env, expected_result);
+}
+
+#[test]
+fn chainid_gas_check() {
+    let operations = vec![Operation::Chainid];
+    let needed_gas = gas_cost::CHAINID;
+    let env = Env::default();
+    run_program_assert_gas_exact(operations, env, needed_gas as _);
+}
+
+#[test]
+fn chainid_stack_overflow() {
+    let mut program = vec![Operation::Push0; 1024];
+    program.push(Operation::Chainid);
+    let env = Env::default();
+    run_program_assert_halt(program, env);
+}
+
+#[test]
 fn extcodesize() {
     let address = 40_u8;
     let operations = vec![
@@ -851,38 +839,10 @@
     let program = vec![Operation::ExtcodeSize];
     let mut env = Env::default();
     env.tx.gas_limit = 999_999;
-=======
-fn block_number_check() {
-    let program = vec![Operation::Number];
-    let mut env = Env::default();
-    let result = BigUint::from(2147483639_u32);
-
-    env.block.number = ethereum_types::U256::from(2147483639);
-
-    run_program_assert_result(program, env, result);
-}
-
-#[test]
-fn block_number_check_gas() {
-    let program = vec![Operation::Number];
-    let env = Env::default();
-    let gas_needed = gas_cost::NUMBER;
-
-    run_program_assert_gas_exact(program, env, gas_needed as _);
-}
-
-#[test]
-fn block_number_with_stack_overflow() {
-    let mut program = vec![Operation::Push0; 1024];
-    let env = Env::default();
-
-    program.push(Operation::Number);
->>>>>>> b268ffa5
     run_program_assert_halt(program, env);
 }
 
 #[test]
-<<<<<<< HEAD
 fn extcodesize_gas_check() {
     // in this case we are not considering cold and warm accesses
     // we assume every access is warm
@@ -892,29 +852,11 @@
         Operation::ExtcodeSize,
     ];
     let needed_gas = gas_cost::PUSHN + gas_cost::EXTCODESIZE + gas_cost::EXTCODESIZE_WARM;
-=======
-fn gasprice_happy_path() {
-    let gas_price: u32 = 33192;
-    let operations = vec![Operation::Gasprice];
-    let mut env = Env::default();
-    env.tx.gas_price = EU256::from(gas_price);
-
-    let expected_result = BigUint::from(gas_price);
-
-    run_program_assert_result(operations, env, expected_result);
-}
-
-#[test]
-fn gasprice_gas_check() {
-    let operations = vec![Operation::Gasprice];
-    let needed_gas = gas_cost::GASPRICE;
->>>>>>> b268ffa5
     let env = Env::default();
     run_program_assert_gas_exact(operations, env, needed_gas as _);
 }
 
 #[test]
-<<<<<<< HEAD
 fn extcodesize_with_wrong_address() {
     let address = 0_u8;
     let operations = vec![
@@ -926,37 +868,4 @@
 
     let expected_result = 0_u8;
     run_program_assert_result(operations, env, expected_result.into())
-=======
-fn gasprice_stack_overflow() {
-    let mut program = vec![Operation::Push0; 1024];
-    program.push(Operation::Gasprice);
-    let env = Env::default();
-    run_program_assert_halt(program, env);
-}
-
-#[test]
-fn chainid_happy_path() {
-    let chainid: u64 = 1333;
-    let operations = vec![Operation::Chainid];
-    let mut env = Env::default();
-    env.cfg.chain_id = chainid;
-    let expected_result = BigUint::from(chainid);
-    run_program_assert_result(operations, env, expected_result);
-}
-
-#[test]
-fn chainid_gas_check() {
-    let operations = vec![Operation::Chainid];
-    let needed_gas = gas_cost::CHAINID;
-    let env = Env::default();
-    run_program_assert_gas_exact(operations, env, needed_gas as _);
-}
-
-#[test]
-fn chainid_stack_overflow() {
-    let mut program = vec![Operation::Push0; 1024];
-    program.push(Operation::Chainid);
-    let env = Env::default();
-    run_program_assert_halt(program, env);
->>>>>>> b268ffa5
 }