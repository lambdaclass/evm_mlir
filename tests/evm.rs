use evm_mlir::{
    constants::gas_cost,
    primitives::{Bytes, U256 as EU256},
    program::{Operation, Program},
    syscall::{Log, U256},
    Env, Evm,
};
use num_bigint::BigUint;

fn run_program_assert_result(
    mut operations: Vec<Operation>,
    mut env: Env,
    expected_result: BigUint,
) {
    operations.extend([
        Operation::Push0,
        Operation::Mstore,
        Operation::Push((1, 32_u8.into())),
        Operation::Push0,
        Operation::Return,
    ]);
    let program = Program::from(operations);
    env.tx.gas_limit = 999_999;
    let mut evm = Evm::new(env, program);
    let result = evm.transact();
    assert!(&result.is_success());
    let result_data = BigUint::from_bytes_be(result.return_data().unwrap());
    assert_eq!(result_data, expected_result);
}

fn run_program_assert_halt(operations: Vec<Operation>, mut env: Env) {
    let program = Program::from(operations);
    env.tx.gas_limit = 999_999;
    let mut evm = Evm::new(env, program);
    let result = evm.transact();
    assert!(result.is_halt());
}

fn run_program_assert_gas_exact(operations: Vec<Operation>, env: Env, needed_gas: u64) {
    //Ok run
    let program = Program::from(operations.clone());
    let mut env_success = env.clone();
    env_success.tx.gas_limit = needed_gas;
    let mut evm = Evm::new(env_success, program);
    let result = evm.transact();
    assert!(result.is_success());
    //Halt run
    let program = Program::from(operations.clone());
    let mut env_halt = env.clone();
    env_halt.tx.gas_limit = needed_gas - 1;
    let mut evm = Evm::new(env_halt, program);
    let result = evm.transact();
    assert!(result.is_halt());
}

fn get_fibonacci_program(n: u64) -> Vec<Operation> {
    assert!(n > 0, "n must be greater than 0");

    let main_loop_pc = 36;
    let end_pc = 57;
    vec![
        Operation::Push((32, (n - 1).into())),     // 0-32
        Operation::Push0,                          // fib(0)
        Operation::Push((1, BigUint::from(1_u8))), // fib(1)
        // main loop
        Operation::Jumpdest { pc: main_loop_pc }, // 35
        Operation::Dup(3),
        Operation::IsZero,
        Operation::Push((1, BigUint::from(end_pc))), // 38-39
        Operation::Jumpi,
        // fib(n-1) + fib(n-2)
        Operation::Dup(2),
        Operation::Dup(2),
        Operation::Add,
        // [fib(n-2), fib(n-1), fib(n)] -> [fib(n-1) + fib(n)]
        Operation::Swap(2),
        Operation::Pop,
        Operation::Swap(1),
        // decrement counter
        Operation::Swap(2),
        Operation::Push((1, BigUint::from(1_u8))), // 48-49
        Operation::Swap(1),
        Operation::Sub,
        Operation::Swap(2),
        Operation::Push((1, BigUint::from(main_loop_pc))), // 53-54
        Operation::Jump,
        Operation::Jumpdest { pc: end_pc },
        Operation::Swap(2),
        Operation::Pop,
        Operation::Pop,
        // Return the requested fibonacci element
        Operation::Push0,
        Operation::Mstore,
        Operation::Push((1, 32_u8.into())),
        Operation::Push0,
        Operation::Return,
    ]
}

#[test]
fn fibonacci_example() {
    let operations = get_fibonacci_program(10);
    let program = Program::from(operations);

    let mut env = Env::default();
    env.tx.gas_limit = 999_999;

    let mut evm = Evm::new(env, program);

    let result = evm.transact();

    assert!(&result.is_success());
    let number = BigUint::from_bytes_be(result.return_data().unwrap());
    assert_eq!(number, 55_u32.into());
}

#[test]
fn calldataload_with_all_bytes_before_end_of_calldata() {
    // in this case offset + 32 < calldata_size
    // calldata is
    //       index =    0  1  ... 30 31 30  ... 63
    //      calldata = [0, 0, ..., 0, 1, 0, ..., 0]
    // the offset is 0 and given that the slice width is always 32,
    // then the result is
    //      calldata_slice = [0, 0, ..., 1]
    let calldata_offset = 0_u8;
    let memory_offset = 0_u8;
    let size = 32_u8;
    let program = Program::from(vec![
        Operation::Push((1_u8, BigUint::from(calldata_offset))),
        Operation::CalldataLoad,
        Operation::Push((1_u8, BigUint::from(memory_offset))),
        Operation::Mstore,
        Operation::Push((1_u8, BigUint::from(size))),
        Operation::Push((1_u8, BigUint::from(memory_offset))),
        Operation::Return,
    ]);

    let mut env = Env::default();
    env.tx.gas_limit = 999_999;
    let mut calldata = vec![0x00; 64];
    calldata[31] = 1;
    env.tx.data = Bytes::from(calldata);
    let mut evm = Evm::new(env, program);

    let result = evm.transact();

    assert!(&result.is_success());
    let calldata_slice = result.return_data().unwrap();
    let mut expected_result = [0_u8; 32];
    expected_result[31] = 1;
    assert_eq!(calldata_slice, expected_result);
}

#[test]
fn calldataload_with_some_bytes_after_end_of_calldata() {
    // in this case offset + 32 >= calldata_size
    // the calldata is
    //       index =    0  1  ... 30 31
    //      calldata = [0, 0, ..., 0, 1]
    // and the offset is 1, given that in the result all bytes after
    // calldata end are set to 0, then the result is
    //      calldata_slice = [0, ..., 0, 1, 0]
    let calldata_offset = 1_u8;
    let memory_offset = 0_u8;
    let size = 32_u8;
    let program = Program::from(vec![
        Operation::Push((1_u8, BigUint::from(calldata_offset))),
        Operation::CalldataLoad,
        Operation::Push((1_u8, BigUint::from(memory_offset))),
        Operation::Mstore,
        Operation::Push((1_u8, BigUint::from(size))),
        Operation::Push((1_u8, BigUint::from(memory_offset))),
        Operation::Return,
    ]);

    let mut env = Env::default();
    env.tx.gas_limit = 999_999;
    let mut calldata = vec![0x00; 32];
    calldata[31] = 1;
    env.tx.data = Bytes::from(calldata);
    let mut evm = Evm::new(env, program);
    let result = evm.transact();

    assert!(&result.is_success());
    let calldata_slice = result.return_data().unwrap();
    let mut expected_result = [0_u8; 32];
    expected_result[30] = 1;
    assert_eq!(calldata_slice, expected_result);
}

#[test]
fn calldataload_with_offset_greater_than_calldata_size() {
    // in this case offset > calldata_size
    // the calldata is
    //       index =    0  1  ... 30 31
    //      calldata = [1, 1, ..., 1, 1]
    // and the offset is 64, given that in the result all bytes after
    // calldata end are set to 0, then the result is
    //      calldata_slice = [0, ..., 0, 0, 0]
    let calldata_offset = 64_u8;
    let memory_offset = 0_u8;
    let size = 32_u8;
    let program = Program::from(vec![
        Operation::Push((1_u8, BigUint::from(calldata_offset))),
        Operation::CalldataLoad,
        Operation::Push((1_u8, BigUint::from(memory_offset))),
        Operation::Mstore,
        Operation::Push((1_u8, BigUint::from(size))),
        Operation::Push((1_u8, BigUint::from(memory_offset))),
        Operation::Return,
    ]);

    let mut env = Env::default();
    env.tx.gas_limit = 999_999;
    env.tx.data = Bytes::from(vec![0xff; 32]);
    let mut evm = Evm::new(env, program);

    let result = evm.transact();

    assert!(&result.is_success());
    let calldata_slice = result.return_data().unwrap();
    let expected_result = [0_u8; 32];
    assert_eq!(calldata_slice, expected_result);
}

#[test]
fn log0() {
    let data: [u8; 32] = [0xff; 32];
    let size = 32_u8;
    let memory_offset = 0_u8;
    let program = Program::from(vec![
        // store data in memory
        Operation::Push((32_u8, BigUint::from_bytes_be(&data))),
        Operation::Push((1_u8, BigUint::from(memory_offset))),
        Operation::Mstore,
        // execute log0
        Operation::Push((1_u8, BigUint::from(size))),
        Operation::Push((1_u8, BigUint::from(memory_offset))),
        Operation::Log(0),
    ]);

    let mut env = Env::default();
    env.tx.gas_limit = 999_999;

    let mut evm = Evm::new(env, program);

    let result = evm.transact();

    assert!(&result.is_success());
    let logs = result.return_logs().unwrap();
    let expected_logs: Vec<Log> = vec![Log {
        data: [0xff_u8; 32].into(),
        topics: vec![],
    }];
    assert_eq!(logs.to_owned(), expected_logs);
}

#[test]
fn log1() {
    let data: [u8; 32] = [0xff; 32];
    let size = 32_u8;
    let memory_offset = 0_u8;
    let mut topic: [u8; 32] = [0x00; 32];
    topic[31] = 1;

    let program = Program::from(vec![
        // store data in memory
        Operation::Push((32_u8, BigUint::from_bytes_be(&data))),
        Operation::Push((1_u8, BigUint::from(memory_offset))),
        Operation::Mstore,
        // execute log1
        Operation::Push((32_u8, BigUint::from_bytes_be(&topic))),
        Operation::Push((1_u8, BigUint::from(size))),
        Operation::Push((1_u8, BigUint::from(memory_offset))),
        Operation::Log(1),
    ]);

    let mut env = Env::default();
    env.tx.gas_limit = 999_999;

    let mut evm = Evm::new(env, program);

    let result = evm.transact();

    assert!(&result.is_success());
    let logs = result.return_logs().unwrap();
    let expected_logs: Vec<Log> = vec![Log {
        data: [0xff_u8; 32].into(),
        topics: vec![U256 { lo: 1, hi: 0 }],
    }];
    assert_eq!(logs.to_owned(), expected_logs);
}

#[test]
fn log2() {
    let data: [u8; 32] = [0xff; 32];
    let size = 32_u8;
    let memory_offset = 0_u8;
    let mut topic1: [u8; 32] = [0x00; 32];
    topic1[31] = 1;
    let mut topic2: [u8; 32] = [0x00; 32];
    topic2[31] = 2;

    let program = Program::from(vec![
        // store data in memory
        Operation::Push((32_u8, BigUint::from_bytes_be(&data))),
        Operation::Push((1_u8, BigUint::from(memory_offset))),
        Operation::Mstore,
        // execute log2
        Operation::Push((32_u8, BigUint::from_bytes_be(&topic2))),
        Operation::Push((32_u8, BigUint::from_bytes_be(&topic1))),
        Operation::Push((1_u8, BigUint::from(size))),
        Operation::Push((1_u8, BigUint::from(memory_offset))),
        Operation::Log(2),
    ]);

    let mut env = Env::default();
    env.tx.gas_limit = 999_999;

    let mut evm = Evm::new(env, program);

    let result = evm.transact();

    assert!(&result.is_success());
    let logs = result.return_logs().unwrap();
    let expected_logs: Vec<Log> = vec![Log {
        data: [0xff_u8; 32].into(),
        topics: vec![U256 { lo: 1, hi: 0 }, U256 { lo: 2, hi: 0 }],
    }];
    assert_eq!(logs.to_owned(), expected_logs);
}

#[test]
fn log3() {
    let data: [u8; 32] = [0xff; 32];
    let size = 32_u8;
    let memory_offset = 0_u8;
    let mut topic1: [u8; 32] = [0x00; 32];
    topic1[31] = 1;
    let mut topic2: [u8; 32] = [0x00; 32];
    topic2[31] = 2;
    let mut topic3: [u8; 32] = [0x00; 32];
    topic3[31] = 3;

    let program = Program::from(vec![
        // store data in memory
        Operation::Push((32_u8, BigUint::from_bytes_be(&data))),
        Operation::Push((1_u8, BigUint::from(memory_offset))),
        Operation::Mstore,
        // execute log2
        Operation::Push((32_u8, BigUint::from_bytes_be(&topic3))),
        Operation::Push((32_u8, BigUint::from_bytes_be(&topic2))),
        Operation::Push((32_u8, BigUint::from_bytes_be(&topic1))),
        Operation::Push((1_u8, BigUint::from(size))),
        Operation::Push((1_u8, BigUint::from(memory_offset))),
        Operation::Log(3),
    ]);

    let mut env = Env::default();
    env.tx.gas_limit = 999_999;

    let mut evm = Evm::new(env, program);

    let result = evm.transact();

    assert!(&result.is_success());
    let logs = result.return_logs().unwrap();
    let expected_logs: Vec<Log> = vec![Log {
        data: [0xff_u8; 32].into(),
        topics: vec![
            U256 { lo: 1, hi: 0 },
            U256 { lo: 2, hi: 0 },
            U256 { lo: 3, hi: 0 },
        ],
    }];
    assert_eq!(logs.to_owned(), expected_logs);
}

#[test]
fn log4() {
    let data: [u8; 32] = [0xff; 32];
    let size = 32_u8;
    let memory_offset = 0_u8;
    let mut topic1: [u8; 32] = [0x00; 32];
    topic1[31] = 1;
    let mut topic2: [u8; 32] = [0x00; 32];
    topic2[31] = 2;
    let mut topic3: [u8; 32] = [0x00; 32];
    topic3[31] = 3;
    let mut topic4: [u8; 32] = [0x00; 32];
    topic4[31] = 4;

    let program = Program::from(vec![
        // store data in memory
        Operation::Push((32_u8, BigUint::from_bytes_be(&data))),
        Operation::Push((1_u8, BigUint::from(memory_offset))),
        Operation::Mstore,
        // execute log4
        Operation::Push((32_u8, BigUint::from_bytes_be(&topic4))),
        Operation::Push((32_u8, BigUint::from_bytes_be(&topic3))),
        Operation::Push((32_u8, BigUint::from_bytes_be(&topic2))),
        Operation::Push((32_u8, BigUint::from_bytes_be(&topic1))),
        Operation::Push((1_u8, BigUint::from(size))),
        Operation::Push((1_u8, BigUint::from(memory_offset))),
        Operation::Log(4),
    ]);

    let mut env = Env::default();
    env.tx.gas_limit = 999_999;

    let mut evm = Evm::new(env, program);

    let result = evm.transact();

    assert!(&result.is_success());
    let logs = result.return_logs().unwrap();
    let expected_logs: Vec<Log> = vec![Log {
        data: [0xff_u8; 32].into(),
        topics: vec![
            U256 { lo: 1, hi: 0 },
            U256 { lo: 2, hi: 0 },
            U256 { lo: 3, hi: 0 },
            U256 { lo: 4, hi: 0 },
        ],
    }];
    assert_eq!(logs.to_owned(), expected_logs);
}

#[test]
fn callvalue_happy_path() {
    let callvalue: u32 = 1500;
    let operations = vec![Operation::Callvalue];
    let mut env = Env::default();
    env.tx.value = EU256::from(callvalue);

    let expected_result = BigUint::from(callvalue);

    run_program_assert_result(operations, env, expected_result);
}

#[test]
fn callvalue_gas_check() {
    let operations = vec![Operation::Callvalue];
    let needed_gas = gas_cost::CALLVALUE;
    let env = Env::default();
    run_program_assert_gas_exact(operations, env, needed_gas as _);
}

#[test]
fn callvalue_stack_overflow() {
    let mut program = vec![Operation::Push0; 1024];
    program.push(Operation::Callvalue);
    let env = Env::default();
    run_program_assert_halt(program, env);
}

#[test]
<<<<<<< HEAD
fn chainid_happy_path() {
    let chainid: u64 = 1333;
    let operations = vec![Operation::Chainid];
    let mut env = Env::default();
    env.cfg.chain_id = chainid;
    let expected_result = BigUint::from(chainid);
=======
fn block_number_check() {
    let program = vec![Operation::Number];
    let mut env = Env::default();
    let result = BigUint::from(2147483639_u32);

    env.block.number = ethereum_types::U256::from(2147483639);

    run_program_assert_result(program, env, result);
}

#[test]
fn block_number_check_gas() {
    let program = vec![Operation::Number];
    let env = Env::default();
    let gas_needed = gas_cost::NUMBER;

    run_program_assert_gas_exact(program, env, gas_needed as _);
}

#[test]
fn block_number_with_stack_overflow() {
    let mut program = vec![Operation::Push0; 1024];
    let env = Env::default();

    program.push(Operation::Number);
    run_program_assert_halt(program, env);
}

#[test]
fn gasprice_happy_path() {
    let gas_price: u32 = 33192;
    let operations = vec![Operation::Gasprice];
    let mut env = Env::default();
    env.tx.gas_price = EU256::from(gas_price);

    let expected_result = BigUint::from(gas_price);

>>>>>>> 9e587f9c
    run_program_assert_result(operations, env, expected_result);
}

#[test]
<<<<<<< HEAD
fn chainid_gas_check() {
    let operations = vec![Operation::Chainid];
    let needed_gas = gas_cost::CHAINID;
=======
fn gasprice_gas_check() {
    let operations = vec![Operation::Gasprice];
    let needed_gas = gas_cost::GASPRICE;
>>>>>>> 9e587f9c
    let env = Env::default();
    run_program_assert_gas_exact(operations, env, needed_gas as _);
}

#[test]
<<<<<<< HEAD
fn chainid_stack_overflow() {
    let mut program = vec![Operation::Push0; 1024];
    program.push(Operation::Chainid);
=======
fn gasprice_stack_overflow() {
    let mut program = vec![Operation::Push0; 1024];
    program.push(Operation::Gasprice);
>>>>>>> 9e587f9c
    let env = Env::default();
    run_program_assert_halt(program, env);
}<|MERGE_RESOLUTION|>--- conflicted
+++ resolved
@@ -456,79 +456,84 @@
 }
 
 #[test]
-<<<<<<< HEAD
+fn block_number_check() {
+    let program = vec![Operation::Number];
+    let mut env = Env::default();
+    let result = BigUint::from(2147483639_u32);
+
+    env.block.number = ethereum_types::U256::from(2147483639);
+
+    run_program_assert_result(program, env, result);
+}
+
+#[test]
+fn block_number_check_gas() {
+    let program = vec![Operation::Number];
+    let env = Env::default();
+    let gas_needed = gas_cost::NUMBER;
+
+    run_program_assert_gas_exact(program, env, gas_needed as _);
+}
+
+#[test]
+fn block_number_with_stack_overflow() {
+    let mut program = vec![Operation::Push0; 1024];
+    let env = Env::default();
+
+    program.push(Operation::Number);
+    run_program_assert_halt(program, env);
+}
+
+#[test]
+fn gasprice_happy_path() {
+    let gas_price: u32 = 33192;
+    let operations = vec![Operation::Gasprice];
+    let mut env = Env::default();
+    env.tx.gas_price = EU256::from(gas_price);
+
+    let expected_result = BigUint::from(gas_price);
+
+    run_program_assert_result(operations, env, expected_result);
+}
+
+#[test]
+fn gasprice_gas_check() {
+    let operations = vec![Operation::Gasprice];
+    let needed_gas = gas_cost::GASPRICE;
+    let env = Env::default();
+    run_program_assert_gas_exact(operations, env, needed_gas as _);
+}
+
+#[test]
+fn gasprice_stack_overflow() {
+    let mut program = vec![Operation::Push0; 1024];
+    program.push(Operation::Gasprice);
+    let env = Env::default();
+    run_program_assert_halt(program, env);
+}
+
+#[test]
 fn chainid_happy_path() {
     let chainid: u64 = 1333;
     let operations = vec![Operation::Chainid];
     let mut env = Env::default();
     env.cfg.chain_id = chainid;
     let expected_result = BigUint::from(chainid);
-=======
-fn block_number_check() {
-    let program = vec![Operation::Number];
-    let mut env = Env::default();
-    let result = BigUint::from(2147483639_u32);
-
-    env.block.number = ethereum_types::U256::from(2147483639);
-
-    run_program_assert_result(program, env, result);
-}
-
-#[test]
-fn block_number_check_gas() {
-    let program = vec![Operation::Number];
-    let env = Env::default();
-    let gas_needed = gas_cost::NUMBER;
-
-    run_program_assert_gas_exact(program, env, gas_needed as _);
-}
-
-#[test]
-fn block_number_with_stack_overflow() {
-    let mut program = vec![Operation::Push0; 1024];
-    let env = Env::default();
-
-    program.push(Operation::Number);
-    run_program_assert_halt(program, env);
-}
-
-#[test]
-fn gasprice_happy_path() {
-    let gas_price: u32 = 33192;
-    let operations = vec![Operation::Gasprice];
-    let mut env = Env::default();
-    env.tx.gas_price = EU256::from(gas_price);
-
-    let expected_result = BigUint::from(gas_price);
-
->>>>>>> 9e587f9c
     run_program_assert_result(operations, env, expected_result);
 }
 
 #[test]
-<<<<<<< HEAD
 fn chainid_gas_check() {
     let operations = vec![Operation::Chainid];
     let needed_gas = gas_cost::CHAINID;
-=======
-fn gasprice_gas_check() {
-    let operations = vec![Operation::Gasprice];
-    let needed_gas = gas_cost::GASPRICE;
->>>>>>> 9e587f9c
     let env = Env::default();
     run_program_assert_gas_exact(operations, env, needed_gas as _);
 }
 
 #[test]
-<<<<<<< HEAD
 fn chainid_stack_overflow() {
     let mut program = vec![Operation::Push0; 1024];
     program.push(Operation::Chainid);
-=======
-fn gasprice_stack_overflow() {
-    let mut program = vec![Operation::Push0; 1024];
-    program.push(Operation::Gasprice);
->>>>>>> 9e587f9c
     let env = Env::default();
     run_program_assert_halt(program, env);
 }