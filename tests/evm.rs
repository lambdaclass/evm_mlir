--- conflicted
+++ resolved
@@ -456,7 +456,35 @@
 }
 
 #[test]
-<<<<<<< HEAD
+fn block_number_check() {
+    let program = vec![Operation::Number];
+    let mut env = Env::default();
+    let result = BigUint::from(2147483639_u32);
+
+    env.block.number = ethereum_types::U256::from(2147483639);
+
+    run_program_assert_result(program, env, result);
+}
+
+#[test]
+fn block_number_check_gas() {
+    let program = vec![Operation::Number];
+    let env = Env::default();
+    let gas_needed = gas_cost::NUMBER;
+
+    run_program_assert_gas_exact(program, env, gas_needed as _);
+}
+
+#[test]
+fn block_number_with_stack_overflow() {
+    let mut program = vec![Operation::Push0; 1024];
+    let env = Env::default();
+
+    program.push(Operation::Number);
+    run_program_assert_halt(program, env);
+}
+
+#[test]
 fn gasprice_happy_path() {
     let gas_price: u32 = 33192;
     let operations = vec![Operation::Gasprice];
@@ -481,32 +509,5 @@
     let mut program = vec![Operation::Push0; 1024];
     program.push(Operation::Gasprice);
     let env = Env::default();
-=======
-fn block_number_check() {
-    let program = vec![Operation::Number];
-    let mut env = Env::default();
-    let result = BigUint::from(2147483639_u32);
-
-    env.block.number = ethereum_types::U256::from(2147483639);
-
-    run_program_assert_result(program, env, result);
-}
-
-#[test]
-fn block_number_check_gas() {
-    let program = vec![Operation::Number];
-    let env = Env::default();
-    let gas_needed = gas_cost::NUMBER;
-
-    run_program_assert_gas_exact(program, env, gas_needed as _);
-}
-
-#[test]
-fn block_number_with_stack_overflow() {
-    let mut program = vec![Operation::Push0; 1024];
-    let env = Env::default();
-
-    program.push(Operation::Number);
->>>>>>> 65fb7012
     run_program_assert_halt(program, env);
 }