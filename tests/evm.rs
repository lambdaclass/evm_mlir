--- conflicted
+++ resolved
@@ -749,7 +749,6 @@
 }
 
 #[test]
-<<<<<<< HEAD
 fn coinbase_happy_path() {
     // taken from evm.codes
     let coinbase_address = "5B38Da6a701c568545dCfcB03FcB875f56beddC4";
@@ -778,7 +777,11 @@
 fn coinbase_stack_overflow() {
     let mut program = vec![Operation::Push0; 1024];
     program.push(Operation::Coinbase);
-=======
+    let env = Env::default();
+    run_program_assert_halt(program, env);
+}
+
+#[test]
 fn basefee() {
     let program = vec![Operation::Basefee];
     let mut env = Env::default();
@@ -801,7 +804,6 @@
 fn basefee_stack_overflow() {
     let mut program = vec![Operation::Push0; 1024];
     program.push(Operation::Basefee);
->>>>>>> 7891aa4a
     let env = Env::default();
     run_program_assert_halt(program, env);
 }
