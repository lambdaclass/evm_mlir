--- conflicted
+++ resolved
@@ -2794,11 +2794,7 @@
     let initialization_code = hex::decode("63FFFFFFFF6000526004601CF3").unwrap();
     let bytecode = [0xff, 0xff, 0xff, 0xff];
     let mut hasher = Keccak256::new();
-<<<<<<< HEAD
-    hasher.update(&bytecode);
-=======
     hasher.update(bytecode);
->>>>>>> 0c3a95f5
     let initialization_code_hash = B256::from_slice(&hasher.finalize());
 
     let mut operations = vec![
@@ -2893,7 +2889,6 @@
 
 #[test]
 fn create_with_invalid_initialization_code() {
-<<<<<<< HEAD
     let value: u8 = 0;
     let offset: u8 = 19;
     let size: u8 = 13;
@@ -2901,17 +2896,6 @@
     // Code that halts
     let initialization_code = hex::decode("63ffffffff526004601cf3").unwrap();
     let initialization_code_hash = B256::from_str(EMPTY_CODE_HASH_STR).unwrap();
-=======
-    let value: u8 = 10;
-    let offset: u8 = 19;
-    let size: u8 = 13;
-    let sender_nonce = 1;
-    let sender_balance = EU256::zero();
-    let sender_addr = Address::from_low_u64_be(40);
-
-    // Code that halts
-    let initialization_code = hex::decode("63ffffffff526004601cf3").unwrap();
->>>>>>> 0c3a95f5
 
     let mut operations = vec![
         // Store initialization code in memory
@@ -2925,22 +2909,11 @@
         Operation::Create,
     ];
     append_return_result_operations(&mut operations);
-<<<<<<< HEAD
     let (mut env, db) = default_env_and_db_setup(operations);
-=======
-    let (mut env, mut db) = default_env_and_db_setup(operations);
-    db.set_account(
-        sender_addr,
-        sender_nonce,
-        sender_balance,
-        Default::default(),
-    );
->>>>>>> 0c3a95f5
     env.tx.value = EU256::from(value);
     let mut evm = Evm::new(env, db);
     let result = evm.transact().unwrap().result;
 
-<<<<<<< HEAD
     // Check that contract is created in the returned address with empty bytecode
     let returned_addr = Address::from_slice(&result.output().unwrap()[12..]);
     let new_account = evm.db.basic(returned_addr).unwrap().unwrap();
@@ -2985,14 +2958,4 @@
     env.tx.value = EU256::from(value);
 
     run_program_assert_gas_exact_with_db(env, db, needed_gas as _);
-=======
-    // Check that the result is zero
-    assert!(result.is_success());
-    assert_eq!(result.output().unwrap().to_vec(), [0_u8; 32].to_vec());
-
-    // Check that the sender account is not updated
-    let sender_account = evm.db.basic(sender_addr).unwrap().unwrap();
-    assert_eq!(sender_account.nonce, sender_nonce);
-    assert_eq!(sender_account.balance, sender_balance);
->>>>>>> 0c3a95f5
 }