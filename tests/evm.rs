use rstest::rstest;
use sha3::{Digest, Keccak256};
use std::{collections::HashMap, str::FromStr};

use evm_mlir::{
    constants::{call_opcode, gas_cost, EMPTY_CODE_HASH_STR},
    db::{Bytecode, Database, Db},
    env::TransactTo,
    primitives::{Address, Bytes, B256, U256 as EU256},
    program::{Operation, Program},
    syscall::{LogData, U256},
    utils::compute_contract_address2,
    Env, Evm,
};

use num_bigint::BigUint;

fn append_return_result_operations(operations: &mut Vec<Operation>) {
    operations.extend([
        Operation::Push0,
        Operation::Mstore,
        Operation::Push((1, 32_u8.into())),
        Operation::Push0,
        Operation::Return,
    ]);
}

fn default_env_and_db_setup(operations: Vec<Operation>) -> (Env, Db) {
    let mut env = Env::default();
    env.tx.gas_limit = 999_999;
    let program = Program::from(operations);
    let (address, bytecode) = (
        Address::from_low_u64_be(40),
        Bytecode::from(program.to_bytecode()),
    );
    env.tx.transact_to = TransactTo::Call(address);
    let db = Db::new().with_contract(address, bytecode);
    (env, db)
}

fn run_program_assert_num_result(env: Env, db: Db, expected_result: BigUint) {
    let mut evm = Evm::new(env, db);
    let result = evm.transact().unwrap().result;
    assert!(result.is_success());
    let result_data = BigUint::from_bytes_be(result.output().unwrap_or(&Bytes::new()));
    assert_eq!(result_data, expected_result);
}

fn run_program_assert_bytes_result(env: Env, db: Db, expected_result: &[u8]) {
    let mut evm = Evm::new(env, db);
    let result = evm.transact().unwrap().result;
    assert!(result.is_success());
    assert_eq!(result.output().unwrap().as_ref(), expected_result);
}

fn run_program_assert_halt(env: Env, db: Db) {
    let mut evm = Evm::new(env, db);
    let result = evm.transact().unwrap().result;
    assert!(result.is_halt());
}

fn run_program_assert_gas_exact_with_db(mut env: Env, db: Db, needed_gas: u64) {
    // Ok run
    env.tx.gas_limit = needed_gas;
    let mut evm = Evm::new(env.clone(), db.clone());
    let result = evm.transact().unwrap().result;
    assert!(result.is_success());

    // Halt run
    env.tx.gas_limit = needed_gas - 1;
    let mut evm = Evm::new(env.clone(), db);
    let result = evm.transact().unwrap().result;
    assert!(result.is_halt());
}

fn run_program_assert_gas_exact(operations: Vec<Operation>, env: Env, needed_gas: u64) {
    let address = env.tx.get_address();

    //Ok run
    let program = Program::from(operations.clone());
    let mut env_success = env.clone();
    env_success.tx.gas_limit = needed_gas;
    let db = Db::new().with_contract(address, program.to_bytecode().into());
    let mut evm = Evm::new(env_success, db);

    let result = evm.transact().unwrap().result;
    assert!(result.is_success());

    //Halt run
    let program = Program::from(operations.clone());
    let mut env_halt = env.clone();
    env_halt.tx.gas_limit = needed_gas - 1;
    let db = Db::new().with_contract(address, program.to_bytecode().into());
    let mut evm = Evm::new(env_halt, db);

    let result = evm.transact().unwrap().result;
    assert!(result.is_halt());
}

fn run_program_assert_gas_and_refund(
    mut env: Env,
    db: Db,
    needed_gas: u64,
    used_gas: u64,
    refunded_gas: u64,
) {
    env.tx.gas_limit = needed_gas;
    let mut evm = Evm::new(env, db);

    let result = evm.transact().unwrap().result;
    assert!(result.is_success());
    assert_eq!(result.gas_used(), used_gas);
    assert_eq!(result.gas_refunded(), refunded_gas);
}

fn get_fibonacci_program(n: u64) -> Vec<Operation> {
    assert!(n > 0, "n must be greater than 0");

    let main_loop_pc = 36;
    let end_pc = 57;
    vec![
        Operation::Push((32, (n - 1).into())),     // 0-32
        Operation::Push0,                          // fib(0)
        Operation::Push((1, BigUint::from(1_u8))), // fib(1)
        // main loop
        Operation::Jumpdest { pc: main_loop_pc }, // 35
        Operation::Dup(3),
        Operation::IsZero,
        Operation::Push((1, BigUint::from(end_pc))), // 38-39
        Operation::Jumpi,
        // fib(n-1) + fib(n-2)
        Operation::Dup(2),
        Operation::Dup(2),
        Operation::Add,
        // [fib(n-2), fib(n-1), fib(n)] -> [fib(n-1) + fib(n)]
        Operation::Swap(2),
        Operation::Pop,
        Operation::Swap(1),
        // decrement counter
        Operation::Swap(2),
        Operation::Push((1, BigUint::from(1_u8))), // 48-49
        Operation::Swap(1),
        Operation::Sub,
        Operation::Swap(2),
        Operation::Push((1, BigUint::from(main_loop_pc))), // 53-54
        Operation::Jump,
        Operation::Jumpdest { pc: end_pc },
        Operation::Swap(2),
        Operation::Pop,
        Operation::Pop,
        // Return the requested fibonacci element
        Operation::Push0,
        Operation::Mstore,
        Operation::Push((1, 32_u8.into())),
        Operation::Push0,
        Operation::Return,
    ]
}

#[test]
fn fibonacci_example() {
    let operations = get_fibonacci_program(10);
    let program = Program::from(operations);

    let mut env = Env::default();
    env.tx.gas_limit = 999_999;

    let (address, bytecode) = (
        Address::from_low_u64_be(40),
        Bytecode::from(program.to_bytecode()),
    );
    env.tx.transact_to = TransactTo::Call(address);
    let db = Db::new().with_contract(address, bytecode);
    let mut evm = Evm::new(env, db);

    let result = evm.transact().unwrap().result;

    assert!(result.is_success());
    let number = BigUint::from_bytes_be(result.output().unwrap());
    assert_eq!(number, 55_u32.into());
}

#[test]
fn block_hash_happy_path() {
    let block_number = 1_u8;
    let block_hash = 209433;
    let current_block_number = 3_u8;
    let expected_block_hash = BigUint::from(block_hash);
    let mut operations = vec![
        Operation::Push((1, BigUint::from(block_number))),
        Operation::BlockHash,
    ];
    append_return_result_operations(&mut operations);
    let (mut env, mut db) = default_env_and_db_setup(operations);
    env.block.number = EU256::from(current_block_number);
    db.insert_block_hash(EU256::from(block_number), B256::from_low_u64_be(block_hash));

    run_program_assert_num_result(env, db, expected_block_hash);
}

#[test]
fn block_hash_with_current_block_number() {
    let block_number = 1_u8;
    let block_hash = 29293;
    let current_block_number = block_number;
    let expected_block_hash = BigUint::ZERO;
    let mut operations = vec![
        Operation::Push((1, BigUint::from(block_number))),
        Operation::BlockHash,
    ];
    append_return_result_operations(&mut operations);
    let (mut env, mut db) = default_env_and_db_setup(operations);
    env.block.number = EU256::from(current_block_number);
    db.insert_block_hash(EU256::from(block_number), B256::from_low_u64_be(block_hash));

    run_program_assert_num_result(env, db, expected_block_hash);
}

#[test]
fn block_hash_with_stack_underflow() {
    let operations = vec![Operation::BlockHash];
    let (env, db) = default_env_and_db_setup(operations);

    run_program_assert_halt(env, db);
}

#[test]
fn test_opcode_origin() {
    let mut operations = vec![Operation::Origin];
    append_return_result_operations(&mut operations);
    let mut env = Env::default();
    let caller = Address::from_str("0x9bbfed6889322e016e0a02ee459d306fc19545d8").unwrap();
    env.tx.caller = caller;
    env.tx.gas_limit = 999_999;
    let program = Program::from(operations);
    let bytecode = Bytecode::from(program.to_bytecode());
    let db = Db::new().with_contract(Address::zero(), bytecode);
    let caller_bytes = &caller.to_fixed_bytes();
    //We extend the result to be 32 bytes long.
    let expected_result: [u8; 32] = [&[0u8; 12], &caller_bytes[0..20]]
        .concat()
        .try_into()
        .unwrap();
    run_program_assert_bytes_result(env, db, &expected_result);
}

#[test]
fn test_opcode_origin_gas_check() {
    let operations = vec![Operation::Origin];
    let needed_gas = gas_cost::ORIGIN;
    let env = Env::default();
    run_program_assert_gas_exact(operations, env, needed_gas as _);
}

#[test]
fn test_opcode_origin_with_stack_overflow() {
    let mut program = vec![Operation::Push0; 1024];
    program.push(Operation::Origin);
    let (env, db) = default_env_and_db_setup(program);
    run_program_assert_halt(env, db);
}

#[test]
fn calldataload_with_all_bytes_before_end_of_calldata() {
    // in this case offset + 32 < calldata_size
    // calldata is
    //       index =    0  1  ... 30 31 30  ... 63
    //      calldata = [0, 0, ..., 0, 1, 0, ..., 0]
    // the offset is 0 and given that the slice width is always 32,
    // then the result is
    //      calldata_slice = [0, 0, ..., 1]
    let calldata_offset = 0_u8;
    let memory_offset = 0_u8;
    let size = 32_u8;
    let program = Program::from(vec![
        Operation::Push((1_u8, BigUint::from(calldata_offset))),
        Operation::CalldataLoad,
        Operation::Push((1_u8, BigUint::from(memory_offset))),
        Operation::Mstore,
        Operation::Push((1_u8, BigUint::from(size))),
        Operation::Push((1_u8, BigUint::from(memory_offset))),
        Operation::Return,
    ]);

    let mut env = Env::default();
    env.tx.gas_limit = 999_999;
    let mut calldata = vec![0x00; 64];
    calldata[31] = 1;
    env.tx.data = Bytes::from(calldata);
    let (address, bytecode) = (
        Address::from_low_u64_be(40),
        Bytecode::from(program.to_bytecode()),
    );
    env.tx.transact_to = TransactTo::Call(address);
    let db = Db::new().with_contract(address, bytecode);
    let mut evm = Evm::new(env, db);

    let result = evm.transact().unwrap().result;

    assert!(result.is_success());
    let calldata_slice = result.output().unwrap();
    let mut expected_result = [0_u8; 32];
    expected_result[31] = 1;
    assert_eq!(calldata_slice.as_ref(), expected_result);
}

#[test]
fn calldataload_with_some_bytes_after_end_of_calldata() {
    // in this case offset + 32 >= calldata_size
    // the calldata is
    //       index =    0  1  ... 30 31
    //      calldata = [0, 0, ..., 0, 1]
    // and the offset is 1, given that in the result all bytes after
    // calldata end are set to 0, then the result is
    //      calldata_slice = [0, ..., 0, 1, 0]
    let calldata_offset = 1_u8;
    let memory_offset = 0_u8;
    let size = 32_u8;
    let program = Program::from(vec![
        Operation::Push((1_u8, BigUint::from(calldata_offset))),
        Operation::CalldataLoad,
        Operation::Push((1_u8, BigUint::from(memory_offset))),
        Operation::Mstore,
        Operation::Push((1_u8, BigUint::from(size))),
        Operation::Push((1_u8, BigUint::from(memory_offset))),
        Operation::Return,
    ]);

    let mut env = Env::default();
    env.tx.gas_limit = 999_999;
    let mut calldata = vec![0x00; 32];
    calldata[31] = 1;
    env.tx.data = Bytes::from(calldata);
    let (address, bytecode) = (
        Address::from_low_u64_be(40),
        Bytecode::from(program.to_bytecode()),
    );
    env.tx.transact_to = TransactTo::Call(address);
    let db = Db::new().with_contract(address, bytecode);
    let mut evm = Evm::new(env, db);

    let result = evm.transact().unwrap().result;

    assert!(result.is_success());
    let calldata_slice = result.output().unwrap();
    let mut expected_result = [0_u8; 32];
    expected_result[30] = 1;
    assert_eq!(calldata_slice.as_ref(), expected_result);
}

#[test]
fn calldataload_with_offset_greater_than_calldata_size() {
    // in this case offset > calldata_size
    // the calldata is
    //       index =    0  1  ... 30 31
    //      calldata = [1, 1, ..., 1, 1]
    // and the offset is 64, given that in the result all bytes after
    // calldata end are set to 0, then the result is
    //      calldata_slice = [0, ..., 0, 0, 0]
    let calldata_offset = 64_u8;
    let memory_offset = 0_u8;
    let size = 32_u8;
    let program = Program::from(vec![
        Operation::Push((1_u8, BigUint::from(calldata_offset))),
        Operation::CalldataLoad,
        Operation::Push((1_u8, BigUint::from(memory_offset))),
        Operation::Mstore,
        Operation::Push((1_u8, BigUint::from(size))),
        Operation::Push((1_u8, BigUint::from(memory_offset))),
        Operation::Return,
    ]);

    let mut env = Env::default();
    env.tx.gas_limit = 999_999;
    env.tx.data = Bytes::from(vec![0xff; 32]);
    let (address, bytecode) = (
        Address::from_low_u64_be(40),
        Bytecode::from(program.to_bytecode()),
    );
    env.tx.transact_to = TransactTo::Call(address);
    let db = Db::new().with_contract(address, bytecode);
    let mut evm = Evm::new(env, db);

    let result = evm.transact().unwrap().result;

    assert!(result.is_success());
    let calldata_slice = result.output().unwrap();
    let expected_result = [0_u8; 32];
    assert_eq!(calldata_slice.as_ref(), expected_result);
}

#[test]
fn test_calldatacopy() {
    let operations = vec![
        Operation::Push((1, BigUint::from(10_u8))),
        Operation::Push((1, BigUint::from(0_u8))),
        Operation::Push((1, BigUint::from(0_u8))),
        Operation::CallDataCopy,
        Operation::Push((1, BigUint::from(10_u8))),
        Operation::Push((1, BigUint::from(0_u8))),
        Operation::Return,
    ];

    let program = Program::from(operations);
    let mut env = Env::default();
    env.tx.data = Bytes::from(vec![0, 1, 2, 3, 4, 5, 6, 7, 8, 9]);
    env.tx.gas_limit = 1000;
    let (address, bytecode) = (
        Address::from_low_u64_be(40),
        Bytecode::from(program.to_bytecode()),
    );
    env.tx.transact_to = TransactTo::Call(address);
    let db = Db::new().with_contract(address, bytecode);
    let mut evm = Evm::new(env, db);
    let result = evm.transact().unwrap().result;

    //Test that the memory is correctly copied
    let correct_memory = vec![0, 1, 2, 3, 4, 5, 6, 7, 8, 9];
    let return_data = result.output().unwrap().as_ref();
    assert_eq!(return_data, correct_memory);
}

#[test]
fn test_calldatacopy_zeros_padding() {
    let operations = vec![
        Operation::Push((1, BigUint::from(10_u8))),
        Operation::Push((1, BigUint::from(0_u8))),
        Operation::Push((1, BigUint::from(0_u8))),
        Operation::CallDataCopy,
        Operation::Push((1, BigUint::from(10_u8))),
        Operation::Push((1, BigUint::from(0_u8))),
        Operation::Return,
    ];

    let program = Program::from(operations);
    let mut env = Env::default();
    env.tx.data = Bytes::from(vec![0, 1, 2, 3, 4]);
    env.tx.gas_limit = 1000;
    let (address, bytecode) = (
        Address::from_low_u64_be(40),
        Bytecode::from(program.to_bytecode()),
    );
    env.tx.transact_to = TransactTo::Call(address);
    let db = Db::new().with_contract(address, bytecode);
    let mut evm = Evm::new(env, db);
    let result = evm.transact().unwrap().result;

    //Test that the memory is correctly copied
    let correct_memory = vec![0, 1, 2, 3, 4, 0, 0, 0, 0, 0];
    let return_data = result.output().unwrap().as_ref();
    assert_eq!(return_data, correct_memory);
}

#[test]
fn test_calldatacopy_memory_offset() {
    let operations = vec![
        Operation::Push((1, BigUint::from(5_u8))),
        Operation::Push((1, BigUint::from(1_u8))),
        Operation::Push((1, BigUint::from(0_u8))),
        Operation::CallDataCopy,
        Operation::Push((1, BigUint::from(5_u8))),
        Operation::Push((1, BigUint::from(0_u8))),
        Operation::Return,
    ];

    let program = Program::from(operations);
    let mut env = Env::default();
    env.tx.data = Bytes::from(vec![0, 1, 2, 3, 4, 5, 6, 7, 8, 9]);
    env.tx.gas_limit = 1000;
    let (address, bytecode) = (
        Address::from_low_u64_be(40),
        Bytecode::from(program.to_bytecode()),
    );
    env.tx.transact_to = TransactTo::Call(address);
    let db = Db::new().with_contract(address, bytecode);
    let mut evm = Evm::new(env, db);
    let result = evm.transact().unwrap().result;

    //Test that the memory is correctly copied
    let correct_memory = vec![1, 2, 3, 4, 5];
    let return_data = result.output().unwrap().as_ref();
    assert_eq!(return_data, correct_memory);
}

#[test]
fn test_calldatacopy_calldataoffset() {
    let operations = vec![
        Operation::Push((1, BigUint::from(10_u8))),
        Operation::Push((1, BigUint::from(0_u8))),
        Operation::Push((1, BigUint::from(1_u8))),
        Operation::CallDataCopy,
        Operation::Push((1, BigUint::from(10_u8))),
        Operation::Push((1, BigUint::from(0_u8))),
        Operation::Return,
    ];

    let program = Program::from(operations);
    let mut env = Env::default();
    env.tx.data = Bytes::from(vec![0, 1, 2, 3, 4, 5, 6, 7, 8, 9]);
    env.tx.gas_limit = 1000;
    let (address, bytecode) = (
        Address::from_low_u64_be(40),
        Bytecode::from(program.to_bytecode()),
    );
    env.tx.transact_to = TransactTo::Call(address);
    let db = Db::new().with_contract(address, bytecode);
    let mut evm = Evm::new(env, db);

    let result = evm.transact().unwrap().result;

    //Test that the memory is correctly copied
    let correct_memory = vec![0, 0, 1, 2, 3, 4, 5, 6, 7, 8];
    let return_data = result.output().unwrap().as_ref();
    assert_eq!(return_data, correct_memory);
}

#[test]
fn test_calldatacopy_calldataoffset_bigger_than_calldatasize() {
    let operations = vec![
        Operation::Push((1, BigUint::from(10_u8))),
        Operation::Push((1, BigUint::from(30_u8))),
        Operation::Push((1, BigUint::from(0_u8))),
        Operation::CallDataCopy,
        Operation::Push((1, BigUint::from(10_u8))),
        Operation::Push((1, BigUint::from(0_u8))),
        Operation::Return,
    ];

    let program = Program::from(operations);
    let mut env = Env::default();
    env.tx.data = Bytes::from(vec![0, 1, 2, 3, 4, 5, 6, 7, 8, 9]);
    env.tx.gas_limit = 1000;
    let (address, bytecode) = (
        Address::from_low_u64_be(40),
        Bytecode::from(program.to_bytecode()),
    );
    env.tx.transact_to = TransactTo::Call(address);
    let db = Db::new().with_contract(address, bytecode);
    let mut evm = Evm::new(env, db);
    let result = evm.transact().unwrap().result;

    //Test that the memory is correctly copied
    let correct_memory = vec![0, 0, 0, 0, 0, 0, 0, 0, 0, 0];
    let return_data = result.output().unwrap().as_ref();
    assert_eq!(return_data, correct_memory);
}

#[test]
fn log0() {
    let data: [u8; 32] = [0xff; 32];
    let size = 32_u8;
    let memory_offset = 0_u8;
    let program = Program::from(vec![
        // store data in memory
        Operation::Push((32_u8, BigUint::from_bytes_be(&data))),
        Operation::Push((1_u8, BigUint::from(memory_offset))),
        Operation::Mstore,
        // execute log0
        Operation::Push((1_u8, BigUint::from(size))),
        Operation::Push((1_u8, BigUint::from(memory_offset))),
        Operation::Log(0),
    ]);

    let mut env = Env::default();
    env.tx.gas_limit = 999_999;

    let (address, bytecode) = (
        Address::from_low_u64_be(40),
        Bytecode::from(program.to_bytecode()),
    );
    env.tx.transact_to = TransactTo::Call(address);
    let db = Db::new().with_contract(address, bytecode);
    let mut evm = Evm::new(env, db);

    let result = evm.transact().unwrap().result;

    assert!(result.is_success());
    let logs: Vec<LogData> = result.into_logs().into_iter().map(|log| log.data).collect();
    let expected_logs: Vec<LogData> = vec![LogData {
        data: [0xff_u8; 32].into(),
        topics: vec![],
    }];
    assert_eq!(logs, expected_logs);
}

#[test]
fn log1() {
    let data: [u8; 32] = [0xff; 32];
    let size = 32_u8;
    let memory_offset = 0_u8;
    let mut topic: [u8; 32] = [0x00; 32];
    topic[31] = 1;

    let program = Program::from(vec![
        // store data in memory
        Operation::Push((32_u8, BigUint::from_bytes_be(&data))),
        Operation::Push((1_u8, BigUint::from(memory_offset))),
        Operation::Mstore,
        // execute log1
        Operation::Push((32_u8, BigUint::from_bytes_be(&topic))),
        Operation::Push((1_u8, BigUint::from(size))),
        Operation::Push((1_u8, BigUint::from(memory_offset))),
        Operation::Log(1),
    ]);

    let mut env = Env::default();
    env.tx.gas_limit = 999_999;

    let (address, bytecode) = (Address::zero(), Bytecode::from(program.to_bytecode()));
    env.tx.transact_to = TransactTo::Call(address);
    let db = Db::new().with_contract(address, bytecode);
    let mut evm = Evm::new(env, db);

    let result = evm.transact().unwrap().result;

    assert!(result.is_success());
    let logs: Vec<LogData> = result.into_logs().into_iter().map(|log| log.data).collect();
    let expected_logs: Vec<LogData> = vec![LogData {
        data: [0xff_u8; 32].into(),
        topics: vec![U256 { lo: 1, hi: 0 }],
    }];
    assert_eq!(logs, expected_logs);
}

#[test]
fn log2() {
    let data: [u8; 32] = [0xff; 32];
    let size = 32_u8;
    let memory_offset = 0_u8;
    let mut topic1: [u8; 32] = [0x00; 32];
    topic1[31] = 1;
    let mut topic2: [u8; 32] = [0x00; 32];
    topic2[31] = 2;

    let program = Program::from(vec![
        // store data in memory
        Operation::Push((32_u8, BigUint::from_bytes_be(&data))),
        Operation::Push((1_u8, BigUint::from(memory_offset))),
        Operation::Mstore,
        // execute log2
        Operation::Push((32_u8, BigUint::from_bytes_be(&topic2))),
        Operation::Push((32_u8, BigUint::from_bytes_be(&topic1))),
        Operation::Push((1_u8, BigUint::from(size))),
        Operation::Push((1_u8, BigUint::from(memory_offset))),
        Operation::Log(2),
    ]);

    let mut env = Env::default();
    env.tx.gas_limit = 999_999;

    let (address, bytecode) = (
        Address::from_low_u64_be(40),
        Bytecode::from(program.to_bytecode()),
    );
    env.tx.transact_to = TransactTo::Call(address);
    let db = Db::new().with_contract(address, bytecode);
    let mut evm = Evm::new(env, db);

    let result = evm.transact().unwrap().result;

    assert!(result.is_success());
    let logs: Vec<LogData> = result.into_logs().into_iter().map(|log| log.data).collect();
    let expected_logs: Vec<LogData> = vec![LogData {
        data: [0xff_u8; 32].into(),
        topics: vec![U256 { lo: 1, hi: 0 }, U256 { lo: 2, hi: 0 }],
    }];
    assert_eq!(logs, expected_logs);
}

#[test]
fn log3() {
    let data: [u8; 32] = [0xff; 32];
    let size = 32_u8;
    let memory_offset = 0_u8;
    let mut topic1: [u8; 32] = [0x00; 32];
    topic1[31] = 1;
    let mut topic2: [u8; 32] = [0x00; 32];
    topic2[31] = 2;
    let mut topic3: [u8; 32] = [0x00; 32];
    topic3[31] = 3;

    let program = Program::from(vec![
        // store data in memory
        Operation::Push((32_u8, BigUint::from_bytes_be(&data))),
        Operation::Push((1_u8, BigUint::from(memory_offset))),
        Operation::Mstore,
        // execute log2
        Operation::Push((32_u8, BigUint::from_bytes_be(&topic3))),
        Operation::Push((32_u8, BigUint::from_bytes_be(&topic2))),
        Operation::Push((32_u8, BigUint::from_bytes_be(&topic1))),
        Operation::Push((1_u8, BigUint::from(size))),
        Operation::Push((1_u8, BigUint::from(memory_offset))),
        Operation::Log(3),
    ]);

    let mut env = Env::default();
    env.tx.gas_limit = 999_999;
    let (address, bytecode) = (
        Address::from_low_u64_be(40),
        Bytecode::from(program.to_bytecode()),
    );
    env.tx.transact_to = TransactTo::Call(address);
    let db = Db::new().with_contract(address, bytecode);
    let mut evm = Evm::new(env, db);

    let result = evm.transact().unwrap().result;

    assert!(result.is_success());
    let logs: Vec<LogData> = result.into_logs().into_iter().map(|log| log.data).collect();
    let expected_logs: Vec<LogData> = vec![LogData {
        data: [0xff_u8; 32].into(),
        topics: vec![
            U256 { lo: 1, hi: 0 },
            U256 { lo: 2, hi: 0 },
            U256 { lo: 3, hi: 0 },
        ],
    }];
    assert_eq!(logs, expected_logs);
}

#[test]
fn log4() {
    let data: [u8; 32] = [0xff; 32];
    let size = 32_u8;
    let memory_offset = 0_u8;
    let mut topic1: [u8; 32] = [0x00; 32];
    topic1[31] = 1;
    let mut topic2: [u8; 32] = [0x00; 32];
    topic2[31] = 2;
    let mut topic3: [u8; 32] = [0x00; 32];
    topic3[31] = 3;
    let mut topic4: [u8; 32] = [0x00; 32];
    topic4[31] = 4;

    let program = Program::from(vec![
        // store data in memory
        Operation::Push((32_u8, BigUint::from_bytes_be(&data))),
        Operation::Push((1_u8, BigUint::from(memory_offset))),
        Operation::Mstore,
        // execute log4
        Operation::Push((32_u8, BigUint::from_bytes_be(&topic4))),
        Operation::Push((32_u8, BigUint::from_bytes_be(&topic3))),
        Operation::Push((32_u8, BigUint::from_bytes_be(&topic2))),
        Operation::Push((32_u8, BigUint::from_bytes_be(&topic1))),
        Operation::Push((1_u8, BigUint::from(size))),
        Operation::Push((1_u8, BigUint::from(memory_offset))),
        Operation::Log(4),
    ]);

    let mut env = Env::default();
    env.tx.gas_limit = 999_999;

    let (address, bytecode) = (
        Address::from_low_u64_be(40),
        Bytecode::from(program.to_bytecode()),
    );
    env.tx.transact_to = TransactTo::Call(address);
    let db = Db::new().with_contract(address, bytecode);
    let mut evm = Evm::new(env, db);

    let result = evm.transact().unwrap().result;

    assert!(result.is_success());
    let logs: Vec<LogData> = result.into_logs().into_iter().map(|log| log.data).collect();
    let expected_logs: Vec<LogData> = vec![LogData {
        data: [0xff_u8; 32].into(),
        topics: vec![
            U256 { lo: 1, hi: 0 },
            U256 { lo: 2, hi: 0 },
            U256 { lo: 3, hi: 0 },
            U256 { lo: 4, hi: 0 },
        ],
    }];
    assert_eq!(logs, expected_logs);
}

#[test]
fn codecopy() {
    let size = 12_u8;
    let offset = 0_u8;
    let dest_offset = 0_u8;
    let program: Program = vec![
        Operation::Push((1_u8, BigUint::from(size))),
        Operation::Push((1_u8, BigUint::from(offset))),
        Operation::Push((1_u8, BigUint::from(dest_offset))),
        Operation::Codecopy,
        Operation::Push((1_u8, BigUint::from(size))),
        Operation::Push((1_u8, BigUint::from(dest_offset))),
        Operation::Return,
    ]
    .into();

    let mut env = Env::default();
    let (address, bytecode) = (
        Address::from_low_u64_be(40),
        Bytecode::from(program.clone().to_bytecode()),
    );
    env.tx.transact_to = TransactTo::Call(address);
    let db = Db::new().with_contract(address, bytecode);
    let mut evm = Evm::new(env, db);

    let result = evm.transact().unwrap().result;

    assert!(&result.is_success());

    let result_data = result.output().unwrap();
    let expected_result = program.to_bytecode();
    assert_eq!(result_data, &expected_result);
}

#[test]
fn codecopy_with_offset_out_of_bounds() {
    // copies to memory the bytecode from the 6th byte (offset = 6)
    // so the result must be [CODECOPY, PUSH, size, PUSH, dest_offset, RETURN, 0, ..., 0]
    let size = 12_u8;
    let offset = 6_u8;
    let dest_offset = 0_u8;
    let program: Program = vec![
        Operation::Push((1_u8, BigUint::from(size))),
        Operation::Push((1_u8, BigUint::from(offset))),
        Operation::Push((1_u8, BigUint::from(dest_offset))),
        Operation::Codecopy, // 6th byte
        Operation::Push((1_u8, BigUint::from(size))),
        Operation::Push((1_u8, BigUint::from(dest_offset))),
        Operation::Return,
    ]
    .into();

    let mut env = Env::default();
    let (address, bytecode) = (
        Address::from_low_u64_be(40),
        Bytecode::from(program.clone().to_bytecode()),
    );
    env.tx.transact_to = TransactTo::Call(address);
    let db = Db::new().with_contract(address, bytecode);
    let mut evm = Evm::new(env, db);

    let result = evm.transact().unwrap().result;

    assert!(&result.is_success());

    let result_data = result.output().unwrap();
    let expected_result = [&program.to_bytecode()[6..], &[0_u8; 6]].concat();
    assert_eq!(result_data, &expected_result);
}

#[test]
fn callvalue_happy_path() {
    let callvalue: u32 = 1500;
    let mut operations = vec![Operation::Callvalue];
    append_return_result_operations(&mut operations);
    let mut env = Env::default();
    env.tx.gas_limit = 999_999;
    env.tx.value = EU256::from(callvalue);
    let program = Program::from(operations);
    let bytecode = Bytecode::from(program.to_bytecode());
    let db = Db::new().with_contract(Address::zero(), bytecode);
    let expected_result = BigUint::from(callvalue);
    run_program_assert_num_result(env, db, expected_result);
}

#[test]
fn callvalue_gas_check() {
    let operations = vec![Operation::Callvalue];
    let needed_gas = gas_cost::CALLVALUE;
    let env = Env::default();
    run_program_assert_gas_exact(operations, env, needed_gas as _);
}

#[test]
fn callvalue_stack_overflow() {
    let mut program = vec![Operation::Push0; 1024];
    program.push(Operation::Callvalue);
    let (env, db) = default_env_and_db_setup(program);
    run_program_assert_halt(env, db);
}

#[test]
fn coinbase_happy_path() {
    // taken from evm.codes
    let coinbase_address = "5B38Da6a701c568545dCfcB03FcB875f56beddC4";
    let coinbase: [u8; 20] = hex::decode(coinbase_address)
        .expect("Decoding failed")
        .try_into()
        .expect("Incorrect length");
    let mut operations = vec![Operation::Coinbase];
    append_return_result_operations(&mut operations);
    let (mut env, db) = default_env_and_db_setup(operations);
    env.block.coinbase = coinbase.into();
    let expected_result: [u8; 32] = [&[0u8; 12], &coinbase[..]].concat().try_into().unwrap();
    run_program_assert_bytes_result(env, db, &expected_result);
}

#[test]
fn coinbase_gas_check() {
    let operations = vec![Operation::Coinbase];
    let needed_gas = gas_cost::COINBASE;
    let env = Env::default();
    run_program_assert_gas_exact(operations, env, needed_gas as _);
}

#[test]
fn coinbase_stack_overflow() {
    let mut program = vec![Operation::Push0; 1024];
    program.push(Operation::Coinbase);
    let (env, db) = default_env_and_db_setup(program);
    run_program_assert_halt(env, db);
}

#[test]
fn timestamp_happy_path() {
    let timestamp: u64 = 1234567890;
    let mut operations = vec![Operation::Timestamp];
    append_return_result_operations(&mut operations);
    let (mut env, db) = default_env_and_db_setup(operations);
    env.block.timestamp = timestamp.into();
    let expected_result = BigUint::from(timestamp);
    run_program_assert_num_result(env, db, expected_result);
}

#[test]
fn timestamp_gas_check() {
    let operations = vec![Operation::Timestamp];
    let needed_gas = gas_cost::TIMESTAMP;
    let env = Env::default();
    run_program_assert_gas_exact(operations, env, needed_gas as _);
}

#[test]
fn timestamp_stack_overflow() {
    let mut program = vec![Operation::Push0; 1024];
    program.push(Operation::Timestamp);
    let (env, db) = default_env_and_db_setup(program);
    run_program_assert_halt(env, db);
}

#[test]
fn basefee() {
    let basefee = 10_u8;
    let mut operations = vec![Operation::Basefee];
    append_return_result_operations(&mut operations);
    let (mut env, db) = default_env_and_db_setup(operations);
    env.block.basefee = EU256::from(basefee);
    let expected_result = BigUint::from(basefee);
    run_program_assert_num_result(env, db, expected_result);
}

#[test]
fn basefee_gas_check() {
    let program = vec![Operation::Basefee];
    let needed_gas = gas_cost::BASEFEE;
    let env = Env::default();
    run_program_assert_gas_exact(program, env, needed_gas as _);
}

#[test]
fn basefee_stack_overflow() {
    let mut program = vec![Operation::Push0; 1024];
    program.push(Operation::Basefee);
    let (env, db) = default_env_and_db_setup(program);
    run_program_assert_halt(env, db);
}

#[test]
fn block_number_check() {
    let mut operations = vec![Operation::Number];
    append_return_result_operations(&mut operations);
    let (mut env, db) = default_env_and_db_setup(operations);
    env.block.number = ethereum_types::U256::from(2147483639);
    let expected_result = BigUint::from(2147483639_u32);
    run_program_assert_num_result(env, db, expected_result);
}

#[test]
fn block_number_check_gas() {
    let program = vec![Operation::Number];
    let env = Env::default();
    let gas_needed = gas_cost::NUMBER;

    run_program_assert_gas_exact(program, env, gas_needed as _);
}

#[test]
fn block_number_with_stack_overflow() {
    let mut program = vec![Operation::Push0; 1024];
    program.push(Operation::Number);
    let (env, db) = default_env_and_db_setup(program);
    run_program_assert_halt(env, db);
}

#[test]
fn sstore_with_stack_underflow() {
    let program = vec![Operation::Push0, Operation::Sstore];
    let (env, db) = default_env_and_db_setup(program);

    run_program_assert_halt(env, db);
}

#[test]
fn sstore_happy_path() {
    let key = 80_u8;
    let value = 11_u8;
    let operations = vec![
        Operation::Push((1_u8, BigUint::from(value))),
        Operation::Push((1_u8, BigUint::from(key))),
        Operation::Sstore,
    ];

    let (env, db) = default_env_and_db_setup(operations);
    let callee_address = env.tx.get_address();
    let mut evm = Evm::new(env, db);

    let res = evm.transact().unwrap();
    assert!(&res.result.is_success());

    let stored_value = res
        .state
        .get(&callee_address)
        .and_then(|account| account.storage.get(&EU256::from(key)))
        .map(|slot| slot.present_value)
        .unwrap_or(EU256::zero());

    assert_eq!(stored_value, EU256::from(value));
}

#[test]
fn sstore_sload_happy_path() {
    let key = 80_u8;
    let value = 11_u8;
    let mut operations = vec![
        // sstore
        Operation::Push((1_u8, BigUint::from(value))),
        Operation::Push((1_u8, BigUint::from(key))),
        Operation::Sstore,
        // sload
        Operation::Push((1_u8, BigUint::from(key))),
        Operation::Sload,
    ];
    append_return_result_operations(&mut operations);
    let (env, db) = default_env_and_db_setup(operations);
    run_program_assert_num_result(env, db, BigUint::from(value));
}

#[test]
fn gasprice_happy_path() {
    let gas_price: u32 = 33192;
    let mut operations = vec![Operation::Gasprice];
    append_return_result_operations(&mut operations);
    let (mut env, db) = default_env_and_db_setup(operations);
    env.tx.gas_price = EU256::from(gas_price);
    let expected_result = BigUint::from(gas_price);
    run_program_assert_num_result(env, db, expected_result);
}

#[test]
fn gasprice_gas_check() {
    let operations = vec![Operation::Gasprice];
    let needed_gas = gas_cost::GASPRICE;
    let env = Env::default();
    run_program_assert_gas_exact(operations, env, needed_gas as _);
}

#[test]
fn gasprice_stack_overflow() {
    let mut program = vec![Operation::Push0; 1024];
    program.push(Operation::Gasprice);
    let (env, db) = default_env_and_db_setup(program);
    run_program_assert_halt(env, db);
}

#[test]
fn chainid_happy_path() {
    let chainid: u64 = 1333;
    let mut operations = vec![Operation::Chainid];
    append_return_result_operations(&mut operations);
    let (mut env, db) = default_env_and_db_setup(operations);
    env.cfg.chain_id = chainid;
    let expected_result = BigUint::from(chainid);
    run_program_assert_num_result(env, db, expected_result);
}

#[test]
fn chainid_gas_check() {
    let operations = vec![Operation::Chainid];
    let needed_gas = gas_cost::CHAINID;
    let env = Env::default();
    run_program_assert_gas_exact(operations, env, needed_gas as _);
}

#[test]
fn chainid_stack_overflow() {
    let mut program = vec![Operation::Push0; 1024];
    program.push(Operation::Chainid);
    let (env, db) = default_env_and_db_setup(program);
    run_program_assert_halt(env, db);
}

#[test]
fn caller_happy_path() {
    let caller = Address::from_str("0x9bbfed6889322e016e0a02ee459d306fc19545d8").unwrap();
    let mut operations = vec![Operation::Caller];
    append_return_result_operations(&mut operations);
    let (mut env, db) = default_env_and_db_setup(operations);
    env.tx.caller = caller;
    let caller_bytes = &caller.to_fixed_bytes();
    //We extend the result to be 32 bytes long.
    let expected_result: [u8; 32] = [&[0u8; 12], &caller_bytes[0..20]]
        .concat()
        .try_into()
        .unwrap();
    run_program_assert_bytes_result(env, db, &expected_result);
}

#[test]
fn caller_gas_check() {
    let operations = vec![Operation::Caller];
    let needed_gas = gas_cost::CALLER;
    let env = Env::default();
    run_program_assert_gas_exact(operations, env, needed_gas as _);
}

#[test]
fn caller_stack_overflow() {
    let mut program = vec![Operation::Push0; 1024];
    program.push(Operation::Caller);
    let (env, db) = default_env_and_db_setup(program);
    run_program_assert_halt(env, db);
}

#[test]
fn sload_gas_consumption() {
    let program = vec![
        Operation::Push((1_u8, BigUint::from(1_u8))),
        Operation::Sload,
    ];
    let result = gas_cost::PUSHN + gas_cost::SLOAD;
    let env = Env::default();

    run_program_assert_gas_exact(program, env, result as _);
}

#[test]
fn sload_with_valid_key() {
    let key = 80_u8;
    let value = 11_u8;
    let mut operations = vec![
        Operation::Push((1_u8, BigUint::from(key))),
        Operation::Sload,
    ];

    append_return_result_operations(&mut operations);

    let (env, db) = default_env_and_db_setup(operations);
    let callee_address = env.tx.get_address();
    let mut evm = Evm::new(env, db);
    evm.db
        .write_storage(callee_address, EU256::from(key), EU256::from(value));
    let result = evm.transact().unwrap().result;
    assert!(&result.is_success());
    let result = result.output().unwrap().as_ref();
    assert_eq!(EU256::from(result), EU256::from(value));
}

#[test]
fn sload_with_invalid_key() {
    let program = vec![
        Operation::Push((1_u8, BigUint::from(5_u8))),
        Operation::Sload,
    ];
    let (env, db) = default_env_and_db_setup(program);
    let result = BigUint::from(0_u8);
    run_program_assert_num_result(env, db, result);
}

#[test]
fn sload_with_stack_underflow() {
    let program = vec![Operation::Sload];
    let (env, db) = default_env_and_db_setup(program);
    run_program_assert_halt(env, db);
}

#[test]
fn address() {
    let address = Address::from_str("0x9bbfed6889322e016e0a02ee459d306fc19545d8").unwrap();
    let operations = vec![
        Operation::Address,
        Operation::Push0,
        Operation::Mstore,
        Operation::Push((1, 32_u8.into())),
        Operation::Push0,
        Operation::Return,
    ];

    let address_bytes = &address.to_fixed_bytes();
    //We extend the result to be 32 bytes long.
    let expected_result: [u8; 32] = [&[0u8; 12], &address_bytes[0..20]]
        .concat()
        .try_into()
        .unwrap();

    let program = Program::from(operations);
    let bytecode = Bytecode::from(program.to_bytecode());
    let mut env = Env::default();
    env.tx.gas_limit = 999_999;
    env.tx.transact_to = TransactTo::Call(address);

    let db = Db::new().with_contract(address, bytecode);
    let mut evm = Evm::new(env, db);
    let result = evm.transact().unwrap().result;
    assert!(&result.is_success());
    let result_data = result.output().unwrap().as_ref();
    assert_eq!(result_data, &expected_result);
}

#[test]
fn address_with_gas_cost() {
    let operations = vec![Operation::Address];
    let address = Address::from_low_u64_be(1234);
    let mut env = Env::default();
    env.tx.transact_to = TransactTo::Call(address);
    let needed_gas = gas_cost::ADDRESS;
    run_program_assert_gas_exact(operations, env, needed_gas as _);
}

#[test]
fn address_stack_overflow() {
    let mut program = vec![Operation::Push0; 1024];
    program.push(Operation::Address);
    let (env, db) = default_env_and_db_setup(program);
    run_program_assert_halt(env, db);
}

// address with more than 20 bytes should be invalid
#[test]
fn balance_with_invalid_address() {
    let a = BigUint::from(1_u8) << 255_u8;
    let balance = EU256::from_dec_str("123456").unwrap();
    let program = Program::from(vec![
        Operation::Push((32_u8, a.clone())),
        Operation::Balance,
        Operation::Push0,
        Operation::Mstore,
        Operation::Push((1, 32_u8.into())),
        Operation::Push0,
        Operation::Return,
    ]);
    let mut env = Env::default();
    env.tx.gas_limit = 999_999;

    let (address, bytecode) = (
        // take the last 20 bytes of the address, because that's what it's done with it's avalid
        Address::from_slice(&a.to_bytes_be()[0..20]),
        Bytecode::from(program.to_bytecode()),
    );
    env.tx.caller = address;
    env.tx.transact_to = TransactTo::Call(address);
    let mut db = Db::new().with_contract(address, bytecode);

    db.set_account(address, 0, balance, HashMap::new());

    let mut evm = Evm::new(env, db);

    let result = evm.transact().unwrap().result;

    assert!(&result.is_success());
    let result = result.output().unwrap();
    let expected_result = BigUint::from(0_u8);
    assert_eq!(BigUint::from_bytes_be(result), expected_result);
}

#[test]
fn balance_with_non_existing_account() {
    let operations = vec![
        Operation::Push((20_u8, BigUint::from(1_u8))),
        Operation::Balance,
    ];
    let (env, db) = default_env_and_db_setup(operations);
    let expected_result = BigUint::from(0_u8);
    run_program_assert_num_result(env, db, expected_result);
}

#[test]
fn balance_with_existing_account() {
    let address = Address::from_str("0x9bbfed6889322e016e0a02ee459d306fc19545d8").unwrap();
    let balance = EU256::from_dec_str("123456").unwrap();
    let big_a = BigUint::from_bytes_be(address.as_bytes());
    let program = Program::from(vec![
        Operation::Push((20_u8, big_a)),
        Operation::Balance,
        Operation::Push0,
        Operation::Mstore,
        Operation::Push((1, 32_u8.into())),
        Operation::Push0,
        Operation::Return,
    ]);
    let mut env = Env::default();
    env.tx.gas_limit = 999_999;

    let (address, bytecode) = (
        Address::from_str("0x9bbfed6889322e016e0a02ee459d306fc19545d8").unwrap(),
        Bytecode::from(program.to_bytecode()),
    );
    env.tx.caller = address;
    env.tx.transact_to = TransactTo::Call(address);
    let mut db = Db::new().with_contract(address, bytecode);

    db.set_account(address, 0, balance, HashMap::new());

    let mut evm = Evm::new(env, db);

    let result = evm.transact().unwrap().result;

    assert!(&result.is_success());
    let result = result.output().unwrap();
    let expected_result = BigUint::from(123456_u32);
    assert_eq!(BigUint::from_bytes_be(result), expected_result);
}

#[test]
fn balance_with_stack_underflow() {
    let program = vec![Operation::Balance];
    let (env, db) = default_env_and_db_setup(program);
    run_program_assert_halt(env, db);
}

#[test]
fn balance_static_gas_check() {
    let operations = vec![
        Operation::Push((20_u8, BigUint::from(1_u8))),
        Operation::Balance,
    ];
    let env = Env::default();
    let needed_gas = gas_cost::PUSHN + gas_cost::BALANCE;

    run_program_assert_gas_exact(operations, env, needed_gas as _);
}

#[test]
fn selfbalance_with_existing_account() {
    let contract_address = Address::from_str("0x9bbfed6889322e016e0a02ee459d306fc19545d8").unwrap();
    let contract_balance: u64 = 12345;
    let mut operations = vec![Operation::SelfBalance];
    append_return_result_operations(&mut operations);
    let program = Program::from(operations);
    let bytecode = Bytecode::from(program.to_bytecode());
    let mut db = Db::new().with_contract(contract_address, bytecode);
    db.set_account(contract_address, 0, contract_balance.into(), HashMap::new());
    let mut env = Env::default();
    env.tx.transact_to = TransactTo::Call(contract_address);
    env.tx.gas_limit = 999_999;
    let expected_result = BigUint::from(contract_balance);
    run_program_assert_num_result(env, db, expected_result);
}

#[test]
fn selfbalance_and_balance_with_address_check() {
    let contract_address = Address::from_str("0x9bbfed6889322e016e0a02ee459d306fc19545d8").unwrap();
    let contract_balance: u64 = 12345;
    let mut operations = vec![
        Operation::Address,
        Operation::Balance,
        Operation::SelfBalance,
        Operation::Eq,
    ];
    append_return_result_operations(&mut operations);
    let program = Program::from(operations);
    let bytecode = Bytecode::from(program.to_bytecode());
    let mut db = Db::new().with_contract(contract_address, bytecode);
    db.set_account(contract_address, 0, contract_balance.into(), HashMap::new());
    let mut env = Env::default();
    env.tx.transact_to = TransactTo::Call(contract_address);
    env.tx.gas_limit = 999_999;
    let expected_result = BigUint::from(1_u8); //True
    run_program_assert_num_result(env, db, expected_result);
}

#[test]
fn selfbalance_stack_overflow() {
    let mut program = vec![Operation::Push0; 1024];
    program.push(Operation::SelfBalance);
    let (env, db) = default_env_and_db_setup(program);
    run_program_assert_halt(env, db);
}

#[test]
fn selfbalance_gas_check() {
    let operations = vec![Operation::SelfBalance];
    let mut env = Env::default();
    env.tx.gas_limit = 999_999;
    let needed_gas = gas_cost::SELFBALANCE;

    run_program_assert_gas_exact(operations, env, needed_gas as _);
}

#[test]
fn blobbasefee_happy_path() {
    let excess_blob_gas: u64 = 1500;
    let mut operations = vec![Operation::BlobBaseFee];
    append_return_result_operations(&mut operations);
    let (mut env, db) = default_env_and_db_setup(operations);
    env.block.set_blob_base_fee(excess_blob_gas);
    let expected_result = BigUint::from(env.block.blob_gasprice.unwrap());
    run_program_assert_num_result(env, db, expected_result);
}

#[test]
fn blobbasefee_gas_check() {
    let operations = vec![Operation::BlobBaseFee];
    let needed_gas = gas_cost::BLOBBASEFEE;
    let env = Env::default();
    run_program_assert_gas_exact(operations, env, needed_gas as _);
}

#[test]
fn blobbasefee_stack_overflow() {
    let mut program = vec![Operation::Push0; 1024];
    program.push(Operation::BlobBaseFee);
    let (env, db) = default_env_and_db_setup(program);
    run_program_assert_halt(env, db);
}

#[test]
fn gaslimit_happy_path() {
    let gaslimit: u64 = 300;
    let mut operations = vec![Operation::Gaslimit];
    append_return_result_operations(&mut operations);
    let (mut env, db) = default_env_and_db_setup(operations);
    env.tx.gas_limit = gaslimit;
    let expected_result = BigUint::from(gaslimit);
    run_program_assert_num_result(env, db, expected_result);
}

#[test]
fn gaslimit_gas_check() {
    let operations = vec![Operation::Gaslimit];
    let needed_gas = gas_cost::GASLIMIT;
    let env = Env::default();
    run_program_assert_gas_exact(operations, env, needed_gas as _);
}

#[test]
fn gaslimit_stack_overflow() {
    let mut program = vec![Operation::Push0; 1024];
    program.push(Operation::Gaslimit);
    let (env, db) = default_env_and_db_setup(program);
    run_program_assert_halt(env, db);
}

#[test]
fn sstore_gas_cost_on_cold_zero_value() {
    let new_value = 10_u8;

    let used_gas = 22_100 + 2 * gas_cost::PUSHN;
    let needed_gas = used_gas + gas_cost::SSTORE_MIN_REMAINING_GAS;
    let refunded_gas = 0;

    let program = vec![
        Operation::Push((1_u8, BigUint::from(new_value))),
        Operation::Push((1_u8, BigUint::from(80_u8))),
        Operation::Sstore,
    ];
    let (env, db) = default_env_and_db_setup(program);

    run_program_assert_gas_and_refund(env, db, needed_gas as _, used_gas as _, refunded_gas as _);
}

#[test]
fn sstore_gas_cost_on_cold_non_zero_value_to_zero() {
    let new_value: u8 = 0;
    let original_value = 10;

    let used_gas = 5_000 + 2 * gas_cost::PUSHN;
    let needed_gas = used_gas + gas_cost::SSTORE_MIN_REMAINING_GAS;
    let refunded_gas = 4_800;

    let key = 80_u8;
    let program = vec![
        Operation::Push((1_u8, BigUint::from(new_value))),
        Operation::Push((1_u8, BigUint::from(key))),
        Operation::Sstore,
    ];

    let (env, mut db) = default_env_and_db_setup(program);
    let callee = env.tx.get_address();
    db.write_storage(callee, EU256::from(key), EU256::from(original_value));

    run_program_assert_gas_and_refund(env, db, needed_gas as _, used_gas as _, refunded_gas as _);
}

#[test]
fn sstore_gas_cost_update_warm_value() {
    let new_value: u8 = 20;
    let present_value: u8 = 10;

    let used_gas = 22_200 + 4 * gas_cost::PUSHN;
    let needed_gas = used_gas + gas_cost::SSTORE_MIN_REMAINING_GAS;
    let refunded_gas = 0;

    let key = 80_u8;
    let program = vec![
        // first sstore: gas_cost = 22_100, gas_refund = 0
        Operation::Push((1_u8, BigUint::from(present_value))),
        Operation::Push((1_u8, BigUint::from(key))),
        Operation::Sstore,
        // second sstore: gas_cost = 100, gas_refund = 0
        Operation::Push((1_u8, BigUint::from(new_value))),
        Operation::Push((1_u8, BigUint::from(key))),
        Operation::Sstore,
    ];

    let (env, db) = default_env_and_db_setup(program);

    run_program_assert_gas_and_refund(env, db, needed_gas as _, used_gas as _, refunded_gas as _);
}

#[test]
fn sstore_gas_cost_restore_warm_from_zero() {
    let new_value: u8 = 10;
    let present_value: u8 = 0;
    let original_value: u8 = 10;

    let used_gas = 5_100 + 4 * gas_cost::PUSHN;
    let needed_gas = used_gas + gas_cost::SSTORE_MIN_REMAINING_GAS;
    let refunded_gas = 2_800;

    let key = 80_u8;
    let program = vec![
        // first sstore: gas_cost = 5_000, gas_refund = 4_800
        Operation::Push((1_u8, BigUint::from(present_value))),
        Operation::Push((1_u8, BigUint::from(key))),
        Operation::Sstore,
        // second sstore: gas_cost = 100, gas_refund = -2_000
        Operation::Push((1_u8, BigUint::from(new_value))),
        Operation::Push((1_u8, BigUint::from(key))),
        Operation::Sstore,
    ];

    let (env, mut db) = default_env_and_db_setup(program);
    let callee = env.tx.get_address();
    db.write_storage(callee, EU256::from(key), EU256::from(original_value));

    run_program_assert_gas_and_refund(env, db, needed_gas as _, used_gas as _, refunded_gas as _);
}

#[test]
fn sstore_gas_cost_update_warm_from_zero() {
    let new_value: u8 = 20;
    let present_value: u8 = 0;
    let original_value: u8 = 10;

    let used_gas = 5_100 + 4 * gas_cost::PUSHN;
    let needed_gas = used_gas + gas_cost::SSTORE_MIN_REMAINING_GAS;
    let refunded_gas = 0;

    let key = 80_u8;
    let program = vec![
        // first sstore: gas_cost = 5_000, gas_refund = 4_800
        Operation::Push((1_u8, BigUint::from(present_value))),
        Operation::Push((1_u8, BigUint::from(key))),
        Operation::Sstore,
        // second sstore: gas_cost = 100, gas_refund = -4_800
        Operation::Push((1_u8, BigUint::from(new_value))),
        Operation::Push((1_u8, BigUint::from(key))),
        Operation::Sstore,
    ];

    let (env, mut db) = default_env_and_db_setup(program);
    let callee = env.tx.get_address();
    db.write_storage(callee, EU256::from(key), EU256::from(original_value));

    run_program_assert_gas_and_refund(env, db, needed_gas as _, used_gas as _, refunded_gas as _);
}

#[test]
fn extcodecopy() {
    // insert the program in the db with address = 100
    // and then copy the program bytecode in memory
    // with extcodecopy(address=100, dest_offset, offset, size)
    let size = 14_u8;
    let offset = 0_u8;
    let dest_offset = 0_u8;
    let address = 100_u8;
    let program: Program = vec![
        Operation::Push((1_u8, BigUint::from(size))),
        Operation::Push((1_u8, BigUint::from(offset))),
        Operation::Push((1_u8, BigUint::from(dest_offset))),
        Operation::Push((1_u8, BigUint::from(address))),
        Operation::ExtcodeCopy,
        Operation::Push((1_u8, BigUint::from(size))),
        Operation::Push((1_u8, BigUint::from(dest_offset))),
        Operation::Return,
    ]
    .into();

    let mut env = Env::default();
    let (address, bytecode) = (
        Address::from_low_u64_be(address.into()),
        Bytecode::from(program.clone().to_bytecode()),
    );
    env.tx.transact_to = TransactTo::Call(address);
    let db = Db::new().with_contract(address, bytecode);
    let expected_result = program.to_bytecode();
    run_program_assert_bytes_result(env, db, &expected_result);
}

#[test]
fn extcodecopy_with_offset_out_of_bounds() {
    // copies to memory the bytecode from the 8th byte (offset = 8) with size = 12
    // so the result must be [EXTCODECOPY, PUSH, size, PUSH, dest_offset, RETURN, 0,0,0,0,0,0]
    let size = 12_u8;
    let offset = 8_u8;
    let dest_offset = 0_u8;
    let address = 100_u8;
    let program: Program = vec![
        Operation::Push((1_u8, BigUint::from(size))),
        Operation::Push((1_u8, BigUint::from(offset))),
        Operation::Push((1_u8, BigUint::from(dest_offset))),
        Operation::Push((1_u8, BigUint::from(address))),
        Operation::ExtcodeCopy, // 8th byte
        Operation::Push((1_u8, BigUint::from(size))),
        Operation::Push((1_u8, BigUint::from(dest_offset))),
        Operation::Return,
    ]
    .into();

    let mut env = Env::default();
    let (address, bytecode) = (
        Address::from_low_u64_be(address.into()),
        Bytecode::from(program.clone().to_bytecode()),
    );
    env.tx.transact_to = TransactTo::Call(address);
    let db = Db::new().with_contract(address, bytecode);
    let expected_result = [&program.to_bytecode()[offset.into()..], &[0_u8; 6]].concat();

    run_program_assert_bytes_result(env, db, &expected_result);
}

#[test]
fn extcodecopy_with_dirty_memory() {
    // copies to memory the bytecode from the 8th byte (offset = 8) with size = 12
    // so the result must be [EXTCODECOPY, PUSH, size, PUSH, dest_offset, RETURN, 0,0,0,0,0,0]
    // Here we want to test if the copied data overwrites the information already stored in memory
    let size = 10_u8;
    let offset = 43_u8;
    let dest_offset = 2_u8;
    let address = 100_u8;

    let all_ones = BigUint::from_bytes_be(&[0xff_u8; 32]);

    let program: Program = vec![
        //First, we write ones into the memory
        Operation::Push((32_u8, all_ones)),
        Operation::Push0,
        Operation::Mstore,
        //Then, we want make our call to Extcodecopy
        Operation::Push((1_u8, BigUint::from(size))),
        Operation::Push((1_u8, BigUint::from(offset))),
        Operation::Push((1_u8, BigUint::from(dest_offset))),
        Operation::Push((1_u8, BigUint::from(address))),
        Operation::ExtcodeCopy, // 43th byte
        Operation::Push((1_u8, BigUint::from(32_u8))),
        Operation::Push((1_u8, BigUint::from(0_u8))),
        Operation::Return,
    ]
    .into();

    let mut env = Env::default();
    let (address, bytecode) = (
        Address::from_low_u64_be(address.into()),
        Bytecode::from(program.clone().to_bytecode()),
    );
    env.tx.transact_to = TransactTo::Call(address);
    let db = Db::new().with_contract(address, bytecode);
    let expected_result = [
        &[0xff; 2],                              // 2 bytes of dirty memory (offset = 2)
        &program.to_bytecode()[offset.into()..], // 6 bytes
        &[0_u8; 4],                              // 4 bytes of padding (size = 10 = 6 + 4)
        &[0xff; 20],                             // 20 more bytes of dirty memory
    ]
    .concat();

    run_program_assert_bytes_result(env, db, &expected_result);
}

#[test]
fn extcodecopy_with_wrong_address() {
    // A wrong address should return an empty bytecode
    let size = 10_u8;
    let offset = 0_u8;
    let dest_offset = 2_u8;
    let address = 100_u8;
    let wrong_address = &[0xff; 32]; // All bits on
    let all_ones = BigUint::from_bytes_be(&[0xff_u8; 32]);

    let program: Program = vec![
        //First, we write ones into the memory
        Operation::Push((32_u8, all_ones)),
        Operation::Push0,
        Operation::Mstore,
        //Begin with Extcodecopy
        Operation::Push((1_u8, BigUint::from(size))),
        Operation::Push((1_u8, BigUint::from(offset))),
        Operation::Push((1_u8, BigUint::from(dest_offset))),
        Operation::Push((32_u8, BigUint::from_bytes_be(wrong_address))),
        Operation::ExtcodeCopy,
        Operation::Push((1_u8, BigUint::from(32_u8))),
        Operation::Push((1_u8, BigUint::from(0_u8))),
        Operation::Return,
    ]
    .into();

    let mut env = Env::default();
    let (address, bytecode) = (
        Address::from_low_u64_be(address.into()),
        Bytecode::from(program.clone().to_bytecode()),
    );
    env.tx.transact_to = TransactTo::Call(address);
    let db = Db::new().with_contract(address, bytecode);
    let expected_result = [
        vec![0xff; 2],  // 2 bytes of dirty memory (offset = 2)
        vec![0_u8; 10], // 4 bytes of padding (size = 10)
        vec![0xff; 20], // 20 more bytes of dirty memory
    ]
    .concat();

    run_program_assert_bytes_result(env, db, &expected_result);
}

#[test]
fn prevrandao() {
    let mut program = vec![Operation::Prevrandao];
    append_return_result_operations(&mut program);
    let (mut env, db) = default_env_and_db_setup(program);
    let randao_str = "0xce124dee50136f3f93f19667fb4198c6b94eecbacfa300469e5280012757be94";
    let randao = B256::from_str(randao_str).expect("Error while converting str to B256");
    env.block.prevrandao = Some(randao);

    let expected_result = randao.as_bytes();
    run_program_assert_bytes_result(env, db, expected_result);
}

#[test]
fn prevrandao_check_gas() {
    let program = vec![Operation::Prevrandao];
    let env = Env::default();
    let gas_needed = gas_cost::PREVRANDAO;

    run_program_assert_gas_exact(program, env, gas_needed as _);
}

#[test]
fn prevrandao_with_stack_overflow() {
    let mut program = vec![Operation::Push0; 1024];
    program.push(Operation::Prevrandao);
    let (env, db) = default_env_and_db_setup(program);

    run_program_assert_halt(env, db);
}

#[test]
fn prevrandao_when_randao_is_not_set() {
    let program = vec![Operation::Prevrandao];
    let (env, db) = default_env_and_db_setup(program);
    let expected_result = 0_u8;
    run_program_assert_num_result(env, db, expected_result.into());
}

#[test]
fn extcodesize() {
    let address = 40_u8;
    let mut operations = vec![
        Operation::Push((1_u8, address.into())),
        Operation::ExtcodeSize,
    ];
    append_return_result_operations(&mut operations);

    let mut env = Env::default();
    let program = Program::from(operations);
    let (address, bytecode) = (
        Address::from_low_u64_be(address as _),
        Bytecode::from(program.clone().to_bytecode()),
    );
    env.tx.transact_to = TransactTo::Call(address);
    let db = Db::new().with_contract(address, bytecode);
    let expected_result = program.to_bytecode().len();
    run_program_assert_num_result(env, db, expected_result.into())
}

#[test]
fn extcodesize_with_stack_underflow() {
    let program = vec![Operation::ExtcodeSize];
    let (env, db) = default_env_and_db_setup(program);
    run_program_assert_halt(env, db);
}

#[test]
fn extcodesize_gas_check() {
    // in this case we are not considering cold and warm accesses
    // we assume every access is warm
    let address = 40_u8;
    let operations = vec![
        Operation::Push((1_u8, address.into())),
        Operation::ExtcodeSize,
    ];
    let needed_gas = gas_cost::PUSHN + gas_cost::EXTCODESIZE_WARM;
    let env = Env::default();
    run_program_assert_gas_exact(operations, env, needed_gas as _);
}

#[test]
fn extcodesize_with_wrong_address() {
    let address = 0_u8;
    let operations = vec![
        Operation::Push((1_u8, address.into())),
        Operation::ExtcodeSize,
    ];
    let (env, db) = default_env_and_db_setup(operations);
    let expected_result = 0_u8;
    run_program_assert_num_result(env, db, expected_result.into())
}

#[test]
fn extcodesize_with_invalid_address() {
    // Address with upper 12 bytes filled with 1s is invalid
    let address = BigUint::from_bytes_be(&[0xff; 32]);
    let operations = vec![Operation::Push((32_u8, address)), Operation::ExtcodeSize];
    let (env, db) = default_env_and_db_setup(operations);
    let expected_result = 0_u8;
    run_program_assert_num_result(env, db, expected_result.into())
}

#[test]
fn blobhash() {
    // set 2 blobhashes in env.tx.blob_hashes and retrieve the one at index 1.
    let index = 1_u8;
    let mut program = vec![Operation::Push((1_u8, index.into())), Operation::BlobHash];
    append_return_result_operations(&mut program);
    let (mut env, db) = default_env_and_db_setup(program);
    let blobhash_str = "0xce124dee50136f3f93f19667fb4198c6b94eecbacfa300469e5280012757be94";
    let blobhash = B256::from_str(blobhash_str).expect("Error while converting str to B256");
    env.tx.blob_hashes = vec![B256::default(), blobhash];

    let expected_result = blobhash.to_fixed_bytes();
    run_program_assert_bytes_result(env, db, &expected_result);
}

#[test]
fn blobhash_check_gas() {
    let program = vec![Operation::Push((1_u8, 0_u8.into())), Operation::BlobHash];
    let mut env = Env::default();
    env.tx.blob_hashes = vec![B256::default()];
    let gas_needed = gas_cost::PUSHN + gas_cost::BLOBHASH;

    run_program_assert_gas_exact(program, env, gas_needed as _);
}

#[test]
fn blobhash_with_stack_underflow() {
    let program = vec![Operation::BlobHash];
    let (env, db) = default_env_and_db_setup(program);
    run_program_assert_halt(env, db);
}

#[test]
fn blobhash_with_index_out_of_bounds() {
    // when index >= len(blob_hashes) the result must be a 32-byte-zero.
    let index = 2_u8;
    let mut program = vec![Operation::Push((1_u8, index.into())), Operation::BlobHash];
    append_return_result_operations(&mut program);
    let (env, db) = default_env_and_db_setup(program);

    let expected_result = [0x00; 32];
    run_program_assert_bytes_result(env, db, &expected_result);
}

#[test]
fn blobhash_with_index_too_big() {
    // when index > usize::MAX the result must be a 32-byte-zero.
    let index: u128 = usize::MAX as u128 + 1;
    let mut program = vec![Operation::Push((32_u8, index.into())), Operation::BlobHash];
    append_return_result_operations(&mut program);
    let (env, db) = default_env_and_db_setup(program);

    let expected_result = [0x00; 32];
    run_program_assert_bytes_result(env, db, &expected_result);
}

#[test]
fn call_returns_addition_from_arguments() {
    let (a, b) = (BigUint::from(3_u8), BigUint::from(5_u8));
    let db = Db::new();

    // Callee
    let mut callee_ops = vec![
        Operation::Push0,
        Operation::CalldataLoad,
        Operation::Push((1_u8, BigUint::from(32_u8))),
        Operation::CalldataLoad,
        Operation::Add,
    ];
    append_return_result_operations(&mut callee_ops);

    let program = Program::from(callee_ops);
    let (callee_address, bytecode) = (
        Address::from_low_u64_be(8080),
        Bytecode::from(program.to_bytecode()),
    );
    let db = db.with_contract(callee_address, bytecode);

    let gas = 100_u8;
    let value = 1_u8;
    let args_offset = 0_u8;
    let args_size = 64_u8;
    let ret_offset = 0_u8;
    let ret_size = 32_u8;

    let caller_address = Address::from_low_u64_be(4040);
    let caller_ops = vec![
        Operation::Push((32_u8, b.clone())),                 //Operand B
        Operation::Push0,                                    //
        Operation::Mstore,                                   //Store in mem address 0
        Operation::Push((32_u8, a.clone())),                 //Operand A
        Operation::Push((1_u8, BigUint::from(32_u8))),       //
        Operation::Mstore,                                   //Store in mem address 32
        Operation::Push((1_u8, BigUint::from(ret_size))),    //Ret size
        Operation::Push((1_u8, BigUint::from(ret_offset))),  //Ret offset
        Operation::Push((1_u8, BigUint::from(args_size))),   //Args size
        Operation::Push((1_u8, BigUint::from(args_offset))), //Args offset
        Operation::Push((1_u8, BigUint::from(value))),       //Value
        Operation::Push((16_u8, BigUint::from_bytes_be(callee_address.as_bytes()))), //Address
        Operation::Push((1_u8, BigUint::from(gas))),         //Gas
        Operation::Call,
        //This ops will return the value stored in memory, the call status and the caller balance
        //call status
        Operation::Push((1_u8, 32_u8.into())),
        Operation::Mstore,
        //caller balance
        Operation::Push((20_u8, BigUint::from_bytes_be(caller_address.as_bytes()))),
        Operation::Balance,
        Operation::Push((1_u8, 64_u8.into())),
        Operation::Mstore,
        //Return
        Operation::Push((1_u8, 96_u8.into())),
        Operation::Push0,
        Operation::Return,
    ];

    let program = Program::from(caller_ops);
    let bytecode = Bytecode::from(program.to_bytecode());
    let mut env = Env::default();
    env.tx.gas_limit = 999_999;
    env.tx.transact_to = TransactTo::Call(caller_address);
    env.tx.caller = caller_address;
    let caller_balance = 100_u8;
    let mut db = db.with_contract(caller_address, bytecode);
    db.set_account(caller_address, 0, caller_balance.into(), Default::default());

    let mut evm = Evm::new(env, db);
    let result = evm.transact().unwrap().result;
    assert!(result.is_success());

    let res_bytes: &[u8] = result.output().unwrap();

    let expected_contract_data_result = a + b;
    let expected_caller_balance_result = (caller_balance - value).into(); //TODO: Change
    let expected_contract_status_result = 1_u8.into(); //Call failed

    let contract_data_result = BigUint::from_bytes_be(&res_bytes[..32]);
    let contract_status_result = BigUint::from_bytes_be(&res_bytes[32..64]);
    let caller_balance_result = BigUint::from_bytes_be(&res_bytes[64..]);

    assert_eq!(contract_status_result, expected_contract_status_result);
    assert_eq!(contract_data_result, expected_contract_data_result);
    assert_eq!(caller_balance_result, expected_caller_balance_result);
}

#[test]
fn call_without_enough_balance() {
    let db = Db::new();

    // Callee
    let mut callee_ops = vec![Operation::Push0];
    append_return_result_operations(&mut callee_ops);

    let program = Program::from(callee_ops);
    let (callee_address, bytecode) = (
        Address::from_low_u64_be(8080),
        Bytecode::from(program.to_bytecode()),
    );
    let db = db.with_contract(callee_address, bytecode);

    let gas = 100_u8;
    let value = 1_u8;
    let args_offset = 0_u8;
    let args_size = 0_u8;
    let ret_offset = 0_u8;
    let ret_size = 32_u8;

    let caller_address = Address::from_low_u64_be(4040);
    let caller_ops = vec![
        Operation::Push((1_u8, BigUint::from(ret_size))), //Ret size
        Operation::Push((1_u8, BigUint::from(ret_offset))), //Ret offset
        Operation::Push((1_u8, BigUint::from(args_size))), //Args size
        Operation::Push((1_u8, BigUint::from(args_offset))), //Args offset
        Operation::Push((1_u8, BigUint::from(value))),    //Value
        Operation::Push((16_u8, BigUint::from_bytes_be(callee_address.as_bytes()))), //Address
        Operation::Push((1_u8, BigUint::from(gas))),      //Gas
        Operation::Call,
        // Return both syscall result and caller balance
        Operation::Push0,
        Operation::Mstore,
        Operation::Push((20_u8, BigUint::from_bytes_be(caller_address.as_bytes()))),
        Operation::Balance,
        Operation::Push((1_u8, 32_u8.into())),
        Operation::Mstore,
        Operation::Push((1_u8, 64_u8.into())),
        Operation::Push0,
        Operation::Return,
    ];

    let caller_balance: u8 = 0;
    let program = Program::from(caller_ops);
    let bytecode = Bytecode::from(program.to_bytecode());
    let mut env = Env::default();
    env.tx.gas_limit = 999_999;
    env.tx.transact_to = TransactTo::Call(caller_address);
    env.tx.caller = caller_address;
    let mut db = db.with_contract(caller_address, bytecode);
    db.set_account(caller_address, 0, caller_balance.into(), Default::default());

    let expected_contract_call_result = 0_u8.into(); //Call failed

    let mut evm = Evm::new(env, db);
    let result = evm.transact().unwrap().result;
    assert!(result.is_success());

    let res_bytes: &[u8] = result.output().unwrap();

    let contract_call_result = BigUint::from_bytes_be(&res_bytes[..32]);
    let caller_balance_result = BigUint::from_bytes_be(&res_bytes[32..]);

    assert_eq!(contract_call_result, expected_contract_call_result);
    assert_eq!(caller_balance_result, caller_balance.into());
}

#[test]
fn call_gas_check_with_value_zero_args_return_and_non_empty_callee() {
    /*
    This will test the gas consumption for a call with the following conditions:
    Value: 0
    Argument size: 64 bytes
    Argument offset: 0 bytes
    Return size: 32 bytes
    Return offset: 0 bytes
    Called account empty?: False
    Address access is warm?: True
    */
    let db = Db::new();

    // Callee
    let callee_ops = vec![
        Operation::Push0,
        Operation::Push0,
        Operation::Mstore,
        Operation::Push((1, 32_u8.into())),
        Operation::Push0,
        Operation::Return,
    ];

    let callee_memory_expansion_cost = 6; //Memory expansion of size 32
    let callee_gas_cost = gas_cost::PUSHN + gas_cost::PUSH0 * 3 + callee_memory_expansion_cost;

    let program = Program::from(callee_ops);
    let (callee_address, bytecode) = (
        Address::from_low_u64_be(8080),
        Bytecode::from(program.to_bytecode()),
    );
    let db = db.with_contract(callee_address, bytecode);

    let gas = callee_gas_cost as u8;
    let value = 0_u8;
    let args_offset = 0_u8;
    let args_size = 64_u8;
    let ret_offset = 0_u8;
    let ret_size = 32_u8;

    /*
    This test will check for the exact ammount of gas needed to perform a successful call without a value transfer
    Since the gas sent to the callee has to be 1/64 th of the remaining gas, we have to add operations to
    the caller to burn the extra gas that we have to add in order for the calle to receive the needed ammount

    (needed_gas - caller_gas_cost) * 1/64 >= callee_gas_cost
    needed_gas = caller_gas_cost + added_caller_gas_cost + callee_gas_cost

    For the proposed set of operations, we have that:

    callee_gas_cost = 15
    caller_gas_cost = 144

    => needed_gas >= 945
    => added_caller_gas_cost >= 472.5

    So, we have to add extra operations to caller in order to burn at least 473 of gas
    */

    let caller_address = Address::from_low_u64_be(4040);
    let mut caller_ops = vec![
        Operation::Push((32_u8, BigUint::default())), //Operand B
        Operation::Push0,                             //
        Operation::Mstore,                            //Store in mem address 0
        Operation::Push((32_u8, BigUint::default())), //Operand A
        Operation::Push((1_u8, BigUint::from(32_u8))), //
        Operation::Mstore,                            //Store in mem address 32
        Operation::Push((1_u8, BigUint::from(ret_size))), //Ret size
        Operation::Push((1_u8, BigUint::from(ret_offset))), //Ret offset
        Operation::Push((1_u8, BigUint::from(args_size))), //Args size
        Operation::Push((1_u8, BigUint::from(args_offset))), //Args offset
        Operation::Push((1_u8, BigUint::from(value))), //Value
        Operation::Push((16_u8, BigUint::from_bytes_be(callee_address.as_bytes()))), //Address
        Operation::Push((1_u8, BigUint::from(gas))),  //Gas
        Operation::Call,
    ];

    let additional_caller_ops = 473;
    caller_ops.extend(vec![Operation::Push0; additional_caller_ops]);

    let caller_memory_expansion_cost = 6 * 2; // Memory expansion of size 64
    let caller_call_cost = 100; //EVM Codes gas calculator (memory already expanded)
    let caller_gas_cost =
        gas_cost::PUSHN * 10 + gas_cost::PUSH0 + caller_memory_expansion_cost + caller_call_cost;
    let added_caller_gas_cost = gas_cost::PUSH0 * additional_caller_ops as i64;

    let needed_gas = caller_gas_cost + added_caller_gas_cost + callee_gas_cost;

    let caller_balance: u8 = 0;
    let program = Program::from(caller_ops);
    let bytecode = Bytecode::from(program.to_bytecode());
    let mut env = Env::default();
    env.tx.transact_to = TransactTo::Call(caller_address);
    env.tx.caller = caller_address;
    let mut db = db.with_contract(caller_address, bytecode);
    db.set_account(caller_address, 0, caller_balance.into(), Default::default());

    run_program_assert_gas_exact_with_db(env, db, needed_gas as _);
}

#[rstest]
// Case with offset=0; size=0
#[case(
    0,
    0,
    // Final memory state
    //ffffffffffffffffffffffffffffffffffffffffffffffffffffffffffffffff
    &[0xFF; 32])]
// Case with offset=1; size=3
#[case(
    1,
    3,
    // Final memory state
    //ff333333ffffffffffffffffffffffffffffffffffffffffffffffffffffffff
    &[
    vec![0xFF_u8; 1],
    vec![0x33_u8; 3],
    vec![0xFF_u8; 28]
].concat())]
// Case with offset=3; size=4
#[case(
    3,
    4,
    //Final memory state
    //0xffffff33333333ffffffffffffffffffffffffffffffffffffffffffffffffff
    &[
    vec![0xFF_u8; 3],
    vec![0x33_u8; 4],
    vec![0xFF_u8; 25]
].concat())]
fn call_return_with_offset_and_size(
    #[case] offset: u8,
    #[case] size: u8,
    #[case] expected_result: &[u8],
) {
    let db = Db::new();
    let return_data = [0x33_u8; 5];

    // Callee
    let callee_ops = vec![
        Operation::Push((5_u8, BigUint::from_bytes_be(&return_data))),
        Operation::Push0,
        Operation::Mstore,
        Operation::Push((1_u8, 5_u8.into())),
        Operation::Push((1_u8, 27_u8.into())),
        Operation::Return,
    ];

    let program = Program::from(callee_ops);
    let (callee_address, bytecode) = (
        Address::from_low_u64_be(8080),
        Bytecode::from(program.to_bytecode()),
    );
    let db = db.with_contract(callee_address, bytecode);

    let gas = 100_u8;
    let value = 0_u8;
    let args_offset = 0_u8;
    let args_size = 0_u8;

    let initial_memory_state = [0xFF_u8; 32]; //All 1s

    let caller_address = Address::from_low_u64_be(4040);
    let caller_ops = vec![
        // Set up memory with all 1s
        Operation::Push((32_u8, BigUint::from_bytes_be(&initial_memory_state))),
        Operation::Push0,
        Operation::Mstore,
        // Make the Call
        Operation::Push((1_u8, BigUint::from(size))), //Ret size
        Operation::Push((1_u8, BigUint::from(offset))), //Ret offset
        Operation::Push((1_u8, BigUint::from(args_size))), //Args size
        Operation::Push((1_u8, BigUint::from(args_offset))), //Args offset
        Operation::Push((1_u8, BigUint::from(value))), //Value
        Operation::Push((16_u8, BigUint::from_bytes_be(callee_address.as_bytes()))), //Address
        Operation::Push((1_u8, BigUint::from(gas))),  //Gas
        Operation::Call,
        // Return 32 bytes of data
        Operation::Push((1_u8, 32_u8.into())),
        Operation::Push0,
        Operation::Return,
    ];

    let program = Program::from(caller_ops);
    let bytecode = Bytecode::from(program.to_bytecode());
    let mut env = Env::default();
    env.tx.transact_to = TransactTo::Call(caller_address);
    env.tx.caller = caller_address;
    let db = db.with_contract(caller_address, bytecode);

    run_program_assert_bytes_result(env, db, expected_result);
}

#[test]
fn call_check_stack_underflow() {
    let program = vec![Operation::Call];
    let (env, db) = default_env_and_db_setup(program);
    run_program_assert_halt(env, db);
}

#[test]
fn call_gas_check_with_value_and_empty_account() {
    /*
    This will test the gas consumption for a call with the following conditions:
    Value: 3
    Argument size: 0 bytes
    Argument offset: 0 bytes
    Return size: 0 bytes
    Return offset: 0 bytes
    Called account empty?: True
    Address access is warm?: True
    */
    let db = Db::new();

    // Callee
    let (callee_address, bytecode) = (Address::from_low_u64_be(8080), Bytecode::default());
    let mut db = db.with_contract(callee_address, bytecode);
    db.set_account(callee_address, 0, EU256::zero(), Default::default());

    let gas = 255_u8;
    let value = 3_u8;
    let args_offset = 0_u8;
    let args_size = 0_u8;
    let ret_offset = 0_u8;
    let ret_size = 0_u8;

    let caller_address = Address::from_low_u64_be(4040);
    let caller_ops = vec![
        Operation::Push((1_u8, BigUint::from(ret_size))), //Ret size
        Operation::Push((1_u8, BigUint::from(ret_offset))), //Ret offset
        Operation::Push((1_u8, BigUint::from(args_size))), //Args size
        Operation::Push((1_u8, BigUint::from(args_offset))), //Args offset
        Operation::Push((1_u8, BigUint::from(value))),    //Value
        Operation::Push((16_u8, BigUint::from_bytes_be(callee_address.as_bytes()))), //Address
        Operation::Push((1_u8, BigUint::from(gas))),      //Gas
        Operation::Call,
    ];

    //address_access_cost + positive_value_cost + value_to_empty_account_cost
    let caller_call_cost = call_opcode::WARM_MEMORY_ACCESS_COST
        + call_opcode::NOT_ZERO_VALUE_COST
        + call_opcode::EMPTY_CALLEE_COST;
    let needed_gas = gas_cost::PUSHN * 7 + caller_call_cost as i64;

    let caller_balance: u8 = 5;
    let program = Program::from(caller_ops);
    let bytecode = Bytecode::from(program.to_bytecode());
    let mut env = Env::default();
    env.tx.transact_to = TransactTo::Call(caller_address);
    env.tx.caller = caller_address;
    let mut db = db.with_contract(caller_address, bytecode);
    db.set_account(caller_address, 0, caller_balance.into(), Default::default());

    run_program_assert_gas_exact_with_db(env, db, needed_gas as _);
}

#[test]
fn extcodehash_happy_path() {
    let address_number = 10;
    let mut operations = vec![
        Operation::Push((1, BigUint::from(address_number))),
        Operation::ExtcodeHash,
    ];
    append_return_result_operations(&mut operations);
    let (env, mut db) = default_env_and_db_setup(operations);
    let bytecode = Bytecode::from_static(b"60806040");
    let address = Address::from_low_u64_be(address_number);
    db = db.with_contract(address, bytecode);

    let code_hash = db.basic(address).unwrap().unwrap().code_hash;
    let expected_code_hash = BigUint::from_bytes_be(code_hash.as_bytes());

    run_program_assert_num_result(env, db, expected_code_hash);
}

#[test]
fn extcodehash_with_stack_underflow() {
    let operations = vec![Operation::ExtcodeHash];
    let (env, db) = default_env_and_db_setup(operations);

    run_program_assert_halt(env, db);
}

#[test]
fn extcodehash_with_32_byte_address() {
    // When the address is pushed as a 32 byte value, only the last 20 bytes should be used to load the address.
    let address_number = 10;
    let mut address_bytes = [0xff; 32];
    address_bytes[12..].copy_from_slice(Address::from_low_u64_be(address_number).as_bytes());
    let mut operations = vec![
        Operation::Push((32, BigUint::from_bytes_be(&address_bytes))),
        Operation::ExtcodeHash,
    ];
    append_return_result_operations(&mut operations);
    let (env, mut db) = default_env_and_db_setup(operations);
    let bytecode = Bytecode::from_static(b"60806040");
    let address = Address::from_low_u64_be(address_number);
    db = db.with_contract(address, bytecode);

    let code_hash = db.basic(address).unwrap().unwrap().code_hash;
    let expected_code_hash = BigUint::from_bytes_be(code_hash.as_bytes());

    run_program_assert_num_result(env, db, expected_code_hash);
}

#[test]
fn extcodehash_with_non_existent_address() {
    let address_number: u8 = 10;
    let mut operations = vec![
        Operation::Push((1, BigUint::from(address_number))),
        Operation::ExtcodeHash,
    ];
    append_return_result_operations(&mut operations);
    let (env, db) = default_env_and_db_setup(operations);
    let expected_code_hash = BigUint::ZERO;

    run_program_assert_num_result(env, db, expected_code_hash);
}

#[test]
fn extcodehash_address_with_no_code() {
    let address_number = 10;
    let empty_keccak =
        hex::decode("c5d2460186f7233c927e7db2dcc703c0e500b653ca82273b7bfad8045d85a470").unwrap();

    let mut operations = vec![
        Operation::Push((1, BigUint::from(address_number))),
        Operation::ExtcodeHash,
    ];
    append_return_result_operations(&mut operations);
    let (env, mut db) = default_env_and_db_setup(operations);

    let bytecode = Bytecode::from_static(b"");
    let address = Address::from_low_u64_be(address_number);
    db = db.with_contract(address, bytecode);
    let expected_code_hash = BigUint::from_bytes_be(&empty_keccak);

    run_program_assert_num_result(env, db, expected_code_hash);
}

#[test]
fn returndatasize_happy_path() {
    // Callee
    let mut callee_ops = vec![Operation::Push0];
    append_return_result_operations(&mut callee_ops);

    let program = Program::from(callee_ops);
    let (callee_address, bytecode) = (
        Address::from_low_u64_be(8080),
        Bytecode::from(program.to_bytecode()),
    );
    let db = Db::default().with_contract(callee_address, bytecode);

    let gas = 100_u8;
    let value = 0_u8;
    let args_offset = 0_u8;
    let args_size = 0_u8;
    let ret_offset = 0_u8;
    let ret_size = 0_u8;

    let caller_address = Address::from_low_u64_be(4040);
    let mut caller_ops = vec![
        Operation::Push((1_u8, BigUint::from(ret_size))), //Ret size
        Operation::Push((1_u8, BigUint::from(ret_offset))), //Ret offset
        Operation::Push((1_u8, BigUint::from(args_size))), //Args size
        Operation::Push((1_u8, BigUint::from(args_offset))), //Args offset
        Operation::Push((1_u8, BigUint::from(value))),    //Value
        Operation::Push((16_u8, BigUint::from_bytes_be(callee_address.as_bytes()))), //Address
        Operation::Push((1_u8, BigUint::from(gas))),      //Gas
        Operation::Call,
        Operation::ReturnDataSize,
    ];

    append_return_result_operations(&mut caller_ops);

    let program = Program::from(caller_ops);
    let bytecode = Bytecode::from(program.to_bytecode());
    let mut env = Env::default();
    env.tx.transact_to = TransactTo::Call(caller_address);
    env.tx.caller = caller_address;
    let db = db.with_contract(caller_address, bytecode);

    let expected_result = 32_u8.into();

    run_program_assert_num_result(env, db, expected_result);
}

#[test]
fn returndatasize_no_return_data() {
    let caller_address = Address::from_low_u64_be(4040);
    let mut caller_ops = vec![Operation::ReturnDataSize];

    append_return_result_operations(&mut caller_ops);

    let program = Program::from(caller_ops);
    let bytecode = Bytecode::from(program.to_bytecode());
    let mut env = Env::default();
    env.tx.transact_to = TransactTo::Call(caller_address);
    env.tx.caller = caller_address;
    let db = Db::default().with_contract(caller_address, bytecode);

    let expected_result = 0_u8.into();

    run_program_assert_num_result(env, db, expected_result);
}

#[test]
fn returndatasize_gas_check() {
    let operations = vec![Operation::ReturnDataSize];
    let (env, db) = default_env_and_db_setup(operations);
    let needed_gas = gas_cost::RETURNDATASIZE as _;

    run_program_assert_gas_exact_with_db(env, db, needed_gas)
}

#[test]
fn returndatacopy_happy_path() {
    // Callee
    let return_value = 15_u8;
    let mut callee_ops = vec![Operation::Push((1_u8, return_value.into()))];
    append_return_result_operations(&mut callee_ops);

    let program = Program::from(callee_ops);
    let (callee_address, bytecode) = (
        Address::from_low_u64_be(8080),
        Bytecode::from(program.to_bytecode()),
    );
    let db = Db::default().with_contract(callee_address, bytecode);

    // Call arguments
    let gas = 100_u8;
    let value = 0_u8;
    let args_offset = 0_u8;
    let args_size = 0_u8;
    let ret_offset = 0_u8;
    let ret_size = 0_u8;

    // ReturnDataCopy arguments
    let dest_offset = 0_u8;
    let offset = 0_u8;
    let size = 32_u8;

    let caller_address = Address::from_low_u64_be(4040);
    let caller_ops = vec![
        Operation::Push((1_u8, BigUint::from(ret_size))), //Ret size
        Operation::Push((1_u8, BigUint::from(ret_offset))), //Ret offset
        Operation::Push((1_u8, BigUint::from(args_size))), //Args size
        Operation::Push((1_u8, BigUint::from(args_offset))), //Args offset
        Operation::Push((1_u8, BigUint::from(value))),    //Value
        Operation::Push((16_u8, BigUint::from_bytes_be(callee_address.as_bytes()))), //Address
        Operation::Push((1_u8, BigUint::from(gas))),      //Gas
        Operation::Call,
        Operation::Push((1_u8, BigUint::from(size))),
        Operation::Push((1_u8, BigUint::from(offset))),
        Operation::Push((1_u8, BigUint::from(dest_offset))),
        Operation::ReturnDataCopy,
        // Return 32 bytes of data
        Operation::Push((1_u8, 32_u8.into())),
        Operation::Push0,
        Operation::Return,
    ];

    let program = Program::from(caller_ops);
    let bytecode = Bytecode::from(program.to_bytecode());
    let mut env = Env::default();
    env.tx.transact_to = TransactTo::Call(caller_address);
    env.tx.caller = caller_address;
    let db = db.with_contract(caller_address, bytecode);

    let expected_result = return_value.into();

    run_program_assert_num_result(env, db, expected_result);
}

#[test]
fn returndatacopy_no_return_data() {
    let caller_address = Address::from_low_u64_be(4040);

    // ReturnDataCopy arguments
    let dest_offset = 0_u8;
    let offset = 0_u8;
    let size = 0_u8;

    let initial_memory_state = [0xFF_u8; 32]; //All 1s
    let caller_ops = vec![
        // Set up memory with all 1s
        Operation::Push((32_u8, BigUint::from_bytes_be(&initial_memory_state))),
        Operation::Push0,
        Operation::Mstore,
        // ReturnDataCopy operation
        Operation::Push((1_u8, BigUint::from(size))),
        Operation::Push((1_u8, BigUint::from(offset))),
        Operation::Push((1_u8, BigUint::from(dest_offset))),
        Operation::ReturnDataCopy,
        // Return 0 bytes of data
        Operation::Push((1_u8, 32_u8.into())),
        Operation::Push0,
        Operation::Return,
    ];

    let program = Program::from(caller_ops);
    let bytecode = Bytecode::from(program.to_bytecode());
    let mut env = Env::default();
    env.tx.transact_to = TransactTo::Call(caller_address);
    env.tx.caller = caller_address;
    let db = Db::default().with_contract(caller_address, bytecode);

    // There was no return data, so memory stays the same
    let expected_result = &initial_memory_state;

    run_program_assert_bytes_result(env, db, expected_result);
}

#[test]
fn returndatacopy_size_smaller_than_data() {
    // Callee
    let return_data: &[u8] = &[0x33, 0x44, 0x55, 0x66, 0x77];

    // Callee
    let callee_ops = vec![
        Operation::Push((5_u8, BigUint::from_bytes_be(return_data))),
        Operation::Push0,
        Operation::Mstore,
        Operation::Push((1_u8, 5_u8.into())),
        Operation::Push((1_u8, 27_u8.into())),
        Operation::Return,
    ];

    let program = Program::from(callee_ops);
    let (callee_address, bytecode) = (
        Address::from_low_u64_be(8080),
        Bytecode::from(program.to_bytecode()),
    );
    let db = Db::default().with_contract(callee_address, bytecode);

    // Call arguments
    let gas = 100_u8;
    let value = 0_u8;
    let args_offset = 0_u8;
    let args_size = 0_u8;
    let ret_offset = 0_u8;
    let ret_size = 0_u8;

    // ReturnDataCopy arguments
    let dest_offset = 1_u8;
    let offset = 1_u8;
    let size = 3_u8;

    let initial_memory_state = [0xFF_u8; 32]; //All 1s
    let caller_address = Address::from_low_u64_be(4040);
    let caller_ops = vec![
        // Set up memory with all 1s
        Operation::Push((32_u8, BigUint::from_bytes_be(&initial_memory_state))),
        Operation::Push0,
        Operation::Mstore,
        // Make the call
        Operation::Push((1_u8, BigUint::from(ret_size))), //Ret size
        Operation::Push((1_u8, BigUint::from(ret_offset))), //Ret offset
        Operation::Push((1_u8, BigUint::from(args_size))), //Args size
        Operation::Push((1_u8, BigUint::from(args_offset))), //Args offset
        Operation::Push((1_u8, BigUint::from(value))),    //Value
        Operation::Push((16_u8, BigUint::from_bytes_be(callee_address.as_bytes()))), //Address
        Operation::Push((1_u8, BigUint::from(gas))),      //Gas
        Operation::Call,
        // Use ReturnDataCopy
        Operation::Push((1_u8, BigUint::from(size))),
        Operation::Push((1_u8, BigUint::from(offset))),
        Operation::Push((1_u8, BigUint::from(dest_offset))),
        Operation::ReturnDataCopy,
        // Return 32 bytes of data
        Operation::Push((1_u8, 32_u8.into())),
        Operation::Push0,
        Operation::Return,
    ];

    let program = Program::from(caller_ops);
    let bytecode = Bytecode::from(program.to_bytecode());
    let mut env = Env::default();
    env.tx.transact_to = TransactTo::Call(caller_address);
    env.tx.caller = caller_address;
    let db = db.with_contract(caller_address, bytecode);

    let expected_result = &[
        vec![0xFF_u8; 1], // <No collapse>
        vec![0x44, 0x55, 0x66],
        vec![0xFF_u8; 28],
    ]
    .concat();

    run_program_assert_bytes_result(env, db, expected_result);
}

#[test]
fn returndatacopy_with_offset_and_size_bigger_than_data() {
    // Callee
    let return_value = 15_u8;
    let mut callee_ops = vec![Operation::Push((1_u8, return_value.into()))];
    append_return_result_operations(&mut callee_ops);

    let program = Program::from(callee_ops);
    let (callee_address, bytecode) = (
        Address::from_low_u64_be(8080),
        Bytecode::from(program.to_bytecode()),
    );
    let db = Db::default().with_contract(callee_address, bytecode);

    // Call arguments
    let gas = 100_u8;
    let value = 0_u8;
    let args_offset = 0_u8;
    let args_size = 0_u8;
    let ret_offset = 0_u8;
    let ret_size = 0_u8;

    // ReturnDataCopy arguments
    let dest_offset = 0_u8;
    let offset = 10_u8;
    let size = 23_u8;

    let caller_address = Address::from_low_u64_be(4040);
    let caller_ops = vec![
        Operation::Push((1_u8, BigUint::from(ret_size))), //Ret size
        Operation::Push((1_u8, BigUint::from(ret_offset))), //Ret offset
        Operation::Push((1_u8, BigUint::from(args_size))), //Args size
        Operation::Push((1_u8, BigUint::from(args_offset))), //Args offset
        Operation::Push((1_u8, BigUint::from(value))),    //Value
        Operation::Push((16_u8, BigUint::from_bytes_be(callee_address.as_bytes()))), //Address
        Operation::Push((1_u8, BigUint::from(gas))),      //Gas
        Operation::Call,
        Operation::Push((1_u8, BigUint::from(size))),
        Operation::Push((1_u8, BigUint::from(offset))),
        Operation::Push((1_u8, BigUint::from(dest_offset))),
        Operation::ReturnDataCopy,
    ];

    let program = Program::from(caller_ops);
    let bytecode = Bytecode::from(program.to_bytecode());
    let mut env = Env::default();
    env.tx.transact_to = TransactTo::Call(caller_address);
    env.tx.caller = caller_address;
    let db = db.with_contract(caller_address, bytecode);

    run_program_assert_halt(env, db);
}

#[test]
fn returndatacopy_check_stack_underflow() {
    let program = vec![Operation::ReturnDataCopy];
    let (env, db) = default_env_and_db_setup(program);
    run_program_assert_halt(env, db);
}

#[test]
fn returndatacopy_gas_check() {
    // Callee
    let return_value = 15_u8;
    let callee_ops = vec![
        Operation::Push((1_u8, return_value.into())),
        // Return value
        Operation::Push0,
        Operation::Mstore,
        Operation::Push((1, 32_u8.into())),
        Operation::Push0,
        Operation::Return,
    ];

    let program = Program::from(callee_ops);
    let (callee_address, bytecode) = (
        Address::from_low_u64_be(8080),
        Bytecode::from(program.to_bytecode()),
    );
    let db = Db::default().with_contract(callee_address, bytecode);

    // Call arguments
    let gas = 100_u8;
    let value = 0_u8;
    let args_offset = 0_u8;
    let args_size = 0_u8;
    let ret_offset = 0_u8;
    let ret_size = 0_u8;

    // ReturnDataCopy arguments
    let dest_offset = 32_u8;
    let offset = 0_u8;
    let size = 32_u8;

    let caller_address = Address::from_low_u64_be(4040);
    let caller_ops = vec![
        Operation::Push((1_u8, BigUint::from(ret_size))), //Ret size
        Operation::Push((1_u8, BigUint::from(ret_offset))), //Ret offset
        Operation::Push((1_u8, BigUint::from(args_size))), //Args size
        Operation::Push((1_u8, BigUint::from(args_offset))), //Args offset
        Operation::Push((1_u8, BigUint::from(value))),    //Value
        Operation::Push((16_u8, BigUint::from_bytes_be(callee_address.as_bytes()))), //Address
        Operation::Push((1_u8, BigUint::from(gas))),      //Gas
        Operation::Call,
        Operation::Push((1_u8, BigUint::from(size))),
        Operation::Push((1_u8, BigUint::from(offset))),
        Operation::Push((1_u8, BigUint::from(dest_offset))),
        Operation::ReturnDataCopy,
    ];

    let program = Program::from(caller_ops);
    let bytecode = Bytecode::from(program.to_bytecode());
    let mut env = Env::default();
    env.tx.transact_to = TransactTo::Call(caller_address);
    env.tx.caller = caller_address;
    let db = db.with_contract(caller_address, bytecode);

    let callee_gas_cost = gas_cost::PUSHN * 2
        + gas_cost::PUSH0 * 2
        + gas_cost::MSTORE
        + gas_cost::memory_expansion_cost(0, 32_u32); // Return data
    let caller_gas_cost = gas_cost::PUSHN * 10
        + gas_cost::CALL
        + call_opcode::WARM_MEMORY_ACCESS_COST as i64
        + gas_cost::memory_copy_cost(size.into())
        + gas_cost::memory_expansion_cost(0, (dest_offset + size) as u32)
        + gas_cost::RETURNDATACOPY;

    let initial_gas = 1e5;
    let consumed_gas = caller_gas_cost + callee_gas_cost;

    run_program_assert_gas_and_refund(env, db, initial_gas as _, consumed_gas as _, 0);
}

#[test]
fn create_happy_path() {
    let value: u8 = 10;
    let offset: u8 = 19;
    let size: u8 = 13;
    let sender_nonce = 1;
    let sender_balance = EU256::from(25);
    let sender_addr = Address::from_low_u64_be(40);

    // Code that returns the value 0xffffffff
    let initialization_code = hex::decode("63FFFFFFFF6000526004601CF3").unwrap();
    let bytecode = [0xff, 0xff, 0xff, 0xff];
    let mut hasher = Keccak256::new();
    hasher.update(bytecode);
    let initialization_code_hash = B256::from_slice(&hasher.finalize());

    let mut operations = vec![
        // Store initialization code in memory
        Operation::Push((13, BigUint::from_bytes_be(&initialization_code))),
        Operation::Push((1, BigUint::ZERO)),
        Operation::Mstore,
        // Create
        Operation::Push((1, BigUint::from(size))),
        Operation::Push((1, BigUint::from(offset))),
        Operation::Push((1, BigUint::from(value))),
        Operation::Create,
    ];
    append_return_result_operations(&mut operations);
    let (mut env, mut db) = default_env_and_db_setup(operations);
    db.set_account(
        sender_addr,
        sender_nonce,
        sender_balance,
        Default::default(),
    );
    env.tx.value = EU256::from(value);
    let mut evm = Evm::new(env, db);
    let result = evm.transact().unwrap().result;
    assert!(result.is_success());

    // Check that contract is created correctly in the returned address
    let returned_addr = Address::from_slice(&result.output().unwrap()[12..]);
    let new_account = evm.db.basic(returned_addr).unwrap().unwrap();
    assert_eq!(new_account.balance, EU256::from(value));
    assert_eq!(new_account.nonce, 1);
    assert_eq!(new_account.code_hash, initialization_code_hash);

    // Check that the sender account is updated
    let sender_account = evm.db.basic(sender_addr).unwrap().unwrap();
    assert_eq!(sender_account.nonce, sender_nonce + 1);
    assert_eq!(sender_account.balance, sender_balance - value);
}

#[test]
fn create_with_stack_underflow() {
    let operations = vec![Operation::Create];
    let (env, db) = default_env_and_db_setup(operations);

    run_program_assert_halt(env, db);
}

#[test]
fn create_with_balance_underflow() {
    let value: u8 = 10;
    let offset: u8 = 19;
    let size: u8 = 13;
    let sender_nonce = 1;
    let sender_balance = EU256::zero();
    let sender_addr = Address::from_low_u64_be(40);

    // Code that returns the value 0xffffffff
    let initialization_code = hex::decode("63FFFFFFFF6000526004601CF3").unwrap();

    let mut operations = vec![
        // Store initialization code in memory
        Operation::Push((13, BigUint::from_bytes_be(&initialization_code))),
        Operation::Push((1, BigUint::ZERO)),
        Operation::Mstore,
        // Create
        Operation::Push((1, BigUint::from(size))),
        Operation::Push((1, BigUint::from(offset))),
        Operation::Push((1, BigUint::from(value))),
        Operation::Create,
    ];
    append_return_result_operations(&mut operations);
    let (mut env, mut db) = default_env_and_db_setup(operations);
    db.set_account(
        sender_addr,
        sender_nonce,
        sender_balance,
        Default::default(),
    );
    env.tx.value = EU256::from(value);
    let mut evm = Evm::new(env, db);
    let result = evm.transact().unwrap().result;

    // Check that the result is zero
    assert!(result.is_success());
    assert_eq!(result.output().unwrap().to_vec(), [0_u8; 32].to_vec());

    // Check that the sender account is not updated
    let sender_account = evm.db.basic(sender_addr).unwrap().unwrap();
    assert_eq!(sender_account.nonce, sender_nonce);
    assert_eq!(sender_account.balance, sender_balance);
}

#[test]
fn create_with_invalid_initialization_code() {
    let value: u8 = 0;
    let offset: u8 = 19;
    let size: u8 = 13;

    // Code that halts
    let initialization_code = hex::decode("63ffffffff526004601cf3").unwrap();
    let initialization_code_hash = B256::from_str(EMPTY_CODE_HASH_STR).unwrap();

    let mut operations = vec![
        // Store initialization code in memory
        Operation::Push((13, BigUint::from_bytes_be(&initialization_code))),
        Operation::Push((1, BigUint::ZERO)),
        Operation::Mstore,
        // Create
<<<<<<< HEAD
        Operation::Push((1, BigUint::from(size))),
        Operation::Push((1, BigUint::from(offset))),
        Operation::Push((1, BigUint::from(value))),
        Operation::Create,
    ];
    append_return_result_operations(&mut operations);
    let (mut env, db) = default_env_and_db_setup(operations);
    env.tx.value = EU256::from(value);
    let mut evm = Evm::new(env, db);
    let result = evm.transact().unwrap().result;

    // Check that contract is created in the returned address with empty bytecode
    let returned_addr = Address::from_slice(&result.output().unwrap()[12..]);
    let new_account = evm.db.basic(returned_addr).unwrap().unwrap();
    assert_eq!(new_account.balance, EU256::from(value));
    assert_eq!(new_account.nonce, 1);
    assert_eq!(new_account.code_hash, initialization_code_hash);
}

#[test]
fn create_gas_cost() {
    let value: u8 = 0;
    let offset: u8 = 19;
    let size: u8 = 13;

    // Code that returns the value 0xffffffff
    let initialization_code = hex::decode("63FFFFFFFF6000526004601CF3").unwrap();
    let initialization_gas_cost: i64 = 18;
    let minimum_word_size: i64 = 1;
    let deployed_code_size: i64 = 4;

    let needed_gas = gas_cost::PUSHN * 4
        + gas_cost::PUSH0
        + gas_cost::MSTORE
        + gas_cost::memory_expansion_cost(0, (size + offset).into())
        + gas_cost::CREATE
        + initialization_gas_cost
        + gas_cost::INIT_WORD_COST * minimum_word_size
        + gas_cost::BYTE_DEPOSIT_COST * deployed_code_size;

    let operations = vec![
        // Store initialization code in memory
        Operation::Push((13, BigUint::from_bytes_be(&initialization_code))),
        Operation::Push0,
        Operation::Mstore,
        // Create
=======
>>>>>>> f7310b4c
        Operation::Push((1, BigUint::from(size))),
        Operation::Push((1, BigUint::from(offset))),
        Operation::Push((1, BigUint::from(value))),
        Operation::Create,
    ];
    let (mut env, db) = default_env_and_db_setup(operations);
    env.tx.value = EU256::from(value);

    run_program_assert_gas_exact_with_db(env, db, needed_gas as _);
}

#[test]
fn create2_happy_path() {
    let value: u8 = 10;
    let offset: u8 = 19;
    let size: u8 = 13;
    let salt: u8 = 52;
    let sender_nonce = 1;
    let sender_balance = EU256::from(25);
    let sender_addr = Address::from_low_u64_be(40);

    // Code that returns the value 0xffffffff
    let initialization_code = hex::decode("63FFFFFFFF6000526004601CF3").unwrap();
    let bytecode = [0xff, 0xff, 0xff, 0xff];
    let mut hasher = Keccak256::new();
    hasher.update(bytecode);
    let initialization_code_hash = B256::from_slice(&hasher.finalize());

    let expected_address =
        compute_contract_address2(sender_addr, EU256::from(salt), &initialization_code);

    let mut operations = vec![
        // Store initialization code in memory
        Operation::Push((13, BigUint::from_bytes_be(&initialization_code))),
        Operation::Push((1, BigUint::ZERO)),
        Operation::Mstore,
        // Create
        Operation::Push((1, BigUint::from(salt))),
        Operation::Push((1, BigUint::from(size))),
        Operation::Push((1, BigUint::from(offset))),
        Operation::Push((1, BigUint::from(value))),
        Operation::Create2,
    ];
    append_return_result_operations(&mut operations);
    let (mut env, db) = default_env_and_db_setup(operations);
    env.tx.value = EU256::from(value);
    let mut evm = Evm::new(env, db);
    let result = evm.transact().unwrap().result;
<<<<<<< HEAD
    assert!(result.is_success());

    // Check that the returned address is the expected
    let returned_addr = Address::from_slice(&result.output().unwrap()[12..]);
    assert_eq!(returned_addr, expected_address);

    // Check that contract is created correctly in the returned address
    let new_account = evm.db.basic(returned_addr).unwrap().unwrap();
    assert_eq!(new_account.balance, EU256::from(value));
    assert_eq!(new_account.nonce, 1);
    assert_eq!(new_account.code_hash, initialization_code_hash);

    // Check that the sender account is updated
    let sender_account = evm.db.basic(sender_addr).unwrap().unwrap();
    assert_eq!(sender_account.nonce, sender_nonce + 1);
    assert_eq!(sender_account.balance, sender_balance - value);
}

#[test]
fn create2_with_stack_underflow() {
    let operations = vec![Operation::Create2];
    let (env, db) = default_env_and_db_setup(operations);

    run_program_assert_halt(env, db);
=======

    // Check that contract is created in the returned address with empty bytecode
    let returned_addr = Address::from_slice(&result.output().unwrap()[12..]);
    let new_account = evm.db.basic(returned_addr).unwrap().unwrap();
    assert_eq!(new_account.balance, EU256::from(value));
    assert_eq!(new_account.nonce, 1);
    assert_eq!(new_account.code_hash, initialization_code_hash);
}

#[test]
fn create_gas_cost() {
    let value: u8 = 0;
    let offset: u8 = 19;
    let size: u8 = 13;

    // Code that returns the value 0xffffffff
    let initialization_code = hex::decode("63FFFFFFFF6000526004601CF3").unwrap();
    let initialization_gas_cost: i64 = 18;
    let minimum_word_size: i64 = 1;
    let deployed_code_size: i64 = 4;

    let needed_gas = gas_cost::PUSHN * 4
        + gas_cost::PUSH0
        + gas_cost::MSTORE
        + gas_cost::memory_expansion_cost(0, (size + offset).into())
        + gas_cost::CREATE
        + initialization_gas_cost
        + gas_cost::INIT_WORD_COST * minimum_word_size
        + gas_cost::BYTE_DEPOSIT_COST * deployed_code_size;

    let operations = vec![
        // Store initialization code in memory
        Operation::Push((13, BigUint::from_bytes_be(&initialization_code))),
        Operation::Push0,
        Operation::Mstore,
        // Create
        Operation::Push((1, BigUint::from(size))),
        Operation::Push((1, BigUint::from(offset))),
        Operation::Push((1, BigUint::from(value))),
        Operation::Create,
    ];
    let (mut env, db) = default_env_and_db_setup(operations);
    env.tx.value = EU256::from(value);

    run_program_assert_gas_exact_with_db(env, db, needed_gas as _);
>>>>>>> f7310b4c
}<|MERGE_RESOLUTION|>--- conflicted
+++ resolved
@@ -2892,7 +2892,6 @@
         Operation::Push((1, BigUint::ZERO)),
         Operation::Mstore,
         // Create
-<<<<<<< HEAD
         Operation::Push((1, BigUint::from(size))),
         Operation::Push((1, BigUint::from(offset))),
         Operation::Push((1, BigUint::from(value))),
@@ -2939,8 +2938,6 @@
         Operation::Push0,
         Operation::Mstore,
         // Create
-=======
->>>>>>> f7310b4c
         Operation::Push((1, BigUint::from(size))),
         Operation::Push((1, BigUint::from(offset))),
         Operation::Push((1, BigUint::from(value))),
@@ -2985,11 +2982,16 @@
         Operation::Create2,
     ];
     append_return_result_operations(&mut operations);
-    let (mut env, db) = default_env_and_db_setup(operations);
+    let (mut env, mut db) = default_env_and_db_setup(operations);
+    db.set_account(
+        sender_addr,
+        sender_nonce,
+        sender_balance,
+        Default::default(),
+    );
     env.tx.value = EU256::from(value);
     let mut evm = Evm::new(env, db);
     let result = evm.transact().unwrap().result;
-<<<<<<< HEAD
     assert!(result.is_success());
 
     // Check that the returned address is the expected
@@ -3014,51 +3016,4 @@
     let (env, db) = default_env_and_db_setup(operations);
 
     run_program_assert_halt(env, db);
-=======
-
-    // Check that contract is created in the returned address with empty bytecode
-    let returned_addr = Address::from_slice(&result.output().unwrap()[12..]);
-    let new_account = evm.db.basic(returned_addr).unwrap().unwrap();
-    assert_eq!(new_account.balance, EU256::from(value));
-    assert_eq!(new_account.nonce, 1);
-    assert_eq!(new_account.code_hash, initialization_code_hash);
-}
-
-#[test]
-fn create_gas_cost() {
-    let value: u8 = 0;
-    let offset: u8 = 19;
-    let size: u8 = 13;
-
-    // Code that returns the value 0xffffffff
-    let initialization_code = hex::decode("63FFFFFFFF6000526004601CF3").unwrap();
-    let initialization_gas_cost: i64 = 18;
-    let minimum_word_size: i64 = 1;
-    let deployed_code_size: i64 = 4;
-
-    let needed_gas = gas_cost::PUSHN * 4
-        + gas_cost::PUSH0
-        + gas_cost::MSTORE
-        + gas_cost::memory_expansion_cost(0, (size + offset).into())
-        + gas_cost::CREATE
-        + initialization_gas_cost
-        + gas_cost::INIT_WORD_COST * minimum_word_size
-        + gas_cost::BYTE_DEPOSIT_COST * deployed_code_size;
-
-    let operations = vec![
-        // Store initialization code in memory
-        Operation::Push((13, BigUint::from_bytes_be(&initialization_code))),
-        Operation::Push0,
-        Operation::Mstore,
-        // Create
-        Operation::Push((1, BigUint::from(size))),
-        Operation::Push((1, BigUint::from(offset))),
-        Operation::Push((1, BigUint::from(value))),
-        Operation::Create,
-    ];
-    let (mut env, db) = default_env_and_db_setup(operations);
-    env.tx.value = EU256::from(value);
-
-    run_program_assert_gas_exact_with_db(env, db, needed_gas as _);
->>>>>>> f7310b4c
 }