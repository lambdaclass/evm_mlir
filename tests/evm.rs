--- conflicted
+++ resolved
@@ -749,7 +749,6 @@
 }
 
 #[test]
-<<<<<<< HEAD
 fn timestamp_happy_path() {
     let timestamp: u64 = 1234567890;
     let operations = vec![Operation::Timestamp];
@@ -773,7 +772,11 @@
 fn timestamp_stack_overflow() {
     let mut program = vec![Operation::Push0; 1024];
     program.push(Operation::Timestamp);
-=======
+    let env = Env::default();
+    run_program_assert_halt(program, env);
+}
+
+#[test]
 fn basefee() {
     let program = vec![Operation::Basefee];
     let mut env = Env::default();
@@ -796,7 +799,6 @@
 fn basefee_stack_overflow() {
     let mut program = vec![Operation::Push0; 1024];
     program.push(Operation::Basefee);
->>>>>>> 7891aa4a
     let env = Env::default();
     run_program_assert_halt(program, env);
 }
