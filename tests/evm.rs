--- conflicted
+++ resolved
@@ -725,7 +725,6 @@
 }
 
 #[test]
-<<<<<<< HEAD
 fn timestamp_happy_path() {
     let timestamp: u64 = 1234567890;
     let operations = vec![Operation::Timestamp];
@@ -734,7 +733,26 @@
 
     let expected_result = BigUint::from(timestamp);
 
-=======
+    run_program_assert_result(operations, env, expected_result);
+}
+
+#[test]
+fn timestamp_gas_check() {
+    let operations = vec![Operation::Timestamp];
+    let needed_gas = gas_cost::TIMESTAMP;
+    let env = Env::default();
+    run_program_assert_gas_exact(operations, env, needed_gas as _);
+}
+
+#[test]
+fn timestamp_stack_overflow() {
+    let mut program = vec![Operation::Push0; 1024];
+    program.push(Operation::Timestamp);
+    let env = Env::default();
+    run_program_assert_halt(program, env);
+}
+
+#[test]
 fn block_number_check() {
     let program = vec![Operation::Number];
     let mut env = Env::default();
@@ -798,34 +816,21 @@
     let mut env = Env::default();
     env.cfg.chain_id = chainid;
     let expected_result = BigUint::from(chainid);
->>>>>>> b268ffa5
     run_program_assert_result(operations, env, expected_result);
 }
 
 #[test]
-<<<<<<< HEAD
-fn timestamp_gas_check() {
-    let operations = vec![Operation::Timestamp];
-    let needed_gas = gas_cost::TIMESTAMP;
-=======
 fn chainid_gas_check() {
     let operations = vec![Operation::Chainid];
     let needed_gas = gas_cost::CHAINID;
->>>>>>> b268ffa5
     let env = Env::default();
     run_program_assert_gas_exact(operations, env, needed_gas as _);
 }
 
 #[test]
-<<<<<<< HEAD
-fn timestamp_stack_overflow() {
-    let mut program = vec![Operation::Push0; 1024];
-    program.push(Operation::Timestamp);
-=======
 fn chainid_stack_overflow() {
     let mut program = vec![Operation::Push0; 1024];
     program.push(Operation::Chainid);
->>>>>>> b268ffa5
     let env = Env::default();
     run_program_assert_halt(program, env);
 }