--- conflicted
+++ resolved
@@ -1348,7 +1348,33 @@
 }
 
 #[test]
-<<<<<<< HEAD
+fn gaslimit_happy_path() {
+    let gaslimit: u64 = 300;
+    let mut operations = vec![Operation::Gaslimit];
+    append_return_result_operations(&mut operations);
+    let (mut env, db) = default_env_and_db_setup(operations);
+    env.tx.gas_limit = gaslimit;
+    let expected_result = BigUint::from(gaslimit);
+    run_program_assert_num_result(env, db, expected_result);
+}
+
+#[test]
+fn gaslimit_gas_check() {
+    let operations = vec![Operation::Gaslimit];
+    let needed_gas = gas_cost::GASLIMIT;
+    let env = Env::default();
+    run_program_assert_gas_exact(operations, env, needed_gas as _);
+}
+
+#[test]
+fn gaslimit_stack_overflow() {
+    let mut program = vec![Operation::Push0; 1024];
+    program.push(Operation::Gaslimit);
+    let (env, db) = default_env_and_db_setup(program);
+    run_program_assert_halt(env, db);
+}
+
+#[test]
 fn call_returns_addition_from_arguments() {
     let (a, b) = (BigUint::from(3_u8), BigUint::from(5_u8));
     let db = Db::new();
@@ -1640,30 +1666,4 @@
     db.update_account(caller_address, 0, caller_balance.into());
 
     run_program_assert_gas_exact_aux(env, db, needed_gas as _);
-=======
-fn gaslimit_happy_path() {
-    let gaslimit: u64 = 300;
-    let mut operations = vec![Operation::Gaslimit];
-    append_return_result_operations(&mut operations);
-    let (mut env, db) = default_env_and_db_setup(operations);
-    env.tx.gas_limit = gaslimit;
-    let expected_result = BigUint::from(gaslimit);
-    run_program_assert_num_result(env, db, expected_result);
-}
-
-#[test]
-fn gaslimit_gas_check() {
-    let operations = vec![Operation::Gaslimit];
-    let needed_gas = gas_cost::GASLIMIT;
-    let env = Env::default();
-    run_program_assert_gas_exact(operations, env, needed_gas as _);
-}
-
-#[test]
-fn gaslimit_stack_overflow() {
-    let mut program = vec![Operation::Push0; 1024];
-    program.push(Operation::Gaslimit);
-    let (env, db) = default_env_and_db_setup(program);
-    run_program_assert_halt(env, db);
->>>>>>> 72491e1f
 }