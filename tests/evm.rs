--- conflicted
+++ resolved
@@ -456,7 +456,6 @@
 }
 
 #[test]
-<<<<<<< HEAD
 fn basefee() {
     let program = vec![Operation::Basefee];
     let mut env = Env::default();
@@ -480,7 +479,10 @@
     let mut program = vec![Operation::Push0; 1024];
     program.push(Operation::Basefee);
     let env = Env::default();
-=======
+    run_program_assert_halt(program, env);
+}
+
+#[test]
 fn block_number_check() {
     let program = vec![Operation::Number];
     let mut env = Env::default();
@@ -506,6 +508,5 @@
     let env = Env::default();
 
     program.push(Operation::Number);
->>>>>>> 7d55663a
     run_program_assert_halt(program, env);
 }