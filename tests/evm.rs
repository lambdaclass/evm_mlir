use ethereum_types::Address;
use evm_mlir::{
    constants::gas_cost,
    db::{Bytecode, Db},
    env::TransactTo,
<<<<<<< HEAD
    primitives::{Bytes, U256 as EU256},
=======
    primitives::{Address, Bytes, U256 as EU256},
>>>>>>> 1204c80f
    program::{Operation, Program},
    syscall::{Log, U256},
    Env, Evm,
};
use num_bigint::BigUint;
use std::str::FromStr;

fn run_program_assert_result(
    mut operations: Vec<Operation>,
    mut env: Env,
    expected_result: BigUint,
) {
    operations.extend([
        Operation::Push0,
        Operation::Mstore,
        Operation::Push((1, 32_u8.into())),
        Operation::Push0,
        Operation::Return,
    ]);
    env.tx.gas_limit = 999_999;
    let program = Program::from(operations);
    let (address, bytecode) = (
        Address::from_low_u64_be(40),
<<<<<<< HEAD
        Bytecode(program.to_bytecode()),
    );
    env.tx.transact_to = TransactTo::Call(address);
    let db = Db::with_bytecode(address, bytecode);
=======
        Bytecode::from(program.to_bytecode()),
    );
    env.tx.transact_to = TransactTo::Call(address);
    let db = Db::new().with_bytecode(address, bytecode);
>>>>>>> 1204c80f
    let mut evm = Evm::new(env, db);
    let result = evm.transact();
    assert!(&result.is_success());
    let result_data = BigUint::from_bytes_be(result.return_data().unwrap());
    assert_eq!(result_data, expected_result);
}

fn run_program_assert_halt(operations: Vec<Operation>, mut env: Env) {
    let program = Program::from(operations);
    env.tx.gas_limit = 999_999;
    let (address, bytecode) = (
        Address::from_low_u64_be(40),
<<<<<<< HEAD
        Bytecode(program.to_bytecode()),
    );
    env.tx.transact_to = TransactTo::Call(address);
    let db = Db::with_bytecode(address, bytecode);
=======
        Bytecode::from(program.to_bytecode()),
    );
    env.tx.transact_to = TransactTo::Call(address);
    let db = Db::new().with_bytecode(address, bytecode);
>>>>>>> 1204c80f
    let mut evm = Evm::new(env, db);

    let result = evm.transact();
    assert!(result.is_halt());
}

fn run_program_assert_gas_exact(operations: Vec<Operation>, env: Env, needed_gas: u64) {
    //Ok run
    let program = Program::from(operations.clone());
    let mut env_success = env.clone();
    env_success.tx.gas_limit = needed_gas;
    let (address, bytecode) = (
        Address::from_low_u64_be(40),
<<<<<<< HEAD
        Bytecode(program.to_bytecode()),
    );
    env_success.tx.transact_to = TransactTo::Call(address);
    let db = Db::with_bytecode(address, bytecode);
=======
        Bytecode::from(program.to_bytecode()),
    );
    env_success.tx.transact_to = TransactTo::Call(address);
    let db = Db::new().with_bytecode(address, bytecode);
>>>>>>> 1204c80f
    let mut evm = Evm::new(env_success, db);

    let result = evm.transact();
    assert!(result.is_success());
    //Halt run
    let program = Program::from(operations.clone());
    let mut env_halt = env.clone();
    env_halt.tx.gas_limit = needed_gas - 1;
    let (address, bytecode) = (
        Address::from_low_u64_be(40),
<<<<<<< HEAD
        Bytecode(program.to_bytecode()),
    );
    env_halt.tx.transact_to = TransactTo::Call(address);
    let db = Db::with_bytecode(address, bytecode);
=======
        Bytecode::from(program.to_bytecode()),
    );
    env_halt.tx.transact_to = TransactTo::Call(address);
    let db = Db::new().with_bytecode(address, bytecode);
>>>>>>> 1204c80f
    let mut evm = Evm::new(env_halt, db);

    let result = evm.transact();
    assert!(result.is_halt());
}

fn get_fibonacci_program(n: u64) -> Vec<Operation> {
    assert!(n > 0, "n must be greater than 0");

    let main_loop_pc = 36;
    let end_pc = 57;
    vec![
        Operation::Push((32, (n - 1).into())),     // 0-32
        Operation::Push0,                          // fib(0)
        Operation::Push((1, BigUint::from(1_u8))), // fib(1)
        // main loop
        Operation::Jumpdest { pc: main_loop_pc }, // 35
        Operation::Dup(3),
        Operation::IsZero,
        Operation::Push((1, BigUint::from(end_pc))), // 38-39
        Operation::Jumpi,
        // fib(n-1) + fib(n-2)
        Operation::Dup(2),
        Operation::Dup(2),
        Operation::Add,
        // [fib(n-2), fib(n-1), fib(n)] -> [fib(n-1) + fib(n)]
        Operation::Swap(2),
        Operation::Pop,
        Operation::Swap(1),
        // decrement counter
        Operation::Swap(2),
        Operation::Push((1, BigUint::from(1_u8))), // 48-49
        Operation::Swap(1),
        Operation::Sub,
        Operation::Swap(2),
        Operation::Push((1, BigUint::from(main_loop_pc))), // 53-54
        Operation::Jump,
        Operation::Jumpdest { pc: end_pc },
        Operation::Swap(2),
        Operation::Pop,
        Operation::Pop,
        // Return the requested fibonacci element
        Operation::Push0,
        Operation::Mstore,
        Operation::Push((1, 32_u8.into())),
        Operation::Push0,
        Operation::Return,
    ]
}

#[test]
fn fibonacci_example() {
    let operations = get_fibonacci_program(10);
    let program = Program::from(operations);

    let mut env = Env::default();
    env.tx.gas_limit = 999_999;

    let (address, bytecode) = (
        Address::from_low_u64_be(40),
<<<<<<< HEAD
        Bytecode(program.to_bytecode()),
    );
    env.tx.transact_to = TransactTo::Call(address);
    let db = Db::with_bytecode(address, bytecode);
=======
        Bytecode::from(program.to_bytecode()),
    );
    env.tx.transact_to = TransactTo::Call(address);
    let db = Db::new().with_bytecode(address, bytecode);
>>>>>>> 1204c80f
    let mut evm = Evm::new(env, db);

    let result = evm.transact();

    assert!(&result.is_success());
    let number = BigUint::from_bytes_be(result.return_data().unwrap());
    assert_eq!(number, 55_u32.into());
}

#[test]
fn test_opcode_origin() {
    let operations = vec![Operation::Origin];
    let mut env = Env::default();
    let caller = Address::from_str("0x9bbfed6889322e016e0a02ee459d306fc19545d8").unwrap();
    env.tx.caller = caller;
    let caller_bytes = &caller.to_fixed_bytes();
    //We extend the result to be 32 bytes long.
    let expected_result: [u8; 32] = [&[0u8; 12], &caller_bytes[0..20]]
        .concat()
        .try_into()
        .unwrap();
    run_program_assert_result(operations, env, BigUint::from_bytes_be(&expected_result));
}

#[test]
fn test_opcode_origin_gas_check() {
    let operations = vec![Operation::Origin];

    let needed_gas = gas_cost::ORIGIN;
    let env = Env::default();
    run_program_assert_gas_exact(operations, env, needed_gas as _);
}

#[test]
fn test_opcode_origin_with_stack_overflow() {
    let mut program = vec![Operation::Push0; 1024];
    program.push(Operation::Origin);
    let env = Env::default();
    run_program_assert_halt(program, env);
}

#[test]
fn calldataload_with_all_bytes_before_end_of_calldata() {
    // in this case offset + 32 < calldata_size
    // calldata is
    //       index =    0  1  ... 30 31 30  ... 63
    //      calldata = [0, 0, ..., 0, 1, 0, ..., 0]
    // the offset is 0 and given that the slice width is always 32,
    // then the result is
    //      calldata_slice = [0, 0, ..., 1]
    let calldata_offset = 0_u8;
    let memory_offset = 0_u8;
    let size = 32_u8;
    let program = Program::from(vec![
        Operation::Push((1_u8, BigUint::from(calldata_offset))),
        Operation::CalldataLoad,
        Operation::Push((1_u8, BigUint::from(memory_offset))),
        Operation::Mstore,
        Operation::Push((1_u8, BigUint::from(size))),
        Operation::Push((1_u8, BigUint::from(memory_offset))),
        Operation::Return,
    ]);

    let mut env = Env::default();
    env.tx.gas_limit = 999_999;
    let mut calldata = vec![0x00; 64];
    calldata[31] = 1;
    env.tx.data = Bytes::from(calldata);
    let (address, bytecode) = (
        Address::from_low_u64_be(40),
<<<<<<< HEAD
        Bytecode(program.to_bytecode()),
    );
    env.tx.transact_to = TransactTo::Call(address);
    let db = Db::with_bytecode(address, bytecode);
=======
        Bytecode::from(program.to_bytecode()),
    );
    env.tx.transact_to = TransactTo::Call(address);
    let db = Db::new().with_bytecode(address, bytecode);
>>>>>>> 1204c80f
    let mut evm = Evm::new(env, db);

    let result = evm.transact();

    assert!(&result.is_success());
    let calldata_slice = result.return_data().unwrap();
    let mut expected_result = [0_u8; 32];
    expected_result[31] = 1;
    assert_eq!(calldata_slice, expected_result);
}

#[test]
fn calldataload_with_some_bytes_after_end_of_calldata() {
    // in this case offset + 32 >= calldata_size
    // the calldata is
    //       index =    0  1  ... 30 31
    //      calldata = [0, 0, ..., 0, 1]
    // and the offset is 1, given that in the result all bytes after
    // calldata end are set to 0, then the result is
    //      calldata_slice = [0, ..., 0, 1, 0]
    let calldata_offset = 1_u8;
    let memory_offset = 0_u8;
    let size = 32_u8;
    let program = Program::from(vec![
        Operation::Push((1_u8, BigUint::from(calldata_offset))),
        Operation::CalldataLoad,
        Operation::Push((1_u8, BigUint::from(memory_offset))),
        Operation::Mstore,
        Operation::Push((1_u8, BigUint::from(size))),
        Operation::Push((1_u8, BigUint::from(memory_offset))),
        Operation::Return,
    ]);

    let mut env = Env::default();
    env.tx.gas_limit = 999_999;
    let mut calldata = vec![0x00; 32];
    calldata[31] = 1;
    env.tx.data = Bytes::from(calldata);
    let (address, bytecode) = (
        Address::from_low_u64_be(40),
<<<<<<< HEAD
        Bytecode(program.to_bytecode()),
    );
    env.tx.transact_to = TransactTo::Call(address);
    let db = Db::with_bytecode(address, bytecode);
=======
        Bytecode::from(program.to_bytecode()),
    );
    env.tx.transact_to = TransactTo::Call(address);
    let db = Db::new().with_bytecode(address, bytecode);
>>>>>>> 1204c80f
    let mut evm = Evm::new(env, db);

    let result = evm.transact();

    assert!(&result.is_success());
    let calldata_slice = result.return_data().unwrap();
    let mut expected_result = [0_u8; 32];
    expected_result[30] = 1;
    assert_eq!(calldata_slice, expected_result);
}

#[test]
fn calldataload_with_offset_greater_than_calldata_size() {
    // in this case offset > calldata_size
    // the calldata is
    //       index =    0  1  ... 30 31
    //      calldata = [1, 1, ..., 1, 1]
    // and the offset is 64, given that in the result all bytes after
    // calldata end are set to 0, then the result is
    //      calldata_slice = [0, ..., 0, 0, 0]
    let calldata_offset = 64_u8;
    let memory_offset = 0_u8;
    let size = 32_u8;
    let program = Program::from(vec![
        Operation::Push((1_u8, BigUint::from(calldata_offset))),
        Operation::CalldataLoad,
        Operation::Push((1_u8, BigUint::from(memory_offset))),
        Operation::Mstore,
        Operation::Push((1_u8, BigUint::from(size))),
        Operation::Push((1_u8, BigUint::from(memory_offset))),
        Operation::Return,
    ]);

    let mut env = Env::default();
    env.tx.gas_limit = 999_999;
    env.tx.data = Bytes::from(vec![0xff; 32]);
    let (address, bytecode) = (
        Address::from_low_u64_be(40),
<<<<<<< HEAD
        Bytecode(program.to_bytecode()),
    );
    env.tx.transact_to = TransactTo::Call(address);
    let db = Db::with_bytecode(address, bytecode);
=======
        Bytecode::from(program.to_bytecode()),
    );
    env.tx.transact_to = TransactTo::Call(address);
    let db = Db::new().with_bytecode(address, bytecode);
>>>>>>> 1204c80f
    let mut evm = Evm::new(env, db);

    let result = evm.transact();

    assert!(&result.is_success());
    let calldata_slice = result.return_data().unwrap();
    let expected_result = [0_u8; 32];
    assert_eq!(calldata_slice, expected_result);
}

#[test]
fn log0() {
    let data: [u8; 32] = [0xff; 32];
    let size = 32_u8;
    let memory_offset = 0_u8;
    let program = Program::from(vec![
        // store data in memory
        Operation::Push((32_u8, BigUint::from_bytes_be(&data))),
        Operation::Push((1_u8, BigUint::from(memory_offset))),
        Operation::Mstore,
        // execute log0
        Operation::Push((1_u8, BigUint::from(size))),
        Operation::Push((1_u8, BigUint::from(memory_offset))),
        Operation::Log(0),
    ]);

    let mut env = Env::default();
    env.tx.gas_limit = 999_999;

    let (address, bytecode) = (
        Address::from_low_u64_be(40),
<<<<<<< HEAD
        Bytecode(program.to_bytecode()),
    );
    env.tx.transact_to = TransactTo::Call(address);
    let db = Db::with_bytecode(address, bytecode);
=======
        Bytecode::from(program.to_bytecode()),
    );
    env.tx.transact_to = TransactTo::Call(address);
    let db = Db::new().with_bytecode(address, bytecode);
>>>>>>> 1204c80f
    let mut evm = Evm::new(env, db);

    let result = evm.transact();

    assert!(&result.is_success());
    let logs = result.return_logs().unwrap();
    let expected_logs: Vec<Log> = vec![Log {
        data: [0xff_u8; 32].into(),
        topics: vec![],
    }];
    assert_eq!(logs.to_owned(), expected_logs);
}

#[test]
fn log1() {
    let data: [u8; 32] = [0xff; 32];
    let size = 32_u8;
    let memory_offset = 0_u8;
    let mut topic: [u8; 32] = [0x00; 32];
    topic[31] = 1;

    let program = Program::from(vec![
        // store data in memory
        Operation::Push((32_u8, BigUint::from_bytes_be(&data))),
        Operation::Push((1_u8, BigUint::from(memory_offset))),
        Operation::Mstore,
        // execute log1
        Operation::Push((32_u8, BigUint::from_bytes_be(&topic))),
        Operation::Push((1_u8, BigUint::from(size))),
        Operation::Push((1_u8, BigUint::from(memory_offset))),
        Operation::Log(1),
    ]);

    let mut env = Env::default();
    env.tx.gas_limit = 999_999;

<<<<<<< HEAD
    let (address, bytecode) = (Address::zero(), Bytecode(program.to_bytecode()));
    env.tx.transact_to = TransactTo::Call(address);
    let db = Db::with_bytecode(address, bytecode);
=======
    let (address, bytecode) = (Address::zero(), Bytecode::from(program.to_bytecode()));
    env.tx.transact_to = TransactTo::Call(address);
    let db = Db::new().with_bytecode(address, bytecode);
>>>>>>> 1204c80f
    let mut evm = Evm::new(env, db);

    let result = evm.transact();

    assert!(&result.is_success());
    let logs = result.return_logs().unwrap();
    let expected_logs: Vec<Log> = vec![Log {
        data: [0xff_u8; 32].into(),
        topics: vec![U256 { lo: 1, hi: 0 }],
    }];
    assert_eq!(logs.to_owned(), expected_logs);
}

#[test]
fn log2() {
    let data: [u8; 32] = [0xff; 32];
    let size = 32_u8;
    let memory_offset = 0_u8;
    let mut topic1: [u8; 32] = [0x00; 32];
    topic1[31] = 1;
    let mut topic2: [u8; 32] = [0x00; 32];
    topic2[31] = 2;

    let program = Program::from(vec![
        // store data in memory
        Operation::Push((32_u8, BigUint::from_bytes_be(&data))),
        Operation::Push((1_u8, BigUint::from(memory_offset))),
        Operation::Mstore,
        // execute log2
        Operation::Push((32_u8, BigUint::from_bytes_be(&topic2))),
        Operation::Push((32_u8, BigUint::from_bytes_be(&topic1))),
        Operation::Push((1_u8, BigUint::from(size))),
        Operation::Push((1_u8, BigUint::from(memory_offset))),
        Operation::Log(2),
    ]);

    let mut env = Env::default();
    env.tx.gas_limit = 999_999;

    let (address, bytecode) = (
        Address::from_low_u64_be(40),
<<<<<<< HEAD
        Bytecode(program.to_bytecode()),
    );
    env.tx.transact_to = TransactTo::Call(address);
    let db = Db::with_bytecode(address, bytecode);
=======
        Bytecode::from(program.to_bytecode()),
    );
    env.tx.transact_to = TransactTo::Call(address);
    let db = Db::new().with_bytecode(address, bytecode);
>>>>>>> 1204c80f
    let mut evm = Evm::new(env, db);

    let result = evm.transact();

    assert!(&result.is_success());
    let logs = result.return_logs().unwrap();
    let expected_logs: Vec<Log> = vec![Log {
        data: [0xff_u8; 32].into(),
        topics: vec![U256 { lo: 1, hi: 0 }, U256 { lo: 2, hi: 0 }],
    }];
    assert_eq!(logs.to_owned(), expected_logs);
}

#[test]
fn log3() {
    let data: [u8; 32] = [0xff; 32];
    let size = 32_u8;
    let memory_offset = 0_u8;
    let mut topic1: [u8; 32] = [0x00; 32];
    topic1[31] = 1;
    let mut topic2: [u8; 32] = [0x00; 32];
    topic2[31] = 2;
    let mut topic3: [u8; 32] = [0x00; 32];
    topic3[31] = 3;

    let program = Program::from(vec![
        // store data in memory
        Operation::Push((32_u8, BigUint::from_bytes_be(&data))),
        Operation::Push((1_u8, BigUint::from(memory_offset))),
        Operation::Mstore,
        // execute log2
        Operation::Push((32_u8, BigUint::from_bytes_be(&topic3))),
        Operation::Push((32_u8, BigUint::from_bytes_be(&topic2))),
        Operation::Push((32_u8, BigUint::from_bytes_be(&topic1))),
        Operation::Push((1_u8, BigUint::from(size))),
        Operation::Push((1_u8, BigUint::from(memory_offset))),
        Operation::Log(3),
    ]);

    let mut env = Env::default();
    env.tx.gas_limit = 999_999;
    let (address, bytecode) = (
        Address::from_low_u64_be(40),
<<<<<<< HEAD
        Bytecode(program.to_bytecode()),
    );
    env.tx.transact_to = TransactTo::Call(address);
    let db = Db::with_bytecode(address, bytecode);
=======
        Bytecode::from(program.to_bytecode()),
    );
    env.tx.transact_to = TransactTo::Call(address);
    let db = Db::new().with_bytecode(address, bytecode);
>>>>>>> 1204c80f
    let mut evm = Evm::new(env, db);

    let result = evm.transact();

    assert!(&result.is_success());
    let logs = result.return_logs().unwrap();
    let expected_logs: Vec<Log> = vec![Log {
        data: [0xff_u8; 32].into(),
        topics: vec![
            U256 { lo: 1, hi: 0 },
            U256 { lo: 2, hi: 0 },
            U256 { lo: 3, hi: 0 },
        ],
    }];
    assert_eq!(logs.to_owned(), expected_logs);
}

#[test]
fn log4() {
    let data: [u8; 32] = [0xff; 32];
    let size = 32_u8;
    let memory_offset = 0_u8;
    let mut topic1: [u8; 32] = [0x00; 32];
    topic1[31] = 1;
    let mut topic2: [u8; 32] = [0x00; 32];
    topic2[31] = 2;
    let mut topic3: [u8; 32] = [0x00; 32];
    topic3[31] = 3;
    let mut topic4: [u8; 32] = [0x00; 32];
    topic4[31] = 4;

    let program = Program::from(vec![
        // store data in memory
        Operation::Push((32_u8, BigUint::from_bytes_be(&data))),
        Operation::Push((1_u8, BigUint::from(memory_offset))),
        Operation::Mstore,
        // execute log4
        Operation::Push((32_u8, BigUint::from_bytes_be(&topic4))),
        Operation::Push((32_u8, BigUint::from_bytes_be(&topic3))),
        Operation::Push((32_u8, BigUint::from_bytes_be(&topic2))),
        Operation::Push((32_u8, BigUint::from_bytes_be(&topic1))),
        Operation::Push((1_u8, BigUint::from(size))),
        Operation::Push((1_u8, BigUint::from(memory_offset))),
        Operation::Log(4),
    ]);

    let mut env = Env::default();
    env.tx.gas_limit = 999_999;

    let (address, bytecode) = (
        Address::from_low_u64_be(40),
<<<<<<< HEAD
        Bytecode(program.to_bytecode()),
    );
    env.tx.transact_to = TransactTo::Call(address);
    let db = Db::with_bytecode(address, bytecode);
=======
        Bytecode::from(program.to_bytecode()),
    );
    env.tx.transact_to = TransactTo::Call(address);
    let db = Db::new().with_bytecode(address, bytecode);
>>>>>>> 1204c80f
    let mut evm = Evm::new(env, db);

    let result = evm.transact();

    assert!(&result.is_success());
    let logs = result.return_logs().unwrap();
    let expected_logs: Vec<Log> = vec![Log {
        data: [0xff_u8; 32].into(),
        topics: vec![
            U256 { lo: 1, hi: 0 },
            U256 { lo: 2, hi: 0 },
            U256 { lo: 3, hi: 0 },
            U256 { lo: 4, hi: 0 },
        ],
    }];
    assert_eq!(logs.to_owned(), expected_logs);
}

#[test]
fn callvalue_happy_path() {
    let callvalue: u32 = 1500;
    let operations = vec![Operation::Callvalue];
    let mut env = Env::default();
    env.tx.value = EU256::from(callvalue);

    let expected_result = BigUint::from(callvalue);

    run_program_assert_result(operations, env, expected_result);
}

#[test]
fn callvalue_gas_check() {
    let operations = vec![Operation::Callvalue];
    let needed_gas = gas_cost::CALLVALUE;
    let env = Env::default();
    run_program_assert_gas_exact(operations, env, needed_gas as _);
}

#[test]
fn callvalue_stack_overflow() {
    let mut program = vec![Operation::Push0; 1024];
    program.push(Operation::Callvalue);
    let env = Env::default();
    run_program_assert_halt(program, env);
}

#[test]
<<<<<<< HEAD
fn sload_gas_consumtion() {
    let program = vec![
        Operation::Push((1_u8, BigUint::from(1_u8))),
        Operation::Sload,
    ];
    let result = gas_cost::PUSHN + gas_cost::SLOAD;
    let env = Env::default();

    run_program_assert_gas_exact(program, env, result as _);
}

#[test]
fn sload_with_valid_key() {
    let key = 80_u8;
    let value = 11_u8;
    let program = Program::from(vec![
        Operation::Push((1_u8, BigUint::from(key))),
        Operation::Sload,
        Operation::Push0,
        Operation::Mstore,
        Operation::Push((1_u8, BigUint::from(32_u8))),
        Operation::Push0,
        Operation::Return,
    ]);
    let (address, bytecode) = (
        Address::from_low_u64_be(40),
        Bytecode(program.to_bytecode()),
    );
    let caller_address = Address::from_low_u64_be(41);
    let mut env = Env::default();
    env.tx.gas_limit = 999_999;
    env.tx.transact_to = TransactTo::Call(address);
    env.tx.caller = caller_address;
    let db = Db::with_bytecode(address, bytecode);
    let mut evm = Evm::new(env, db);

    evm.db
        .write_storage(caller_address, EU256::from(key), EU256::from(value));

    let result = evm.transact();
    assert!(&result.is_success());
    let result = result.return_data().unwrap();

    assert_eq!(EU256::from(result), EU256::from(value));
}

#[test]
fn sload_with_invalid_key() {
    let program = vec![
        Operation::Push((1_u8, BigUint::from(5_u8))),
        Operation::Sload,
    ];
    let env = Env::default();
    let result = BigUint::from(0_u8);

    run_program_assert_result(program, env, result);
}

#[test]
fn sload_with_stack_underflow() {
    let program = vec![Operation::Sload];
    let env = Env::default();

=======
fn block_number_check() {
    let program = vec![Operation::Number];
    let mut env = Env::default();
    let result = BigUint::from(2147483639_u32);

    env.block.number = ethereum_types::U256::from(2147483639);

    run_program_assert_result(program, env, result);
}

#[test]
fn block_number_check_gas() {
    let program = vec![Operation::Number];
    let env = Env::default();
    let gas_needed = gas_cost::NUMBER;

    run_program_assert_gas_exact(program, env, gas_needed as _);
}

#[test]
fn block_number_with_stack_overflow() {
    let mut program = vec![Operation::Push0; 1024];
    let env = Env::default();

    program.push(Operation::Number);
    run_program_assert_halt(program, env);
}

#[test]
fn gasprice_happy_path() {
    let gas_price: u32 = 33192;
    let operations = vec![Operation::Gasprice];
    let mut env = Env::default();
    env.tx.gas_price = EU256::from(gas_price);

    let expected_result = BigUint::from(gas_price);

    run_program_assert_result(operations, env, expected_result);
}

#[test]
fn gasprice_gas_check() {
    let operations = vec![Operation::Gasprice];
    let needed_gas = gas_cost::GASPRICE;
    let env = Env::default();
    run_program_assert_gas_exact(operations, env, needed_gas as _);
}

#[test]
fn gasprice_stack_overflow() {
    let mut program = vec![Operation::Push0; 1024];
    program.push(Operation::Gasprice);
    let env = Env::default();
    run_program_assert_halt(program, env);
}

#[test]
fn chainid_happy_path() {
    let chainid: u64 = 1333;
    let operations = vec![Operation::Chainid];
    let mut env = Env::default();
    env.cfg.chain_id = chainid;
    let expected_result = BigUint::from(chainid);
    run_program_assert_result(operations, env, expected_result);
}

#[test]
fn chainid_gas_check() {
    let operations = vec![Operation::Chainid];
    let needed_gas = gas_cost::CHAINID;
    let env = Env::default();
    run_program_assert_gas_exact(operations, env, needed_gas as _);
}

#[test]
fn chainid_stack_overflow() {
    let mut program = vec![Operation::Push0; 1024];
    program.push(Operation::Chainid);
    let env = Env::default();
>>>>>>> 1204c80f
    run_program_assert_halt(program, env);
}<|MERGE_RESOLUTION|>--- conflicted
+++ resolved
@@ -1,13 +1,6 @@
-use ethereum_types::Address;
 use evm_mlir::{
     constants::gas_cost,
-    db::{Bytecode, Db},
-    env::TransactTo,
-<<<<<<< HEAD
-    primitives::{Bytes, U256 as EU256},
-=======
     primitives::{Address, Bytes, U256 as EU256},
->>>>>>> 1204c80f
     program::{Operation, Program},
     syscall::{Log, U256},
     Env, Evm,
@@ -27,22 +20,9 @@
         Operation::Push0,
         Operation::Return,
     ]);
-    env.tx.gas_limit = 999_999;
     let program = Program::from(operations);
-    let (address, bytecode) = (
-        Address::from_low_u64_be(40),
-<<<<<<< HEAD
-        Bytecode(program.to_bytecode()),
-    );
-    env.tx.transact_to = TransactTo::Call(address);
-    let db = Db::with_bytecode(address, bytecode);
-=======
-        Bytecode::from(program.to_bytecode()),
-    );
-    env.tx.transact_to = TransactTo::Call(address);
-    let db = Db::new().with_bytecode(address, bytecode);
->>>>>>> 1204c80f
-    let mut evm = Evm::new(env, db);
+    env.tx.gas_limit = 999_999;
+    let mut evm = Evm::new(env, program);
     let result = evm.transact();
     assert!(&result.is_success());
     let result_data = BigUint::from_bytes_be(result.return_data().unwrap());
@@ -52,21 +32,7 @@
 fn run_program_assert_halt(operations: Vec<Operation>, mut env: Env) {
     let program = Program::from(operations);
     env.tx.gas_limit = 999_999;
-    let (address, bytecode) = (
-        Address::from_low_u64_be(40),
-<<<<<<< HEAD
-        Bytecode(program.to_bytecode()),
-    );
-    env.tx.transact_to = TransactTo::Call(address);
-    let db = Db::with_bytecode(address, bytecode);
-=======
-        Bytecode::from(program.to_bytecode()),
-    );
-    env.tx.transact_to = TransactTo::Call(address);
-    let db = Db::new().with_bytecode(address, bytecode);
->>>>>>> 1204c80f
-    let mut evm = Evm::new(env, db);
-
+    let mut evm = Evm::new(env, program);
     let result = evm.transact();
     assert!(result.is_halt());
 }
@@ -76,42 +42,14 @@
     let program = Program::from(operations.clone());
     let mut env_success = env.clone();
     env_success.tx.gas_limit = needed_gas;
-    let (address, bytecode) = (
-        Address::from_low_u64_be(40),
-<<<<<<< HEAD
-        Bytecode(program.to_bytecode()),
-    );
-    env_success.tx.transact_to = TransactTo::Call(address);
-    let db = Db::with_bytecode(address, bytecode);
-=======
-        Bytecode::from(program.to_bytecode()),
-    );
-    env_success.tx.transact_to = TransactTo::Call(address);
-    let db = Db::new().with_bytecode(address, bytecode);
->>>>>>> 1204c80f
-    let mut evm = Evm::new(env_success, db);
-
+    let mut evm = Evm::new(env_success, program);
     let result = evm.transact();
     assert!(result.is_success());
     //Halt run
     let program = Program::from(operations.clone());
     let mut env_halt = env.clone();
     env_halt.tx.gas_limit = needed_gas - 1;
-    let (address, bytecode) = (
-        Address::from_low_u64_be(40),
-<<<<<<< HEAD
-        Bytecode(program.to_bytecode()),
-    );
-    env_halt.tx.transact_to = TransactTo::Call(address);
-    let db = Db::with_bytecode(address, bytecode);
-=======
-        Bytecode::from(program.to_bytecode()),
-    );
-    env_halt.tx.transact_to = TransactTo::Call(address);
-    let db = Db::new().with_bytecode(address, bytecode);
->>>>>>> 1204c80f
-    let mut evm = Evm::new(env_halt, db);
-
+    let mut evm = Evm::new(env_halt, program);
     let result = evm.transact();
     assert!(result.is_halt());
 }
@@ -168,20 +106,7 @@
     let mut env = Env::default();
     env.tx.gas_limit = 999_999;
 
-    let (address, bytecode) = (
-        Address::from_low_u64_be(40),
-<<<<<<< HEAD
-        Bytecode(program.to_bytecode()),
-    );
-    env.tx.transact_to = TransactTo::Call(address);
-    let db = Db::with_bytecode(address, bytecode);
-=======
-        Bytecode::from(program.to_bytecode()),
-    );
-    env.tx.transact_to = TransactTo::Call(address);
-    let db = Db::new().with_bytecode(address, bytecode);
->>>>>>> 1204c80f
-    let mut evm = Evm::new(env, db);
+    let mut evm = Evm::new(env, program);
 
     let result = evm.transact();
 
@@ -249,20 +174,7 @@
     let mut calldata = vec![0x00; 64];
     calldata[31] = 1;
     env.tx.data = Bytes::from(calldata);
-    let (address, bytecode) = (
-        Address::from_low_u64_be(40),
-<<<<<<< HEAD
-        Bytecode(program.to_bytecode()),
-    );
-    env.tx.transact_to = TransactTo::Call(address);
-    let db = Db::with_bytecode(address, bytecode);
-=======
-        Bytecode::from(program.to_bytecode()),
-    );
-    env.tx.transact_to = TransactTo::Call(address);
-    let db = Db::new().with_bytecode(address, bytecode);
->>>>>>> 1204c80f
-    let mut evm = Evm::new(env, db);
+    let mut evm = Evm::new(env, program);
 
     let result = evm.transact();
 
@@ -300,21 +212,7 @@
     let mut calldata = vec![0x00; 32];
     calldata[31] = 1;
     env.tx.data = Bytes::from(calldata);
-    let (address, bytecode) = (
-        Address::from_low_u64_be(40),
-<<<<<<< HEAD
-        Bytecode(program.to_bytecode()),
-    );
-    env.tx.transact_to = TransactTo::Call(address);
-    let db = Db::with_bytecode(address, bytecode);
-=======
-        Bytecode::from(program.to_bytecode()),
-    );
-    env.tx.transact_to = TransactTo::Call(address);
-    let db = Db::new().with_bytecode(address, bytecode);
->>>>>>> 1204c80f
-    let mut evm = Evm::new(env, db);
-
+    let mut evm = Evm::new(env, program);
     let result = evm.transact();
 
     assert!(&result.is_success());
@@ -349,20 +247,7 @@
     let mut env = Env::default();
     env.tx.gas_limit = 999_999;
     env.tx.data = Bytes::from(vec![0xff; 32]);
-    let (address, bytecode) = (
-        Address::from_low_u64_be(40),
-<<<<<<< HEAD
-        Bytecode(program.to_bytecode()),
-    );
-    env.tx.transact_to = TransactTo::Call(address);
-    let db = Db::with_bytecode(address, bytecode);
-=======
-        Bytecode::from(program.to_bytecode()),
-    );
-    env.tx.transact_to = TransactTo::Call(address);
-    let db = Db::new().with_bytecode(address, bytecode);
->>>>>>> 1204c80f
-    let mut evm = Evm::new(env, db);
+    let mut evm = Evm::new(env, program);
 
     let result = evm.transact();
 
@@ -391,20 +276,7 @@
     let mut env = Env::default();
     env.tx.gas_limit = 999_999;
 
-    let (address, bytecode) = (
-        Address::from_low_u64_be(40),
-<<<<<<< HEAD
-        Bytecode(program.to_bytecode()),
-    );
-    env.tx.transact_to = TransactTo::Call(address);
-    let db = Db::with_bytecode(address, bytecode);
-=======
-        Bytecode::from(program.to_bytecode()),
-    );
-    env.tx.transact_to = TransactTo::Call(address);
-    let db = Db::new().with_bytecode(address, bytecode);
->>>>>>> 1204c80f
-    let mut evm = Evm::new(env, db);
+    let mut evm = Evm::new(env, program);
 
     let result = evm.transact();
 
@@ -440,16 +312,7 @@
     let mut env = Env::default();
     env.tx.gas_limit = 999_999;
 
-<<<<<<< HEAD
-    let (address, bytecode) = (Address::zero(), Bytecode(program.to_bytecode()));
-    env.tx.transact_to = TransactTo::Call(address);
-    let db = Db::with_bytecode(address, bytecode);
-=======
-    let (address, bytecode) = (Address::zero(), Bytecode::from(program.to_bytecode()));
-    env.tx.transact_to = TransactTo::Call(address);
-    let db = Db::new().with_bytecode(address, bytecode);
->>>>>>> 1204c80f
-    let mut evm = Evm::new(env, db);
+    let mut evm = Evm::new(env, program);
 
     let result = evm.transact();
 
@@ -488,20 +351,7 @@
     let mut env = Env::default();
     env.tx.gas_limit = 999_999;
 
-    let (address, bytecode) = (
-        Address::from_low_u64_be(40),
-<<<<<<< HEAD
-        Bytecode(program.to_bytecode()),
-    );
-    env.tx.transact_to = TransactTo::Call(address);
-    let db = Db::with_bytecode(address, bytecode);
-=======
-        Bytecode::from(program.to_bytecode()),
-    );
-    env.tx.transact_to = TransactTo::Call(address);
-    let db = Db::new().with_bytecode(address, bytecode);
->>>>>>> 1204c80f
-    let mut evm = Evm::new(env, db);
+    let mut evm = Evm::new(env, program);
 
     let result = evm.transact();
 
@@ -542,20 +392,8 @@
 
     let mut env = Env::default();
     env.tx.gas_limit = 999_999;
-    let (address, bytecode) = (
-        Address::from_low_u64_be(40),
-<<<<<<< HEAD
-        Bytecode(program.to_bytecode()),
-    );
-    env.tx.transact_to = TransactTo::Call(address);
-    let db = Db::with_bytecode(address, bytecode);
-=======
-        Bytecode::from(program.to_bytecode()),
-    );
-    env.tx.transact_to = TransactTo::Call(address);
-    let db = Db::new().with_bytecode(address, bytecode);
->>>>>>> 1204c80f
-    let mut evm = Evm::new(env, db);
+
+    let mut evm = Evm::new(env, program);
 
     let result = evm.transact();
 
@@ -604,20 +442,7 @@
     let mut env = Env::default();
     env.tx.gas_limit = 999_999;
 
-    let (address, bytecode) = (
-        Address::from_low_u64_be(40),
-<<<<<<< HEAD
-        Bytecode(program.to_bytecode()),
-    );
-    env.tx.transact_to = TransactTo::Call(address);
-    let db = Db::with_bytecode(address, bytecode);
-=======
-        Bytecode::from(program.to_bytecode()),
-    );
-    env.tx.transact_to = TransactTo::Call(address);
-    let db = Db::new().with_bytecode(address, bytecode);
->>>>>>> 1204c80f
-    let mut evm = Evm::new(env, db);
+    let mut evm = Evm::new(env, program);
 
     let result = evm.transact();
 
@@ -664,7 +489,89 @@
 }
 
 #[test]
-<<<<<<< HEAD
+fn block_number_check() {
+    let program = vec![Operation::Number];
+    let mut env = Env::default();
+    let result = BigUint::from(2147483639_u32);
+
+    env.block.number = ethereum_types::U256::from(2147483639);
+
+    run_program_assert_result(program, env, result);
+}
+
+#[test]
+fn block_number_check_gas() {
+    let program = vec![Operation::Number];
+    let env = Env::default();
+    let gas_needed = gas_cost::NUMBER;
+
+    run_program_assert_gas_exact(program, env, gas_needed as _);
+}
+
+#[test]
+fn block_number_with_stack_overflow() {
+    let mut program = vec![Operation::Push0; 1024];
+    let env = Env::default();
+
+    program.push(Operation::Number);
+    run_program_assert_halt(program, env);
+}
+
+#[test]
+fn gasprice_happy_path() {
+    let gas_price: u32 = 33192;
+    let operations = vec![Operation::Gasprice];
+    let mut env = Env::default();
+    env.tx.gas_price = EU256::from(gas_price);
+
+    let expected_result = BigUint::from(gas_price);
+
+    run_program_assert_result(operations, env, expected_result);
+}
+
+#[test]
+fn gasprice_gas_check() {
+    let operations = vec![Operation::Gasprice];
+    let needed_gas = gas_cost::GASPRICE;
+    let env = Env::default();
+    run_program_assert_gas_exact(operations, env, needed_gas as _);
+}
+
+#[test]
+fn gasprice_stack_overflow() {
+    let mut program = vec![Operation::Push0; 1024];
+    program.push(Operation::Gasprice);
+    let env = Env::default();
+    run_program_assert_halt(program, env);
+}
+
+#[test]
+fn chainid_happy_path() {
+    let chainid: u64 = 1333;
+    let operations = vec![Operation::Chainid];
+    let mut env = Env::default();
+    env.cfg.chain_id = chainid;
+    let expected_result = BigUint::from(chainid);
+    run_program_assert_result(operations, env, expected_result);
+}
+
+#[test]
+fn chainid_gas_check() {
+    let operations = vec![Operation::Chainid];
+    let needed_gas = gas_cost::CHAINID;
+    let env = Env::default();
+    run_program_assert_gas_exact(operations, env, needed_gas as _);
+}
+
+#[test]
+fn chainid_stack_overflow() {
+    let mut program = vec![Operation::Push0; 1024];
+    program.push(Operation::Chainid);
+    let env = Env::default();
+    run_program_assert_halt(program, env);
+}
+
+#[test]
 fn sload_gas_consumtion() {
     let program = vec![
         Operation::Push((1_u8, BigUint::from(1_u8))),
@@ -728,86 +635,5 @@
     let program = vec![Operation::Sload];
     let env = Env::default();
 
-=======
-fn block_number_check() {
-    let program = vec![Operation::Number];
-    let mut env = Env::default();
-    let result = BigUint::from(2147483639_u32);
-
-    env.block.number = ethereum_types::U256::from(2147483639);
-
-    run_program_assert_result(program, env, result);
-}
-
-#[test]
-fn block_number_check_gas() {
-    let program = vec![Operation::Number];
-    let env = Env::default();
-    let gas_needed = gas_cost::NUMBER;
-
-    run_program_assert_gas_exact(program, env, gas_needed as _);
-}
-
-#[test]
-fn block_number_with_stack_overflow() {
-    let mut program = vec![Operation::Push0; 1024];
-    let env = Env::default();
-
-    program.push(Operation::Number);
-    run_program_assert_halt(program, env);
-}
-
-#[test]
-fn gasprice_happy_path() {
-    let gas_price: u32 = 33192;
-    let operations = vec![Operation::Gasprice];
-    let mut env = Env::default();
-    env.tx.gas_price = EU256::from(gas_price);
-
-    let expected_result = BigUint::from(gas_price);
-
-    run_program_assert_result(operations, env, expected_result);
-}
-
-#[test]
-fn gasprice_gas_check() {
-    let operations = vec![Operation::Gasprice];
-    let needed_gas = gas_cost::GASPRICE;
-    let env = Env::default();
-    run_program_assert_gas_exact(operations, env, needed_gas as _);
-}
-
-#[test]
-fn gasprice_stack_overflow() {
-    let mut program = vec![Operation::Push0; 1024];
-    program.push(Operation::Gasprice);
-    let env = Env::default();
-    run_program_assert_halt(program, env);
-}
-
-#[test]
-fn chainid_happy_path() {
-    let chainid: u64 = 1333;
-    let operations = vec![Operation::Chainid];
-    let mut env = Env::default();
-    env.cfg.chain_id = chainid;
-    let expected_result = BigUint::from(chainid);
-    run_program_assert_result(operations, env, expected_result);
-}
-
-#[test]
-fn chainid_gas_check() {
-    let operations = vec![Operation::Chainid];
-    let needed_gas = gas_cost::CHAINID;
-    let env = Env::default();
-    run_program_assert_gas_exact(operations, env, needed_gas as _);
-}
-
-#[test]
-fn chainid_stack_overflow() {
-    let mut program = vec![Operation::Push0; 1024];
-    program.push(Operation::Chainid);
-    let env = Env::default();
->>>>>>> 1204c80f
     run_program_assert_halt(program, env);
 }