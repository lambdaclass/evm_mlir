--- conflicted
+++ resolved
@@ -569,7 +569,6 @@
 }
 
 #[test]
-<<<<<<< HEAD
 fn coinbase_happy_path() {
     // taken from evm.codes
     let coinbase_address = "5B38Da6a701c568545dCfcB03FcB875f56beddC4";
@@ -583,7 +582,26 @@
 
     let expected_result = BigUint::from_bytes_be(&coinbase);
 
-=======
+    run_program_assert_result(operations, env, expected_result);
+}
+
+#[test]
+fn coinbase_gas_check() {
+    let operations = vec![Operation::Coinbase];
+    let needed_gas = gas_cost::COINBASE;
+    let env = Env::default();
+    run_program_assert_gas_exact(operations, env, needed_gas as _);
+}
+
+#[test]
+fn coinbase_stack_overflow() {
+    let mut program = vec![Operation::Push0; 1024];
+    program.push(Operation::Coinbase);
+    let env = Env::default();
+    run_program_assert_halt(program, env);
+}
+
+#[test]
 fn block_number_check() {
     let program = vec![Operation::Number];
     let mut env = Env::default();
@@ -647,34 +665,21 @@
     let mut env = Env::default();
     env.cfg.chain_id = chainid;
     let expected_result = BigUint::from(chainid);
->>>>>>> 3569463d
     run_program_assert_result(operations, env, expected_result);
 }
 
 #[test]
-<<<<<<< HEAD
-fn coinbase_gas_check() {
-    let operations = vec![Operation::Coinbase];
-    let needed_gas = gas_cost::COINBASE;
-=======
 fn chainid_gas_check() {
     let operations = vec![Operation::Chainid];
     let needed_gas = gas_cost::CHAINID;
->>>>>>> 3569463d
     let env = Env::default();
     run_program_assert_gas_exact(operations, env, needed_gas as _);
 }
 
 #[test]
-<<<<<<< HEAD
-fn coinbase_stack_overflow() {
-    let mut program = vec![Operation::Push0; 1024];
-    program.push(Operation::Coinbase);
-=======
 fn chainid_stack_overflow() {
     let mut program = vec![Operation::Push0; 1024];
     program.push(Operation::Chainid);
->>>>>>> 3569463d
     let env = Env::default();
     run_program_assert_halt(program, env);
 }