--- conflicted
+++ resolved
@@ -62,8 +62,7 @@
 
     assert!(&result.is_success());
     let number = BigUint::from_bytes_be(result.return_data().unwrap());
-<<<<<<< HEAD
-    println!("{number}");
+    assert_eq!(number, 55_u32.into());
 }
 
 #[test]
@@ -173,7 +172,4 @@
     let calldata_slice = result.return_data().unwrap();
     let expected_result = [0_u8; 32];
     assert_eq!(calldata_slice, expected_result);
-=======
-    assert_eq!(number, 55_u32.into());
->>>>>>> bc7c0ea2
 }