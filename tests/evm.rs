use std::str::FromStr;

use evm_mlir::{
    constants::gas_cost,
    db::{Bytecode, Db},
    env::TransactTo,
    primitives::{Address, Bytes, B256, U256 as EU256},
    program::{Operation, Program},
    syscall::{LogData, U256},
    Env, Evm,
};
use num_bigint::BigUint;

fn append_return_result_operations(operations: &mut Vec<Operation>) {
    operations.extend([
        Operation::Push0,
        Operation::Mstore,
        Operation::Push((1, 32_u8.into())),
        Operation::Push0,
        Operation::Return,
    ]);
}

fn default_env_and_db_setup(operations: Vec<Operation>) -> (Env, Db) {
    let mut env = Env::default();
    env.tx.gas_limit = 999_999;
    let program = Program::from(operations);
    let (address, bytecode) = (
        Address::from_low_u64_be(40),
        Bytecode::from(program.to_bytecode()),
    );
    env.tx.transact_to = TransactTo::Call(address);
    let db = Db::new().with_bytecode(address, bytecode);
    (env, db)
}

fn run_program_assert_num_result(env: Env, db: Db, expected_result: BigUint) {
    let mut evm = Evm::new(env, db);
    let result = evm.transact().unwrap().result;
    assert!(result.is_success());
    let result_data = BigUint::from_bytes_be(result.output().unwrap());
    assert_eq!(result_data, expected_result);
}

fn run_program_assert_bytes_result(env: Env, db: Db, expected_result: &[u8]) {
    let mut evm = Evm::new(env, db);
    let result = evm.transact().unwrap().result;
    assert!(result.is_success());
    assert_eq!(result.output().unwrap().as_ref(), expected_result);
}

fn run_program_assert_halt(env: Env, db: Db) {
    let mut evm = Evm::new(env, db);
    let result = evm.transact().unwrap().result;
    assert!(result.is_halt());
}

fn run_program_assert_gas_exact_aux(mut env: Env, db: Db, needed_gas: u64) {
    // Ok run
    env.tx.gas_limit = needed_gas;
    let mut evm = Evm::new(env.clone(), db.clone());
    let result = evm.transact().unwrap().result;
    assert!(result.is_success());

    // Halt run
    env.tx.gas_limit = needed_gas - 1;
    let mut evm = Evm::new(env.clone(), db);
    let result = evm.transact().unwrap().result;
    assert!(result.is_halt());
}

fn run_program_assert_gas_exact(operations: Vec<Operation>, env: Env, needed_gas: u64) {
    let address = match env.tx.transact_to {
        TransactTo::Call(a) => a,
        TransactTo::Create => Address::zero(),
    };
    //Ok run
    let program = Program::from(operations.clone());
    let mut env_success = env.clone();
    env_success.tx.gas_limit = needed_gas;
    let db = Db::new().with_bytecode(address, program.to_bytecode().into());
    let mut evm = Evm::new(env_success, db);

    let result = evm.transact().unwrap().result;
    assert!(result.is_success());

    //Halt run
    let program = Program::from(operations.clone());
    let mut env_halt = env.clone();
    env_halt.tx.gas_limit = needed_gas - 1;
    let db = Db::new().with_bytecode(address, program.to_bytecode().into());
    let mut evm = Evm::new(env_halt, db);

    let result = evm.transact().unwrap().result;
    assert!(result.is_halt());
}

fn get_fibonacci_program(n: u64) -> Vec<Operation> {
    assert!(n > 0, "n must be greater than 0");

    let main_loop_pc = 36;
    let end_pc = 57;
    vec![
        Operation::Push((32, (n - 1).into())),     // 0-32
        Operation::Push0,                          // fib(0)
        Operation::Push((1, BigUint::from(1_u8))), // fib(1)
        // main loop
        Operation::Jumpdest { pc: main_loop_pc }, // 35
        Operation::Dup(3),
        Operation::IsZero,
        Operation::Push((1, BigUint::from(end_pc))), // 38-39
        Operation::Jumpi,
        // fib(n-1) + fib(n-2)
        Operation::Dup(2),
        Operation::Dup(2),
        Operation::Add,
        // [fib(n-2), fib(n-1), fib(n)] -> [fib(n-1) + fib(n)]
        Operation::Swap(2),
        Operation::Pop,
        Operation::Swap(1),
        // decrement counter
        Operation::Swap(2),
        Operation::Push((1, BigUint::from(1_u8))), // 48-49
        Operation::Swap(1),
        Operation::Sub,
        Operation::Swap(2),
        Operation::Push((1, BigUint::from(main_loop_pc))), // 53-54
        Operation::Jump,
        Operation::Jumpdest { pc: end_pc },
        Operation::Swap(2),
        Operation::Pop,
        Operation::Pop,
        // Return the requested fibonacci element
        Operation::Push0,
        Operation::Mstore,
        Operation::Push((1, 32_u8.into())),
        Operation::Push0,
        Operation::Return,
    ]
}

#[test]
fn fibonacci_example() {
    let operations = get_fibonacci_program(10);
    let program = Program::from(operations);

    let mut env = Env::default();
    env.tx.gas_limit = 999_999;

    let (address, bytecode) = (
        Address::from_low_u64_be(40),
        Bytecode::from(program.to_bytecode()),
    );
    env.tx.transact_to = TransactTo::Call(address);
    let db = Db::new().with_bytecode(address, bytecode);
    let mut evm = Evm::new(env, db);

    let result = evm.transact().unwrap().result;

    assert!(result.is_success());
    let number = BigUint::from_bytes_be(result.output().unwrap());
    assert_eq!(number, 55_u32.into());
}

#[test]
fn test_opcode_origin() {
    let mut operations = vec![Operation::Origin];
    append_return_result_operations(&mut operations);
    let mut env = Env::default();
    let caller = Address::from_str("0x9bbfed6889322e016e0a02ee459d306fc19545d8").unwrap();
    env.tx.caller = caller;
    env.tx.gas_limit = 999_999;
    let program = Program::from(operations);
    let bytecode = Bytecode::from(program.to_bytecode());
    let db = Db::new().with_bytecode(Address::zero(), bytecode);
    let caller_bytes = &caller.to_fixed_bytes();
    //We extend the result to be 32 bytes long.
    let expected_result: [u8; 32] = [&[0u8; 12], &caller_bytes[0..20]]
        .concat()
        .try_into()
        .unwrap();
    run_program_assert_bytes_result(env, db, &expected_result);
}

#[test]
fn test_opcode_origin_gas_check() {
    let operations = vec![Operation::Origin];
    let needed_gas = gas_cost::ORIGIN;
    let env = Env::default();
    run_program_assert_gas_exact(operations, env, needed_gas as _);
}

#[test]
fn test_opcode_origin_with_stack_overflow() {
    let mut program = vec![Operation::Push0; 1024];
    program.push(Operation::Origin);
    let (env, db) = default_env_and_db_setup(program);
    run_program_assert_halt(env, db);
}

#[test]
fn calldataload_with_all_bytes_before_end_of_calldata() {
    // in this case offset + 32 < calldata_size
    // calldata is
    //       index =    0  1  ... 30 31 30  ... 63
    //      calldata = [0, 0, ..., 0, 1, 0, ..., 0]
    // the offset is 0 and given that the slice width is always 32,
    // then the result is
    //      calldata_slice = [0, 0, ..., 1]
    let calldata_offset = 0_u8;
    let memory_offset = 0_u8;
    let size = 32_u8;
    let program = Program::from(vec![
        Operation::Push((1_u8, BigUint::from(calldata_offset))),
        Operation::CalldataLoad,
        Operation::Push((1_u8, BigUint::from(memory_offset))),
        Operation::Mstore,
        Operation::Push((1_u8, BigUint::from(size))),
        Operation::Push((1_u8, BigUint::from(memory_offset))),
        Operation::Return,
    ]);

    let mut env = Env::default();
    env.tx.gas_limit = 999_999;
    let mut calldata = vec![0x00; 64];
    calldata[31] = 1;
    env.tx.data = Bytes::from(calldata);
    let (address, bytecode) = (
        Address::from_low_u64_be(40),
        Bytecode::from(program.to_bytecode()),
    );
    env.tx.transact_to = TransactTo::Call(address);
    let db = Db::new().with_bytecode(address, bytecode);
    let mut evm = Evm::new(env, db);

    let result = evm.transact().unwrap().result;

    assert!(result.is_success());
    let calldata_slice = result.output().unwrap();
    let mut expected_result = [0_u8; 32];
    expected_result[31] = 1;
    assert_eq!(calldata_slice.as_ref(), expected_result);
}

#[test]
fn calldataload_with_some_bytes_after_end_of_calldata() {
    // in this case offset + 32 >= calldata_size
    // the calldata is
    //       index =    0  1  ... 30 31
    //      calldata = [0, 0, ..., 0, 1]
    // and the offset is 1, given that in the result all bytes after
    // calldata end are set to 0, then the result is
    //      calldata_slice = [0, ..., 0, 1, 0]
    let calldata_offset = 1_u8;
    let memory_offset = 0_u8;
    let size = 32_u8;
    let program = Program::from(vec![
        Operation::Push((1_u8, BigUint::from(calldata_offset))),
        Operation::CalldataLoad,
        Operation::Push((1_u8, BigUint::from(memory_offset))),
        Operation::Mstore,
        Operation::Push((1_u8, BigUint::from(size))),
        Operation::Push((1_u8, BigUint::from(memory_offset))),
        Operation::Return,
    ]);

    let mut env = Env::default();
    env.tx.gas_limit = 999_999;
    let mut calldata = vec![0x00; 32];
    calldata[31] = 1;
    env.tx.data = Bytes::from(calldata);
    let (address, bytecode) = (
        Address::from_low_u64_be(40),
        Bytecode::from(program.to_bytecode()),
    );
    env.tx.transact_to = TransactTo::Call(address);
    let db = Db::new().with_bytecode(address, bytecode);
    let mut evm = Evm::new(env, db);

    let result = evm.transact().unwrap().result;

    assert!(result.is_success());
    let calldata_slice = result.output().unwrap();
    let mut expected_result = [0_u8; 32];
    expected_result[30] = 1;
    assert_eq!(calldata_slice.as_ref(), expected_result);
}

#[test]
fn calldataload_with_offset_greater_than_calldata_size() {
    // in this case offset > calldata_size
    // the calldata is
    //       index =    0  1  ... 30 31
    //      calldata = [1, 1, ..., 1, 1]
    // and the offset is 64, given that in the result all bytes after
    // calldata end are set to 0, then the result is
    //      calldata_slice = [0, ..., 0, 0, 0]
    let calldata_offset = 64_u8;
    let memory_offset = 0_u8;
    let size = 32_u8;
    let program = Program::from(vec![
        Operation::Push((1_u8, BigUint::from(calldata_offset))),
        Operation::CalldataLoad,
        Operation::Push((1_u8, BigUint::from(memory_offset))),
        Operation::Mstore,
        Operation::Push((1_u8, BigUint::from(size))),
        Operation::Push((1_u8, BigUint::from(memory_offset))),
        Operation::Return,
    ]);

    let mut env = Env::default();
    env.tx.gas_limit = 999_999;
    env.tx.data = Bytes::from(vec![0xff; 32]);
    let (address, bytecode) = (
        Address::from_low_u64_be(40),
        Bytecode::from(program.to_bytecode()),
    );
    env.tx.transact_to = TransactTo::Call(address);
    let db = Db::new().with_bytecode(address, bytecode);
    let mut evm = Evm::new(env, db);

    let result = evm.transact().unwrap().result;

    assert!(result.is_success());
    let calldata_slice = result.output().unwrap();
    let expected_result = [0_u8; 32];
    assert_eq!(calldata_slice.as_ref(), expected_result);
}

#[test]
fn test_calldatacopy() {
    let operations = vec![
        Operation::Push((1, BigUint::from(10_u8))),
        Operation::Push((1, BigUint::from(0_u8))),
        Operation::Push((1, BigUint::from(0_u8))),
        Operation::CallDataCopy,
        Operation::Push((1, BigUint::from(10_u8))),
        Operation::Push((1, BigUint::from(0_u8))),
        Operation::Return,
    ];

    let program = Program::from(operations);
    let mut env = Env::default();
    env.tx.data = Bytes::from(vec![0, 1, 2, 3, 4, 5, 6, 7, 8, 9]);
    env.tx.gas_limit = 1000;
    let (address, bytecode) = (
        Address::from_low_u64_be(40),
        Bytecode::from(program.to_bytecode()),
    );
    env.tx.transact_to = TransactTo::Call(address);
    let db = Db::new().with_bytecode(address, bytecode);
    let mut evm = Evm::new(env, db);
    let result = evm.transact().unwrap().result;

    //Test that the memory is correctly copied
    let correct_memory = vec![0, 1, 2, 3, 4, 5, 6, 7, 8, 9];
    let return_data = result.output().unwrap().as_ref();
    assert_eq!(return_data, correct_memory);
}

#[test]
fn test_calldatacopy_zeros_padding() {
    let operations = vec![
        Operation::Push((1, BigUint::from(10_u8))),
        Operation::Push((1, BigUint::from(0_u8))),
        Operation::Push((1, BigUint::from(0_u8))),
        Operation::CallDataCopy,
        Operation::Push((1, BigUint::from(10_u8))),
        Operation::Push((1, BigUint::from(0_u8))),
        Operation::Return,
    ];

    let program = Program::from(operations);
    let mut env = Env::default();
    env.tx.data = Bytes::from(vec![0, 1, 2, 3, 4]);
    env.tx.gas_limit = 1000;
    let (address, bytecode) = (
        Address::from_low_u64_be(40),
        Bytecode::from(program.to_bytecode()),
    );
    env.tx.transact_to = TransactTo::Call(address);
    let db = Db::new().with_bytecode(address, bytecode);
    let mut evm = Evm::new(env, db);
    let result = evm.transact().unwrap().result;

    //Test that the memory is correctly copied
    let correct_memory = vec![0, 1, 2, 3, 4, 0, 0, 0, 0, 0];
    let return_data = result.output().unwrap().as_ref();
    assert_eq!(return_data, correct_memory);
}

#[test]
fn test_calldatacopy_memory_offset() {
    let operations = vec![
        Operation::Push((1, BigUint::from(5_u8))),
        Operation::Push((1, BigUint::from(1_u8))),
        Operation::Push((1, BigUint::from(0_u8))),
        Operation::CallDataCopy,
        Operation::Push((1, BigUint::from(5_u8))),
        Operation::Push((1, BigUint::from(0_u8))),
        Operation::Return,
    ];

    let program = Program::from(operations);
    let mut env = Env::default();
    env.tx.data = Bytes::from(vec![0, 1, 2, 3, 4, 5, 6, 7, 8, 9]);
    env.tx.gas_limit = 1000;
    let (address, bytecode) = (
        Address::from_low_u64_be(40),
        Bytecode::from(program.to_bytecode()),
    );
    env.tx.transact_to = TransactTo::Call(address);
    let db = Db::new().with_bytecode(address, bytecode);
    let mut evm = Evm::new(env, db);
    let result = evm.transact().unwrap().result;

    //Test that the memory is correctly copied
    let correct_memory = vec![1, 2, 3, 4, 5];
    let return_data = result.output().unwrap().as_ref();
    assert_eq!(return_data, correct_memory);
}

#[test]
fn test_calldatacopy_calldataoffset() {
    let operations = vec![
        Operation::Push((1, BigUint::from(10_u8))),
        Operation::Push((1, BigUint::from(0_u8))),
        Operation::Push((1, BigUint::from(1_u8))),
        Operation::CallDataCopy,
        Operation::Push((1, BigUint::from(10_u8))),
        Operation::Push((1, BigUint::from(0_u8))),
        Operation::Return,
    ];

    let program = Program::from(operations);
    let mut env = Env::default();
    env.tx.data = Bytes::from(vec![0, 1, 2, 3, 4, 5, 6, 7, 8, 9]);
    env.tx.gas_limit = 1000;
    let (address, bytecode) = (
        Address::from_low_u64_be(40),
        Bytecode::from(program.to_bytecode()),
    );
    env.tx.transact_to = TransactTo::Call(address);
    let db = Db::new().with_bytecode(address, bytecode);
    let mut evm = Evm::new(env, db);

    let result = evm.transact().unwrap().result;

    //Test that the memory is correctly copied
    let correct_memory = vec![0, 0, 1, 2, 3, 4, 5, 6, 7, 8];
    let return_data = result.output().unwrap().as_ref();
    assert_eq!(return_data, correct_memory);
}

#[test]
fn test_calldatacopy_calldataoffset_bigger_than_calldatasize() {
    let operations = vec![
        Operation::Push((1, BigUint::from(10_u8))),
        Operation::Push((1, BigUint::from(30_u8))),
        Operation::Push((1, BigUint::from(0_u8))),
        Operation::CallDataCopy,
        Operation::Push((1, BigUint::from(10_u8))),
        Operation::Push((1, BigUint::from(0_u8))),
        Operation::Return,
    ];

    let program = Program::from(operations);
    let mut env = Env::default();
    env.tx.data = Bytes::from(vec![0, 1, 2, 3, 4, 5, 6, 7, 8, 9]);
    env.tx.gas_limit = 1000;
    let (address, bytecode) = (
        Address::from_low_u64_be(40),
        Bytecode::from(program.to_bytecode()),
    );
    env.tx.transact_to = TransactTo::Call(address);
    let db = Db::new().with_bytecode(address, bytecode);
    let mut evm = Evm::new(env, db);
    let result = evm.transact().unwrap().result;

    //Test that the memory is correctly copied
    let correct_memory = vec![0, 0, 0, 0, 0, 0, 0, 0, 0, 0];
    let return_data = result.output().unwrap().as_ref();
    assert_eq!(return_data, correct_memory);
}

#[test]
fn log0() {
    let data: [u8; 32] = [0xff; 32];
    let size = 32_u8;
    let memory_offset = 0_u8;
    let program = Program::from(vec![
        // store data in memory
        Operation::Push((32_u8, BigUint::from_bytes_be(&data))),
        Operation::Push((1_u8, BigUint::from(memory_offset))),
        Operation::Mstore,
        // execute log0
        Operation::Push((1_u8, BigUint::from(size))),
        Operation::Push((1_u8, BigUint::from(memory_offset))),
        Operation::Log(0),
    ]);

    let mut env = Env::default();
    env.tx.gas_limit = 999_999;

    let (address, bytecode) = (
        Address::from_low_u64_be(40),
        Bytecode::from(program.to_bytecode()),
    );
    env.tx.transact_to = TransactTo::Call(address);
    let db = Db::new().with_bytecode(address, bytecode);
    let mut evm = Evm::new(env, db);

    let result = evm.transact().unwrap().result;

    assert!(result.is_success());
    let logs: Vec<LogData> = result.into_logs().into_iter().map(|log| log.data).collect();
    let expected_logs: Vec<LogData> = vec![LogData {
        data: [0xff_u8; 32].into(),
        topics: vec![],
    }];
    assert_eq!(logs, expected_logs);
}

#[test]
fn log1() {
    let data: [u8; 32] = [0xff; 32];
    let size = 32_u8;
    let memory_offset = 0_u8;
    let mut topic: [u8; 32] = [0x00; 32];
    topic[31] = 1;

    let program = Program::from(vec![
        // store data in memory
        Operation::Push((32_u8, BigUint::from_bytes_be(&data))),
        Operation::Push((1_u8, BigUint::from(memory_offset))),
        Operation::Mstore,
        // execute log1
        Operation::Push((32_u8, BigUint::from_bytes_be(&topic))),
        Operation::Push((1_u8, BigUint::from(size))),
        Operation::Push((1_u8, BigUint::from(memory_offset))),
        Operation::Log(1),
    ]);

    let mut env = Env::default();
    env.tx.gas_limit = 999_999;

    let (address, bytecode) = (Address::zero(), Bytecode::from(program.to_bytecode()));
    env.tx.transact_to = TransactTo::Call(address);
    let db = Db::new().with_bytecode(address, bytecode);
    let mut evm = Evm::new(env, db);

    let result = evm.transact().unwrap().result;

    assert!(result.is_success());
    let logs: Vec<LogData> = result.into_logs().into_iter().map(|log| log.data).collect();
    let expected_logs: Vec<LogData> = vec![LogData {
        data: [0xff_u8; 32].into(),
        topics: vec![U256 { lo: 1, hi: 0 }],
    }];
    assert_eq!(logs, expected_logs);
}

#[test]
fn log2() {
    let data: [u8; 32] = [0xff; 32];
    let size = 32_u8;
    let memory_offset = 0_u8;
    let mut topic1: [u8; 32] = [0x00; 32];
    topic1[31] = 1;
    let mut topic2: [u8; 32] = [0x00; 32];
    topic2[31] = 2;

    let program = Program::from(vec![
        // store data in memory
        Operation::Push((32_u8, BigUint::from_bytes_be(&data))),
        Operation::Push((1_u8, BigUint::from(memory_offset))),
        Operation::Mstore,
        // execute log2
        Operation::Push((32_u8, BigUint::from_bytes_be(&topic2))),
        Operation::Push((32_u8, BigUint::from_bytes_be(&topic1))),
        Operation::Push((1_u8, BigUint::from(size))),
        Operation::Push((1_u8, BigUint::from(memory_offset))),
        Operation::Log(2),
    ]);

    let mut env = Env::default();
    env.tx.gas_limit = 999_999;

    let (address, bytecode) = (
        Address::from_low_u64_be(40),
        Bytecode::from(program.to_bytecode()),
    );
    env.tx.transact_to = TransactTo::Call(address);
    let db = Db::new().with_bytecode(address, bytecode);
    let mut evm = Evm::new(env, db);

    let result = evm.transact().unwrap().result;

    assert!(result.is_success());
    let logs: Vec<LogData> = result.into_logs().into_iter().map(|log| log.data).collect();
    let expected_logs: Vec<LogData> = vec![LogData {
        data: [0xff_u8; 32].into(),
        topics: vec![U256 { lo: 1, hi: 0 }, U256 { lo: 2, hi: 0 }],
    }];
    assert_eq!(logs, expected_logs);
}

#[test]
fn log3() {
    let data: [u8; 32] = [0xff; 32];
    let size = 32_u8;
    let memory_offset = 0_u8;
    let mut topic1: [u8; 32] = [0x00; 32];
    topic1[31] = 1;
    let mut topic2: [u8; 32] = [0x00; 32];
    topic2[31] = 2;
    let mut topic3: [u8; 32] = [0x00; 32];
    topic3[31] = 3;

    let program = Program::from(vec![
        // store data in memory
        Operation::Push((32_u8, BigUint::from_bytes_be(&data))),
        Operation::Push((1_u8, BigUint::from(memory_offset))),
        Operation::Mstore,
        // execute log2
        Operation::Push((32_u8, BigUint::from_bytes_be(&topic3))),
        Operation::Push((32_u8, BigUint::from_bytes_be(&topic2))),
        Operation::Push((32_u8, BigUint::from_bytes_be(&topic1))),
        Operation::Push((1_u8, BigUint::from(size))),
        Operation::Push((1_u8, BigUint::from(memory_offset))),
        Operation::Log(3),
    ]);

    let mut env = Env::default();
    env.tx.gas_limit = 999_999;
    let (address, bytecode) = (
        Address::from_low_u64_be(40),
        Bytecode::from(program.to_bytecode()),
    );
    env.tx.transact_to = TransactTo::Call(address);
    let db = Db::new().with_bytecode(address, bytecode);
    let mut evm = Evm::new(env, db);

    let result = evm.transact().unwrap().result;

    assert!(result.is_success());
    let logs: Vec<LogData> = result.into_logs().into_iter().map(|log| log.data).collect();
    let expected_logs: Vec<LogData> = vec![LogData {
        data: [0xff_u8; 32].into(),
        topics: vec![
            U256 { lo: 1, hi: 0 },
            U256 { lo: 2, hi: 0 },
            U256 { lo: 3, hi: 0 },
        ],
    }];
    assert_eq!(logs, expected_logs);
}

#[test]
fn log4() {
    let data: [u8; 32] = [0xff; 32];
    let size = 32_u8;
    let memory_offset = 0_u8;
    let mut topic1: [u8; 32] = [0x00; 32];
    topic1[31] = 1;
    let mut topic2: [u8; 32] = [0x00; 32];
    topic2[31] = 2;
    let mut topic3: [u8; 32] = [0x00; 32];
    topic3[31] = 3;
    let mut topic4: [u8; 32] = [0x00; 32];
    topic4[31] = 4;

    let program = Program::from(vec![
        // store data in memory
        Operation::Push((32_u8, BigUint::from_bytes_be(&data))),
        Operation::Push((1_u8, BigUint::from(memory_offset))),
        Operation::Mstore,
        // execute log4
        Operation::Push((32_u8, BigUint::from_bytes_be(&topic4))),
        Operation::Push((32_u8, BigUint::from_bytes_be(&topic3))),
        Operation::Push((32_u8, BigUint::from_bytes_be(&topic2))),
        Operation::Push((32_u8, BigUint::from_bytes_be(&topic1))),
        Operation::Push((1_u8, BigUint::from(size))),
        Operation::Push((1_u8, BigUint::from(memory_offset))),
        Operation::Log(4),
    ]);

    let mut env = Env::default();
    env.tx.gas_limit = 999_999;

    let (address, bytecode) = (
        Address::from_low_u64_be(40),
        Bytecode::from(program.to_bytecode()),
    );
    env.tx.transact_to = TransactTo::Call(address);
    let db = Db::new().with_bytecode(address, bytecode);
    let mut evm = Evm::new(env, db);

    let result = evm.transact().unwrap().result;

    assert!(result.is_success());
    let logs: Vec<LogData> = result.into_logs().into_iter().map(|log| log.data).collect();
    let expected_logs: Vec<LogData> = vec![LogData {
        data: [0xff_u8; 32].into(),
        topics: vec![
            U256 { lo: 1, hi: 0 },
            U256 { lo: 2, hi: 0 },
            U256 { lo: 3, hi: 0 },
            U256 { lo: 4, hi: 0 },
        ],
    }];
    assert_eq!(logs, expected_logs);
}

#[test]
fn codecopy() {
    let size = 12_u8;
    let offset = 0_u8;
    let dest_offset = 0_u8;
    let program: Program = vec![
        Operation::Push((1_u8, BigUint::from(size))),
        Operation::Push((1_u8, BigUint::from(offset))),
        Operation::Push((1_u8, BigUint::from(dest_offset))),
        Operation::Codecopy,
        Operation::Push((1_u8, BigUint::from(size))),
        Operation::Push((1_u8, BigUint::from(dest_offset))),
        Operation::Return,
    ]
    .into();

    let mut env = Env::default();
    let (address, bytecode) = (
        Address::from_low_u64_be(40),
        Bytecode::from(program.clone().to_bytecode()),
    );
    env.tx.transact_to = TransactTo::Call(address);
    let db = Db::new().with_bytecode(address, bytecode);
    let mut evm = Evm::new(env, db);

    let result = evm.transact().unwrap().result;

    assert!(&result.is_success());

    let result_data = result.output().unwrap();
    let expected_result = program.to_bytecode();
    assert_eq!(result_data, &expected_result);
}

#[test]
fn codecopy_with_offset_out_of_bounds() {
    // copies to memory the bytecode from the 6th byte (offset = 6)
    // so the result must be [CODECOPY, PUSH, size, PUSH, dest_offset, RETURN, 0, ..., 0]
    let size = 12_u8;
    let offset = 6_u8;
    let dest_offset = 0_u8;
    let program: Program = vec![
        Operation::Push((1_u8, BigUint::from(size))),
        Operation::Push((1_u8, BigUint::from(offset))),
        Operation::Push((1_u8, BigUint::from(dest_offset))),
        Operation::Codecopy, // 6th byte
        Operation::Push((1_u8, BigUint::from(size))),
        Operation::Push((1_u8, BigUint::from(dest_offset))),
        Operation::Return,
    ]
    .into();

    let mut env = Env::default();
    let (address, bytecode) = (
        Address::from_low_u64_be(40),
        Bytecode::from(program.clone().to_bytecode()),
    );
    env.tx.transact_to = TransactTo::Call(address);
    let db = Db::new().with_bytecode(address, bytecode);
    let mut evm = Evm::new(env, db);

    let result = evm.transact().unwrap().result;

    assert!(&result.is_success());

    let result_data = result.output().unwrap();
    let expected_result = [&program.to_bytecode()[6..], &[0_u8; 6]].concat();
    assert_eq!(result_data, &expected_result);
}

#[test]
fn callvalue_happy_path() {
    let callvalue: u32 = 1500;
    let mut operations = vec![Operation::Callvalue];
    append_return_result_operations(&mut operations);
    let mut env = Env::default();
    env.tx.gas_limit = 999_999;
    env.tx.value = EU256::from(callvalue);
    let program = Program::from(operations);
    let bytecode = Bytecode::from(program.to_bytecode());
    let db = Db::new().with_bytecode(Address::zero(), bytecode);
    let expected_result = BigUint::from(callvalue);
    run_program_assert_num_result(env, db, expected_result);
}

#[test]
fn callvalue_gas_check() {
    let operations = vec![Operation::Callvalue];
    let needed_gas = gas_cost::CALLVALUE;
    let env = Env::default();
    run_program_assert_gas_exact(operations, env, needed_gas as _);
}

#[test]
fn callvalue_stack_overflow() {
    let mut program = vec![Operation::Push0; 1024];
    program.push(Operation::Callvalue);
    let (env, db) = default_env_and_db_setup(program);
    run_program_assert_halt(env, db);
}

#[test]
fn coinbase_happy_path() {
    // taken from evm.codes
    let coinbase_address = "5B38Da6a701c568545dCfcB03FcB875f56beddC4";
    let coinbase: [u8; 20] = hex::decode(coinbase_address)
        .expect("Decoding failed")
        .try_into()
        .expect("Incorrect length");
    let mut operations = vec![Operation::Coinbase];
    append_return_result_operations(&mut operations);
    let (mut env, db) = default_env_and_db_setup(operations);
    env.block.coinbase = coinbase.into();
    let expected_result: [u8; 32] = [&[0u8; 12], &coinbase[..]].concat().try_into().unwrap();
    run_program_assert_bytes_result(env, db, &expected_result);
}

#[test]
fn coinbase_gas_check() {
    let operations = vec![Operation::Coinbase];
    let needed_gas = gas_cost::COINBASE;
    let env = Env::default();
    run_program_assert_gas_exact(operations, env, needed_gas as _);
}

#[test]
fn coinbase_stack_overflow() {
    let mut program = vec![Operation::Push0; 1024];
    program.push(Operation::Coinbase);
    let (env, db) = default_env_and_db_setup(program);
    run_program_assert_halt(env, db);
}

#[test]
fn timestamp_happy_path() {
    let timestamp: u64 = 1234567890;
    let mut operations = vec![Operation::Timestamp];
    append_return_result_operations(&mut operations);
    let (mut env, db) = default_env_and_db_setup(operations);
    env.block.timestamp = timestamp.into();
    let expected_result = BigUint::from(timestamp);
    run_program_assert_num_result(env, db, expected_result);
}

#[test]
fn timestamp_gas_check() {
    let operations = vec![Operation::Timestamp];
    let needed_gas = gas_cost::TIMESTAMP;
    let env = Env::default();
    run_program_assert_gas_exact(operations, env, needed_gas as _);
}

#[test]
fn timestamp_stack_overflow() {
    let mut program = vec![Operation::Push0; 1024];
    program.push(Operation::Timestamp);
    let (env, db) = default_env_and_db_setup(program);
    run_program_assert_halt(env, db);
}

#[test]
fn basefee() {
    let basefee = 10_u8;
    let mut operations = vec![Operation::Basefee];
    append_return_result_operations(&mut operations);
    let (mut env, db) = default_env_and_db_setup(operations);
    env.block.basefee = EU256::from(basefee);
    let expected_result = BigUint::from(basefee);
    run_program_assert_num_result(env, db, expected_result);
}

#[test]
fn basefee_gas_check() {
    let program = vec![Operation::Basefee];
    let needed_gas = gas_cost::BASEFEE;
    let env = Env::default();
    run_program_assert_gas_exact(program, env, needed_gas as _);
}

#[test]
fn basefee_stack_overflow() {
    let mut program = vec![Operation::Push0; 1024];
    program.push(Operation::Basefee);
    let (env, db) = default_env_and_db_setup(program);
    run_program_assert_halt(env, db);
}

#[test]
fn block_number_check() {
    let mut operations = vec![Operation::Number];
    append_return_result_operations(&mut operations);
    let (mut env, db) = default_env_and_db_setup(operations);
    env.block.number = ethereum_types::U256::from(2147483639);
    let expected_result = BigUint::from(2147483639_u32);
    run_program_assert_num_result(env, db, expected_result);
}

#[test]
fn block_number_check_gas() {
    let program = vec![Operation::Number];
    let env = Env::default();
    let gas_needed = gas_cost::NUMBER;

    run_program_assert_gas_exact(program, env, gas_needed as _);
}

#[test]
fn block_number_with_stack_overflow() {
    let mut program = vec![Operation::Push0; 1024];
    program.push(Operation::Number);
    let (env, db) = default_env_and_db_setup(program);
    run_program_assert_halt(env, db);
}

#[test]
fn sstore_with_stack_underflow() {
    let program = vec![Operation::Push0, Operation::Sstore];
    let (env, db) = default_env_and_db_setup(program);

    run_program_assert_halt(env, db);
}

#[test]
fn sstore_happy_path() {
    let key = 80_u8;
    let value = 11_u8;
    let operations = vec![
        Operation::Push((1_u8, BigUint::from(value))),
        Operation::Push((1_u8, BigUint::from(key))),
        Operation::Sstore,
    ];

    let (mut env, db) = default_env_and_db_setup(operations);
    let caller_address = Address::from_low_u64_be(41);
    env.tx.caller = caller_address;
    let mut evm = Evm::new(env, db);

    let result = evm.transact().unwrap().result;
    assert!(&result.is_success());

    let stored_value = evm.db.read_storage(caller_address, EU256::from(key));
    assert_eq!(stored_value, EU256::from(value));
}

#[test]
fn gasprice_happy_path() {
    let gas_price: u32 = 33192;
    let mut operations = vec![Operation::Gasprice];
    append_return_result_operations(&mut operations);
    let (mut env, db) = default_env_and_db_setup(operations);
    env.tx.gas_price = EU256::from(gas_price);
    let expected_result = BigUint::from(gas_price);
    run_program_assert_num_result(env, db, expected_result);
}

#[test]
fn gasprice_gas_check() {
    let operations = vec![Operation::Gasprice];
    let needed_gas = gas_cost::GASPRICE;
    let env = Env::default();
    run_program_assert_gas_exact(operations, env, needed_gas as _);
}

#[test]
fn gasprice_stack_overflow() {
    let mut program = vec![Operation::Push0; 1024];
    program.push(Operation::Gasprice);
    let (env, db) = default_env_and_db_setup(program);
    run_program_assert_halt(env, db);
}

#[test]
fn chainid_happy_path() {
    let chainid: u64 = 1333;
    let mut operations = vec![Operation::Chainid];
    append_return_result_operations(&mut operations);
    let (mut env, db) = default_env_and_db_setup(operations);
    env.cfg.chain_id = chainid;
    let expected_result = BigUint::from(chainid);
    run_program_assert_num_result(env, db, expected_result);
}

#[test]
fn chainid_gas_check() {
    let operations = vec![Operation::Chainid];
    let needed_gas = gas_cost::CHAINID;
    let env = Env::default();
    run_program_assert_gas_exact(operations, env, needed_gas as _);
}

#[test]
fn chainid_stack_overflow() {
    let mut program = vec![Operation::Push0; 1024];
    program.push(Operation::Chainid);
    let (env, db) = default_env_and_db_setup(program);
    run_program_assert_halt(env, db);
}

#[test]
fn caller_happy_path() {
    let caller = Address::from_str("0x9bbfed6889322e016e0a02ee459d306fc19545d8").unwrap();
    let mut operations = vec![Operation::Caller];
    append_return_result_operations(&mut operations);
    let (mut env, db) = default_env_and_db_setup(operations);
    env.tx.caller = caller;
    let caller_bytes = &caller.to_fixed_bytes();
    //We extend the result to be 32 bytes long.
    let expected_result: [u8; 32] = [&[0u8; 12], &caller_bytes[0..20]]
        .concat()
        .try_into()
        .unwrap();
    run_program_assert_bytes_result(env, db, &expected_result);
}

#[test]
fn caller_gas_check() {
    let operations = vec![Operation::Caller];
    let needed_gas = gas_cost::CALLER;
    let env = Env::default();
    run_program_assert_gas_exact(operations, env, needed_gas as _);
}

#[test]
fn caller_stack_overflow() {
    let mut program = vec![Operation::Push0; 1024];
    program.push(Operation::Caller);
    let (env, db) = default_env_and_db_setup(program);
    run_program_assert_halt(env, db);
}

#[test]
fn sload_gas_consumption() {
    let program = vec![
        Operation::Push((1_u8, BigUint::from(1_u8))),
        Operation::Sload,
    ];
    let result = gas_cost::PUSHN + gas_cost::SLOAD;
    let env = Env::default();

    run_program_assert_gas_exact(program, env, result as _);
}

#[test]
fn sload_with_valid_key() {
    let key = 80_u8;
    let value = 11_u8;
    let program = Program::from(vec![
        Operation::Push((1_u8, BigUint::from(key))),
        Operation::Sload,
        Operation::Push0,
        Operation::Mstore,
        Operation::Push((1_u8, BigUint::from(32_u8))),
        Operation::Push0,
        Operation::Return,
    ]);
    let (address, bytecode) = (
        Address::from_low_u64_be(40),
        Bytecode::from(program.to_bytecode()),
    );
    let caller_address = Address::from_low_u64_be(41);
    let mut env = Env::default();
    env.tx.gas_limit = 999_999;
    env.tx.transact_to = TransactTo::Call(address);
    env.tx.caller = caller_address;
    let db = Db::new().with_bytecode(address, bytecode);
    let mut evm = Evm::new(env, db);

    evm.db
        .write_storage(caller_address, EU256::from(key), EU256::from(value));

    let result = evm.transact().unwrap().result;
    assert!(&result.is_success());
    let result = result.output().unwrap().as_ref();

    assert_eq!(EU256::from(result), EU256::from(value));
}

#[test]
fn sload_with_invalid_key() {
    let program = vec![
        Operation::Push((1_u8, BigUint::from(5_u8))),
        Operation::Sload,
    ];
    let (env, db) = default_env_and_db_setup(program);
    let result = BigUint::from(0_u8);
    run_program_assert_num_result(env, db, result);
}

#[test]
fn sload_with_stack_underflow() {
    let program = vec![Operation::Sload];
    let (env, db) = default_env_and_db_setup(program);
    run_program_assert_halt(env, db);
}

#[test]
fn address() {
    let address = Address::from_str("0x9bbfed6889322e016e0a02ee459d306fc19545d8").unwrap();
    let operations = vec![
        Operation::Address,
        Operation::Push0,
        Operation::Mstore,
        Operation::Push((1, 32_u8.into())),
        Operation::Push0,
        Operation::Return,
    ];

    let address_bytes = &address.to_fixed_bytes();
    //We extend the result to be 32 bytes long.
    let expected_result: [u8; 32] = [&[0u8; 12], &address_bytes[0..20]]
        .concat()
        .try_into()
        .unwrap();

    let program = Program::from(operations);
    let bytecode = Bytecode::from(program.to_bytecode());
    let mut env = Env::default();
    env.tx.gas_limit = 999_999;
    env.tx.transact_to = TransactTo::Call(address);

    let db = Db::new().with_bytecode(address, bytecode);
    let mut evm = Evm::new(env, db);
    let result = evm.transact().unwrap().result;
    assert!(&result.is_success());
    let result_data = result.output().unwrap().as_ref();
    assert_eq!(result_data, &expected_result);
}

#[test]
fn address_with_gas_cost() {
    let operations = vec![Operation::Address];
    let address = Address::from_low_u64_be(1234);
    let mut env = Env::default();
    env.tx.transact_to = TransactTo::Call(address);
    let needed_gas = gas_cost::ADDRESS;
    run_program_assert_gas_exact(operations, env, needed_gas as _);
}

#[test]
fn address_stack_overflow() {
    let mut program = vec![Operation::Push0; 1024];
    program.push(Operation::Address);
    let (env, db) = default_env_and_db_setup(program);
    run_program_assert_halt(env, db);
}

// address with more than 20 bytes should be invalid
#[test]
fn balance_with_invalid_address() {
    let a = BigUint::from(1_u8) << 255_u8;
    let balance = EU256::from_dec_str("123456").unwrap();
    let program = Program::from(vec![
        Operation::Push((32_u8, a.clone())),
        Operation::Balance,
        Operation::Push0,
        Operation::Mstore,
        Operation::Push((1, 32_u8.into())),
        Operation::Push0,
        Operation::Return,
    ]);
    let mut env = Env::default();
    env.tx.gas_limit = 999_999;

    let (address, bytecode) = (
        // take the last 20 bytes of the address, because that's what it's done with it's avalid
        Address::from_slice(&a.to_bytes_be()[0..20]),
        Bytecode::from(program.to_bytecode()),
    );
    env.tx.caller = address;
    env.tx.transact_to = TransactTo::Call(address);
    let mut db = Db::new().with_bytecode(address, bytecode);

    db.update_account(address, 0, balance);

    let mut evm = Evm::new(env, db);

    let result = evm.transact().unwrap().result;

    assert!(&result.is_success());
    let result = result.output().unwrap();
    let expected_result = BigUint::from(0_u8);
    assert_eq!(BigUint::from_bytes_be(result), expected_result);
}

#[test]
fn balance_with_non_existing_account() {
    let operations = vec![
        Operation::Push((20_u8, BigUint::from(1_u8))),
        Operation::Balance,
    ];
    let (env, db) = default_env_and_db_setup(operations);
    let expected_result = BigUint::from(0_u8);
    run_program_assert_num_result(env, db, expected_result);
}

#[test]
fn balance_with_existing_account() {
    let address = Address::from_str("0x9bbfed6889322e016e0a02ee459d306fc19545d8").unwrap();
    let balance = EU256::from_dec_str("123456").unwrap();
    let big_a = BigUint::from_bytes_be(address.as_bytes());
    let program = Program::from(vec![
        Operation::Push((20_u8, big_a)),
        Operation::Balance,
        Operation::Push0,
        Operation::Mstore,
        Operation::Push((1, 32_u8.into())),
        Operation::Push0,
        Operation::Return,
    ]);
    let mut env = Env::default();
    env.tx.gas_limit = 999_999;

    let (address, bytecode) = (
        Address::from_str("0x9bbfed6889322e016e0a02ee459d306fc19545d8").unwrap(),
        Bytecode::from(program.to_bytecode()),
    );
    env.tx.caller = address;
    env.tx.transact_to = TransactTo::Call(address);
    let mut db = Db::new().with_bytecode(address, bytecode);

    db.update_account(address, 0, balance);

    let mut evm = Evm::new(env, db);

    let result = evm.transact().unwrap().result;

    assert!(&result.is_success());
    let result = result.output().unwrap();
    let expected_result = BigUint::from(123456_u32);
    assert_eq!(BigUint::from_bytes_be(result), expected_result);
}

#[test]
fn balance_with_stack_underflow() {
    let program = vec![Operation::Balance];
    let (env, db) = default_env_and_db_setup(program);
    run_program_assert_halt(env, db);
}

#[test]
fn balance_static_gas_check() {
    let operations = vec![
        Operation::Push((20_u8, BigUint::from(1_u8))),
        Operation::Balance,
    ];
    let env = Env::default();
    let needed_gas = gas_cost::PUSHN + gas_cost::BALANCE;

    run_program_assert_gas_exact(operations, env, needed_gas as _);
}

#[test]
fn selfbalance_with_existing_account() {
    let contract_address = Address::from_str("0x9bbfed6889322e016e0a02ee459d306fc19545d8").unwrap();
    let contract_balance: u64 = 12345;
    let mut operations = vec![Operation::SelfBalance];
    append_return_result_operations(&mut operations);
    let program = Program::from(operations);
    let bytecode = Bytecode::from(program.to_bytecode());
    let mut db = Db::new().with_bytecode(contract_address, bytecode);
    db.update_account(contract_address, 0, contract_balance.into());
    let mut env = Env::default();
    env.tx.transact_to = TransactTo::Call(contract_address);
    env.tx.gas_limit = 999_999;
    let expected_result = BigUint::from(contract_balance);
    run_program_assert_num_result(env, db, expected_result);
}

#[test]
fn selfbalance_and_balance_with_address_check() {
    let contract_address = Address::from_str("0x9bbfed6889322e016e0a02ee459d306fc19545d8").unwrap();
    let contract_balance: u64 = 12345;
    let mut operations = vec![
        Operation::Address,
        Operation::Balance,
        Operation::SelfBalance,
        Operation::Eq,
    ];
    append_return_result_operations(&mut operations);
    let program = Program::from(operations);
    let bytecode = Bytecode::from(program.to_bytecode());
    let mut db = Db::new().with_bytecode(contract_address, bytecode);
    db.update_account(contract_address, 0, contract_balance.into());
    let mut env = Env::default();
    env.tx.transact_to = TransactTo::Call(contract_address);
    env.tx.gas_limit = 999_999;
    let expected_result = BigUint::from(1_u8); //True
    run_program_assert_num_result(env, db, expected_result);
}

#[test]
fn selfbalance_stack_overflow() {
    let mut program = vec![Operation::Push0; 1024];
    program.push(Operation::SelfBalance);
    let (env, db) = default_env_and_db_setup(program);
    run_program_assert_halt(env, db);
}

#[test]
fn selfbalance_gas_check() {
    let operations = vec![Operation::SelfBalance];
    let mut env = Env::default();
    env.tx.gas_limit = 999_999;
    let needed_gas = gas_cost::SELFBALANCE;

    run_program_assert_gas_exact(operations, env, needed_gas as _);
}

#[test]
fn blobbasefee_happy_path() {
    let blob_base_fee: u32 = 1500;
    let mut operations = vec![Operation::BlobBaseFee];
    append_return_result_operations(&mut operations);
    let (mut env, db) = default_env_and_db_setup(operations);
    env.block.blob_base_fee = EU256::from(blob_base_fee);
    let expected_result = BigUint::from(blob_base_fee);
    run_program_assert_num_result(env, db, expected_result);
}

#[test]
fn blobbasefee_gas_check() {
    let operations = vec![Operation::BlobBaseFee];
    let needed_gas = gas_cost::BLOBBASEFEE;
    let env = Env::default();
    run_program_assert_gas_exact(operations, env, needed_gas as _);
}

#[test]
fn blobbasefee_stack_overflow() {
    let mut program = vec![Operation::Push0; 1024];
    program.push(Operation::BlobBaseFee);
    let (env, db) = default_env_and_db_setup(program);
    run_program_assert_halt(env, db);
}

#[test]
fn gaslimit_happy_path() {
    let gaslimit: u64 = 300;
    let mut operations = vec![Operation::Gaslimit];
    append_return_result_operations(&mut operations);
    let (mut env, db) = default_env_and_db_setup(operations);
    env.tx.gas_limit = gaslimit;
    let expected_result = BigUint::from(gaslimit);
    run_program_assert_num_result(env, db, expected_result);
}

#[test]
fn gaslimit_gas_check() {
    let operations = vec![Operation::Gaslimit];
    let needed_gas = gas_cost::GASLIMIT;
    let env = Env::default();
    run_program_assert_gas_exact(operations, env, needed_gas as _);
}

#[test]
fn gaslimit_stack_overflow() {
    let mut program = vec![Operation::Push0; 1024];
    program.push(Operation::Gaslimit);
    let (env, db) = default_env_and_db_setup(program);
    run_program_assert_halt(env, db);
}

#[test]
<<<<<<< HEAD
fn call_returns_addition_from_arguments() {
    let (a, b) = (BigUint::from(3_u8), BigUint::from(5_u8));
    let db = Db::new();

    // Calee
    let mut callee_ops = vec![
        Operation::Push0,
        Operation::CalldataLoad,
        Operation::Push((1_u8, BigUint::from(32_u8))),
        Operation::CalldataLoad,
        Operation::Add,
    ];
    append_return_result_operations(&mut callee_ops);

    let program = Program::from(callee_ops);
    let (callee_address, bytecode) = (
        Address::from_low_u64_be(8080),
        Bytecode::from(program.to_bytecode()),
    );
    let db = db.with_bytecode(callee_address, bytecode);

    let gas = 100_u8;
    let value = 1_u8;
    let args_offset = 0_u8;
    let args_size = 64_u8;
    let ret_offset = 0_u8;
    let ret_size = 32_u8;

    let caller_address = Address::from_low_u64_be(4040);
    let caller_ops = vec![
        Operation::Push((32_u8, b.clone())),                 //Operand B
        Operation::Push0,                                    //
        Operation::Mstore,                                   //Store in mem address 0
        Operation::Push((32_u8, a.clone())),                 //Operand A
        Operation::Push((1_u8, BigUint::from(32_u8))),       //
        Operation::Mstore,                                   //Store in mem address 32
        Operation::Push((1_u8, BigUint::from(ret_size))),    //Ret size
        Operation::Push((1_u8, BigUint::from(ret_offset))),  //Ret offset
        Operation::Push((1_u8, BigUint::from(args_size))),   //Args size
        Operation::Push((1_u8, BigUint::from(args_offset))), //Args offset
        Operation::Push((1_u8, BigUint::from(value))),       //Value
        Operation::Push((16_u8, BigUint::from_bytes_be(callee_address.as_bytes()))), //Address
        Operation::Push((1_u8, BigUint::from(gas))),         //Gas
        Operation::Call,
        //This ops will return the value stored in memory, the call status and the caller balance
        //call status
        Operation::Push((1_u8, 32_u8.into())),
        Operation::Mstore,
        //caller balance
        Operation::Push((20_u8, BigUint::from_bytes_be(caller_address.as_bytes()))),
        Operation::Balance,
        Operation::Push((1_u8, 64_u8.into())),
        Operation::Mstore,
        //Return
        Operation::Push((1_u8, 96_u8.into())),
        Operation::Push0,
        Operation::Return,
    ];

    let program = Program::from(caller_ops);
    let bytecode = Bytecode::from(program.to_bytecode());
    let mut env = Env::default();
    env.tx.gas_limit = 999_999;
    env.tx.transact_to = TransactTo::Call(caller_address);
    env.tx.caller = caller_address;
    let caller_balance = 100_u8;
    let mut db = db.with_bytecode(caller_address, bytecode);
    db.update_account(caller_address, 0, caller_balance.into());

    let mut evm = Evm::new(env, db);
    let result = evm.transact().unwrap().result;
    assert!(result.is_success());

    let res_bytes: &[u8] = result.output().unwrap();

    let expected_contract_data_result = a + b;
    let expected_caller_balance_result = (caller_balance - value).into(); //TODO: Change
    let expected_contract_status_result = 1_u8.into(); //Call failed

    let contract_data_result = BigUint::from_bytes_be(&res_bytes[..32]);
    let contract_status_result = BigUint::from_bytes_be(&res_bytes[32..64]);
    let caller_balance_result = BigUint::from_bytes_be(&res_bytes[64..]);

    assert_eq!(contract_status_result, expected_contract_status_result);
    assert_eq!(contract_data_result, expected_contract_data_result);
    assert_eq!(caller_balance_result, expected_caller_balance_result);
}

#[test]
fn call_without_enough_balance() {
    let db = Db::new();

    // Calee
    let mut callee_ops = vec![Operation::Push0];
    append_return_result_operations(&mut callee_ops);

    let program = Program::from(callee_ops);
    let (callee_address, bytecode) = (
        Address::from_low_u64_be(8080),
        Bytecode::from(program.to_bytecode()),
    );
    let db = db.with_bytecode(callee_address, bytecode);

    let gas = 100_u8;
    let value = 1_u8;
    let args_offset = 0_u8;
    let args_size = 0_u8;
    let ret_offset = 0_u8;
    let ret_size = 32_u8;

    let caller_address = Address::from_low_u64_be(4040);
    let caller_ops = vec![
        Operation::Push((1_u8, BigUint::from(ret_size))), //Ret size
        Operation::Push((1_u8, BigUint::from(ret_offset))), //Ret offset
        Operation::Push((1_u8, BigUint::from(args_size))), //Args size
        Operation::Push((1_u8, BigUint::from(args_offset))), //Args offset
        Operation::Push((1_u8, BigUint::from(value))),    //Value
        Operation::Push((16_u8, BigUint::from_bytes_be(callee_address.as_bytes()))), //Address
        Operation::Push((1_u8, BigUint::from(gas))),      //Gas
        Operation::Call,
        // Return both syscall result and caller balance
        Operation::Push0,
        Operation::Mstore,
        Operation::Push((20_u8, BigUint::from_bytes_be(caller_address.as_bytes()))),
        Operation::Balance,
        Operation::Push((1_u8, 32_u8.into())),
        Operation::Mstore,
        Operation::Push((1_u8, 64_u8.into())),
        Operation::Push0,
        Operation::Return,
    ];

    let caller_balance: u8 = 0;
    let program = Program::from(caller_ops);
    let bytecode = Bytecode::from(program.to_bytecode());
    let mut env = Env::default();
    env.tx.gas_limit = 999_999;
    env.tx.transact_to = TransactTo::Call(caller_address);
    env.tx.caller = caller_address;
    let mut db = db.with_bytecode(caller_address, bytecode);
    db.update_account(caller_address, 0, caller_balance.into());

    let expected_contract_call_result = 0_u8.into(); //Call failed

    let mut evm = Evm::new(env, db);
    let result = evm.transact().unwrap().result;
    assert!(result.is_success());

    let res_bytes: &[u8] = result.output().unwrap();

    let contract_call_result = BigUint::from_bytes_be(&res_bytes[..32]);
    let caller_balance_result = BigUint::from_bytes_be(&res_bytes[32..]);

    assert_eq!(contract_call_result, expected_contract_call_result);
    assert_eq!(caller_balance_result, caller_balance.into());
}

#[test]
fn call_gas_check_with_value_zero_args_return_and_non_empty_callee() {
    /*
    This will test the gas consumption for a call with the following conditions:
    Value: 0
    Argument size: 64 bytes
    Argument offset: 0 bytes
    Return size: 32 bytes
    Return offset: 0 bytes
    Called account empty?: False
    Address access is warm?: True
    */
    let db = Db::new();

    // Calee
    let a = BigUint::from(15_u8);
    let b = BigUint::from(10_u8);
    let callee_ops = vec![
        Operation::Push((32_u8, b)), //Operand B
        Operation::Push((32_u8, a)), //Operand A
        Operation::Add,
        Operation::Push0,
        Operation::Mstore,
        Operation::Push((1, 32_u8.into())),
        Operation::Push0,
        Operation::Return,
    ];

    let callee_memory_expansion_cost = 6; //Memory expansion of size 32
    let callee_gas_cost =
        gas_cost::PUSHN * 3 + gas_cost::ADD + gas_cost::PUSH0 * 2 + callee_memory_expansion_cost;

    let program = Program::from(callee_ops);
    let (callee_address, bytecode) = (
        Address::from_low_u64_be(8080),
        Bytecode::from(program.to_bytecode()),
    );
    let db = db.with_bytecode(callee_address, bytecode);

    let gas = 255_u8;
    let value = 0_u8;
    let args_offset = 0_u8;
    let args_size = 64_u8;
    let ret_offset = 0_u8;
    let ret_size = 32_u8;

    let caller_address = Address::from_low_u64_be(4040);
    let caller_ops = vec![
        Operation::Push((32_u8, BigUint::default())), //Operand B
        Operation::Push0,                             //
        Operation::Mstore,                            //Store in mem address 0
        Operation::Push((32_u8, BigUint::default())), //Operand A
        Operation::Push((1_u8, BigUint::from(32_u8))), //
        Operation::Mstore,                            //Store in mem address 32
        Operation::Push((1_u8, BigUint::from(ret_size))), //Ret size
        Operation::Push((1_u8, BigUint::from(ret_offset))), //Ret offset
        Operation::Push((1_u8, BigUint::from(args_size))), //Args size
        Operation::Push((1_u8, BigUint::from(args_offset))), //Args offset
        Operation::Push((1_u8, BigUint::from(value))), //Value
        Operation::Push((16_u8, BigUint::from_bytes_be(callee_address.as_bytes()))), //Address
        Operation::Push((1_u8, BigUint::from(gas))),  //Gas
        Operation::Call,
    ];

    let caller_memory_expansion_cost = 6 * 2; // Memory expansion of size 64
    let caller_call_cost = 100; //EVM Codes gas calculator (memory already expanded)
    let caller_gas_cost =
        gas_cost::PUSHN * 10 + gas_cost::PUSH0 + caller_memory_expansion_cost + caller_call_cost;
    //Calle gas cost multiplied by 64 because of Tangerine Whistle fork
    let needed_gas = caller_gas_cost + callee_gas_cost * 64;

    let caller_balance: u8 = 0;
    let program = Program::from(caller_ops);
    let bytecode = Bytecode::from(program.to_bytecode());
    let mut env = Env::default();
    env.tx.transact_to = TransactTo::Call(caller_address);
    env.tx.caller = caller_address;
    let mut db = db.with_bytecode(caller_address, bytecode);
    db.update_account(caller_address, 0, caller_balance.into());

    run_program_assert_gas_exact_aux(env, db, needed_gas as _);
}

#[test]
fn call_gas_check_with_value_and_empty_account() {
    /*
    This will test the gas consumption for a call with the following conditions:
    Value: 3
    Argument size: 0 bytes
    Argument offset: 0 bytes
    Return size: 0 bytes
    Return offset: 0 bytes
    Called account empty?: True
    Address access is warm?: True
    */
    let db = Db::new();

    // Calee
    let (callee_address, bytecode) = (Address::from_low_u64_be(8080), Bytecode::default());
    let db = db.with_bytecode(callee_address, bytecode);

    let gas = 255_u8;
    let value = 3_u8;
    let args_offset = 0_u8;
    let args_size = 0_u8;
    let ret_offset = 0_u8;
    let ret_size = 0_u8;

    let caller_address = Address::from_low_u64_be(4040);
    let caller_ops = vec![
        Operation::Push((1_u8, BigUint::from(ret_size))), //Ret size
        Operation::Push((1_u8, BigUint::from(ret_offset))), //Ret offset
        Operation::Push((1_u8, BigUint::from(args_size))), //Args size
        Operation::Push((1_u8, BigUint::from(args_offset))), //Args offset
        Operation::Push((1_u8, BigUint::from(value))),    //Value
        Operation::Push((16_u8, BigUint::from_bytes_be(callee_address.as_bytes()))), //Address
        Operation::Push((1_u8, BigUint::from(gas))),      //Gas
        Operation::Call,
    ];

    //address_access_cost + positive_value_cost + value_to_empty_account_cost
    let caller_call_cost = 100 + 9000 + 25000;
    let needed_gas = gas_cost::PUSHN * 7 + caller_call_cost;

    let caller_balance: u8 = 5;
    let program = Program::from(caller_ops);
    let bytecode = Bytecode::from(program.to_bytecode());
    let mut env = Env::default();
    env.tx.transact_to = TransactTo::Call(caller_address);
    env.tx.caller = caller_address;
    let mut db = db.with_bytecode(caller_address, bytecode);
    db.update_account(caller_address, 0, caller_balance.into());

    run_program_assert_gas_exact_aux(env, db, needed_gas as _);
=======
fn extcodecopy() {
    // insert the program in the db with address = 100
    // and then copy the program bytecode in memory
    // with extcodecopy(address=100, dest_offset, offset, size)
    let size = 14_u8;
    let offset = 0_u8;
    let dest_offset = 0_u8;
    let address = 100_u8;
    let program: Program = vec![
        Operation::Push((1_u8, BigUint::from(size))),
        Operation::Push((1_u8, BigUint::from(offset))),
        Operation::Push((1_u8, BigUint::from(dest_offset))),
        Operation::Push((1_u8, BigUint::from(address))),
        Operation::ExtcodeCopy,
        Operation::Push((1_u8, BigUint::from(size))),
        Operation::Push((1_u8, BigUint::from(dest_offset))),
        Operation::Return,
    ]
    .into();

    let mut env = Env::default();
    let (address, bytecode) = (
        Address::from_low_u64_be(address.into()),
        Bytecode::from(program.clone().to_bytecode()),
    );
    env.tx.transact_to = TransactTo::Call(address);
    let db = Db::new().with_bytecode(address, bytecode);
    let expected_result = program.to_bytecode();
    run_program_assert_bytes_result(env, db, &expected_result);
}

#[test]
fn extcodecopy_with_offset_out_of_bounds() {
    // copies to memory the bytecode from the 8th byte (offset = 8) with size = 12
    // so the result must be [EXTCODECOPY, PUSH, size, PUSH, dest_offset, RETURN, 0,0,0,0,0,0]
    let size = 12_u8;
    let offset = 8_u8;
    let dest_offset = 0_u8;
    let address = 100_u8;
    let program: Program = vec![
        Operation::Push((1_u8, BigUint::from(size))),
        Operation::Push((1_u8, BigUint::from(offset))),
        Operation::Push((1_u8, BigUint::from(dest_offset))),
        Operation::Push((1_u8, BigUint::from(address))),
        Operation::ExtcodeCopy, // 8th byte
        Operation::Push((1_u8, BigUint::from(size))),
        Operation::Push((1_u8, BigUint::from(dest_offset))),
        Operation::Return,
    ]
    .into();

    let mut env = Env::default();
    let (address, bytecode) = (
        Address::from_low_u64_be(address.into()),
        Bytecode::from(program.clone().to_bytecode()),
    );
    env.tx.transact_to = TransactTo::Call(address);
    let db = Db::new().with_bytecode(address, bytecode);
    let expected_result = [&program.to_bytecode()[offset.into()..], &[0_u8; 6]].concat();

    run_program_assert_bytes_result(env, db, &expected_result);
}

#[test]
fn extcodecopy_with_dirty_memory() {
    // copies to memory the bytecode from the 8th byte (offset = 8) with size = 12
    // so the result must be [EXTCODECOPY, PUSH, size, PUSH, dest_offset, RETURN, 0,0,0,0,0,0]
    // Here we want to test if the copied data overwrites the information already stored in memory
    let size = 10_u8;
    let offset = 43_u8;
    let dest_offset = 2_u8;
    let address = 100_u8;

    let all_ones = BigUint::from_bytes_be(&[0xff_u8; 32]);

    let program: Program = vec![
        //First, we write ones into the memory
        Operation::Push((32_u8, all_ones)),
        Operation::Push0,
        Operation::Mstore,
        //Then, we want make our call to Extcodecopy
        Operation::Push((1_u8, BigUint::from(size))),
        Operation::Push((1_u8, BigUint::from(offset))),
        Operation::Push((1_u8, BigUint::from(dest_offset))),
        Operation::Push((1_u8, BigUint::from(address))),
        Operation::ExtcodeCopy, // 43th byte
        Operation::Push((1_u8, BigUint::from(32_u8))),
        Operation::Push((1_u8, BigUint::from(0_u8))),
        Operation::Return,
    ]
    .into();

    let mut env = Env::default();
    let (address, bytecode) = (
        Address::from_low_u64_be(address.into()),
        Bytecode::from(program.clone().to_bytecode()),
    );
    env.tx.transact_to = TransactTo::Call(address);
    let db = Db::new().with_bytecode(address, bytecode);
    let expected_result = [
        &[0xff; 2],                              // 2 bytes of dirty memory (offset = 2)
        &program.to_bytecode()[offset.into()..], // 6 bytes
        &[0_u8; 4],                              // 4 bytes of padding (size = 10 = 6 + 4)
        &[0xff; 20],                             // 20 more bytes of dirty memory
    ]
    .concat();

    run_program_assert_bytes_result(env, db, &expected_result);
}

#[test]
fn extcodecopy_with_wrong_address() {
    // A wrong address should return an empty bytecode
    let size = 10_u8;
    let offset = 0_u8;
    let dest_offset = 2_u8;
    let address = 100_u8;
    let wrong_address = &[0xff; 32]; // All bits on
    let all_ones = BigUint::from_bytes_be(&[0xff_u8; 32]);

    let program: Program = vec![
        //First, we write ones into the memory
        Operation::Push((32_u8, all_ones)),
        Operation::Push0,
        Operation::Mstore,
        //Begin with Extcodecopy
        Operation::Push((1_u8, BigUint::from(size))),
        Operation::Push((1_u8, BigUint::from(offset))),
        Operation::Push((1_u8, BigUint::from(dest_offset))),
        Operation::Push((32_u8, BigUint::from_bytes_be(wrong_address))),
        Operation::ExtcodeCopy,
        Operation::Push((1_u8, BigUint::from(32_u8))),
        Operation::Push((1_u8, BigUint::from(0_u8))),
        Operation::Return,
    ]
    .into();

    let mut env = Env::default();
    let (address, bytecode) = (
        Address::from_low_u64_be(address.into()),
        Bytecode::from(program.clone().to_bytecode()),
    );
    env.tx.transact_to = TransactTo::Call(address);
    let db = Db::new().with_bytecode(address, bytecode);
    let expected_result = [
        vec![0xff; 2],  // 2 bytes of dirty memory (offset = 2)
        vec![0_u8; 10], // 4 bytes of padding (size = 10)
        vec![0xff; 20], // 20 more bytes of dirty memory
    ]
    .concat();

    run_program_assert_bytes_result(env, db, &expected_result);
}

#[test]
fn prevrandao() {
    let mut program = vec![Operation::Prevrandao];
    append_return_result_operations(&mut program);
    let (mut env, db) = default_env_and_db_setup(program);
    let randao_str = "0xce124dee50136f3f93f19667fb4198c6b94eecbacfa300469e5280012757be94";
    let randao = B256::from_str(randao_str).expect("Error while converting str to B256");
    env.block.prevrandao = Some(randao);

    let expected_result = randao.as_bytes();
    run_program_assert_bytes_result(env, db, expected_result);
}

#[test]
fn prevrandao_check_gas() {
    let program = vec![Operation::Prevrandao];
    let env = Env::default();
    let gas_needed = gas_cost::PREVRANDAO;

    run_program_assert_gas_exact(program, env, gas_needed as _);
}

#[test]
fn prevrandao_with_stack_overflow() {
    let mut program = vec![Operation::Push0; 1024];
    program.push(Operation::Prevrandao);
    let (env, db) = default_env_and_db_setup(program);

    run_program_assert_halt(env, db);
}

#[test]
fn prevrandao_when_randao_is_not_set() {
    let program = vec![Operation::Prevrandao];
    let (env, db) = default_env_and_db_setup(program);
    let expected_result = 0_u8;
    run_program_assert_num_result(env, db, expected_result.into());
}

#[test]
fn extcodesize() {
    let address = 40_u8;
    let mut operations = vec![
        Operation::Push((1_u8, address.into())),
        Operation::ExtcodeSize,
    ];
    append_return_result_operations(&mut operations);

    let mut env = Env::default();
    let program = Program::from(operations);
    let (address, bytecode) = (
        Address::from_low_u64_be(address as _),
        Bytecode::from(program.clone().to_bytecode()),
    );
    env.tx.transact_to = TransactTo::Call(address);
    let db = Db::new().with_bytecode(address, bytecode);
    let expected_result = program.to_bytecode().len();
    run_program_assert_num_result(env, db, expected_result.into())
}

#[test]
fn extcodesize_with_stack_underflow() {
    let program = vec![Operation::ExtcodeSize];
    let (env, db) = default_env_and_db_setup(program);
    run_program_assert_halt(env, db);
}

#[test]
fn extcodesize_gas_check() {
    // in this case we are not considering cold and warm accesses
    // we assume every access is warm
    let address = 40_u8;
    let operations = vec![
        Operation::Push((1_u8, address.into())),
        Operation::ExtcodeSize,
    ];
    let needed_gas = gas_cost::PUSHN + gas_cost::EXTCODESIZE_WARM;
    let env = Env::default();
    run_program_assert_gas_exact(operations, env, needed_gas as _);
}

#[test]
fn extcodesize_with_wrong_address() {
    let address = 0_u8;
    let operations = vec![
        Operation::Push((1_u8, address.into())),
        Operation::ExtcodeSize,
    ];
    let (env, db) = default_env_and_db_setup(operations);
    let expected_result = 0_u8;
    run_program_assert_num_result(env, db, expected_result.into())
}

#[test]
fn extcodesize_with_invalid_address() {
    // Address with upper 12 bytes filled with 1s is invalid
    let address = BigUint::from_bytes_be(&[0xff; 32]);
    let operations = vec![Operation::Push((32_u8, address)), Operation::ExtcodeSize];
    let (env, db) = default_env_and_db_setup(operations);
    let expected_result = 0_u8;
    run_program_assert_num_result(env, db, expected_result.into())
>>>>>>> 1b91de40
}<|MERGE_RESOLUTION|>--- conflicted
+++ resolved
@@ -1375,7 +1375,264 @@
 }
 
 #[test]
-<<<<<<< HEAD
+fn extcodecopy() {
+    // insert the program in the db with address = 100
+    // and then copy the program bytecode in memory
+    // with extcodecopy(address=100, dest_offset, offset, size)
+    let size = 14_u8;
+    let offset = 0_u8;
+    let dest_offset = 0_u8;
+    let address = 100_u8;
+    let program: Program = vec![
+        Operation::Push((1_u8, BigUint::from(size))),
+        Operation::Push((1_u8, BigUint::from(offset))),
+        Operation::Push((1_u8, BigUint::from(dest_offset))),
+        Operation::Push((1_u8, BigUint::from(address))),
+        Operation::ExtcodeCopy,
+        Operation::Push((1_u8, BigUint::from(size))),
+        Operation::Push((1_u8, BigUint::from(dest_offset))),
+        Operation::Return,
+    ]
+    .into();
+
+    let mut env = Env::default();
+    let (address, bytecode) = (
+        Address::from_low_u64_be(address.into()),
+        Bytecode::from(program.clone().to_bytecode()),
+    );
+    env.tx.transact_to = TransactTo::Call(address);
+    let db = Db::new().with_bytecode(address, bytecode);
+    let expected_result = program.to_bytecode();
+    run_program_assert_bytes_result(env, db, &expected_result);
+}
+
+#[test]
+fn extcodecopy_with_offset_out_of_bounds() {
+    // copies to memory the bytecode from the 8th byte (offset = 8) with size = 12
+    // so the result must be [EXTCODECOPY, PUSH, size, PUSH, dest_offset, RETURN, 0,0,0,0,0,0]
+    let size = 12_u8;
+    let offset = 8_u8;
+    let dest_offset = 0_u8;
+    let address = 100_u8;
+    let program: Program = vec![
+        Operation::Push((1_u8, BigUint::from(size))),
+        Operation::Push((1_u8, BigUint::from(offset))),
+        Operation::Push((1_u8, BigUint::from(dest_offset))),
+        Operation::Push((1_u8, BigUint::from(address))),
+        Operation::ExtcodeCopy, // 8th byte
+        Operation::Push((1_u8, BigUint::from(size))),
+        Operation::Push((1_u8, BigUint::from(dest_offset))),
+        Operation::Return,
+    ]
+    .into();
+
+    let mut env = Env::default();
+    let (address, bytecode) = (
+        Address::from_low_u64_be(address.into()),
+        Bytecode::from(program.clone().to_bytecode()),
+    );
+    env.tx.transact_to = TransactTo::Call(address);
+    let db = Db::new().with_bytecode(address, bytecode);
+    let expected_result = [&program.to_bytecode()[offset.into()..], &[0_u8; 6]].concat();
+
+    run_program_assert_bytes_result(env, db, &expected_result);
+}
+
+#[test]
+fn extcodecopy_with_dirty_memory() {
+    // copies to memory the bytecode from the 8th byte (offset = 8) with size = 12
+    // so the result must be [EXTCODECOPY, PUSH, size, PUSH, dest_offset, RETURN, 0,0,0,0,0,0]
+    // Here we want to test if the copied data overwrites the information already stored in memory
+    let size = 10_u8;
+    let offset = 43_u8;
+    let dest_offset = 2_u8;
+    let address = 100_u8;
+
+    let all_ones = BigUint::from_bytes_be(&[0xff_u8; 32]);
+
+    let program: Program = vec![
+        //First, we write ones into the memory
+        Operation::Push((32_u8, all_ones)),
+        Operation::Push0,
+        Operation::Mstore,
+        //Then, we want make our call to Extcodecopy
+        Operation::Push((1_u8, BigUint::from(size))),
+        Operation::Push((1_u8, BigUint::from(offset))),
+        Operation::Push((1_u8, BigUint::from(dest_offset))),
+        Operation::Push((1_u8, BigUint::from(address))),
+        Operation::ExtcodeCopy, // 43th byte
+        Operation::Push((1_u8, BigUint::from(32_u8))),
+        Operation::Push((1_u8, BigUint::from(0_u8))),
+        Operation::Return,
+    ]
+    .into();
+
+    let mut env = Env::default();
+    let (address, bytecode) = (
+        Address::from_low_u64_be(address.into()),
+        Bytecode::from(program.clone().to_bytecode()),
+    );
+    env.tx.transact_to = TransactTo::Call(address);
+    let db = Db::new().with_bytecode(address, bytecode);
+    let expected_result = [
+        &[0xff; 2],                              // 2 bytes of dirty memory (offset = 2)
+        &program.to_bytecode()[offset.into()..], // 6 bytes
+        &[0_u8; 4],                              // 4 bytes of padding (size = 10 = 6 + 4)
+        &[0xff; 20],                             // 20 more bytes of dirty memory
+    ]
+    .concat();
+
+    run_program_assert_bytes_result(env, db, &expected_result);
+}
+
+#[test]
+fn extcodecopy_with_wrong_address() {
+    // A wrong address should return an empty bytecode
+    let size = 10_u8;
+    let offset = 0_u8;
+    let dest_offset = 2_u8;
+    let address = 100_u8;
+    let wrong_address = &[0xff; 32]; // All bits on
+    let all_ones = BigUint::from_bytes_be(&[0xff_u8; 32]);
+
+    let program: Program = vec![
+        //First, we write ones into the memory
+        Operation::Push((32_u8, all_ones)),
+        Operation::Push0,
+        Operation::Mstore,
+        //Begin with Extcodecopy
+        Operation::Push((1_u8, BigUint::from(size))),
+        Operation::Push((1_u8, BigUint::from(offset))),
+        Operation::Push((1_u8, BigUint::from(dest_offset))),
+        Operation::Push((32_u8, BigUint::from_bytes_be(wrong_address))),
+        Operation::ExtcodeCopy,
+        Operation::Push((1_u8, BigUint::from(32_u8))),
+        Operation::Push((1_u8, BigUint::from(0_u8))),
+        Operation::Return,
+    ]
+    .into();
+
+    let mut env = Env::default();
+    let (address, bytecode) = (
+        Address::from_low_u64_be(address.into()),
+        Bytecode::from(program.clone().to_bytecode()),
+    );
+    env.tx.transact_to = TransactTo::Call(address);
+    let db = Db::new().with_bytecode(address, bytecode);
+    let expected_result = [
+        vec![0xff; 2],  // 2 bytes of dirty memory (offset = 2)
+        vec![0_u8; 10], // 4 bytes of padding (size = 10)
+        vec![0xff; 20], // 20 more bytes of dirty memory
+    ]
+    .concat();
+
+    run_program_assert_bytes_result(env, db, &expected_result);
+}
+
+#[test]
+fn prevrandao() {
+    let mut program = vec![Operation::Prevrandao];
+    append_return_result_operations(&mut program);
+    let (mut env, db) = default_env_and_db_setup(program);
+    let randao_str = "0xce124dee50136f3f93f19667fb4198c6b94eecbacfa300469e5280012757be94";
+    let randao = B256::from_str(randao_str).expect("Error while converting str to B256");
+    env.block.prevrandao = Some(randao);
+
+    let expected_result = randao.as_bytes();
+    run_program_assert_bytes_result(env, db, expected_result);
+}
+
+#[test]
+fn prevrandao_check_gas() {
+    let program = vec![Operation::Prevrandao];
+    let env = Env::default();
+    let gas_needed = gas_cost::PREVRANDAO;
+
+    run_program_assert_gas_exact(program, env, gas_needed as _);
+}
+
+#[test]
+fn prevrandao_with_stack_overflow() {
+    let mut program = vec![Operation::Push0; 1024];
+    program.push(Operation::Prevrandao);
+    let (env, db) = default_env_and_db_setup(program);
+
+    run_program_assert_halt(env, db);
+}
+
+#[test]
+fn prevrandao_when_randao_is_not_set() {
+    let program = vec![Operation::Prevrandao];
+    let (env, db) = default_env_and_db_setup(program);
+    let expected_result = 0_u8;
+    run_program_assert_num_result(env, db, expected_result.into());
+}
+
+#[test]
+fn extcodesize() {
+    let address = 40_u8;
+    let mut operations = vec![
+        Operation::Push((1_u8, address.into())),
+        Operation::ExtcodeSize,
+    ];
+    append_return_result_operations(&mut operations);
+
+    let mut env = Env::default();
+    let program = Program::from(operations);
+    let (address, bytecode) = (
+        Address::from_low_u64_be(address as _),
+        Bytecode::from(program.clone().to_bytecode()),
+    );
+    env.tx.transact_to = TransactTo::Call(address);
+    let db = Db::new().with_bytecode(address, bytecode);
+    let expected_result = program.to_bytecode().len();
+    run_program_assert_num_result(env, db, expected_result.into())
+}
+
+#[test]
+fn extcodesize_with_stack_underflow() {
+    let program = vec![Operation::ExtcodeSize];
+    let (env, db) = default_env_and_db_setup(program);
+    run_program_assert_halt(env, db);
+}
+
+#[test]
+fn extcodesize_gas_check() {
+    // in this case we are not considering cold and warm accesses
+    // we assume every access is warm
+    let address = 40_u8;
+    let operations = vec![
+        Operation::Push((1_u8, address.into())),
+        Operation::ExtcodeSize,
+    ];
+    let needed_gas = gas_cost::PUSHN + gas_cost::EXTCODESIZE_WARM;
+    let env = Env::default();
+    run_program_assert_gas_exact(operations, env, needed_gas as _);
+}
+
+#[test]
+fn extcodesize_with_wrong_address() {
+    let address = 0_u8;
+    let operations = vec![
+        Operation::Push((1_u8, address.into())),
+        Operation::ExtcodeSize,
+    ];
+    let (env, db) = default_env_and_db_setup(operations);
+    let expected_result = 0_u8;
+    run_program_assert_num_result(env, db, expected_result.into())
+}
+
+#[test]
+fn extcodesize_with_invalid_address() {
+    // Address with upper 12 bytes filled with 1s is invalid
+    let address = BigUint::from_bytes_be(&[0xff; 32]);
+    let operations = vec![Operation::Push((32_u8, address)), Operation::ExtcodeSize];
+    let (env, db) = default_env_and_db_setup(operations);
+    let expected_result = 0_u8;
+    run_program_assert_num_result(env, db, expected_result.into())
+}
+
+#[test]
 fn call_returns_addition_from_arguments() {
     let (a, b) = (BigUint::from(3_u8), BigUint::from(5_u8));
     let db = Db::new();
@@ -1667,261 +1924,4 @@
     db.update_account(caller_address, 0, caller_balance.into());
 
     run_program_assert_gas_exact_aux(env, db, needed_gas as _);
-=======
-fn extcodecopy() {
-    // insert the program in the db with address = 100
-    // and then copy the program bytecode in memory
-    // with extcodecopy(address=100, dest_offset, offset, size)
-    let size = 14_u8;
-    let offset = 0_u8;
-    let dest_offset = 0_u8;
-    let address = 100_u8;
-    let program: Program = vec![
-        Operation::Push((1_u8, BigUint::from(size))),
-        Operation::Push((1_u8, BigUint::from(offset))),
-        Operation::Push((1_u8, BigUint::from(dest_offset))),
-        Operation::Push((1_u8, BigUint::from(address))),
-        Operation::ExtcodeCopy,
-        Operation::Push((1_u8, BigUint::from(size))),
-        Operation::Push((1_u8, BigUint::from(dest_offset))),
-        Operation::Return,
-    ]
-    .into();
-
-    let mut env = Env::default();
-    let (address, bytecode) = (
-        Address::from_low_u64_be(address.into()),
-        Bytecode::from(program.clone().to_bytecode()),
-    );
-    env.tx.transact_to = TransactTo::Call(address);
-    let db = Db::new().with_bytecode(address, bytecode);
-    let expected_result = program.to_bytecode();
-    run_program_assert_bytes_result(env, db, &expected_result);
-}
-
-#[test]
-fn extcodecopy_with_offset_out_of_bounds() {
-    // copies to memory the bytecode from the 8th byte (offset = 8) with size = 12
-    // so the result must be [EXTCODECOPY, PUSH, size, PUSH, dest_offset, RETURN, 0,0,0,0,0,0]
-    let size = 12_u8;
-    let offset = 8_u8;
-    let dest_offset = 0_u8;
-    let address = 100_u8;
-    let program: Program = vec![
-        Operation::Push((1_u8, BigUint::from(size))),
-        Operation::Push((1_u8, BigUint::from(offset))),
-        Operation::Push((1_u8, BigUint::from(dest_offset))),
-        Operation::Push((1_u8, BigUint::from(address))),
-        Operation::ExtcodeCopy, // 8th byte
-        Operation::Push((1_u8, BigUint::from(size))),
-        Operation::Push((1_u8, BigUint::from(dest_offset))),
-        Operation::Return,
-    ]
-    .into();
-
-    let mut env = Env::default();
-    let (address, bytecode) = (
-        Address::from_low_u64_be(address.into()),
-        Bytecode::from(program.clone().to_bytecode()),
-    );
-    env.tx.transact_to = TransactTo::Call(address);
-    let db = Db::new().with_bytecode(address, bytecode);
-    let expected_result = [&program.to_bytecode()[offset.into()..], &[0_u8; 6]].concat();
-
-    run_program_assert_bytes_result(env, db, &expected_result);
-}
-
-#[test]
-fn extcodecopy_with_dirty_memory() {
-    // copies to memory the bytecode from the 8th byte (offset = 8) with size = 12
-    // so the result must be [EXTCODECOPY, PUSH, size, PUSH, dest_offset, RETURN, 0,0,0,0,0,0]
-    // Here we want to test if the copied data overwrites the information already stored in memory
-    let size = 10_u8;
-    let offset = 43_u8;
-    let dest_offset = 2_u8;
-    let address = 100_u8;
-
-    let all_ones = BigUint::from_bytes_be(&[0xff_u8; 32]);
-
-    let program: Program = vec![
-        //First, we write ones into the memory
-        Operation::Push((32_u8, all_ones)),
-        Operation::Push0,
-        Operation::Mstore,
-        //Then, we want make our call to Extcodecopy
-        Operation::Push((1_u8, BigUint::from(size))),
-        Operation::Push((1_u8, BigUint::from(offset))),
-        Operation::Push((1_u8, BigUint::from(dest_offset))),
-        Operation::Push((1_u8, BigUint::from(address))),
-        Operation::ExtcodeCopy, // 43th byte
-        Operation::Push((1_u8, BigUint::from(32_u8))),
-        Operation::Push((1_u8, BigUint::from(0_u8))),
-        Operation::Return,
-    ]
-    .into();
-
-    let mut env = Env::default();
-    let (address, bytecode) = (
-        Address::from_low_u64_be(address.into()),
-        Bytecode::from(program.clone().to_bytecode()),
-    );
-    env.tx.transact_to = TransactTo::Call(address);
-    let db = Db::new().with_bytecode(address, bytecode);
-    let expected_result = [
-        &[0xff; 2],                              // 2 bytes of dirty memory (offset = 2)
-        &program.to_bytecode()[offset.into()..], // 6 bytes
-        &[0_u8; 4],                              // 4 bytes of padding (size = 10 = 6 + 4)
-        &[0xff; 20],                             // 20 more bytes of dirty memory
-    ]
-    .concat();
-
-    run_program_assert_bytes_result(env, db, &expected_result);
-}
-
-#[test]
-fn extcodecopy_with_wrong_address() {
-    // A wrong address should return an empty bytecode
-    let size = 10_u8;
-    let offset = 0_u8;
-    let dest_offset = 2_u8;
-    let address = 100_u8;
-    let wrong_address = &[0xff; 32]; // All bits on
-    let all_ones = BigUint::from_bytes_be(&[0xff_u8; 32]);
-
-    let program: Program = vec![
-        //First, we write ones into the memory
-        Operation::Push((32_u8, all_ones)),
-        Operation::Push0,
-        Operation::Mstore,
-        //Begin with Extcodecopy
-        Operation::Push((1_u8, BigUint::from(size))),
-        Operation::Push((1_u8, BigUint::from(offset))),
-        Operation::Push((1_u8, BigUint::from(dest_offset))),
-        Operation::Push((32_u8, BigUint::from_bytes_be(wrong_address))),
-        Operation::ExtcodeCopy,
-        Operation::Push((1_u8, BigUint::from(32_u8))),
-        Operation::Push((1_u8, BigUint::from(0_u8))),
-        Operation::Return,
-    ]
-    .into();
-
-    let mut env = Env::default();
-    let (address, bytecode) = (
-        Address::from_low_u64_be(address.into()),
-        Bytecode::from(program.clone().to_bytecode()),
-    );
-    env.tx.transact_to = TransactTo::Call(address);
-    let db = Db::new().with_bytecode(address, bytecode);
-    let expected_result = [
-        vec![0xff; 2],  // 2 bytes of dirty memory (offset = 2)
-        vec![0_u8; 10], // 4 bytes of padding (size = 10)
-        vec![0xff; 20], // 20 more bytes of dirty memory
-    ]
-    .concat();
-
-    run_program_assert_bytes_result(env, db, &expected_result);
-}
-
-#[test]
-fn prevrandao() {
-    let mut program = vec![Operation::Prevrandao];
-    append_return_result_operations(&mut program);
-    let (mut env, db) = default_env_and_db_setup(program);
-    let randao_str = "0xce124dee50136f3f93f19667fb4198c6b94eecbacfa300469e5280012757be94";
-    let randao = B256::from_str(randao_str).expect("Error while converting str to B256");
-    env.block.prevrandao = Some(randao);
-
-    let expected_result = randao.as_bytes();
-    run_program_assert_bytes_result(env, db, expected_result);
-}
-
-#[test]
-fn prevrandao_check_gas() {
-    let program = vec![Operation::Prevrandao];
-    let env = Env::default();
-    let gas_needed = gas_cost::PREVRANDAO;
-
-    run_program_assert_gas_exact(program, env, gas_needed as _);
-}
-
-#[test]
-fn prevrandao_with_stack_overflow() {
-    let mut program = vec![Operation::Push0; 1024];
-    program.push(Operation::Prevrandao);
-    let (env, db) = default_env_and_db_setup(program);
-
-    run_program_assert_halt(env, db);
-}
-
-#[test]
-fn prevrandao_when_randao_is_not_set() {
-    let program = vec![Operation::Prevrandao];
-    let (env, db) = default_env_and_db_setup(program);
-    let expected_result = 0_u8;
-    run_program_assert_num_result(env, db, expected_result.into());
-}
-
-#[test]
-fn extcodesize() {
-    let address = 40_u8;
-    let mut operations = vec![
-        Operation::Push((1_u8, address.into())),
-        Operation::ExtcodeSize,
-    ];
-    append_return_result_operations(&mut operations);
-
-    let mut env = Env::default();
-    let program = Program::from(operations);
-    let (address, bytecode) = (
-        Address::from_low_u64_be(address as _),
-        Bytecode::from(program.clone().to_bytecode()),
-    );
-    env.tx.transact_to = TransactTo::Call(address);
-    let db = Db::new().with_bytecode(address, bytecode);
-    let expected_result = program.to_bytecode().len();
-    run_program_assert_num_result(env, db, expected_result.into())
-}
-
-#[test]
-fn extcodesize_with_stack_underflow() {
-    let program = vec![Operation::ExtcodeSize];
-    let (env, db) = default_env_and_db_setup(program);
-    run_program_assert_halt(env, db);
-}
-
-#[test]
-fn extcodesize_gas_check() {
-    // in this case we are not considering cold and warm accesses
-    // we assume every access is warm
-    let address = 40_u8;
-    let operations = vec![
-        Operation::Push((1_u8, address.into())),
-        Operation::ExtcodeSize,
-    ];
-    let needed_gas = gas_cost::PUSHN + gas_cost::EXTCODESIZE_WARM;
-    let env = Env::default();
-    run_program_assert_gas_exact(operations, env, needed_gas as _);
-}
-
-#[test]
-fn extcodesize_with_wrong_address() {
-    let address = 0_u8;
-    let operations = vec![
-        Operation::Push((1_u8, address.into())),
-        Operation::ExtcodeSize,
-    ];
-    let (env, db) = default_env_and_db_setup(operations);
-    let expected_result = 0_u8;
-    run_program_assert_num_result(env, db, expected_result.into())
-}
-
-#[test]
-fn extcodesize_with_invalid_address() {
-    // Address with upper 12 bytes filled with 1s is invalid
-    let address = BigUint::from_bytes_be(&[0xff; 32]);
-    let operations = vec![Operation::Push((32_u8, address)), Operation::ExtcodeSize];
-    let (env, db) = default_env_and_db_setup(operations);
-    let expected_result = 0_u8;
-    run_program_assert_num_result(env, db, expected_result.into())
->>>>>>> 1b91de40
 }