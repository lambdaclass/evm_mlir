use std::str::FromStr;

use evm_mlir::{
    constants::gas_cost,
    db::{Bytecode, Db},
    env::TransactTo,
    primitives::{Address, Bytes, U256 as EU256},
    program::{Operation, Program},
    syscall::{Log, U256},
    Env, Evm,
};
use num_bigint::BigUint;

fn run_program_assert_num_result(
    mut operations: Vec<Operation>,
    mut env: Env,
    expected_result: BigUint,
) {
    operations.extend([
        Operation::Push0,
        Operation::Mstore,
        Operation::Push((1, 32_u8.into())),
        Operation::Push0,
        Operation::Return,
    ]);
    env.tx.gas_limit = 999_999;
    let program = Program::from(operations);
    let (address, bytecode) = (
        Address::from_low_u64_be(40),
        Bytecode::from(program.to_bytecode()),
    );
    env.tx.transact_to = TransactTo::Call(address);
    let db = Db::new().with_bytecode(address, bytecode);
    let mut evm = Evm::new(env, db);
    let result = evm.transact();
    assert!(&result.is_success());
    let result_data = BigUint::from_bytes_be(result.return_data().unwrap());
    assert_eq!(result_data, expected_result);
}
fn run_program_assert_bytes_result(
    mut operations: Vec<Operation>,
    mut env: Env,
    expected_result: &[u8],
) {
    operations.extend([
        Operation::Push0,
        Operation::Mstore,
        Operation::Push((1, 32_u8.into())),
        Operation::Push0,
        Operation::Return,
    ]);
    let program = Program::from(operations);
    env.tx.gas_limit = 999_999;
    let (address, bytecode) = (
        Address::from_low_u64_be(40),
        Bytecode::from(program.to_bytecode()),
    );
    env.tx.transact_to = TransactTo::Call(address);
    let db = Db::new().with_bytecode(address, bytecode);
    let mut evm = Evm::new(env, db);
    let result = evm.transact();
    assert!(&result.is_success());
    assert_eq!(result.return_data().unwrap(), expected_result);
}

fn run_program_assert_halt(operations: Vec<Operation>, mut env: Env) {
    let program = Program::from(operations);
    env.tx.gas_limit = 999_999;
    let (address, bytecode) = (
        Address::from_low_u64_be(40),
        Bytecode::from(program.to_bytecode()),
    );
    env.tx.transact_to = TransactTo::Call(address);
    let db = Db::new().with_bytecode(address, bytecode);
    let mut evm = Evm::new(env, db);

    let result = evm.transact();
    assert!(result.is_halt());
}

fn run_program_assert_gas_exact(operations: Vec<Operation>, env: Env, needed_gas: u64) {
    //Ok run
    let program = Program::from(operations.clone());
    let mut env_success = env.clone();
    env_success.tx.gas_limit = needed_gas;
    let (address, bytecode) = (
        Address::from_low_u64_be(40),
        Bytecode::from(program.to_bytecode()),
    );
    env_success.tx.transact_to = TransactTo::Call(address);
    let db = Db::new().with_bytecode(address, bytecode);
    let mut evm = Evm::new(env_success, db);

    let result = evm.transact();
    assert!(result.is_success());
    //Halt run
    let program = Program::from(operations.clone());
    let mut env_halt = env.clone();
    env_halt.tx.gas_limit = needed_gas - 1;
    let (address, bytecode) = (
        Address::from_low_u64_be(40),
        Bytecode::from(program.to_bytecode()),
    );
    env_halt.tx.transact_to = TransactTo::Call(address);
    let db = Db::new().with_bytecode(address, bytecode);
    let mut evm = Evm::new(env_halt, db);

    let result = evm.transact();
    assert!(result.is_halt());
}

fn get_fibonacci_program(n: u64) -> Vec<Operation> {
    assert!(n > 0, "n must be greater than 0");

    let main_loop_pc = 36;
    let end_pc = 57;
    vec![
        Operation::Push((32, (n - 1).into())),     // 0-32
        Operation::Push0,                          // fib(0)
        Operation::Push((1, BigUint::from(1_u8))), // fib(1)
        // main loop
        Operation::Jumpdest { pc: main_loop_pc }, // 35
        Operation::Dup(3),
        Operation::IsZero,
        Operation::Push((1, BigUint::from(end_pc))), // 38-39
        Operation::Jumpi,
        // fib(n-1) + fib(n-2)
        Operation::Dup(2),
        Operation::Dup(2),
        Operation::Add,
        // [fib(n-2), fib(n-1), fib(n)] -> [fib(n-1) + fib(n)]
        Operation::Swap(2),
        Operation::Pop,
        Operation::Swap(1),
        // decrement counter
        Operation::Swap(2),
        Operation::Push((1, BigUint::from(1_u8))), // 48-49
        Operation::Swap(1),
        Operation::Sub,
        Operation::Swap(2),
        Operation::Push((1, BigUint::from(main_loop_pc))), // 53-54
        Operation::Jump,
        Operation::Jumpdest { pc: end_pc },
        Operation::Swap(2),
        Operation::Pop,
        Operation::Pop,
        // Return the requested fibonacci element
        Operation::Push0,
        Operation::Mstore,
        Operation::Push((1, 32_u8.into())),
        Operation::Push0,
        Operation::Return,
    ]
}

#[test]
fn fibonacci_example() {
    let operations = get_fibonacci_program(10);
    let program = Program::from(operations);

    let mut env = Env::default();
    env.tx.gas_limit = 999_999;

    let (address, bytecode) = (
        Address::from_low_u64_be(40),
        Bytecode::from(program.to_bytecode()),
    );
    env.tx.transact_to = TransactTo::Call(address);
    let db = Db::new().with_bytecode(address, bytecode);
    let mut evm = Evm::new(env, db);

    let result = evm.transact();

    assert!(&result.is_success());
    let number = BigUint::from_bytes_be(result.return_data().unwrap());
    assert_eq!(number, 55_u32.into());
}

#[test]
fn test_opcode_origin() {
    let operations = vec![Operation::Origin];
    let mut env = Env::default();
    let caller = Address::from_str("0x9bbfed6889322e016e0a02ee459d306fc19545d8").unwrap();
    env.tx.caller = caller;
    let caller_bytes = &caller.to_fixed_bytes();
    //We extend the result to be 32 bytes long.
    let expected_result: [u8; 32] = [&[0u8; 12], &caller_bytes[0..20]]
        .concat()
        .try_into()
        .unwrap();
    run_program_assert_bytes_result(operations, env, &expected_result);
}

#[test]
fn test_opcode_origin_gas_check() {
    let operations = vec![Operation::Origin];

    let needed_gas = gas_cost::ORIGIN;
    let env = Env::default();
    run_program_assert_gas_exact(operations, env, needed_gas as _);
}

#[test]
fn test_opcode_origin_with_stack_overflow() {
    let mut program = vec![Operation::Push0; 1024];
    program.push(Operation::Origin);
    let env = Env::default();
    run_program_assert_halt(program, env);
}

#[test]
fn calldataload_with_all_bytes_before_end_of_calldata() {
    // in this case offset + 32 < calldata_size
    // calldata is
    //       index =    0  1  ... 30 31 30  ... 63
    //      calldata = [0, 0, ..., 0, 1, 0, ..., 0]
    // the offset is 0 and given that the slice width is always 32,
    // then the result is
    //      calldata_slice = [0, 0, ..., 1]
    let calldata_offset = 0_u8;
    let memory_offset = 0_u8;
    let size = 32_u8;
    let program = Program::from(vec![
        Operation::Push((1_u8, BigUint::from(calldata_offset))),
        Operation::CalldataLoad,
        Operation::Push((1_u8, BigUint::from(memory_offset))),
        Operation::Mstore,
        Operation::Push((1_u8, BigUint::from(size))),
        Operation::Push((1_u8, BigUint::from(memory_offset))),
        Operation::Return,
    ]);

    let mut env = Env::default();
    env.tx.gas_limit = 999_999;
    let mut calldata = vec![0x00; 64];
    calldata[31] = 1;
    env.tx.data = Bytes::from(calldata);
    let (address, bytecode) = (
        Address::from_low_u64_be(40),
        Bytecode::from(program.to_bytecode()),
    );
    env.tx.transact_to = TransactTo::Call(address);
    let db = Db::new().with_bytecode(address, bytecode);
    let mut evm = Evm::new(env, db);

    let result = evm.transact();

    assert!(&result.is_success());
    let calldata_slice = result.return_data().unwrap();
    let mut expected_result = [0_u8; 32];
    expected_result[31] = 1;
    assert_eq!(calldata_slice, expected_result);
}

#[test]
fn calldataload_with_some_bytes_after_end_of_calldata() {
    // in this case offset + 32 >= calldata_size
    // the calldata is
    //       index =    0  1  ... 30 31
    //      calldata = [0, 0, ..., 0, 1]
    // and the offset is 1, given that in the result all bytes after
    // calldata end are set to 0, then the result is
    //      calldata_slice = [0, ..., 0, 1, 0]
    let calldata_offset = 1_u8;
    let memory_offset = 0_u8;
    let size = 32_u8;
    let program = Program::from(vec![
        Operation::Push((1_u8, BigUint::from(calldata_offset))),
        Operation::CalldataLoad,
        Operation::Push((1_u8, BigUint::from(memory_offset))),
        Operation::Mstore,
        Operation::Push((1_u8, BigUint::from(size))),
        Operation::Push((1_u8, BigUint::from(memory_offset))),
        Operation::Return,
    ]);

    let mut env = Env::default();
    env.tx.gas_limit = 999_999;
    let mut calldata = vec![0x00; 32];
    calldata[31] = 1;
    env.tx.data = Bytes::from(calldata);
    let (address, bytecode) = (
        Address::from_low_u64_be(40),
        Bytecode::from(program.to_bytecode()),
    );
    env.tx.transact_to = TransactTo::Call(address);
    let db = Db::new().with_bytecode(address, bytecode);
    let mut evm = Evm::new(env, db);

    let result = evm.transact();

    assert!(&result.is_success());
    let calldata_slice = result.return_data().unwrap();
    let mut expected_result = [0_u8; 32];
    expected_result[30] = 1;
    assert_eq!(calldata_slice, expected_result);
}

#[test]
fn calldataload_with_offset_greater_than_calldata_size() {
    // in this case offset > calldata_size
    // the calldata is
    //       index =    0  1  ... 30 31
    //      calldata = [1, 1, ..., 1, 1]
    // and the offset is 64, given that in the result all bytes after
    // calldata end are set to 0, then the result is
    //      calldata_slice = [0, ..., 0, 0, 0]
    let calldata_offset = 64_u8;
    let memory_offset = 0_u8;
    let size = 32_u8;
    let program = Program::from(vec![
        Operation::Push((1_u8, BigUint::from(calldata_offset))),
        Operation::CalldataLoad,
        Operation::Push((1_u8, BigUint::from(memory_offset))),
        Operation::Mstore,
        Operation::Push((1_u8, BigUint::from(size))),
        Operation::Push((1_u8, BigUint::from(memory_offset))),
        Operation::Return,
    ]);

    let mut env = Env::default();
    env.tx.gas_limit = 999_999;
    env.tx.data = Bytes::from(vec![0xff; 32]);
    let (address, bytecode) = (
        Address::from_low_u64_be(40),
        Bytecode::from(program.to_bytecode()),
    );
    env.tx.transact_to = TransactTo::Call(address);
    let db = Db::new().with_bytecode(address, bytecode);
    let mut evm = Evm::new(env, db);

    let result = evm.transact();

    assert!(&result.is_success());
    let calldata_slice = result.return_data().unwrap();
    let expected_result = [0_u8; 32];
    assert_eq!(calldata_slice, expected_result);
}

#[test]
fn test_calldatacopy() {
    let operations = vec![
        Operation::Push((1, BigUint::from(10_u8))),
        Operation::Push((1, BigUint::from(0_u8))),
        Operation::Push((1, BigUint::from(0_u8))),
        Operation::CallDataCopy,
        Operation::Push((1, BigUint::from(10_u8))),
        Operation::Push((1, BigUint::from(0_u8))),
        Operation::Return,
    ];

    let program = Program::from(operations);
    let mut env = Env::default();
    env.tx.data = Bytes::from(vec![0, 1, 2, 3, 4, 5, 6, 7, 8, 9]);
    env.tx.gas_limit = 1000;
    let (address, bytecode) = (
        Address::from_low_u64_be(40),
        Bytecode::from(program.to_bytecode()),
    );
    env.tx.transact_to = TransactTo::Call(address);
    let db = Db::new().with_bytecode(address, bytecode);
    let mut evm = Evm::new(env, db);
    let result = evm.transact();

    //Test that the memory is correctly copied
    let correct_memory = vec![0, 1, 2, 3, 4, 5, 6, 7, 8, 9];
    let return_data = result.return_data().unwrap();
    assert_eq!(return_data, correct_memory);
}

#[test]
fn test_calldatacopy_zeros_padding() {
    let operations = vec![
        Operation::Push((1, BigUint::from(10_u8))),
        Operation::Push((1, BigUint::from(0_u8))),
        Operation::Push((1, BigUint::from(0_u8))),
        Operation::CallDataCopy,
        Operation::Push((1, BigUint::from(10_u8))),
        Operation::Push((1, BigUint::from(0_u8))),
        Operation::Return,
    ];

    let program = Program::from(operations);
    let mut env = Env::default();
    env.tx.data = Bytes::from(vec![0, 1, 2, 3, 4]);
    env.tx.gas_limit = 1000;
    let (address, bytecode) = (
        Address::from_low_u64_be(40),
        Bytecode::from(program.to_bytecode()),
    );
    env.tx.transact_to = TransactTo::Call(address);
    let db = Db::new().with_bytecode(address, bytecode);
    let mut evm = Evm::new(env, db);
    let result = evm.transact();

    //Test that the memory is correctly copied
    let correct_memory = vec![0, 1, 2, 3, 4, 0, 0, 0, 0, 0];
    let return_data = result.return_data().unwrap();
    assert_eq!(return_data, correct_memory);
}

#[test]
fn test_calldatacopy_memory_offset() {
    let operations = vec![
        Operation::Push((1, BigUint::from(5_u8))),
        Operation::Push((1, BigUint::from(1_u8))),
        Operation::Push((1, BigUint::from(0_u8))),
        Operation::CallDataCopy,
        Operation::Push((1, BigUint::from(5_u8))),
        Operation::Push((1, BigUint::from(0_u8))),
        Operation::Return,
    ];

    let program = Program::from(operations);
    let mut env = Env::default();
    env.tx.data = Bytes::from(vec![0, 1, 2, 3, 4, 5, 6, 7, 8, 9]);
    env.tx.gas_limit = 1000;
    let (address, bytecode) = (
        Address::from_low_u64_be(40),
        Bytecode::from(program.to_bytecode()),
    );
    env.tx.transact_to = TransactTo::Call(address);
    let db = Db::new().with_bytecode(address, bytecode);
    let mut evm = Evm::new(env, db);
    let result = evm.transact();

    //Test that the memory is correctly copied
    let correct_memory = vec![1, 2, 3, 4, 5];
    let return_data = result.return_data().unwrap();
    assert_eq!(return_data, correct_memory);
}

#[test]
fn test_calldatacopy_calldataoffset() {
    let operations = vec![
        Operation::Push((1, BigUint::from(10_u8))),
        Operation::Push((1, BigUint::from(0_u8))),
        Operation::Push((1, BigUint::from(1_u8))),
        Operation::CallDataCopy,
        Operation::Push((1, BigUint::from(10_u8))),
        Operation::Push((1, BigUint::from(0_u8))),
        Operation::Return,
    ];

    let program = Program::from(operations);
    let mut env = Env::default();
    env.tx.data = Bytes::from(vec![0, 1, 2, 3, 4, 5, 6, 7, 8, 9]);
    env.tx.gas_limit = 1000;
    let (address, bytecode) = (
        Address::from_low_u64_be(40),
        Bytecode::from(program.to_bytecode()),
    );
    env.tx.transact_to = TransactTo::Call(address);
    let db = Db::new().with_bytecode(address, bytecode);
    let mut evm = Evm::new(env, db);

    let result = evm.transact();

    //Test that the memory is correctly copied
    let correct_memory = vec![0, 0, 1, 2, 3, 4, 5, 6, 7, 8];
    let return_data = result.return_data().unwrap();
    assert_eq!(return_data, correct_memory);
}

#[test]
fn test_calldatacopy_calldataoffset_bigger_than_calldatasize() {
    let operations = vec![
        Operation::Push((1, BigUint::from(10_u8))),
        Operation::Push((1, BigUint::from(30_u8))),
        Operation::Push((1, BigUint::from(0_u8))),
        Operation::CallDataCopy,
        Operation::Push((1, BigUint::from(10_u8))),
        Operation::Push((1, BigUint::from(0_u8))),
        Operation::Return,
    ];

    let program = Program::from(operations);
    let mut env = Env::default();
    env.tx.data = Bytes::from(vec![0, 1, 2, 3, 4, 5, 6, 7, 8, 9]);
    env.tx.gas_limit = 1000;
    let (address, bytecode) = (
        Address::from_low_u64_be(40),
        Bytecode::from(program.to_bytecode()),
    );
    env.tx.transact_to = TransactTo::Call(address);
    let db = Db::new().with_bytecode(address, bytecode);
    let mut evm = Evm::new(env, db);
    let result = evm.transact();

    //Test that the memory is correctly copied
    let correct_memory = vec![0, 0, 0, 0, 0, 0, 0, 0, 0, 0];
    let return_data = result.return_data().unwrap();
    assert_eq!(return_data, correct_memory);
}

#[test]
fn log0() {
    let data: [u8; 32] = [0xff; 32];
    let size = 32_u8;
    let memory_offset = 0_u8;
    let program = Program::from(vec![
        // store data in memory
        Operation::Push((32_u8, BigUint::from_bytes_be(&data))),
        Operation::Push((1_u8, BigUint::from(memory_offset))),
        Operation::Mstore,
        // execute log0
        Operation::Push((1_u8, BigUint::from(size))),
        Operation::Push((1_u8, BigUint::from(memory_offset))),
        Operation::Log(0),
    ]);

    let mut env = Env::default();
    env.tx.gas_limit = 999_999;

    let (address, bytecode) = (
        Address::from_low_u64_be(40),
        Bytecode::from(program.to_bytecode()),
    );
    env.tx.transact_to = TransactTo::Call(address);
    let db = Db::new().with_bytecode(address, bytecode);
    let mut evm = Evm::new(env, db);

    let result = evm.transact();

    assert!(&result.is_success());
    let logs = result.return_logs().unwrap();
    let expected_logs: Vec<Log> = vec![Log {
        data: [0xff_u8; 32].into(),
        topics: vec![],
    }];
    assert_eq!(logs.to_owned(), expected_logs);
}

#[test]
fn log1() {
    let data: [u8; 32] = [0xff; 32];
    let size = 32_u8;
    let memory_offset = 0_u8;
    let mut topic: [u8; 32] = [0x00; 32];
    topic[31] = 1;

    let program = Program::from(vec![
        // store data in memory
        Operation::Push((32_u8, BigUint::from_bytes_be(&data))),
        Operation::Push((1_u8, BigUint::from(memory_offset))),
        Operation::Mstore,
        // execute log1
        Operation::Push((32_u8, BigUint::from_bytes_be(&topic))),
        Operation::Push((1_u8, BigUint::from(size))),
        Operation::Push((1_u8, BigUint::from(memory_offset))),
        Operation::Log(1),
    ]);

    let mut env = Env::default();
    env.tx.gas_limit = 999_999;

    let (address, bytecode) = (Address::zero(), Bytecode::from(program.to_bytecode()));
    env.tx.transact_to = TransactTo::Call(address);
    let db = Db::new().with_bytecode(address, bytecode);
    let mut evm = Evm::new(env, db);

    let result = evm.transact();

    assert!(&result.is_success());
    let logs = result.return_logs().unwrap();
    let expected_logs: Vec<Log> = vec![Log {
        data: [0xff_u8; 32].into(),
        topics: vec![U256 { lo: 1, hi: 0 }],
    }];
    assert_eq!(logs.to_owned(), expected_logs);
}

#[test]
fn log2() {
    let data: [u8; 32] = [0xff; 32];
    let size = 32_u8;
    let memory_offset = 0_u8;
    let mut topic1: [u8; 32] = [0x00; 32];
    topic1[31] = 1;
    let mut topic2: [u8; 32] = [0x00; 32];
    topic2[31] = 2;

    let program = Program::from(vec![
        // store data in memory
        Operation::Push((32_u8, BigUint::from_bytes_be(&data))),
        Operation::Push((1_u8, BigUint::from(memory_offset))),
        Operation::Mstore,
        // execute log2
        Operation::Push((32_u8, BigUint::from_bytes_be(&topic2))),
        Operation::Push((32_u8, BigUint::from_bytes_be(&topic1))),
        Operation::Push((1_u8, BigUint::from(size))),
        Operation::Push((1_u8, BigUint::from(memory_offset))),
        Operation::Log(2),
    ]);

    let mut env = Env::default();
    env.tx.gas_limit = 999_999;

    let (address, bytecode) = (
        Address::from_low_u64_be(40),
        Bytecode::from(program.to_bytecode()),
    );
    env.tx.transact_to = TransactTo::Call(address);
    let db = Db::new().with_bytecode(address, bytecode);
    let mut evm = Evm::new(env, db);

    let result = evm.transact();

    assert!(&result.is_success());
    let logs = result.return_logs().unwrap();
    let expected_logs: Vec<Log> = vec![Log {
        data: [0xff_u8; 32].into(),
        topics: vec![U256 { lo: 1, hi: 0 }, U256 { lo: 2, hi: 0 }],
    }];
    assert_eq!(logs.to_owned(), expected_logs);
}

#[test]
fn log3() {
    let data: [u8; 32] = [0xff; 32];
    let size = 32_u8;
    let memory_offset = 0_u8;
    let mut topic1: [u8; 32] = [0x00; 32];
    topic1[31] = 1;
    let mut topic2: [u8; 32] = [0x00; 32];
    topic2[31] = 2;
    let mut topic3: [u8; 32] = [0x00; 32];
    topic3[31] = 3;

    let program = Program::from(vec![
        // store data in memory
        Operation::Push((32_u8, BigUint::from_bytes_be(&data))),
        Operation::Push((1_u8, BigUint::from(memory_offset))),
        Operation::Mstore,
        // execute log2
        Operation::Push((32_u8, BigUint::from_bytes_be(&topic3))),
        Operation::Push((32_u8, BigUint::from_bytes_be(&topic2))),
        Operation::Push((32_u8, BigUint::from_bytes_be(&topic1))),
        Operation::Push((1_u8, BigUint::from(size))),
        Operation::Push((1_u8, BigUint::from(memory_offset))),
        Operation::Log(3),
    ]);

    let mut env = Env::default();
    env.tx.gas_limit = 999_999;
    let (address, bytecode) = (
        Address::from_low_u64_be(40),
        Bytecode::from(program.to_bytecode()),
    );
    env.tx.transact_to = TransactTo::Call(address);
    let db = Db::new().with_bytecode(address, bytecode);
    let mut evm = Evm::new(env, db);

    let result = evm.transact();

    assert!(&result.is_success());
    let logs = result.return_logs().unwrap();
    let expected_logs: Vec<Log> = vec![Log {
        data: [0xff_u8; 32].into(),
        topics: vec![
            U256 { lo: 1, hi: 0 },
            U256 { lo: 2, hi: 0 },
            U256 { lo: 3, hi: 0 },
        ],
    }];
    assert_eq!(logs.to_owned(), expected_logs);
}

#[test]
fn log4() {
    let data: [u8; 32] = [0xff; 32];
    let size = 32_u8;
    let memory_offset = 0_u8;
    let mut topic1: [u8; 32] = [0x00; 32];
    topic1[31] = 1;
    let mut topic2: [u8; 32] = [0x00; 32];
    topic2[31] = 2;
    let mut topic3: [u8; 32] = [0x00; 32];
    topic3[31] = 3;
    let mut topic4: [u8; 32] = [0x00; 32];
    topic4[31] = 4;

    let program = Program::from(vec![
        // store data in memory
        Operation::Push((32_u8, BigUint::from_bytes_be(&data))),
        Operation::Push((1_u8, BigUint::from(memory_offset))),
        Operation::Mstore,
        // execute log4
        Operation::Push((32_u8, BigUint::from_bytes_be(&topic4))),
        Operation::Push((32_u8, BigUint::from_bytes_be(&topic3))),
        Operation::Push((32_u8, BigUint::from_bytes_be(&topic2))),
        Operation::Push((32_u8, BigUint::from_bytes_be(&topic1))),
        Operation::Push((1_u8, BigUint::from(size))),
        Operation::Push((1_u8, BigUint::from(memory_offset))),
        Operation::Log(4),
    ]);

    let mut env = Env::default();
    env.tx.gas_limit = 999_999;

    let (address, bytecode) = (
        Address::from_low_u64_be(40),
        Bytecode::from(program.to_bytecode()),
    );
    env.tx.transact_to = TransactTo::Call(address);
    let db = Db::new().with_bytecode(address, bytecode);
    let mut evm = Evm::new(env, db);

    let result = evm.transact();

    assert!(&result.is_success());
    let logs = result.return_logs().unwrap();
    let expected_logs: Vec<Log> = vec![Log {
        data: [0xff_u8; 32].into(),
        topics: vec![
            U256 { lo: 1, hi: 0 },
            U256 { lo: 2, hi: 0 },
            U256 { lo: 3, hi: 0 },
            U256 { lo: 4, hi: 0 },
        ],
    }];
    assert_eq!(logs.to_owned(), expected_logs);
}

#[test]
fn callvalue_happy_path() {
    let callvalue: u32 = 1500;
    let operations = vec![Operation::Callvalue];
    let mut env = Env::default();
    env.tx.value = EU256::from(callvalue);
    let expected_result = BigUint::from(callvalue);
    run_program_assert_num_result(operations, env, expected_result);
}

#[test]
fn callvalue_gas_check() {
    let operations = vec![Operation::Callvalue];
    let needed_gas = gas_cost::CALLVALUE;
    let env = Env::default();
    run_program_assert_gas_exact(operations, env, needed_gas as _);
}

#[test]
fn callvalue_stack_overflow() {
    let mut program = vec![Operation::Push0; 1024];
    program.push(Operation::Callvalue);
    let env = Env::default();
    run_program_assert_halt(program, env);
}

#[test]
fn block_number_check() {
    let program = vec![Operation::Number];
    let mut env = Env::default();
    let result = BigUint::from(2147483639_u32);

    env.block.number = ethereum_types::U256::from(2147483639);

    run_program_assert_num_result(program, env, result);
}

#[test]
fn block_number_check_gas() {
    let program = vec![Operation::Number];
    let env = Env::default();
    let gas_needed = gas_cost::NUMBER;

    run_program_assert_gas_exact(program, env, gas_needed as _);
}

#[test]
fn block_number_with_stack_overflow() {
    let mut program = vec![Operation::Push0; 1024];
    let env = Env::default();

    program.push(Operation::Number);
    run_program_assert_halt(program, env);
}

#[test]
fn gasprice_happy_path() {
    let gas_price: u32 = 33192;
    let operations = vec![Operation::Gasprice];
    let mut env = Env::default();
    env.tx.gas_price = EU256::from(gas_price);

    let expected_result = BigUint::from(gas_price);

    run_program_assert_num_result(operations, env, expected_result);
}

#[test]
fn gasprice_gas_check() {
    let operations = vec![Operation::Gasprice];
    let needed_gas = gas_cost::GASPRICE;
    let env = Env::default();
    run_program_assert_gas_exact(operations, env, needed_gas as _);
}

#[test]
fn gasprice_stack_overflow() {
    let mut program = vec![Operation::Push0; 1024];
    program.push(Operation::Gasprice);
    let env = Env::default();
    run_program_assert_halt(program, env);
}

#[test]
fn chainid_happy_path() {
    let chainid: u64 = 1333;
    let operations = vec![Operation::Chainid];
    let mut env = Env::default();
    env.cfg.chain_id = chainid;
    let expected_result = BigUint::from(chainid);
    run_program_assert_num_result(operations, env, expected_result);
}

#[test]
fn chainid_gas_check() {
    let operations = vec![Operation::Chainid];
    let needed_gas = gas_cost::CHAINID;
    let env = Env::default();
    run_program_assert_gas_exact(operations, env, needed_gas as _);
}

#[test]
fn chainid_stack_overflow() {
    let mut program = vec![Operation::Push0; 1024];
    program.push(Operation::Chainid);
    let env = Env::default();
    run_program_assert_halt(program, env);
}

#[test]
<<<<<<< HEAD
fn sload_gas_consumption() {
    let program = vec![
        Operation::Push((1_u8, BigUint::from(1_u8))),
        Operation::Sload,
    ];
    let result = gas_cost::PUSHN + gas_cost::SLOAD;
    let env = Env::default();

    run_program_assert_gas_exact(program, env, result as _);
}

#[test]
fn sload_with_valid_key() {
    let key = 80_u8;
    let value = 11_u8;
    let program = Program::from(vec![
        Operation::Push((1_u8, BigUint::from(key))),
        Operation::Sload,
        Operation::Push0,
        Operation::Mstore,
        Operation::Push((1_u8, BigUint::from(32_u8))),
        Operation::Push0,
        Operation::Return,
    ]);
    let (address, bytecode) = (
        Address::from_low_u64_be(40),
        Bytecode::from(program.to_bytecode()),
    );
    let caller_address = Address::from_low_u64_be(41);
    let mut env = Env::default();
    env.tx.gas_limit = 999_999;
    env.tx.transact_to = TransactTo::Call(address);
    env.tx.caller = caller_address;
    let db = Db::new().with_bytecode(address, bytecode);
    let mut evm = Evm::new(env, db);

    evm.db
        .write_storage(caller_address, EU256::from(key), EU256::from(value));

    let result = evm.transact();
    assert!(&result.is_success());
    let result = result.return_data().unwrap();

    assert_eq!(EU256::from(result), EU256::from(value));
}

#[test]
fn sload_with_invalid_key() {
    let program = vec![
        Operation::Push((1_u8, BigUint::from(5_u8))),
        Operation::Sload,
    ];
    let env = Env::default();
    let result = BigUint::from(0_u8);

    run_program_assert_result(program, env, result);
}

#[test]
fn sload_with_stack_underflow() {
    let program = vec![Operation::Sload];
    let env = Env::default();

=======
fn caller_happy_path() {
    let caller = Address::from_str("0x9bbfed6889322e016e0a02ee459d306fc19545d8").unwrap();
    let operations = vec![Operation::Caller];
    let mut env = Env::default();
    env.tx.caller = caller;
    let caller_bytes = &caller.to_fixed_bytes();
    //We extend the result to be 32 bytes long.
    let expected_result: [u8; 32] = [&[0u8; 12], &caller_bytes[0..20]]
        .concat()
        .try_into()
        .unwrap();
    run_program_assert_bytes_result(operations, env, &expected_result);
}

#[test]
fn caller_gas_check() {
    let operations = vec![Operation::Caller];
    let needed_gas = gas_cost::CALLER;
    let env = Env::default();
    run_program_assert_gas_exact(operations, env, needed_gas as _);
}

#[test]
fn caller_stack_overflow() {
    let mut program = vec![Operation::Push0; 1024];
    program.push(Operation::Caller);
    let env = Env::default();
>>>>>>> 87d17819
    run_program_assert_halt(program, env);
}<|MERGE_RESOLUTION|>--- conflicted
+++ resolved
@@ -832,71 +832,6 @@
 }
 
 #[test]
-<<<<<<< HEAD
-fn sload_gas_consumption() {
-    let program = vec![
-        Operation::Push((1_u8, BigUint::from(1_u8))),
-        Operation::Sload,
-    ];
-    let result = gas_cost::PUSHN + gas_cost::SLOAD;
-    let env = Env::default();
-
-    run_program_assert_gas_exact(program, env, result as _);
-}
-
-#[test]
-fn sload_with_valid_key() {
-    let key = 80_u8;
-    let value = 11_u8;
-    let program = Program::from(vec![
-        Operation::Push((1_u8, BigUint::from(key))),
-        Operation::Sload,
-        Operation::Push0,
-        Operation::Mstore,
-        Operation::Push((1_u8, BigUint::from(32_u8))),
-        Operation::Push0,
-        Operation::Return,
-    ]);
-    let (address, bytecode) = (
-        Address::from_low_u64_be(40),
-        Bytecode::from(program.to_bytecode()),
-    );
-    let caller_address = Address::from_low_u64_be(41);
-    let mut env = Env::default();
-    env.tx.gas_limit = 999_999;
-    env.tx.transact_to = TransactTo::Call(address);
-    env.tx.caller = caller_address;
-    let db = Db::new().with_bytecode(address, bytecode);
-    let mut evm = Evm::new(env, db);
-
-    evm.db
-        .write_storage(caller_address, EU256::from(key), EU256::from(value));
-
-    let result = evm.transact();
-    assert!(&result.is_success());
-    let result = result.return_data().unwrap();
-
-    assert_eq!(EU256::from(result), EU256::from(value));
-}
-
-#[test]
-fn sload_with_invalid_key() {
-    let program = vec![
-        Operation::Push((1_u8, BigUint::from(5_u8))),
-        Operation::Sload,
-    ];
-    let env = Env::default();
-    let result = BigUint::from(0_u8);
-
-    run_program_assert_result(program, env, result);
-}
-
-#[test]
-fn sload_with_stack_underflow() {
-    let program = vec![Operation::Sload];
-    let env = Env::default();
-
-=======
 fn caller_happy_path() {
     let caller = Address::from_str("0x9bbfed6889322e016e0a02ee459d306fc19545d8").unwrap();
     let operations = vec![Operation::Caller];
@@ -924,6 +859,72 @@
     let mut program = vec![Operation::Push0; 1024];
     program.push(Operation::Caller);
     let env = Env::default();
->>>>>>> 87d17819
+    run_program_assert_halt(program, env);
+}
+
+#[test]
+fn sload_gas_consumption() {
+    let program = vec![
+        Operation::Push((1_u8, BigUint::from(1_u8))),
+        Operation::Sload,
+    ];
+    let result = gas_cost::PUSHN + gas_cost::SLOAD;
+    let env = Env::default();
+
+    run_program_assert_gas_exact(program, env, result as _);
+}
+
+#[test]
+fn sload_with_valid_key() {
+    let key = 80_u8;
+    let value = 11_u8;
+    let program = Program::from(vec![
+        Operation::Push((1_u8, BigUint::from(key))),
+        Operation::Sload,
+        Operation::Push0,
+        Operation::Mstore,
+        Operation::Push((1_u8, BigUint::from(32_u8))),
+        Operation::Push0,
+        Operation::Return,
+    ]);
+    let (address, bytecode) = (
+        Address::from_low_u64_be(40),
+        Bytecode::from(program.to_bytecode()),
+    );
+    let caller_address = Address::from_low_u64_be(41);
+    let mut env = Env::default();
+    env.tx.gas_limit = 999_999;
+    env.tx.transact_to = TransactTo::Call(address);
+    env.tx.caller = caller_address;
+    let db = Db::new().with_bytecode(address, bytecode);
+    let mut evm = Evm::new(env, db);
+
+    evm.db
+        .write_storage(caller_address, EU256::from(key), EU256::from(value));
+
+    let result = evm.transact();
+    assert!(&result.is_success());
+    let result = result.return_data().unwrap();
+
+    assert_eq!(EU256::from(result), EU256::from(value));
+}
+
+#[test]
+fn sload_with_invalid_key() {
+    let program = vec![
+        Operation::Push((1_u8, BigUint::from(5_u8))),
+        Operation::Sload,
+    ];
+    let env = Env::default();
+    let result = BigUint::from(0_u8);
+
+    run_program_assert_result(program, env, result);
+}
+
+#[test]
+fn sload_with_stack_underflow() {
+    let program = vec![Operation::Sload];
+    let env = Env::default();
+
     run_program_assert_halt(program, env);
 }