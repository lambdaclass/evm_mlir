--- conflicted
+++ resolved
@@ -32,11 +32,6 @@
         "stRevertTest".into(),
         "eip3855_push0".into(),
         "eip4844_blobs".into(),
-<<<<<<< HEAD
-        "stZeroCallsRevert".into(),
-=======
-        "stEIP2930".into(),
->>>>>>> d6b42132
         "stSystemOperationsTest".into(),
         "stReturnDataTest".into(),
         "stHomesteadSpecific".into(),
