use std::{collections::HashSet, path::Path};
mod ef_tests_executor;
<<<<<<< HEAD
use bytes::Bytes;
use ef_tests_executor::models::{AccountInfo, TestSuite};
use evm_mlir::{
    db::Db,
    env::{AccessList, TransactTo},
    primitives,
    result::ExecutionResult,
    utils::{access_list_cost, precompiled_addresses},
    Env, Evm,
};
=======
use ef_tests_executor::test_utils::run_test;
>>>>>>> 6a5ffd3d

fn get_group_name_from_path(path: &Path) -> String {
    // Gets the parent directory's name.
    // Example: ethtests/GeneralStateTests/stArgsZeroOneBalance/addmodNonConst.json
    // -> stArgsZeroOneBalance
    path.ancestors()
        .into_iter()
        .nth(1)
        .unwrap()
        .file_name()
        .unwrap()
        .to_str()
        .unwrap()
        .to_string()
}

fn get_suite_name_from_path(path: &Path) -> String {
    // Example: ethtests/GeneralStateTests/stArgsZeroOneBalance/addmodNonConst.json
    // -> addmodNonConst
    path.file_stem().unwrap().to_str().unwrap().to_string()
}

fn get_ignored_groups() -> HashSet<String> {
    HashSet::from([
        "stEIP4844-blobtransactions".into(),
        "stEIP5656-MCOPY".into(),
        "stEIP3651-warmcoinbase".into(),
        "stArgsZeroOneBalance".into(),
        "stTimeConsuming".into(), // this will be tested with the time_consuming_test binary
        "stRevertTest".into(),
        "eip3855_push0".into(),
        "eip4844_blobs".into(),
        "stZeroCallsRevert".into(),
        "stSystemOperationsTest".into(),
        "stReturnDataTest".into(),
        "vmPerformance".into(),
        "stHomesteadSpecific".into(),
        "stStackTests".into(),
        "eip5656_mcopy".into(),
        "eip6780_selfdestruct".into(),
        "stCallCreateCallCodeTest".into(),
        "stPreCompiledContracts2".into(),
        "stZeroKnowledge2".into(),
        "stDelegatecallTestHomestead".into(),
        "stEIP150singleCodeGasPrices".into(),
        "stCreate2".into(),
        "stSpecialTest".into(),
        "stRecursiveCreate".into(),
        "vmIOandFlowOperations".into(),
        "stEIP150Specific".into(),
        "stExtCodeHash".into(),
        "stCallCodes".into(),
        "stRandom2".into(),
        "stMemoryStressTest".into(),
        "stStaticFlagEnabled".into(),
        "vmTests".into(),
        "stZeroKnowledge".into(),
        "stLogTests".into(),
        "stBugs".into(),
        "stEIP1559".into(),
        "stStaticCall".into(),
        "stMemExpandingEIP150Calls".into(),
        "stTransactionTest".into(),
        "eip3860_initcode".into(),
        "stCodeCopyTest".into(),
        "stPreCompiledContracts".into(),
        "stNonZeroCallsTest".into(),
        "stMemoryTest".into(),
        "stRandom".into(),
        "stInitCodeTest".into(),
        "stBadOpcode".into(),
        "eip1153_tstore".into(),
        "stSolidityTest".into(),
        "yul".into(),
        "stEIP3607".into(),
        "stCreateTest".into(),
        "eip198_modexp_precompile".into(),
        "stZeroCallsTest".into(),
        "stAttackTest".into(),
        "stExample".into(),
        "vmArithmeticTest".into(),
        "stQuadraticComplexityTest".into(),
        "stSelfBalance".into(),
        "stEIP3855-push0".into(),
        "stWalletTest".into(),
        "vmLogTest".into(),
    ])
}

fn get_ignored_suites() -> HashSet<String> {
    HashSet::from([
        "ValueOverflow".into(),      // TODO: parse bigint tx value
        "ValueOverflowParis".into(), // TODO: parse bigint tx value
    ])
}

fn run_ef_test(path: &Path, contents: String) -> datatest_stable::Result<()> {
    let group_name = get_group_name_from_path(path);
    if get_ignored_groups().contains(&group_name) {
        return Ok(());
    }

    let suite_name = get_suite_name_from_path(path);
    if get_ignored_suites().contains(&suite_name) {
        return Ok(());
    }

<<<<<<< HEAD
        for test in tests {
            let mut env = Env::default();
            env.tx.transact_to = to.clone();
            env.tx.gas_price = gas_price;
            env.tx.caller = sender;
            env.tx.value = unit.transaction.value[test.indexes.value];
            env.tx.data = decode_hex(unit.transaction.data[test.indexes.data].clone()).unwrap();
            let access_list_vector = unit
                .transaction
                .access_lists
                .get(test.indexes.data)
                .cloned()
                .flatten()
                .unwrap_or_default();

            let mut access_list = AccessList::default();
            for access_list_item in access_list_vector {
                let mut storage_keys = Vec::new();
                for storage_key in access_list_item.storage_keys {
                    let storage_key = primitives::U256::from(storage_key.as_bytes());
                    storage_keys.push(storage_key);
                }
                access_list.push((access_list_item.address, storage_keys));
            }
            access_list.push((env.block.coinbase, Vec::new())); // after Shanghai, coinbase address is added to access list
            access_list.push((env.tx.caller, Vec::new())); // after Berlin, tx.sender is added to access list

            access_list.append(&mut precompiled_addresses()); // precompiled address are always warm

            env.block.number = unit.env.current_number;
            env.block.coinbase = unit.env.current_coinbase;
            env.block.timestamp = unit.env.current_timestamp;
            env.tx.access_list = access_list;
            env.tx.gas_limit = unit.transaction.gas_limit[test.indexes.gas].as_u64()
                + access_list_cost(&env.tx.access_list);

            let excess_blob_gas = unit
                .env
                .current_excess_blob_gas
                .unwrap_or_default()
                .as_u64();
            env.block.set_blob_base_fee(excess_blob_gas);

            if let Some(basefee) = unit.env.current_base_fee {
                env.block.basefee = basefee;
            };
            let mut db = match to.clone() {
                TransactTo::Call(to) => {
                    let opcodes = decode_hex(unit.pre.get(&to).unwrap().code.clone()).unwrap();
                    Db::new().with_contract(to, opcodes)
                }
                TransactTo::Create => {
                    let opcodes =
                        decode_hex(unit.pre.get(&env.tx.caller).unwrap().code.clone()).unwrap();
                    Db::new().with_contract(env.tx.get_address(), opcodes)
                }
            };

            // Load pre storage into db
            for (address, account_info) in unit.pre.iter() {
                let opcodes = decode_hex(account_info.code.clone()).unwrap();
                db = db.with_contract(address.to_owned(), opcodes);
                db.set_account(
                    address.to_owned(),
                    account_info.nonce,
                    account_info.balance,
                    account_info.storage.clone(),
                );
            }
            let mut evm = Evm::new(env, db);

            let res = evm.transact().unwrap();

            match (&test.expect_exception, &res.result) {
                (None, _) => {
                    if unit.out.as_ref() != res.result.output() {
                        return Err("Wrong output".into());
                    }
                }
                (Some(_), ExecutionResult::Halt { .. } | ExecutionResult::Revert { .. }) => {
                    return Ok(()); //Halt/Revert and want an error
                }
                _ => {
                    return Err("Expected exception but got none".into());
                }
            }

            // TODO: use rlp and hash to check logs

            // Test the resulting storage is the same as the expected storage
            let mut result_state = HashMap::new();
            for address in test.post_state.keys() {
                let account = res.state.get(address).unwrap();
                let opcodes = decode_hex(account.info.code.clone().unwrap()).unwrap();
                result_state.insert(
                    address.to_owned(),
                    AccountInfo {
                        balance: account.info.balance,
                        code: opcodes,
                        nonce: account.info.nonce,
                        storage: account
                            .storage
                            .clone()
                            .into_iter()
                            .map(|(addr, slot)| (addr, slot.present_value))
                            .collect(),
                    },
                );
            }
            assert_eq!(test.post_state, result_state);
        }
    }
    Ok(())
=======
    run_test(path, contents)
>>>>>>> 6a5ffd3d
}

datatest_stable::harness!(run_ef_test, "ethtests/GeneralStateTests/", r"^.*/*.json",);<|MERGE_RESOLUTION|>--- conflicted
+++ resolved
@@ -1,19 +1,6 @@
 use std::{collections::HashSet, path::Path};
 mod ef_tests_executor;
-<<<<<<< HEAD
-use bytes::Bytes;
-use ef_tests_executor::models::{AccountInfo, TestSuite};
-use evm_mlir::{
-    db::Db,
-    env::{AccessList, TransactTo},
-    primitives,
-    result::ExecutionResult,
-    utils::{access_list_cost, precompiled_addresses},
-    Env, Evm,
-};
-=======
 use ef_tests_executor::test_utils::run_test;
->>>>>>> 6a5ffd3d
 
 fn get_group_name_from_path(path: &Path) -> String {
     // Gets the parent directory's name.
@@ -121,123 +108,7 @@
         return Ok(());
     }
 
-<<<<<<< HEAD
-        for test in tests {
-            let mut env = Env::default();
-            env.tx.transact_to = to.clone();
-            env.tx.gas_price = gas_price;
-            env.tx.caller = sender;
-            env.tx.value = unit.transaction.value[test.indexes.value];
-            env.tx.data = decode_hex(unit.transaction.data[test.indexes.data].clone()).unwrap();
-            let access_list_vector = unit
-                .transaction
-                .access_lists
-                .get(test.indexes.data)
-                .cloned()
-                .flatten()
-                .unwrap_or_default();
-
-            let mut access_list = AccessList::default();
-            for access_list_item in access_list_vector {
-                let mut storage_keys = Vec::new();
-                for storage_key in access_list_item.storage_keys {
-                    let storage_key = primitives::U256::from(storage_key.as_bytes());
-                    storage_keys.push(storage_key);
-                }
-                access_list.push((access_list_item.address, storage_keys));
-            }
-            access_list.push((env.block.coinbase, Vec::new())); // after Shanghai, coinbase address is added to access list
-            access_list.push((env.tx.caller, Vec::new())); // after Berlin, tx.sender is added to access list
-
-            access_list.append(&mut precompiled_addresses()); // precompiled address are always warm
-
-            env.block.number = unit.env.current_number;
-            env.block.coinbase = unit.env.current_coinbase;
-            env.block.timestamp = unit.env.current_timestamp;
-            env.tx.access_list = access_list;
-            env.tx.gas_limit = unit.transaction.gas_limit[test.indexes.gas].as_u64()
-                + access_list_cost(&env.tx.access_list);
-
-            let excess_blob_gas = unit
-                .env
-                .current_excess_blob_gas
-                .unwrap_or_default()
-                .as_u64();
-            env.block.set_blob_base_fee(excess_blob_gas);
-
-            if let Some(basefee) = unit.env.current_base_fee {
-                env.block.basefee = basefee;
-            };
-            let mut db = match to.clone() {
-                TransactTo::Call(to) => {
-                    let opcodes = decode_hex(unit.pre.get(&to).unwrap().code.clone()).unwrap();
-                    Db::new().with_contract(to, opcodes)
-                }
-                TransactTo::Create => {
-                    let opcodes =
-                        decode_hex(unit.pre.get(&env.tx.caller).unwrap().code.clone()).unwrap();
-                    Db::new().with_contract(env.tx.get_address(), opcodes)
-                }
-            };
-
-            // Load pre storage into db
-            for (address, account_info) in unit.pre.iter() {
-                let opcodes = decode_hex(account_info.code.clone()).unwrap();
-                db = db.with_contract(address.to_owned(), opcodes);
-                db.set_account(
-                    address.to_owned(),
-                    account_info.nonce,
-                    account_info.balance,
-                    account_info.storage.clone(),
-                );
-            }
-            let mut evm = Evm::new(env, db);
-
-            let res = evm.transact().unwrap();
-
-            match (&test.expect_exception, &res.result) {
-                (None, _) => {
-                    if unit.out.as_ref() != res.result.output() {
-                        return Err("Wrong output".into());
-                    }
-                }
-                (Some(_), ExecutionResult::Halt { .. } | ExecutionResult::Revert { .. }) => {
-                    return Ok(()); //Halt/Revert and want an error
-                }
-                _ => {
-                    return Err("Expected exception but got none".into());
-                }
-            }
-
-            // TODO: use rlp and hash to check logs
-
-            // Test the resulting storage is the same as the expected storage
-            let mut result_state = HashMap::new();
-            for address in test.post_state.keys() {
-                let account = res.state.get(address).unwrap();
-                let opcodes = decode_hex(account.info.code.clone().unwrap()).unwrap();
-                result_state.insert(
-                    address.to_owned(),
-                    AccountInfo {
-                        balance: account.info.balance,
-                        code: opcodes,
-                        nonce: account.info.nonce,
-                        storage: account
-                            .storage
-                            .clone()
-                            .into_iter()
-                            .map(|(addr, slot)| (addr, slot.present_value))
-                            .collect(),
-                    },
-                );
-            }
-            assert_eq!(test.post_state, result_state);
-        }
-    }
-    Ok(())
-=======
     run_test(path, contents)
->>>>>>> 6a5ffd3d
 }
 
 datatest_stable::harness!(run_ef_test, "ethtests/GeneralStateTests/", r"^.*/*.json",);