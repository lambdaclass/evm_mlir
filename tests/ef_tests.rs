--- conflicted
+++ resolved
@@ -5,16 +5,7 @@
 mod ef_tests_executor;
 use bytes::Bytes;
 use ef_tests_executor::models::{AccountInfo, TestSuite};
-<<<<<<< HEAD
-use ethereum_types::U256;
-use evm_mlir::{
-    db::Db,
-    env::{AccessList, TransactTo},
-    Env, Evm,
-};
-=======
 use evm_mlir::{db::Db, env::TransactTo, result::ExecutionResult, Env, Evm};
->>>>>>> c8f0872c
 
 fn get_group_name_from_path(path: &Path) -> String {
     // Gets the parent directory's name.
@@ -48,11 +39,7 @@
         "eip3855_push0".into(),
         "eip4844_blobs".into(),
         "stZeroCallsRevert".into(),
-<<<<<<< HEAD
-        "stSStoreTest".into(),
-=======
         "stEIP2930".into(),
->>>>>>> c8f0872c
         "stSystemOperationsTest".into(),
         "stReturnDataTest".into(),
         "vmPerformance".into(),
@@ -99,6 +86,7 @@
         "eip198_modexp_precompile".into(),
         "stZeroCallsTest".into(),
         "stAttackTest".into(),
+        "eip2930_access_list".into(),
         "stExample".into(),
         "vmArithmeticTest".into(),
         "stQuadraticComplexityTest".into(),
@@ -154,10 +142,6 @@
         let Some(tests) = unit.post.get("Cancun") else {
             continue;
         };
-<<<<<<< HEAD
-
-=======
->>>>>>> c8f0872c
         let to = match unit.transaction.to {
             Some(to) => TransactTo::Call(to),
             None => TransactTo::Create,
@@ -173,8 +157,7 @@
             env.tx.caller = sender;
             env.tx.gas_limit = unit.transaction.gas_limit[test.indexes.gas].as_u64();
             env.tx.value = unit.transaction.value[test.indexes.value];
-<<<<<<< HEAD
-            env.tx.data = unit.transaction.data[test.indexes.data].clone();
+            env.tx.data = decode_hex(unit.transaction.data[test.indexes.data].clone()).unwrap();
             let access_list_vector = unit
                 .transaction
                 .access_lists
@@ -191,28 +174,16 @@
                     access_list.add_storage(access_list_item.address, storage_key);
                 }
             }
-=======
-            env.tx.data = decode_hex(unit.transaction.data[test.indexes.data].clone()).unwrap();
->>>>>>> c8f0872c
-
-            env.block.number = unit.env.current_number;
-            env.block.coinbase = unit.env.current_coinbase;
+
             access_list.add_address(env.block.coinbase); // after Shanghai, coinbase address is added to access list
             access_list.add_address(env.tx.caller); // after Berlin, tx.sender and tx.to is added to access list
             access_list.add_precompile_addresses(); // precompiled address are always warm
 
-            let mut db = match to.clone() {
-                TransactTo::Call(to) => {
-                    access_list.add_address(to);
-                    Db::new().with_contract(to, unit.pre.get(&to).unwrap().code.clone())
-                }
-                _ => Db::new().with_contract(
-                    env.tx.get_address(),
-                    unit.pre.get(&env.tx.caller).unwrap().code.clone(),
-                ),
-            };
+            env.block.number = unit.env.current_number;
+            env.block.coinbase = unit.env.current_coinbase;
+            env.block.timestamp = unit.env.current_timestamp;
             env.tx.access_list = access_list;
-            env.block.timestamp = unit.env.current_timestamp;
+
             let excess_blob_gas = unit
                 .env
                 .current_excess_blob_gas
@@ -223,8 +194,6 @@
             if let Some(basefee) = unit.env.current_base_fee {
                 env.block.basefee = basefee;
             };
-<<<<<<< HEAD
-=======
             let mut db = match to.clone() {
                 TransactTo::Call(to) => {
                     let opcodes = decode_hex(unit.pre.get(&to).unwrap().code.clone()).unwrap();
@@ -236,7 +205,6 @@
                     Db::new().with_contract(env.tx.get_address(), opcodes)
                 }
             };
->>>>>>> c8f0872c
 
             // Load pre storage into db
             for (address, account_info) in unit.pre.iter() {
@@ -295,4 +263,4 @@
     Ok(())
 }
 
-datatest_stable::harness!(run_test, "ethtests/GeneralStateTests", r"^.*/*.json",);+datatest_stable::harness!(run_test, "ethtests/GeneralStateTests/", r"^.*/*.json",);