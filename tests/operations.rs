--- conflicted
+++ resolved
@@ -4,7 +4,6 @@
     executor::Executor,
     program::{Operation, Program},
     syscall::{ExecutionResult, SyscallContext},
-    Env,
 };
 use num_bigint::{BigInt, BigUint};
 use rstest::rstest;
@@ -2186,39 +2185,6 @@
 }
 
 #[test]
-<<<<<<< HEAD
-fn sload_gas_consumtion() {
-    let program = vec![
-        Operation::Push((1_u8, BigUint::from(1_u8))),
-        Operation::Sload,
-    ];
-    let result = gas_cost::PUSHN + gas_cost::SLOAD;
-    run_program_assert_gas_exact(program, result as _);
-}
-
-#[test]
-fn sload_with_valid_key() {
-    let program = vec![
-        Operation::Push((1_u8, BigUint::from(1_u8))),
-        Operation::Sload,
-    ];
-    let result = BigUint::from(0_u8);
-    run_program_assert_stack_top(program, result);
-}
-
-#[test]
-fn sload_with_invalid_key() {
-    let program = vec![
-        Operation::Push((1_u8, BigUint::from(5_u8))),
-        Operation::Sload,
-    ];
-    let result = BigUint::from(0_u8);
-    run_program_assert_stack_top(program, result);
-}
-
-fn sload_with_stack_underflow() {
-    let program = vec![Operation::Sload];
-=======
 fn mstore_gas_cost_with_memory_extension() {
     let program = vec![
         Operation::Push((1_u8, BigUint::from(10_u8))), // value
@@ -2364,7 +2330,42 @@
 #[test]
 fn mcopy_with_stack_underflow() {
     let program = vec![Operation::Mcopy];
->>>>>>> b59056e9
+
+    run_program_assert_halt(program);
+}
+
+#[test]
+fn sload_gas_consumtion() {
+    let program = vec![
+        Operation::Push((1_u8, BigUint::from(1_u8))),
+        Operation::Sload,
+    ];
+    let result = gas_cost::PUSHN + gas_cost::SLOAD;
+    run_program_assert_gas_exact(program, result as _);
+}
+
+#[test]
+fn sload_with_valid_key() {
+    let program = vec![
+        Operation::Push((1_u8, BigUint::from(1_u8))),
+        Operation::Sload,
+    ];
+    let result = BigUint::from(0_u8);
+    run_program_assert_stack_top(program, result);
+}
+
+#[test]
+fn sload_with_invalid_key() {
+    let program = vec![
+        Operation::Push((1_u8, BigUint::from(5_u8))),
+        Operation::Sload,
+    ];
+    let result = BigUint::from(0_u8);
+    run_program_assert_stack_top(program, result);
+}
+
+fn sload_with_stack_underflow() {
+    let program = vec![Operation::Sload];
 
     run_program_assert_halt(program);
 }