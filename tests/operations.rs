//! Tests for simple EVM operations
//!
//! These don't receive any input, and the CODE* opcodes
//! may not work properly.
use evm_mlir::{
    constants::gas_cost::{self, log_dynamic_gas_cost},
    context::Context,
    db::Db,
    env::Env,
    executor::Executor,
    program::{Operation, Program},
    syscall::{ExecutionResult, SyscallContext},
};
use num_bigint::{BigInt, BigUint};
use rstest::rstest;
use tempfile::NamedTempFile;

fn run_program_get_result_with_gas(
    operations: Vec<Operation>,
    initial_gas: u64,
) -> ExecutionResult {
    // Insert a return operation at the end of the program to verify top of stack.
    let program = Program::from(operations);
    let output_file = NamedTempFile::new()
        .expect("failed to generate tempfile")
        .into_temp_path();

    let context = Context::new();
    let module = context
        .compile(&program, &output_file)
        .expect("failed to compile program");

    let executor = Executor::new(&module);

    let env = Env::default();
    let mut db = Db::default();
    let mut context = SyscallContext::new(env, &mut db);

    let _result = executor.execute(&mut context, initial_gas);

    context.get_result()
}

fn run_program_assert_result(operations: Vec<Operation>, expected_result: &[u8]) {
    let result = run_program_get_result_with_gas(operations, 1e7 as _);
    assert!(result.is_success());
    assert_eq!(result.return_data().unwrap(), expected_result);
}

fn run_program_assert_stack_top(operations: Vec<Operation>, expected_result: BigUint) {
    run_program_assert_stack_top_with_gas(operations, expected_result, 1e7 as _)
}

fn run_program_assert_stack_top_with_gas(
    mut operations: Vec<Operation>,
    expected_result: BigUint,
    initial_gas: u64,
) {
    // NOTE: modifying this will break codesize related tests
    operations.extend([
        Operation::Push0,
        Operation::Mstore,
        Operation::Push((1, 32_u8.into())),
        Operation::Push0,
        Operation::Return,
    ]);
    let mut result_bytes = [0_u8; 32];
    if expected_result != BigUint::ZERO {
        let bytes = expected_result.to_bytes_be();
        result_bytes[32 - bytes.len()..].copy_from_slice(&bytes);
    }
    let result = run_program_get_result_with_gas(operations, initial_gas);
    assert!(result.is_success());
    assert_eq!(result.return_data().unwrap(), result_bytes);
}

fn run_program_assert_halt(program: Vec<Operation>) {
    let result = run_program_get_result_with_gas(program, 1e7 as _);
    assert_eq!(result, ExecutionResult::Halt);
}

fn run_program_assert_revert(program: Vec<Operation>, expected_result: &[u8]) {
    let result = run_program_get_result_with_gas(program, 1e7 as _);
    assert!(result.is_revert());
    assert_eq!(result.return_data().unwrap(), expected_result);
}

fn run_program_assert_gas_exact(program: Vec<Operation>, expected_gas: u64) {
    let result = run_program_get_result_with_gas(program.clone(), expected_gas);
    assert!(result.is_success());

    let result = run_program_get_result_with_gas(program, expected_gas - 1);
    assert!(result.is_halt());
}

pub fn biguint_256_from_bigint(value: BigInt) -> BigUint {
    if value >= BigInt::ZERO {
        value.magnitude().clone()
    } else {
        let bytes = value.to_signed_bytes_be();
        let mut buffer = vec![255_u8; 32];
        let finish = 32;
        let start = finish - bytes.len();
        buffer[start..finish].copy_from_slice(&bytes);
        BigUint::from_bytes_be(&buffer)
    }
}

#[test]
fn test_calldatasize_with_gas() {
    let program = vec![Operation::CallDataSize];
    run_program_assert_stack_top(program, BigUint::ZERO);
}

#[test]
fn test_return_with_gas() {
    let program = vec![
        Operation::Push((1, 1_u8.into())),
        Operation::Push((1, 2_u8.into())),
        Operation::Return,
    ];
    let dynamic_gas = gas_cost::memory_expansion_cost(0, 32);
    let needed_gas = gas_cost::PUSHN * 2 + dynamic_gas;

    run_program_assert_gas_exact(program, needed_gas as _);
}

#[test]
fn test_revert_with_gas() {
    let program = vec![
        Operation::Push((1, 1_u8.into())),
        Operation::Push((1, 2_u8.into())),
        Operation::Revert,
    ];
    let dynamic_gas = gas_cost::memory_expansion_cost(0, 32);
    let needed_gas = gas_cost::PUSHN * 2 + dynamic_gas;

    // When gas is not enough, exits as halt instead of revert.
    let result = run_program_get_result_with_gas(program.clone(), (needed_gas - 1) as _);
    assert!(result.is_halt());

    run_program_assert_revert(program, &[0]);
}

#[test]
fn push_once() {
    let value = BigUint::from(5_u8);

    // For OPERATION::PUSH0
    let program = vec![Operation::Push0];
    run_program_assert_stack_top(program, BigUint::ZERO);

    // For OPERATION::PUSH1, ... , OPERATION::PUSH32
    for i in 0..32 {
        let shifted_value: BigUint = value.clone() << (i * 8);
        let program = vec![Operation::Push((i, shifted_value.clone()))];
        run_program_assert_stack_top(program, shifted_value.clone());
    }
}

#[test]
fn push_twice() {
    let the_answer = BigUint::from(42_u8);

    let program = vec![
        Operation::Push((1_u8, BigUint::from(1_u8))),
        Operation::Push((1_u8, the_answer.clone())),
    ];
    run_program_assert_stack_top(program, the_answer);
}

#[test]
fn push_fill_stack() {
    let stack_top = BigUint::from(88_u8);

    // Push 1024 times
    let program = vec![Operation::Push((1_u8, stack_top.clone())); 1024];
    run_program_assert_result(program, &[]);
}

#[test]
fn push_stack_overflow() {
    // Push 1025 times
    let program = vec![Operation::Push((1_u8, BigUint::from(88_u8))); 1025];
    run_program_assert_halt(program);
}

#[test]
fn push_reverts_without_gas() {
    let stack_top = 88_u8;
    let initial_gas = (gas_cost::PUSH0 + gas_cost::PUSHN) as _;

    let program = vec![
        Operation::Push0,
        Operation::Push((1_u8, BigUint::from(stack_top))),
    ];
    run_program_assert_gas_exact(program, initial_gas);
}

#[test]
fn dup1_once() {
    let program = vec![
        Operation::Push((1_u8, BigUint::from(10_u8))),
        Operation::Push((1_u8, BigUint::from(31_u8))),
        Operation::Dup(1),
        Operation::Pop,
    ];

    run_program_assert_stack_top(program, 31_u8.into());
}

#[test]
fn dup2_once() {
    let program = vec![
        Operation::Push((1_u8, BigUint::from(4_u8))),
        Operation::Push((1_u8, BigUint::from(5_u8))),
        Operation::Push((1_u8, BigUint::from(6_u8))),
        Operation::Dup(2),
    ];

    run_program_assert_stack_top(program, 5_u8.into());
}

#[rstest]
#[case(1)]
#[case(2)]
#[case(3)]
#[case(4)]
#[case(5)]
#[case(6)]
#[case(7)]
#[case(8)]
#[case(9)]
#[case(10)]
#[case(11)]
#[case(12)]
#[case(13)]
#[case(14)]
#[case(15)]
#[case(16)]
fn dup_nth(#[case] nth: u8) {
    let iter = (0..16u8)
        .rev()
        .map(|x| Operation::Push((1_u8, BigUint::from(x))));
    let mut program = Vec::from_iter(iter);

    program.push(Operation::Dup(nth));

    run_program_assert_stack_top(program, (nth - 1).into());
}

#[test]
fn dup_with_stack_underflow() {
    let program = vec![Operation::Dup(1)];

    run_program_assert_halt(program);
}

#[test]
fn dup_out_of_gas() {
    let a = BigUint::from(2_u8);
    let program = vec![Operation::Push((1_u8, a.clone())), Operation::Dup(1)];
    let gas_needed = gas_cost::PUSHN + gas_cost::DUPN;

    run_program_assert_gas_exact(program, gas_needed as _);
}

#[test]
fn push_push_shl() {
    let program = vec![
        Operation::Push((1_u8, BigUint::from(1_u8))),
        Operation::Push((1_u8, BigUint::from(4_u8))),
        Operation::Shl,
    ];

    run_program_assert_stack_top(program, 16_u8.into());
}

#[test]
fn shl_shift_grater_than_255() {
    let program = vec![
        Operation::Push((1_u8, BigUint::from(2_u8))),
        Operation::Push((1_u8, BigUint::from(256_u16))),
        Operation::Shl,
    ];

    run_program_assert_stack_top(program, 0_u8.into());
}

#[test]
fn shl_with_stack_underflow() {
    let program = vec![Operation::Shl];

    run_program_assert_halt(program);
}

#[test]
fn shl_out_of_gas() {
    let program = vec![
        Operation::Push((1_u8, BigUint::from(1_u8))),
        Operation::Push((1_u8, BigUint::from(4_u8))),
        Operation::Shl,
    ];
    let gas_needed = gas_cost::PUSHN * 2 + gas_cost::SHL;

    run_program_assert_gas_exact(program, gas_needed as _);
}

#[test]
fn swap_first() {
    let program = vec![
        Operation::Push((1_u8, BigUint::from(1_u8))),
        Operation::Push((1_u8, BigUint::from(2_u8))),
        Operation::Swap(1),
    ];

    run_program_assert_stack_top(program, 1_u8.into());
}

#[test]
fn swap_16_and_get_the_swapped_one() {
    let program = vec![
        Operation::Push((1_u8, BigUint::from(1_u8))),
        Operation::Push((1_u8, BigUint::from(2_u8))),
        Operation::Push((1_u8, BigUint::from(2_u8))),
        Operation::Push((1_u8, BigUint::from(2_u8))),
        Operation::Push((1_u8, BigUint::from(2_u8))),
        Operation::Push((1_u8, BigUint::from(2_u8))),
        Operation::Push((1_u8, BigUint::from(2_u8))),
        Operation::Push((1_u8, BigUint::from(2_u8))),
        Operation::Push((1_u8, BigUint::from(2_u8))),
        Operation::Push((1_u8, BigUint::from(2_u8))),
        Operation::Push((1_u8, BigUint::from(2_u8))),
        Operation::Push((1_u8, BigUint::from(2_u8))),
        Operation::Push((1_u8, BigUint::from(2_u8))),
        Operation::Push((1_u8, BigUint::from(2_u8))),
        Operation::Push((1_u8, BigUint::from(2_u8))),
        Operation::Push((1_u8, BigUint::from(2_u8))),
        Operation::Push((1_u8, BigUint::from(3_u8))),
        Operation::Swap(16),
        Operation::Pop,
        Operation::Pop,
        Operation::Pop,
        Operation::Pop,
        Operation::Pop,
        Operation::Pop,
        Operation::Pop,
        Operation::Pop,
        Operation::Pop,
        Operation::Pop,
        Operation::Pop,
        Operation::Pop,
        Operation::Pop,
        Operation::Pop,
        Operation::Pop,
        Operation::Pop,
    ];

    run_program_assert_stack_top(program, 3_u8.into());
}

#[test]
fn swap_stack_underflow() {
    let program = vec![
        Operation::Push((1_u8, BigUint::from(1_u8))),
        Operation::Push((1_u8, BigUint::from(2_u8))),
        Operation::Swap(2),
    ];

    run_program_assert_halt(program);
}

#[test]
fn swap_out_of_gas() {
    let (a, b) = (BigUint::from(1_u8), BigUint::from(2_u8));
    let program = vec![
        Operation::Push((1_u8, a.clone())),
        Operation::Push((1_u8, b.clone())),
        Operation::Swap(1),
    ];
    let gas_needed = gas_cost::PUSHN * 2 + gas_cost::SWAPN;

    run_program_assert_gas_exact(program, gas_needed as _);
}

#[test]
fn push_push_add() {
    let (a, b) = (BigUint::from(11_u8), BigUint::from(31_u8));

    let program = vec![
        Operation::Push((1_u8, a.clone())),
        Operation::Push((1_u8, b.clone())),
        Operation::Add,
    ];
    run_program_assert_stack_top(program, a + b);
}

#[test]
fn add_with_stack_underflow() {
    run_program_assert_halt(vec![Operation::Add]);
}

#[test]
fn push_push_sub() {
    let (a, b) = (BigUint::from(11_u8), BigUint::from(31_u8));

    let program = vec![
        Operation::Push((1_u8, a.clone())),
        Operation::Push((1_u8, b.clone())),
        Operation::Sub,
    ];
    run_program_assert_stack_top(program, 20_u8.into());
}

#[test]
fn substraction_wraps_the_result() {
    let (a, b) = (BigUint::from(0_u8), BigUint::from(10_u8));

    let program = vec![
        Operation::Push((1_u8, b.clone())),
        Operation::Push((1_u8, a.clone())),
        Operation::Sub,
    ];

    let result = BigInt::from(a) - BigInt::from(b);

    run_program_assert_stack_top(program, biguint_256_from_bigint(result));
}

#[test]
fn sub_add_wrapping() {
    let a = (BigUint::from(1_u8) << 256) - 1_u8;

    let program = vec![
        Operation::Push((32_u8, a)),
        Operation::Push((1_u8, BigUint::from(10_u8))),
        Operation::Add,
        Operation::Push((1_u8, BigUint::from(10_u8))),
        Operation::Sub,
    ];

    run_program_assert_stack_top(program, 1_u8.into());
}

#[test]
fn sub_out_of_gas() {
    let (a, b) = (BigUint::from(1_u8), BigUint::from(2_u8));
    let program = vec![
        Operation::Push((1_u8, a.clone())),
        Operation::Push((1_u8, b.clone())),
        Operation::Sub,
    ];
    let gas_needed = gas_cost::PUSHN * 2 + gas_cost::SUB;

    run_program_assert_gas_exact(program, gas_needed as _);
}

#[test]
fn div_without_remainder() {
    let (a, b) = (BigUint::from(20_u8), BigUint::from(5_u8));

    let expected_result = &a / &b;

    let program = vec![
        Operation::Push((1_u8, b)), // <No collapse>
        Operation::Push((1_u8, a)), // <No collapse>
        Operation::Div,
    ];

    run_program_assert_stack_top(program, expected_result);
}

#[test]
fn div_signed_division() {
    // a = [1, 0, 0, 0, .... , 0, 0, 0, 0] == 1 << 255
    let mut a = BigUint::from(0_u8);
    a.set_bit(255, true);
    // b = [0, 0, 1, 0, .... , 0, 0, 0, 0] == 1 << 253
    let mut b = BigUint::from(0_u8);
    b.set_bit(253, true);

    //r = a / b = [0, 0, 0, 0, ....., 0, 1, 0, 0] = 4 in decimal
    //If we take the lowest byte
    //r = [0, 0, 0, 0, 0, 1, 0, 0] = 4 in decimal
    let expected_result = &a / &b;

    let program = vec![
        Operation::Push((1_u8, b)), // <No collapse>
        Operation::Push((1_u8, a)), // <No collapse>
        Operation::Div,             // <No collapse>
    ];
    run_program_assert_stack_top(program, expected_result);
}

#[test]
fn div_with_remainder() {
    let (a, b) = (BigUint::from(21_u8), BigUint::from(5_u8));

    let expected_result = &a / &b;

    let program = vec![
        Operation::Push((1_u8, b)), // <No collapse>
        Operation::Push((1_u8, a)), // <No collapse>
        Operation::Div,
    ];
    run_program_assert_stack_top(program, expected_result);
}

#[test]
fn div_with_zero_denominator() {
    let (a, b) = (BigUint::from(5_u8), BigUint::from(0_u8));

    let expected_result: u8 = 0_u8;

    let program = vec![
        Operation::Push((1_u8, b)), // <No collapse>
        Operation::Push((1_u8, a)), // <No collapse>
        Operation::Div,
    ];
    run_program_assert_stack_top(program, expected_result.into());
}

#[test]
fn div_with_zero_numerator() {
    let (a, b) = (BigUint::from(0_u8), BigUint::from(10_u8));

    let expected_result = &a / &b;

    let program = vec![
        Operation::Push((1_u8, b)), // <No collapse>
        Operation::Push((1_u8, a)), // <No collapse>
        Operation::Div,
    ];
    run_program_assert_stack_top(program, expected_result);
}

#[test]
fn div_with_stack_underflow() {
    run_program_assert_halt(vec![Operation::Div]);
}

#[test]
fn div_gas_should_revert() {
    let (a, b) = (BigUint::from(21_u8), BigUint::from(5_u8));

    let program = vec![
        Operation::Push((1_u8, b)), // <No collapse>
        Operation::Push((1_u8, a)), // <No collapse>
        Operation::Div,
    ];

    let needed_gas = gas_cost::PUSHN * 2 + gas_cost::DIV;

    run_program_assert_gas_exact(program, needed_gas as _);
}

#[test]
fn sdiv_without_remainder() {
    let (a, b) = (BigUint::from(20_u8), BigUint::from(5_u8));

    let expected_result = &a / &b;

    let program = vec![
        Operation::Push((1_u8, b)), // <No collapse>
        Operation::Push((1_u8, a)), // <No collapse>
        Operation::Sdiv,
    ];

    run_program_assert_stack_top(program, expected_result);
}

#[test]
fn sdiv_signed_division_1() {
    let a = BigInt::from(-30_i8);
    let b = BigInt::from(3_i8);

    let expected_result = biguint_256_from_bigint(&a / &b);

    let a_biguint = biguint_256_from_bigint(a);
    let b_biguint = biguint_256_from_bigint(b);

    let program = vec![
        Operation::Push((1_u8, b_biguint)), // <No collapse>
        Operation::Push((1_u8, a_biguint)), // <No collapse>
        Operation::Sdiv,                    // <No collapse>
    ];
    run_program_assert_stack_top(program, expected_result);
}

#[test]
fn sdiv_signed_division_2() {
    let a = BigInt::from(-2_i8);
    let b = BigInt::from(-1_i8);

    let expected_result = biguint_256_from_bigint(&a / &b);

    let a_biguint = biguint_256_from_bigint(a);
    let b_biguint = biguint_256_from_bigint(b);

    let program = vec![
        Operation::Push((1_u8, b_biguint)), // <No collapse>
        Operation::Push((1_u8, a_biguint)), // <No collapse>
        Operation::Sdiv,                    // <No collapse>
    ];
    run_program_assert_stack_top(program, expected_result);
}

#[test]
fn sdiv_with_remainder() {
    let (a, b) = (BigUint::from(21_u8), BigUint::from(5_u8));

    let expected_result = &a / &b;

    let program = vec![
        Operation::Push((1_u8, b)), // <No collapse>
        Operation::Push((1_u8, a)), // <No collapse>
        Operation::Sdiv,
    ];
    run_program_assert_stack_top(program, expected_result);
}

#[test]
fn sdiv_with_zero_denominator() {
    let (a, b) = (BigUint::from(5_u8), BigUint::from(0_u8));

    let expected_result: u8 = 0_u8;

    let program = vec![
        Operation::Push((1_u8, b)), // <No collapse>
        Operation::Push((1_u8, a)), // <No collapse>
        Operation::Sdiv,
    ];
    run_program_assert_stack_top(program, expected_result.into());
}

#[test]
fn sdiv_with_zero_numerator() {
    let (a, b) = (BigUint::from(0_u8), BigUint::from(10_u8));

    let expected_result = &a / &b;

    let program = vec![
        Operation::Push((1_u8, b)), // <No collapse>
        Operation::Push((1_u8, a)), // <No collapse>
        Operation::Sdiv,
    ];
    run_program_assert_stack_top(program, expected_result);
}

#[test]
fn sdiv_gas_should_revert() {
    let (a, b) = (2_u8, 10_u8);

    let program = vec![
        Operation::Push((1_u8, BigUint::from(b))),
        Operation::Push((1_u8, BigUint::from(a))),
        Operation::Sdiv,
    ];
    let initial_gas = gas_cost::PUSHN * 2 + gas_cost::SDIV;
    run_program_assert_gas_exact(program, initial_gas as _);
}

#[test]
fn push_push_normal_mul() {
    let (a, b) = (BigUint::from(2_u8), BigUint::from(42_u8));

    let program = vec![
        Operation::Push((1_u8, a.clone())),
        Operation::Push((1_u8, b.clone())),
        Operation::Mul,
    ];
    run_program_assert_stack_top(program, a * b);
}

#[test]
fn mul_wraps_result() {
    let a = BigUint::from_bytes_be(&[0xFF; 32]);
    let program = vec![
        Operation::Push((32_u8, a.clone())),
        Operation::Push((1_u8, BigUint::from(2_u8))),
        Operation::Mul,
    ];
    let expected_result = (a * 2_u8).modpow(&1_u8.into(), &(BigUint::from(1_u8) << 256_u32));
    run_program_assert_stack_top(program, expected_result);
}

#[test]
fn mul_with_stack_underflow() {
    run_program_assert_halt(vec![Operation::Mul]);
}

#[test]
fn mul_gas_should_revert() {
    let (a, b) = (BigUint::from(1_u8), BigUint::from(2_u8));
    let program = vec![
        Operation::Push((1_u8, b)), // <No collapse>
        Operation::Push((1_u8, a)), // <No collapse>
        Operation::Mul,             // <No collapse>
    ];

    let needed_gas = gas_cost::PUSHN * 2 + gas_cost::MUL;
    run_program_assert_gas_exact(program, needed_gas as _);
}

#[test]
fn push_push_shr() {
    let program = vec![
        Operation::Push((1_u8, BigUint::from(32_u8))),
        Operation::Push((1_u8, BigUint::from(2_u8))),
        Operation::Shr,
    ];

    run_program_assert_stack_top(program, 8_u8.into());
}

#[test]
fn shift_bigger_than_256() {
    let program = vec![
        Operation::Push((1_u8, BigUint::from(255_u8))),
        Operation::Push((1_u8, BigUint::from(256_u16))),
        Operation::Shr,
    ];

    run_program_assert_stack_top(program, 0_u8.into());
}

#[test]
fn shr_with_stack_underflow() {
    run_program_assert_halt(vec![Operation::Shr]);
}

#[test]
fn push_push_xor() {
    let program = vec![
        Operation::Push((1_u8, BigUint::from(10_u8))),
        Operation::Push((1_u8, BigUint::from(5_u8))),
        Operation::Xor,
    ];

    run_program_assert_stack_top(program, 15_u8.into());
}

#[test]
fn xor_with_stack_underflow() {
    let program = vec![Operation::Xor];

    run_program_assert_halt(program);
}

#[test]
fn xor_out_of_gas() {
    let (a, b) = (1_u8, 2_u8);
    let program = vec![
        Operation::Push((1_u8, BigUint::from(a))),
        Operation::Push((1_u8, BigUint::from(b))),
        Operation::Xor,
    ];
    let initial_gas = gas_cost::PUSHN * 2 + gas_cost::XOR;
    run_program_assert_gas_exact(program, initial_gas as _);
}

#[test]
fn push_push_pop() {
    // Operation::Push two values to the stack and then pop once
    // The program result should be equal to the first
    // operation::pushed value
    let (a, b) = (BigUint::from(1_u8), BigUint::from(2_u8));

    let program = vec![
        Operation::Push((1_u8, a.clone())),
        Operation::Push((1_u8, b)),
        Operation::Pop,
    ];
    run_program_assert_stack_top(program, a);
}

#[test]
fn pop_with_stack_underflow() {
    // Pop with an empty stack
    let program = vec![Operation::Pop];
    run_program_assert_halt(program);
}

#[test]
fn push_push_sar() {
    let (value, shift) = (2_u8, 1_u8);
    let program = vec![
        Operation::Push((1_u8, BigUint::from(value))),
        Operation::Push((1_u8, BigUint::from(shift))),
        Operation::Sar,
    ];
    let expected_result = value >> shift;
    run_program_assert_stack_top(program, expected_result.into());
}

#[test]
fn sar_with_stack_underflow() {
    let program = vec![Operation::Sar];
    run_program_assert_halt(program);
}

#[test]
fn check_codesize() {
    let mut a: BigUint;
    let mut program = vec![Operation::Push0, Operation::Codesize];
    // This is the size of the push + mstore + return code added inside the function.
    let return_code_size = 6;
    let mut codesize = 2 + return_code_size;

    run_program_assert_stack_top(program, codesize.into());

    // iterate from 1 byte to 32 byte operation::push cases
    for i in 0..255 {
        a = BigUint::from(1_u8) << i;

        program = vec![Operation::Push((i / 8 + 1, a.clone())), Operation::Codesize];

        codesize = 1 + (i / 8 + 1) + 1 + return_code_size; // OPERATION::PUSHN + N + CODESIZE

        run_program_assert_stack_top(program, codesize.into());
    }
}

#[test]
fn push_push_byte() {
    let mut value: [u8; 32] = [0; 32];
    let desired_byte = 0xff;
    let offset: u8 = 16;
    value[offset as usize] = desired_byte;
    let value: BigUint = BigUint::from_bytes_be(&value);
    let program = vec![
        Operation::Push((32_u8, value)),
        Operation::Push((1_u8, BigUint::from(offset))),
        Operation::Byte,
    ];
    run_program_assert_stack_top(program, desired_byte.into());
}

#[test]
fn byte_with_stack_underflow() {
    let program = vec![Operation::Byte];
    run_program_assert_halt(program);
}

#[test]
fn sar_with_negative_value_preserves_sign() {
    // in this example the the value to be shifted is a 256 bit number
    // where the most significative bit is 1 cand the rest of the bits are 0.
    // i.e,  value = 1000..0000
    //
    // if we shift this value 255 positions to the right, given that
    // the sar operation preserves the sign, the result must be a number
    // in which every bit is 1
    // i.e, result = 1111..1111
    //
    // given that the program results is a u8, the result is then truncated
    // to the less 8 significative bits, i.e  result = 0b11111111.
    //
    // this same example can be visualized in the evm playground in the following link
    // https://www.evm.codes/playground?fork=cancun&unit=Wei&codeType=Mnemonic&code='%2F%2F%20Example%201z32%200x8yyyz8%20255wSAR'~0000000zwOPERATION::PUSHy~~~w%5Cn%01wyz~_

    let mut value: [u8; 32] = [0; 32];
    value[0] = 0b10000000;
    let value = BigUint::from_bytes_be(&value);

    let shift: u8 = 255;
    let program = vec![
        Operation::Push((32_u8, value)),
        Operation::Push((1_u8, BigUint::from(shift))),
        Operation::Sar,
    ];
    let expected_result = BigUint::from_bytes_be(&[255; 32]);
    run_program_assert_stack_top(program, expected_result);
}

#[test]
fn sar_with_positive_value_preserves_sign() {
    let mut value: [u8; 32] = [0xff; 32];
    value[0] = 0;
    let value = BigUint::from_bytes_be(&value);
    let shift: u8 = 30;
    let expected_result = &value >> shift;

    let program = vec![
        Operation::Push((32_u8, value.clone())),
        Operation::Push((1_u8, BigUint::from(shift))),
        Operation::Sar,
    ];
    run_program_assert_stack_top(program, expected_result);
}

#[test]
fn sar_with_shift_out_of_bounds() {
    // even if the shift is larger than 255 the SAR operation should
    // work the same.

    let value = BigUint::from_bytes_be(&[0xff; 32]);
    let shift: usize = 1024;
    let program = vec![
        Operation::Push((32_u8, value.clone())),
        Operation::Push((1_u8, BigUint::from(shift))),
        Operation::Sar,
    ];
    // in this case the expected result stays the same because of the sign extension
    run_program_assert_stack_top(program, value);
}

#[test]
fn byte_with_offset_out_of_bounds() {
    // must consider this case yet
    let value: [u8; 32] = [0xff; 32];
    let value: BigUint = BigUint::from_bytes_be(&value);
    let offset = BigUint::from(32_u8);
    let program = vec![
        Operation::Push((32_u8, value)),
        Operation::Push((1_u8, offset)),
        Operation::Byte,
    ];
    run_program_assert_stack_top(program, 0_u8.into());
}

#[test]
fn jumpdest() {
    let expected = 5_u8;
    let program = vec![
        Operation::Jumpdest { pc: 0 },
        Operation::Push((1_u8, BigUint::from(expected))),
        Operation::Jumpdest { pc: 34 },
    ];
    run_program_assert_stack_top(program, expected.into())
}

#[test]
fn jumpdest_gas_should_revert() {
    let program = vec![
        Operation::Push0,
        Operation::Jumpdest { pc: 0 },
        Operation::Jumpdest { pc: 1 },
        Operation::Jumpdest { pc: 2 },
    ];
    let needed_gas = gas_cost::PUSH0 + gas_cost::JUMPDEST * 3;
    run_program_assert_gas_exact(program, needed_gas as _);
}

#[test]
fn test_eq_true() {
    let a = BigInt::from(-3_i64);
    let b = BigInt::from(-3_i64);

    let program = vec![
        Operation::Push((32_u8, biguint_256_from_bigint(b.clone()))),
        Operation::Push((32_u8, biguint_256_from_bigint(a.clone()))),
        Operation::Eq,
    ];

    let expected_result = a == b;
    run_program_assert_stack_top(program, expected_result.into());
}

#[test]
fn test_eq_false() {
    let a = BigUint::from(2_u64 << 45);
    let b = BigUint::from(3_u64 << 45);

    let program = vec![
        Operation::Push((32_u8, b.clone())),
        Operation::Push((32_u8, a.clone())),
        Operation::Eq,
    ];

    let expected_result = a == b;
    run_program_assert_stack_top(program, expected_result.into());
}

#[test]
fn test_eq_with_stack_underflow() {
    run_program_assert_halt(vec![Operation::Eq]);
}

#[test]
fn test_or() {
    let a = BigUint::from(0b1010_u8);
    let b = BigUint::from(0b1110_u8);
    let expected = 0b1110_u8;
    let program = vec![
        Operation::Push((1_u8, a.clone())),
        Operation::Push((1_u8, b.clone())),
        Operation::Or,
    ];
    run_program_assert_stack_top(program, expected.into());
}

#[test]
fn test_or_with_stack_underflow() {
    let program = vec![Operation::Or];
    run_program_assert_halt(program);
}

#[test]
fn jumpi_with_true_condition() {
    // this test is equivalent to the following bytecode program
    //
    // [00] OPERATION::PUSH1 5
    // [02] OPERATION::PUSH1 1  // operation::push condition
    // [04] OPERATION::PUSH1 9  // operation::push pc
    // [06] JUMPI
    // [07] OPERATION::PUSH1 10
    // [09] JUMPDEST
    let (a, b) = (5_u8, 10_u8);
    let condition: BigUint = BigUint::from(1_u8);
    let pc: usize = 9;
    let program = vec![
        Operation::Push((1_u8, BigUint::from(a))),
        Operation::Push((1_u8, condition)),
        Operation::Push((1_u8, BigUint::from(pc as u8))),
        Operation::Jumpi,
        Operation::Push((1_u8, BigUint::from(b))), // this should not be executed
        Operation::Jumpdest { pc },
    ];
    run_program_assert_stack_top(program, a.into());
}

#[test]
fn test_iszero_true() {
    let program = vec![
        Operation::Push((1_u8, BigUint::from(0_u8))),
        Operation::IsZero,
    ];
    run_program_assert_stack_top(program, 1_u8.into());
}

#[test]
fn test_iszero_false() {
    let program = vec![
        Operation::Push((1_u8, BigUint::from(1_u8))),
        Operation::IsZero,
    ];
    run_program_assert_stack_top(program, 0_u8.into());
}

#[test]
fn test_iszero_stack_underflow() {
    let program = vec![Operation::IsZero];
    run_program_assert_halt(program);
}

#[test]
fn jump() {
    // this test is equivalent to the following bytecode program
    // the program executes sequentially until the JUMP where
    // it jumps to the opcode in the position 7 so the OPERATION::PUSH1 10
    // opcode is not executed => the return value should be equal
    // to the first operation::pushed value (a = 5)
    //
    // [00] OPERATION::PUSH1 5
    // [02] OPERATION::PUSH1 7  // operation::push pc
    // [04] JUMP
    // [05] OPERATION::PUSH1 10
    // [07] JUMPDEST
    let (a, b) = (5_u8, 10_u8);
    let pc: usize = 7;
    let program = vec![
        Operation::Push((1_u8, BigUint::from(a))),
        Operation::Push((1_u8, BigUint::from(pc as u8))),
        Operation::Jump,
        Operation::Push((1_u8, BigUint::from(b))), // this should not be executed
        Operation::Jumpdest { pc },
    ];
    run_program_assert_stack_top(program, a.into());
}

#[test]
fn jumpi_with_false_condition() {
    // this test is equivalent to the following bytecode program
    //
    // [00] OPERATION::PUSH1 5
    // [02] OPERATION::PUSH1 0  // operation::push condition
    // [04] OPERATION::PUSH1 9  // operation::push pc
    // [06] JUMPI
    // [07] OPERATION::PUSH1 10
    // [09] JUMPDEST
    let (a, b) = (5_u8, 10_u8);
    let condition: BigUint = BigUint::from(0_u8);
    let pc: usize = 9;
    let program = vec![
        Operation::Push((1_u8, BigUint::from(a))),
        Operation::Push((1_u8, condition)),
        Operation::Push((1_u8, BigUint::from(pc as u8))),
        Operation::Jumpi,
        Operation::Push((1_u8, BigUint::from(b))),
        Operation::Jumpdest { pc },
    ];
    run_program_assert_stack_top(program, b.into());
}

#[test]
fn jumpi_reverts_if_pc_is_wrong() {
    // if the pc given does not correspond to a jump destination then
    // the program should revert
    let pc = BigUint::from(7_u8);
    let condition = BigUint::from(1_u8);
    let program = vec![
        Operation::Push((1_u8, condition)),
        Operation::Push((1_u8, pc)),
        Operation::Jumpi,
        Operation::Jumpdest { pc: 83 },
    ];
    run_program_assert_halt(program);
}

#[test]
fn jump_reverts_if_pc_is_wrong() {
    // if the pc given does not correspond to a jump destination then
    // the program should revert
    let pc = BigUint::from(7_u8);
    let program = vec![
        Operation::Push((1_u8, pc)),
        Operation::Jump,
        Operation::Jumpdest { pc: 83 },
    ];
    run_program_assert_halt(program);
}

#[test]
fn jumpi_does_not_revert_if_pc_is_wrong_but_branch_is_not_taken() {
    // if the pc given does not correspond to a jump destination
    // but the branch is not taken then the program should not revert
    let pc = BigUint::from(7_u8);
    let condition = BigUint::from(0_u8);
    let a = 10_u8;
    let program = vec![
        Operation::Push((1_u8, condition)),
        Operation::Push((1_u8, pc)),
        Operation::Jumpi,
        Operation::Push((1_u8, BigUint::from(a))),
        Operation::Jumpdest { pc: 83 },
    ];
    run_program_assert_stack_top(program, a.into());
}

#[test]
fn pc_with_previous_push() {
    let pc = 33;
    let program = vec![
        Operation::Push((1_u8, BigUint::from(8_u8))), // <No collapse>
        Operation::PC { pc },                         // <No collapse>
    ];
    run_program_assert_stack_top(program, pc.into())
}

#[test]
fn pc_with_no_previous_operation() {
    let pc = 0;
    let program = vec![
        Operation::PC { pc }, // <No collapse>
    ];
    run_program_assert_stack_top(program, pc.into())
}

#[test]
fn pc_gas_should_revert() {
    let program = vec![Operation::Push0, Operation::PC { pc: 0 }];
    let needed_gas = gas_cost::PUSH0 + gas_cost::PC;
    run_program_assert_gas_exact(program, needed_gas as _);
}

#[test]
fn check_initial_memory_size() {
    let program = vec![Operation::Msize];

    run_program_assert_stack_top(program, BigUint::ZERO)
}

#[test]
fn check_memory_size_after_store() {
    let a = (BigUint::from(1_u8) << 256) - 1_u8;
    let b = (BigUint::from(1_u8) << 256) - 1_u8;
    let program = vec![
        Operation::Push((32, a)),
        Operation::Push0,
        Operation::Mstore,
        Operation::Push((32, b)),
        Operation::Push((1, 32_u8.into())),
        Operation::Mstore,
        Operation::Msize,
    ];

    run_program_assert_stack_top(program, 64_u8.into());
}

#[test]
fn msize_out_of_gas() {
    let program = vec![Operation::Msize];
    let gas_needed = gas_cost::MSIZE;

    run_program_assert_gas_exact(program, gas_needed as _);
}

#[test]
fn test_and() {
    let (a, b) = (BigUint::from(0b1010_u8), BigUint::from(0b1100_u8));
    let expected_result = 0b1000_u8;
    let program = vec![
        Operation::Push((1_u8, a)),
        Operation::Push((1_u8, b)),
        Operation::And,
    ];
    run_program_assert_stack_top(program, expected_result.into());
}

#[test]
fn test_and_with_zero() {
    let a = BigUint::from(0_u8);
    let b = BigUint::from(0xFF_u8);
    let expected_result = 0_u8;
    let program = vec![
        Operation::Push((1_u8, a)),
        Operation::Push((1_u8, b)),
        Operation::And,
    ];
    run_program_assert_stack_top(program, expected_result.into());
}

#[test]
fn and_with_stack_underflow() {
    run_program_assert_halt(vec![Operation::And]);
}

#[test]
fn mod_with_non_zero_result() {
    let (num, den) = (BigUint::from(31_u8), BigUint::from(10_u8));
    let expected_result = &num % &den;

    let program = vec![
        Operation::Push((1_u8, den)),
        Operation::Push((1_u8, num)),
        Operation::Mod,
    ];
    run_program_assert_stack_top(program, expected_result);
}

#[test]
fn mod_with_result_zero() {
    let (num, den) = (BigUint::from(10_u8), BigUint::from(2_u8));
    let expected_result = &num % &den;

    let program = vec![
        Operation::Push((1_u8, den)),
        Operation::Push((1_u8, num)),
        Operation::Mod,
    ];
    run_program_assert_stack_top(program, expected_result);
}

#[test]
fn mod_with_zero_denominator() {
    let (num, den) = (BigUint::from(10_u8), BigUint::from(0_u8));

    let program = vec![
        Operation::Push((1_u8, den)),
        Operation::Push((1_u8, num)),
        Operation::Mod,
    ];
    run_program_assert_stack_top(program, 0_u8.into());
}

#[test]
fn mod_with_zero_numerator() {
    let (num, den) = (BigUint::from(0_u8), BigUint::from(25_u8));

    let program = vec![
        Operation::Push((1_u8, den)),
        Operation::Push((1_u8, num)),
        Operation::Mod,
    ];
    run_program_assert_stack_top(program, 0_u8.into());
}

#[test]
fn mod_with_stack_underflow() {
    run_program_assert_halt(vec![Operation::Mod]);
}

#[test]
fn mod_reverts_when_program_runs_out_of_gas() {
    let (a, b) = (5_u8, 10_u8);
    let program: Vec<Operation> = vec![
        Operation::Push((1_u8, BigUint::from(b))),
        Operation::Push((1_u8, BigUint::from(a))),
        Operation::Mod,
    ];
    let initial_gas = gas_cost::PUSHN * 2 + gas_cost::MOD;
    run_program_assert_gas_exact(program, initial_gas as _);
}

#[test]
fn smod_with_negative_operands() {
    // -8 mod -3 = -2
    let num = biguint_256_from_bigint(BigInt::from(-8_i8));
    let den = biguint_256_from_bigint(BigInt::from(-3_i8));

    let expected_result = biguint_256_from_bigint(BigInt::from(-2_i8));

    let program = vec![
        Operation::Push((1_u8, den)),
        Operation::Push((1_u8, num)),
        Operation::SMod,
    ];
    run_program_assert_stack_top(program, expected_result);
}

#[test]
fn smod_with_negative_denominator() {
    // 8 mod -3 = 2
    let num = BigUint::from(8_u8);
    let den = biguint_256_from_bigint(BigInt::from(-3_i8));

    let expected_result = BigUint::from(2_u8);

    let program = vec![
        Operation::Push((32, den)),
        Operation::Push((32, num)),
        Operation::SMod,
    ];
    run_program_assert_stack_top(program, expected_result);
}

#[test]
fn smod_with_negative_numerator() {
    // -8 mod 3 = -2
    let num = biguint_256_from_bigint(BigInt::from(-8_i8));
    let den = BigUint::from(3_u8);

    let expected_result = biguint_256_from_bigint(BigInt::from(-2_i8));

    let program = vec![
        Operation::Push((1_u8, den)),
        Operation::Push((1_u8, num)),
        Operation::SMod,
    ];
    run_program_assert_stack_top(program, expected_result);
}

#[test]
fn smod_with_positive_operands() {
    let (num, den) = (BigUint::from(31_u8), BigUint::from(10_u8));
    let expected_result = &num % &den;

    let program = vec![
        Operation::Push((1_u8, den)),
        Operation::Push((1_u8, num)),
        Operation::SMod,
    ];
    run_program_assert_stack_top(program, expected_result);
}

#[test]
fn smod_with_zero_denominator() {
    let (num, den) = (BigUint::from(10_u8), BigUint::from(0_u8));

    let program = vec![
        Operation::Push((1_u8, den)),
        Operation::Push((1_u8, num)),
        Operation::SMod,
    ];
    run_program_assert_stack_top(program, 0_u8.into());
}

#[test]
fn smod_with_stack_underflow() {
    run_program_assert_halt(vec![Operation::SMod]);
}

#[test]
fn smod_reverts_when_program_runs_out_of_gas() {
    let (a, b) = (5_u8, 10_u8);
    let program = vec![
        Operation::Push((1_u8, BigUint::from(b))),
        Operation::Push((1_u8, BigUint::from(a))),
        Operation::SMod,
    ];
    let needed_gas = gas_cost::PUSHN * 2 + gas_cost::SMOD;
    run_program_assert_gas_exact(program, needed_gas as _);
}

#[test]
fn addmod_with_non_zero_result() {
    let (a, b, den) = (
        BigUint::from(13_u8),
        BigUint::from(30_u8),
        BigUint::from(10_u8),
    );

    let program = vec![
        Operation::Push((1_u8, den.clone())),
        Operation::Push((1_u8, b.clone())),
        Operation::Push((1_u8, a.clone())),
        Operation::Addmod,
    ];
    run_program_assert_stack_top(program, (a + b) % den);
}

#[test]
fn addmod_with_stack_underflow() {
    run_program_assert_halt(vec![Operation::Addmod]);
}

#[test]
fn addmod_with_zero_denominator() {
    let program = vec![
        Operation::Push((1_u8, BigUint::from(0_u8))),
        Operation::Push((1_u8, BigUint::from(31_u8))),
        Operation::Push((1_u8, BigUint::from(11_u8))),
        Operation::Addmod,
    ];
    run_program_assert_stack_top(program, 0_u8.into());
}

#[test]
fn addmod_with_overflowing_add() {
    let (a, b, den) = (
        BigUint::from_bytes_be(&[0xff; 32]),
        BigUint::from(1_u8),
        BigUint::from(10_u8),
    );

    let program = vec![
        Operation::Push((1_u8, den.clone())),
        Operation::Push((1_u8, b.clone())),
        Operation::Push((32_u8, a.clone())),
        Operation::Addmod,
    ];
    run_program_assert_stack_top(program, (a + b) % den);
}

#[test]
fn addmod_reverts_when_program_runs_out_of_gas() {
    let (a, b, den) = (
        BigUint::from(5_u8),
        BigUint::from(10_u8),
        BigUint::from(2_u8),
    );

    let program = vec![
        Operation::Push((1_u8, den.clone())),
        Operation::Push((1_u8, b.clone())),
        Operation::Push((1_u8, a.clone())),
        Operation::Addmod,
    ];

    let needed_gas = gas_cost::PUSHN * 3 + gas_cost::ADDMOD;

    run_program_assert_gas_exact(program, needed_gas as _);
}

#[test]
fn test_gt_less_than() {
    let a = BigUint::from(8_u8);
    let b = BigUint::from(9_u8);
    let program = vec![
        Operation::Push((1_u8, b.clone())),
        Operation::Push((1_u8, a.clone())),
        Operation::Gt,
    ];
    let expected_result = a > b;
    run_program_assert_stack_top(program, expected_result.into());
}

#[test]
fn test_gt_greater_than() {
    let a = BigUint::from(9_u64 << 20);
    let b = BigUint::from(8_u64 << 20);
    let program = vec![
        Operation::Push((32_u8, b.clone())),
        Operation::Push((32_u8, a.clone())),
        Operation::Gt,
    ];
    let expected_result = a > b;
    run_program_assert_stack_top(program, expected_result.into());
}

#[test]
fn test_gt_equal() {
    let a = BigUint::from(10_u64 << 30);
    let b = BigUint::from(10_u64 << 30);
    let program = vec![
        Operation::Push((32_u8, b.clone())),
        Operation::Push((32_u8, a.clone())),
        Operation::Gt,
    ];
    let expected_result = a > b;
    run_program_assert_stack_top(program, expected_result.into());
}

#[test]
fn gt_with_stack_underflow() {
    run_program_assert_halt(vec![Operation::Gt]);
}

#[test]
fn mulmod_with_non_zero_result() {
    let (a, b, den) = (
        BigUint::from(13_u8),
        BigUint::from(30_u8),
        BigUint::from(10_u8),
    );

    let program = vec![
        Operation::Push((1_u8, den.clone())),
        Operation::Push((1_u8, b.clone())),
        Operation::Push((1_u8, a.clone())),
        Operation::Mulmod,
    ];
    run_program_assert_stack_top(program, (a * b) % den);
}

#[test]
fn mulmod_with_stack_underflow() {
    run_program_assert_halt(vec![Operation::Mulmod]);
}

#[test]
fn mulmod_with_zero_denominator() {
    let program = vec![
        Operation::Push((1_u8, BigUint::from(0_u8))),
        Operation::Push((1_u8, BigUint::from(31_u8))),
        Operation::Push((1_u8, BigUint::from(11_u8))),
        Operation::Addmod,
    ];
    run_program_assert_stack_top(program, 0_u8.into());
}

#[test]
fn mulmod_with_overflow() {
    let (a, b, den) = (
        BigUint::from_bytes_be(&[0xff; 32]),
        BigUint::from_bytes_be(&[0xff; 32]),
        BigUint::from(10_u8),
    );

    let program = vec![
        Operation::Push((1_u8, den.clone())),
        Operation::Push((32_u8, b.clone())),
        Operation::Push((32_u8, a.clone())),
        Operation::Mulmod,
    ];
    run_program_assert_stack_top(program, (a * b) % den);
}

#[test]
fn mulmod_reverts_when_program_runs_out_of_gas() {
    let (a, b, den) = (
        BigUint::from(13_u8),
        BigUint::from(30_u8),
        BigUint::from(10_u8),
    );

    let program = vec![
        Operation::Push((1_u8, den.clone())),
        Operation::Push((1_u8, b.clone())),
        Operation::Push((1_u8, a.clone())),
        Operation::Mulmod,
    ];

    let needed_gas = gas_cost::PUSHN * 3 + gas_cost::MULMOD;

    run_program_assert_gas_exact(program, needed_gas as _);
}

#[test]
fn test_sgt_positive_greater_than() {
    let a = BigUint::from(2_u8);
    let b = BigUint::from(1_u8);

    let program = vec![
        Operation::Push((1_u8, a.clone())),
        Operation::Push((1_u8, b.clone())),
        Operation::Sgt,
    ];
    run_program_assert_stack_top(program, 0_u8.into());
}

#[test]
fn test_sgt_positive_less_than() {
    let a = BigUint::from(0_u8);
    let b = BigUint::from(2_u8);

    let program = vec![
        Operation::Push((1_u8, a.clone())),
        Operation::Push((1_u8, b.clone())),
        Operation::Sgt,
    ];
    run_program_assert_stack_top(program, 1_u8.into());
}

#[test]
fn test_sgt_signed_less_than() {
    let (a, b) = (BigInt::from(-3), BigInt::from(2));

    let expected_result = BigUint::from((a > b) as u8);

    let program = vec![
        Operation::Push((1_u8, biguint_256_from_bigint(b))),
        Operation::Push((1_u8, biguint_256_from_bigint(a))),
        Operation::Sgt,
    ];

    run_program_assert_stack_top(program, expected_result);
}

#[test]
fn test_sgt_signed_greater_than() {
    let a = BigUint::from(2_u8);
    let mut b = BigUint::from(3_u8);
    b.set_bit(255, true);

    let program = vec![
        Operation::Push((1_u8, a.clone())),
        Operation::Push((1_u8, b.clone())),
        Operation::Sgt,
    ];
    run_program_assert_stack_top(program, 0_u8.into());
}

#[test]
fn test_sgt_equal() {
    let a = BigUint::from(2_u8);
    let b = BigUint::from(2_u8);

    let program = vec![
        Operation::Push((1_u8, a.clone())),
        Operation::Push((1_u8, b.clone())),
        Operation::Sgt,
    ];
    run_program_assert_stack_top(program, 0_u8.into());
}

#[test]
fn test_sgt_stack_underflow() {
    let program = vec![Operation::Sgt];
    run_program_assert_halt(program);
}

#[test]
fn test_lt_false() {
    let program = vec![
        Operation::Push((1_u8, BigUint::from(1_u8))),
        Operation::Push((1_u8, BigUint::from(2_u8))),
        Operation::Lt,
    ];
    run_program_assert_stack_top(program, 0_u8.into());
}

#[test]
fn test_lt_true() {
    let program = vec![
        Operation::Push((1_u8, BigUint::from(2_u8))),
        Operation::Push((1_u8, BigUint::from(1_u8))),
        Operation::Lt,
    ];
    run_program_assert_stack_top(program, 1_u8.into());
}

#[test]
fn test_lt_equal() {
    let program = vec![
        Operation::Push((1_u8, BigUint::from(1_u8))),
        Operation::Push((1_u8, BigUint::from(1_u8))),
        Operation::Lt,
    ];
    run_program_assert_stack_top(program, 0_u8.into());
}

#[test]
fn test_lt_stack_underflow() {
    let program = vec![Operation::Lt];
    run_program_assert_halt(program);
}

#[test]
fn test_gas_with_add_should_revert() {
    let x = 1_u8;

    let program = vec![
        Operation::Push((1_u8, BigUint::from(x))),
        Operation::Push((1_u8, BigUint::from(x))),
        Operation::Add,
    ];
    let needed_gas = gas_cost::PUSHN * 2 + gas_cost::ADD;
    run_program_assert_gas_exact(program, needed_gas as _);
}

#[test]
fn stop() {
    // the operation::push operation should not be executed
    let program = vec![
        Operation::Stop,
        Operation::Push((1_u8, BigUint::from(10_u8))),
    ];
    // the push operation should not be executed
    run_program_assert_result(program, &[]);
}

#[test]
fn push_push_exp() {
    let (a, b) = (BigUint::from(3_u8), 3_u32);
    let program = vec![
        Operation::Push((1_u8, BigUint::from(b))),
        Operation::Push((1_u8, a.clone())),
        Operation::Exp,
    ];

    let expected_result = a.pow(b);

    run_program_assert_stack_top(program, expected_result);
}

#[test]
fn exp_with_overflow_should_wrap() {
    let a = BigUint::from(3_u8);
    let b = BigUint::from(300_u32);
    let modulus = BigUint::from(1_u32) << 256;
    let program = vec![
        Operation::Push((1, b.clone())),
        Operation::Push((1, a.clone())),
        Operation::Exp,
    ];

    let expected_result = a.modpow(&b, &modulus);

    run_program_assert_stack_top(program, expected_result);
}

#[test]
fn exp_with_stack_underflow() {
    let program = vec![Operation::Exp];
    run_program_assert_halt(program);
}

#[test]
fn sar_reverts_when_program_runs_out_of_gas() {
    let (value, shift) = (2_u8, 1_u8);
    let program: Vec<Operation> = vec![
        Operation::Push((32_u8, BigUint::from(value))),
        Operation::Push((1_u8, BigUint::from(shift))),
        Operation::Sar,
    ];
    let needed_gas = gas_cost::PUSHN + gas_cost::PUSHN + gas_cost::ADD;
    run_program_assert_gas_exact(program, needed_gas as _);
}

#[test]
fn pop_reverts_when_program_runs_out_of_gas() {
    let expected_result = 33_u8;
    let program = vec![
        Operation::Push((1_u8, BigUint::from(expected_result))),
        Operation::Push((1_u8, BigUint::from(expected_result + 1))),
        Operation::Pop,
    ];
    let needed_gas = gas_cost::PUSHN * 2 + gas_cost::POP;
    run_program_assert_gas_exact(program, needed_gas as _);
}

#[test]
fn signextend_one_byte_negative_value() {
    let value = BigUint::from(0xFF_u8);
    let value_bytes_size = BigUint::from(0_u8);

    let expected_result = biguint_256_from_bigint(BigInt::from(-1_i8));

    let program = vec![
        Operation::Push((1_u8, value)),            // <No collapse>
        Operation::Push((1_u8, value_bytes_size)), // <No collapse>
        Operation::SignExtend,                     // <No collapse>
    ];
    run_program_assert_stack_top(program, expected_result);
}

#[test]
fn signextend_one_byte_positive_value() {
    /*
    Since we are constrained by the output size u8, in order to check that the result
    was correctly sign extended (completed with 0s), we have to divide by 2 so we can check
    that the first byte is 0x3F = [0, 0, 1, 1, 1, 1, 1, 1]
    */
    let value = BigUint::from(0x7F_u8);
    let value_bytes_size = BigUint::from(0_u8);
    let denominator = BigUint::from(2_u8);

    let expected_result = 0x3F_u8;

    let program = vec![
        Operation::Push((1_u8, denominator)),      // <No collapse>
        Operation::Push((1_u8, value)),            // <No collapse>
        Operation::Push((1_u8, value_bytes_size)), // <No collapse>
        Operation::SignExtend,                     // <No collapse>
        Operation::Div,
    ];

    run_program_assert_stack_top(program, expected_result.into());
}

#[test]
fn signextend_with_stack_underflow() {
    let program = vec![Operation::SignExtend];
    run_program_assert_halt(program);
}

#[test]
fn jumpi_with_gas_cost() {
    // this test is equivalent to the following program
    // [00] PUSH1 0
    // [02] PUSH1 1
    // [04] PUSH1 9
    // [06] JUMPI
    // [07] PUSH1 10   // this should not be executed
    // [09] JUMPDEST
    let pc = 9;
    let condition = BigUint::from(1_u8);
    let expected_result: u8 = 0;
    let program = vec![
        Operation::Push((1_u8, BigUint::from(expected_result))),
        Operation::Push((1_u8, condition)),
        Operation::Push((1_u8, BigUint::from(pc))),
        Operation::Jumpi,
        Operation::Push((1_u8, BigUint::from(10_u8))), // this should not be executed
        Operation::Jumpdest { pc },
    ];
    let needed_gas = gas_cost::PUSHN * 3 + gas_cost::JUMPI + gas_cost::JUMPDEST;
    run_program_assert_gas_exact(program, needed_gas as _);
}

#[test]
fn signextend_gas_should_revert() {
    let value = BigUint::from(0x7F_u8);
    let value_bytes_size = BigUint::from(0_u8);
    let program = vec![
        Operation::Push((1_u8, value.clone())),
        Operation::Push((1_u8, value_bytes_size.clone())),
        Operation::SignExtend,
    ];
    let needed_gas = gas_cost::PUSHN * 2 + gas_cost::SIGNEXTEND;
    run_program_assert_gas_exact(program, needed_gas as _);
}

#[test]
fn gas_get_starting_value() {
    let initial_gas = 30;

    let expected_result = BigUint::from((initial_gas - gas_cost::GAS) as u64);

    let program = vec![
        Operation::Gas, // <No collapse>
    ];

    run_program_assert_stack_top_with_gas(program, expected_result, initial_gas as _);
}

#[test]
fn gas_value_after_operations() {
    let initial_gas = 30;

    let gas_consumption = gas_cost::PUSHN * 3 + gas_cost::ADD * 2 + gas_cost::GAS;
    let expected_result = BigUint::from((initial_gas - gas_consumption) as u64);

    let program = vec![
        Operation::Push((1_u8, BigUint::ZERO)), // <No collapse>
        Operation::Push((1_u8, BigUint::ZERO)), // <No collapse>
        Operation::Push((1_u8, BigUint::ZERO)), // <No collapse>
        Operation::Add,                         // <No collapse>
        Operation::Add,                         // <No collapse>
        Operation::Gas,                         // <No collapse>
    ];

    run_program_assert_stack_top_with_gas(program, expected_result, initial_gas as _);
}

#[test]
fn gas_without_enough_gas_revert() {
    let gas_consumption = gas_cost::PUSHN * 3 + gas_cost::ADD * 2 + gas_cost::GAS;

    let program = vec![
        Operation::Push((1_u8, BigUint::ZERO)), // <No collapse>
        Operation::Push((1_u8, BigUint::ZERO)), // <No collapse>
        Operation::Push((1_u8, BigUint::ZERO)), // <No collapse>
        Operation::Add,                         // <No collapse>
        Operation::Add,                         // <No collapse>
        Operation::Gas,                         // <No collapse>
    ];

    run_program_assert_gas_exact(program, gas_consumption as _);
}

#[test]
fn byte_gas_cost() {
    let value: [u8; 32] = [0xff; 32];
    let offset = BigUint::from(16_u8);
    let program: Vec<Operation> = vec![
        Operation::Push((32_u8, BigUint::from_bytes_be(&value))),
        Operation::Push((1_u8, offset)),
        Operation::Byte,
    ];
    let needed_gas = gas_cost::PUSHN * 2 + gas_cost::BYTE;
    run_program_assert_gas_exact(program, needed_gas as _);
}

#[test]
fn and_reverts_when_program_run_out_of_gas() {
    let (a, b) = (BigUint::from(0_u8), BigUint::from(1_u8));
    let program = vec![
        Operation::Push((1_u8, a.clone())),
        Operation::Push((1_u8, b.clone())),
        Operation::And,
    ];
    let needed_gas = gas_cost::PUSHN * 2 + gas_cost::AND;

    run_program_assert_gas_exact(program, needed_gas as _);
}

#[test]
fn exp_reverts_when_program_runs_out_of_gas() {
    let program = vec![
        Operation::Push((1_u8, BigUint::from(3_u8))),
        Operation::Push((1_u8, BigUint::from(256_u16))),
        Operation::Exp,
    ];

    let initial_gas = gas_cost::PUSHN * 2 + gas_cost::EXP;
    run_program_assert_gas_exact(program, initial_gas as _);
}

#[test]
fn lt_reverts_when_program_runs_out_of_gas() {
    let (a, b) = (BigUint::from(0_u8), BigUint::from(1_u8));
    let program = vec![
        Operation::Push((1_u8, a.clone())),
        Operation::Push((1_u8, b.clone())),
        Operation::Lt,
    ];
    let needed_gas = gas_cost::PUSHN * 2 + gas_cost::LT;
    run_program_assert_gas_exact(program, needed_gas as _);
}

#[test]
fn sgt_reverts_when_program_runs_out_of_gas() {
    let (a, b) = (BigUint::from(0_u8), BigUint::from(1_u8));
    let program = vec![
        Operation::Push((1_u8, a.clone())),
        Operation::Push((1_u8, b.clone())),
        Operation::Sgt,
    ];
    let needed_gas = gas_cost::PUSHN * 2 + gas_cost::SGT;
    run_program_assert_gas_exact(program, needed_gas as _);
}

#[test]
fn gt_reverts_when_program_runs_out_of_gas() {
    let (a, b) = (BigUint::from(0_u8), BigUint::from(1_u8));
    let program = vec![
        Operation::Push((1_u8, a.clone())),
        Operation::Push((1_u8, b.clone())),
        Operation::Gt,
    ];
    let needed_gas = gas_cost::PUSHN * 2 + gas_cost::GT;
    run_program_assert_gas_exact(program, needed_gas as _);
}

#[test]
fn eq_reverts_when_program_runs_out_of_gas() {
    let (a, b) = (BigUint::from(0_u8), BigUint::from(1_u8));
    let program = vec![
        Operation::Push((1_u8, a.clone())),
        Operation::Push((1_u8, b.clone())),
        Operation::Eq,
    ];
    let needed_gas = gas_cost::PUSHN * 2 + gas_cost::EQ;
    run_program_assert_gas_exact(program, needed_gas as _);
}

#[test]
fn iszero_reverts_when_program_runs_out_of_gas() {
    let a = BigUint::from(0_u8);
    let program = vec![Operation::Push((1_u8, a.clone())), Operation::IsZero];
    let needed_gas = gas_cost::PUSHN + gas_cost::ISZERO;
    run_program_assert_gas_exact(program, needed_gas as _);
}

#[test]
fn or_reverts_when_program_runs_out_of_gas() {
    let (a, b) = (BigUint::from(0_u8), BigUint::from(1_u8));
    let program = vec![
        Operation::Push((1_u8, a.clone())),
        Operation::Push((1_u8, b.clone())),
        Operation::Or,
    ];
    let needed_gas = gas_cost::PUSHN * 2 + gas_cost::OR;
    run_program_assert_gas_exact(program, needed_gas as _);
}

#[test]
fn slt_positive_less_than() {
    let a = BigInt::from(1_u8);
    let b = BigInt::from(2_u8);

    let expected_result = (a < b) as u8;

    let program = vec![
        Operation::Push((1_u8, biguint_256_from_bigint(b))),
        Operation::Push((1_u8, biguint_256_from_bigint(a))),
        Operation::Slt,
    ];

    run_program_assert_stack_top(program, expected_result.into());
}

#[test]
fn slt_positive_greater_than() {
    let a = BigInt::from(2_u8);
    let b = BigInt::from(1_u8);

    let expected_result = (a < b) as u8;

    let program = vec![
        Operation::Push((1_u8, biguint_256_from_bigint(b))),
        Operation::Push((1_u8, biguint_256_from_bigint(a))),
        Operation::Slt,
    ];

    run_program_assert_stack_top(program, expected_result.into());
}

#[test]
fn slt_negative_less_than() {
    let a = BigInt::from(-3_i8);
    let b = BigInt::from(-1_i8);

    let expected_result = (a < b) as u8;

    let program = vec![
        Operation::Push((1_u8, biguint_256_from_bigint(b))),
        Operation::Push((1_u8, biguint_256_from_bigint(a))),
        Operation::Slt,
    ];

    run_program_assert_stack_top(program, expected_result.into());
}

#[test]
fn slt_negative_greater_than() {
    let a = BigInt::from(0_i8);
    let b = BigInt::from(-1_i8);

    let expected_result = (a < b) as u8;

    let program = vec![
        Operation::Push((1_u8, biguint_256_from_bigint(b))),
        Operation::Push((1_u8, biguint_256_from_bigint(a))),
        Operation::Slt,
    ];

    run_program_assert_stack_top(program, expected_result.into());
}

#[test]
fn slt_equal() {
    let a = BigInt::from(-4_i8);
    let b = BigInt::from(-4_i8);

    let expected_result = (a < b) as u8;

    let program = vec![
        Operation::Push((1_u8, biguint_256_from_bigint(b))),
        Operation::Push((1_u8, biguint_256_from_bigint(a))),
        Operation::Slt,
    ];

    run_program_assert_stack_top(program, expected_result.into());
}

#[test]
fn slt_gas_should_revert() {
    let a = BigInt::from(1_u8);
    let b = BigInt::from(2_u8);

    let needed_gas = gas_cost::PUSHN * 2 + gas_cost::SLT;

    let program = vec![
        Operation::Push((1_u8, biguint_256_from_bigint(b))),
        Operation::Push((1_u8, biguint_256_from_bigint(a))),
        Operation::Slt,
    ];

    run_program_assert_gas_exact(program, needed_gas as _);
}

#[test]
fn slt_stack_underflow() {
    let program = vec![Operation::Slt];
    run_program_assert_halt(program);
}

#[test]
fn jump_with_gas_cost() {
    // this test is equivalent to the following bytecode program
    //
    // [00] PUSH1 3
    // [02] JUMP
    // [03] JUMPDEST
    let jumpdest: u8 = 3;
    let program = vec![
        Operation::Push((1_u8, BigUint::from(0_u8))),
        Operation::Push((1_u8, BigUint::from(jumpdest))),
        Operation::Jump,
        Operation::Jumpdest {
            pc: jumpdest as usize,
        },
    ];
    let needed_gas = gas_cost::PUSHN * 2 + gas_cost::JUMPDEST + gas_cost::JUMP;
    run_program_assert_gas_exact(program, needed_gas as _);
}

#[test]
fn mload_with_stack_underflow() {
    let program = vec![Operation::Mload];
    run_program_assert_halt(program);
}

#[test]
fn mstore_with_stack_underflow() {
    let program = vec![Operation::Mstore];
    run_program_assert_halt(program);
}

#[test]
fn mstore8_with_stack_underflow() {
    let program = vec![Operation::Mstore8];
    run_program_assert_halt(program);
}

#[test]
fn mstore8_mload_with_zero_address() {
    let stored_value = BigUint::from(44_u8);
    let program = vec![
        Operation::Push((1_u8, stored_value.clone())), // value
        Operation::Push((1_u8, BigUint::from(31_u8))), // offset
        Operation::Mstore8,
        Operation::Push0, // offset
        Operation::Mload,
    ];
    run_program_assert_stack_top(program, stored_value);
}

#[test]
fn mstore_mload_with_zero_address() {
    let stored_value = BigUint::from(10_u8);
    let program = vec![
        Operation::Push((1_u8, stored_value.clone())), // value
        Operation::Push0,                              // offset
        Operation::Mstore,
        Operation::Push0, // offset
        Operation::Mload,
    ];
    run_program_assert_stack_top(program, stored_value);
}

#[test]
fn mstore_mload_with_memory_extension() {
    let stored_value = BigUint::from(25_u8);
    let program = vec![
        Operation::Push((1_u8, stored_value.clone())), // value
        Operation::Push((1_u8, BigUint::from(32_u8))), // offset
        Operation::Mstore,
        Operation::Push((1_u8, BigUint::from(32_u8))), // offset
        Operation::Mload,
    ];
    run_program_assert_stack_top(program, stored_value);
}

#[test]
fn mload_not_allocated_address() {
    // When offset for MLOAD is bigger than the current memory size, memory is extended with zeros
    let program = vec![
        Operation::Push((1_u8, BigUint::from(32_u8))), // offset
        Operation::Mload,
    ];
    run_program_assert_stack_top(program, 0_u8.into());
}

#[test]
fn mstore_gas_cost_with_memory_extension() {
    let program = vec![
        Operation::Push((1_u8, BigUint::from(10_u8))), // value
        Operation::Push((1_u8, BigUint::from(64_u8))), // offset
        Operation::Mstore,
    ];
    let dynamic_gas = gas_cost::memory_expansion_cost(0, 96);
    let needed_gas = gas_cost::PUSHN * 2 + gas_cost::MSTORE + dynamic_gas;
    run_program_assert_gas_exact(program, needed_gas as _);
}

#[test]
fn mstore8_gas_cost_with_memory_extension() {
    let program = vec![
        Operation::Push((1_u8, BigUint::from(10_u8))), // value
        Operation::Push((1_u8, BigUint::from(31_u8))), // offset
        Operation::Mstore8,
    ];
    let dynamic_gas = gas_cost::memory_expansion_cost(0, 32);
    let needed_gas = gas_cost::PUSHN * 2 + gas_cost::MSTORE8 + dynamic_gas;
    run_program_assert_gas_exact(program, needed_gas as _);
}

#[test]
fn mload_gas_cost_with_memory_extension() {
    let program = vec![
        Operation::Push0, // offset
        Operation::Mload,
    ];
    let dynamic_gas = gas_cost::memory_expansion_cost(0, 32);
    let needed_gas = gas_cost::PUSH0 + gas_cost::MLOAD + dynamic_gas;
    run_program_assert_gas_exact(program, needed_gas as _);
}

#[test]
fn mload_gas_cost_with_memory_extension2() {
    let program = vec![
        Operation::Push((1_u8, BigUint::from(1_u8))), // offset
        Operation::Mload,
    ];
    let dynamic_gas = gas_cost::memory_expansion_cost(0, 64);
    let needed_gas = gas_cost::PUSHN + gas_cost::MLOAD + dynamic_gas;
    run_program_assert_gas_exact(program, needed_gas as _);
}

#[test]
#[ignore]
fn mload_out_of_gas() {
    // TODO: offset gets truncated to 32 bits, so the program doesnt halt. Fix this
    let program = vec![
        Operation::Push((32_u8, BigUint::from_bytes_be(&[0xff; 32]))), // offset
        Operation::Mload,
    ];
    run_program_assert_halt(program);
}

#[test]
fn mstore_mcopy_mload_with_zero_address_and_gas() {
    let program = vec![
        Operation::Push((1_u8, BigUint::from(10_u8))),
        Operation::Push0,
        Operation::Mstore,
        Operation::Push((1_u8, BigUint::from(32_u8))),
        Operation::Push0,
        Operation::Push((1_u8, BigUint::from(32_u8))),
        Operation::Mcopy,
        Operation::Push((1_u8, BigUint::from(32_u8))),
        Operation::Mload,
    ];
    let dynamic_gas = gas_cost::memory_expansion_cost(0, 64);
    let gas_needed = gas_cost::PUSH0 * 2
        + gas_cost::PUSHN * 4
        + gas_cost::MCOPY
        + gas_cost::MLOAD
        + gas_cost::MSTORE
        + dynamic_gas;

    run_program_assert_gas_exact(program, gas_needed as _);
}

#[test]
fn mstore_mcopy_mload_with_zero_address() {
    let value = BigUint::from(10_u8);
    let value1 = BigUint::from(2_u8);
    let program = vec![
        Operation::Push((1_u8, value)),
        Operation::Push0,
        Operation::Mstore,
        Operation::Push((1_u8, value1)),
        Operation::Push((1_u8, BigUint::from(32_u8))),
        Operation::Mstore,
        Operation::Push((1_u8, BigUint::from(32_u8))),
        Operation::Push0,
        Operation::Push((1_u8, BigUint::from(32_u8))),
        Operation::Mcopy,
        Operation::Push((1_u8, BigUint::from(32_u8))),
        Operation::Mload,
    ];

    run_program_assert_stack_top(program, 10_u8.into());
}

#[test]
fn mcopy_offset_equals_dest_offset() {
    let value = BigUint::from(123_u8);
    let program = vec![
        Operation::Push((1_u8, value)),
        Operation::Push((1_u8, BigUint::from(32_u8))),
        Operation::Mstore,
        Operation::Push((1_u8, BigUint::from(32_u8))),
        Operation::Push((1_u8, BigUint::from(32_u8))),
        Operation::Push((1_u8, BigUint::from(32_u8))),
        Operation::Mcopy,
        Operation::Push((1_u8, BigUint::from(32_u8))),
        Operation::Mload,
    ];

    run_program_assert_stack_top(program, 123_u8.into());
}

#[test]
fn mstore_mcopy_mload_with_zero_address_arbitrary_size() {
    let value = BigUint::from(1_u8) << 24;
    let value1 = BigUint::from(2_u8) << 24;
    let program = vec![
        Operation::Push((1_u8, value1)),
        Operation::Push((1_u8, BigUint::from(32_u8))),
        Operation::Mstore,
        Operation::Push((1_u8, value)),
        Operation::Push0,
        Operation::Mstore,
        Operation::Push((1_u8, BigUint::from(4_u8))),
        Operation::Push((1_u8, BigUint::from(32_u8))),
        Operation::Push0,
        Operation::Mcopy,
        Operation::Push((1_u8, BigUint::from(32_u8))),
        Operation::Mload,
    ];
    let result = (16777216_u32 * 2).into();
    run_program_assert_stack_top(program, result);
}

#[test]
fn mcopy_with_stack_underflow() {
    let program = vec![Operation::Mcopy];

    run_program_assert_halt(program);
}

<<<<<<< HEAD
#[test]
fn codecopy_with_stack_underflow() {
    let program = vec![Operation::Codecopy];
    run_program_assert_halt(program);
}

#[test]
fn codecopy_with_gas_cost() {
    let size = 7_u8;
    let offset = 0_u8;
    let dest_offset = 0_u8;
    let program = vec![
        Operation::Push((1_u8, BigUint::from(size))),
        Operation::Push((1_u8, BigUint::from(offset))),
        Operation::Push((1_u8, BigUint::from(dest_offset))),
        Operation::Codecopy,
    ];

    let static_gas = gas_cost::CODECOPY + gas_cost::PUSHN * 3;
    let dynamic_gas = gas_cost::codecopy_dynamic_gas_cost(size.into())
        + gas_cost::memory_expansion_cost(0, (dest_offset + size) as u32);
    let expected_gas = static_gas + dynamic_gas;
    run_program_assert_gas_exact(program, expected_gas as _);
=======
#[rstest]
#[case(0)]
#[case(1)]
#[case(2)]
#[case(3)]
#[case(4)]
fn log_with_gas_cost(#[case] n: u8) {
    // static_gas = 375
    // dynamic_gas = 375 * topic_count + 8 * size + memory_expansion_cost
    let size = 32_u8;
    let offset = 0_u8;
    let topic = BigUint::from_bytes_be(&[0xff; 32]);
    let mut program = vec![];
    for _ in 0..n {
        program.push(Operation::Push((32_u8, topic.clone())));
    }
    program.push(Operation::Push((1_u8, BigUint::from(size))));
    program.push(Operation::Push((1_u8, BigUint::from(offset))));
    program.push(Operation::Log(n));
    let topic_count = n as i64;
    let static_gas = gas_cost::LOG + gas_cost::PUSHN * (2 + topic_count);
    let dynamic_gas = log_dynamic_gas_cost(size as u32, topic_count as u32)
        + gas_cost::memory_expansion_cost(0, 32_u32);
    let gas_needed = static_gas + dynamic_gas;
    run_program_assert_gas_exact(program, gas_needed as _);
}

#[test]
fn log_with_stack_underflow() {
    for n in 0..5 {
        let program = vec![Operation::Log(n)];
        run_program_assert_halt(program);
    }
>>>>>>> 2dd30972
}<|MERGE_RESOLUTION|>--- conflicted
+++ resolved
@@ -2336,7 +2336,6 @@
     run_program_assert_halt(program);
 }
 
-<<<<<<< HEAD
 #[test]
 fn codecopy_with_stack_underflow() {
     let program = vec![Operation::Codecopy];
@@ -2360,7 +2359,8 @@
         + gas_cost::memory_expansion_cost(0, (dest_offset + size) as u32);
     let expected_gas = static_gas + dynamic_gas;
     run_program_assert_gas_exact(program, expected_gas as _);
-=======
+}
+
 #[rstest]
 #[case(0)]
 #[case(1)]
@@ -2394,5 +2394,4 @@
         let program = vec![Operation::Log(n)];
         run_program_assert_halt(program);
     }
->>>>>>> 2dd30972
 }