use evm_mlir::{
    constants::gas_cost,
    context::Context,
    executor::Executor,
    program::{Operation, Program},
    syscall::{ExecutionResult, SyscallContext},
};
use num_bigint::{BigInt, BigUint};
use rstest::rstest;
use tempfile::NamedTempFile;

fn run_program_get_result_with_gas(
    operations: Vec<Operation>,
    initial_gas: u64,
) -> ExecutionResult {
    // Insert a return operation at the end of the program to verify top of stack.
    let program = Program::from(operations);
    let output_file = NamedTempFile::new()
        .expect("failed to generate tempfile")
        .into_temp_path();

    let context = Context::new();
    let module = context
        .compile(&program, &output_file)
        .expect("failed to compile program");

    let executor = Executor::new(&module);

    let mut context = SyscallContext::default();

    let _result = executor.execute(&mut context, initial_gas);

    context.get_result()
}

fn run_program_assert_result(operations: Vec<Operation>, expected_result: &[u8]) {
    let result = run_program_get_result_with_gas(operations, 1e7 as _);
    assert!(result.is_success());
    assert_eq!(result.return_data().unwrap(), expected_result);
}

fn run_program_assert_stack_top(operations: Vec<Operation>, expected_result: BigUint) {
    run_program_assert_stack_top_with_gas(operations, expected_result, 1e7 as _)
}

fn run_program_assert_stack_top_with_gas(
    mut operations: Vec<Operation>,
    expected_result: BigUint,
    initial_gas: u64,
) {
    // NOTE: modifying this will break codesize related tests
    operations.extend([
        Operation::Push0,
        Operation::Mstore,
        Operation::Push((1, 32_u8.into())),
        Operation::Push0,
        Operation::Return,
    ]);
    let mut result_bytes = [0_u8; 32];
    if expected_result != BigUint::ZERO {
        let bytes = expected_result.to_bytes_be();
        result_bytes[32 - bytes.len()..].copy_from_slice(&bytes);
    }
    let result = run_program_get_result_with_gas(operations, initial_gas);
    assert!(result.is_success());
    assert_eq!(result.return_data().unwrap(), result_bytes);
}

fn run_program_assert_halt(program: Vec<Operation>) {
    let result = run_program_get_result_with_gas(program, 1e7 as _);
    assert_eq!(result, ExecutionResult::Halt);
}

fn run_program_assert_revert(program: Vec<Operation>, expected_result: &[u8]) {
    let result = run_program_get_result_with_gas(program, 1e7 as _);
    assert!(result.is_revert());
    assert_eq!(result.return_data().unwrap(), expected_result);
}

fn run_program_assert_gas_exact(program: Vec<Operation>, expected_gas: u64) {
    let result = run_program_get_result_with_gas(program.clone(), expected_gas);
    assert!(result.is_success());

    let result = run_program_get_result_with_gas(program, expected_gas - 1);
    assert!(result.is_halt());
}

pub fn biguint_256_from_bigint(value: BigInt) -> BigUint {
    if value >= BigInt::ZERO {
        value.magnitude().clone()
    } else {
        let bytes = value.to_signed_bytes_be();
        let mut buffer = vec![255_u8; 32];
        let finish = 32;
        let start = finish - bytes.len();
        buffer[start..finish].copy_from_slice(&bytes);
        BigUint::from_bytes_be(&buffer)
    }
}

#[test]
fn test_calldatasize_with_gas() {
    let program = vec![Operation::CallDataSize];
    run_program_assert_stack_top(program, BigUint::ZERO);
}

#[test]
fn test_return_with_gas() {
    let program = vec![
        Operation::Push((1, 1_u8.into())),
        Operation::Push((1, 2_u8.into())),
        Operation::Return,
    ];
    let dynamic_gas = gas_cost::memory_expansion_cost(0, 32);
    let needed_gas = gas_cost::PUSHN * 2 + dynamic_gas;

    run_program_assert_gas_exact(program, needed_gas as _);
}

#[test]
fn test_revert_with_gas() {
    let program = vec![
        Operation::Push((1, 1_u8.into())),
        Operation::Push((1, 2_u8.into())),
        Operation::Revert,
    ];
    let dynamic_gas = gas_cost::memory_expansion_cost(0, 32);
    let needed_gas = gas_cost::PUSHN * 2 + dynamic_gas;

    // When gas is not enough, exits as halt instead of revert.
    let result = run_program_get_result_with_gas(program.clone(), (needed_gas - 1) as _);
    assert!(result.is_halt());

    run_program_assert_revert(program, &[0]);
}

#[test]
fn push_once() {
    let value = BigUint::from(5_u8);

    // For OPERATION::PUSH0
    let program = vec![Operation::Push0];
    run_program_assert_stack_top(program, BigUint::ZERO);

    // For OPERATION::PUSH1, ... , OPERATION::PUSH32
    for i in 0..32 {
        let shifted_value: BigUint = value.clone() << (i * 8);
        let program = vec![Operation::Push((i, shifted_value.clone()))];
        run_program_assert_stack_top(program, shifted_value.clone());
    }
}

#[test]
fn push_twice() {
    let the_answer = BigUint::from(42_u8);

    let program = vec![
        Operation::Push((1_u8, BigUint::from(1_u8))),
        Operation::Push((1_u8, the_answer.clone())),
    ];
    run_program_assert_stack_top(program, the_answer);
}

#[test]
#[ignore]
fn push_fill_stack() {
    let stack_top = BigUint::from(88_u8);

    // Push 1024 times
    let program = vec![Operation::Push((1_u8, stack_top.clone())); 1024];
    run_program_assert_stack_top(program, stack_top);
}

#[test]
fn push_reverts_without_gas() {
    let stack_top = 88_u8;
    let initial_gas = (gas_cost::PUSH0 + gas_cost::PUSHN) as _;

    let program = vec![
        Operation::Push0,
        Operation::Push((1_u8, BigUint::from(stack_top))),
    ];
    run_program_assert_gas_exact(program, initial_gas);
}

#[test]
fn push_stack_overflow() {
    // Push 1025 times
    let program = vec![Operation::Push((1_u8, BigUint::from(88_u8))); 1025];
    run_program_assert_halt(program);
}

#[test]
fn dup1_once() {
    let program = vec![
        Operation::Push((1_u8, BigUint::from(10_u8))),
        Operation::Push((1_u8, BigUint::from(31_u8))),
        Operation::Dup(1),
        Operation::Pop,
    ];

    run_program_assert_stack_top(program, 31_u8.into());
}

#[test]
fn dup2_once() {
    let program = vec![
        Operation::Push((1_u8, BigUint::from(4_u8))),
        Operation::Push((1_u8, BigUint::from(5_u8))),
        Operation::Push((1_u8, BigUint::from(6_u8))),
        Operation::Dup(2),
    ];

    run_program_assert_stack_top(program, 5_u8.into());
}

#[rstest]
#[case(1)]
#[case(2)]
#[case(3)]
#[case(4)]
#[case(5)]
#[case(6)]
#[case(7)]
#[case(8)]
#[case(9)]
#[case(10)]
#[case(11)]
#[case(12)]
#[case(13)]
#[case(14)]
#[case(15)]
#[case(16)]
fn dup_nth(#[case] nth: u8) {
    let iter = (0..16u8)
        .rev()
        .map(|x| Operation::Push((1_u8, BigUint::from(x))));
    let mut program = Vec::from_iter(iter);

    program.push(Operation::Dup(nth));

    run_program_assert_stack_top(program, (nth - 1).into());
}

#[test]
fn dup_with_stack_underflow() {
    let program = vec![Operation::Dup(1)];

    run_program_assert_halt(program);
}

#[test]
fn dup_out_of_gas() {
    let a = BigUint::from(2_u8);
    let program = vec![Operation::Push((1_u8, a.clone())), Operation::Dup(1)];
    let gas_needed = gas_cost::PUSHN + gas_cost::DUPN;

    run_program_assert_gas_exact(program, gas_needed as _);
}

#[test]
fn push_push_shl() {
    let program = vec![
        Operation::Push((1_u8, BigUint::from(1_u8))),
        Operation::Push((1_u8, BigUint::from(4_u8))),
        Operation::Shl,
    ];

    run_program_assert_stack_top(program, 16_u8.into());
}

#[test]
fn shl_shift_grater_than_255() {
    let program = vec![
        Operation::Push((1_u8, BigUint::from(2_u8))),
        Operation::Push((1_u8, BigUint::from(256_u16))),
        Operation::Shl,
    ];

    run_program_assert_stack_top(program, 0_u8.into());
}

#[test]
fn shl_with_stack_underflow() {
    let program = vec![Operation::Shl];

    run_program_assert_halt(program);
}

#[test]
fn shl_out_of_gas() {
    let program = vec![
        Operation::Push((1_u8, BigUint::from(1_u8))),
        Operation::Push((1_u8, BigUint::from(4_u8))),
        Operation::Shl,
    ];
    let gas_needed = gas_cost::PUSHN * 2 + gas_cost::SHL;

    run_program_assert_gas_exact(program, gas_needed as _);
}

#[test]
fn swap_first() {
    let program = vec![
        Operation::Push((1_u8, BigUint::from(1_u8))),
        Operation::Push((1_u8, BigUint::from(2_u8))),
        Operation::Swap(1),
    ];

    run_program_assert_stack_top(program, 1_u8.into());
}

#[test]
fn swap_16_and_get_the_swapped_one() {
    let program = vec![
        Operation::Push((1_u8, BigUint::from(1_u8))),
        Operation::Push((1_u8, BigUint::from(2_u8))),
        Operation::Push((1_u8, BigUint::from(2_u8))),
        Operation::Push((1_u8, BigUint::from(2_u8))),
        Operation::Push((1_u8, BigUint::from(2_u8))),
        Operation::Push((1_u8, BigUint::from(2_u8))),
        Operation::Push((1_u8, BigUint::from(2_u8))),
        Operation::Push((1_u8, BigUint::from(2_u8))),
        Operation::Push((1_u8, BigUint::from(2_u8))),
        Operation::Push((1_u8, BigUint::from(2_u8))),
        Operation::Push((1_u8, BigUint::from(2_u8))),
        Operation::Push((1_u8, BigUint::from(2_u8))),
        Operation::Push((1_u8, BigUint::from(2_u8))),
        Operation::Push((1_u8, BigUint::from(2_u8))),
        Operation::Push((1_u8, BigUint::from(2_u8))),
        Operation::Push((1_u8, BigUint::from(2_u8))),
        Operation::Push((1_u8, BigUint::from(3_u8))),
        Operation::Swap(16),
        Operation::Pop,
        Operation::Pop,
        Operation::Pop,
        Operation::Pop,
        Operation::Pop,
        Operation::Pop,
        Operation::Pop,
        Operation::Pop,
        Operation::Pop,
        Operation::Pop,
        Operation::Pop,
        Operation::Pop,
        Operation::Pop,
        Operation::Pop,
        Operation::Pop,
        Operation::Pop,
    ];

    run_program_assert_stack_top(program, 3_u8.into());
}

#[test]
fn swap_stack_underflow() {
    let program = vec![
        Operation::Push((1_u8, BigUint::from(1_u8))),
        Operation::Push((1_u8, BigUint::from(2_u8))),
        Operation::Swap(2),
    ];

    run_program_assert_halt(program);
}

#[test]
fn swap_out_of_gas() {
    let (a, b) = (BigUint::from(1_u8), BigUint::from(2_u8));
    let program = vec![
        Operation::Push((1_u8, a.clone())),
        Operation::Push((1_u8, b.clone())),
        Operation::Swap(1),
    ];
    let gas_needed = gas_cost::PUSHN * 2 + gas_cost::SWAPN;

    run_program_assert_gas_exact(program, gas_needed as _);
}

#[test]
fn push_push_add() {
    let (a, b) = (BigUint::from(11_u8), BigUint::from(31_u8));

    let program = vec![
        Operation::Push((1_u8, a.clone())),
        Operation::Push((1_u8, b.clone())),
        Operation::Add,
    ];
    run_program_assert_stack_top(program, a + b);
}

#[test]
fn add_with_stack_underflow() {
    run_program_assert_halt(vec![Operation::Add]);
}

#[test]
fn push_push_sub() {
    let (a, b) = (BigUint::from(11_u8), BigUint::from(31_u8));

    let program = vec![
        Operation::Push((1_u8, a.clone())),
        Operation::Push((1_u8, b.clone())),
        Operation::Sub,
    ];
    run_program_assert_stack_top(program, 20_u8.into());
}

#[test]
#[ignore]
fn substraction_wraps_the_result() {
    let (a, b) = (BigUint::from(10_u8), BigUint::from(0_u8));

    let program = vec![
        Operation::Push((1_u8, a.clone())),
        Operation::Push((1_u8, b.clone())),
        Operation::Sub,
    ];

    let result = 0_u8.wrapping_sub(10);

    run_program_assert_stack_top(program, result.into());
}

#[test]
fn sub_add_wrapping() {
    let a = (BigUint::from(1_u8) << 256) - 1_u8;

    let program = vec![
        Operation::Push((32_u8, a)),
        Operation::Push((1_u8, BigUint::from(10_u8))),
        Operation::Add,
        Operation::Push((1_u8, BigUint::from(10_u8))),
        Operation::Sub,
    ];

    run_program_assert_stack_top(program, 1_u8.into());
}

#[test]
fn sub_out_of_gas() {
    let (a, b) = (BigUint::from(1_u8), BigUint::from(2_u8));
    let program = vec![
        Operation::Push((1_u8, a.clone())),
        Operation::Push((1_u8, b.clone())),
        Operation::Sub,
    ];
    let gas_needed = gas_cost::PUSHN * 2 + gas_cost::SUB;

    run_program_assert_gas_exact(program, gas_needed as _);
}

#[test]
fn div_without_remainder() {
    let (a, b) = (BigUint::from(20_u8), BigUint::from(5_u8));

    let expected_result = &a / &b;

    let program = vec![
        Operation::Push((1_u8, b)), // <No collapse>
        Operation::Push((1_u8, a)), // <No collapse>
        Operation::Div,
    ];

    run_program_assert_stack_top(program, expected_result);
}

#[test]
fn div_signed_division() {
    // a = [1, 0, 0, 0, .... , 0, 0, 0, 0] == 1 << 255
    let mut a = BigUint::from(0_u8);
    a.set_bit(255, true);
    // b = [0, 0, 1, 0, .... , 0, 0, 0, 0] == 1 << 253
    let mut b = BigUint::from(0_u8);
    b.set_bit(253, true);

    //r = a / b = [0, 0, 0, 0, ....., 0, 1, 0, 0] = 4 in decimal
    //If we take the lowest byte
    //r = [0, 0, 0, 0, 0, 1, 0, 0] = 4 in decimal
    let expected_result = &a / &b;

    let program = vec![
        Operation::Push((1_u8, b)), // <No collapse>
        Operation::Push((1_u8, a)), // <No collapse>
        Operation::Div,             // <No collapse>
    ];
    run_program_assert_stack_top(program, expected_result);
}

#[test]
fn div_with_remainder() {
    let (a, b) = (BigUint::from(21_u8), BigUint::from(5_u8));

    let expected_result = &a / &b;

    let program = vec![
        Operation::Push((1_u8, b)), // <No collapse>
        Operation::Push((1_u8, a)), // <No collapse>
        Operation::Div,
    ];
    run_program_assert_stack_top(program, expected_result);
}

#[test]
fn div_with_zero_denominator() {
    let (a, b) = (BigUint::from(5_u8), BigUint::from(0_u8));

    let expected_result: u8 = 0_u8;

    let program = vec![
        Operation::Push((1_u8, b)), // <No collapse>
        Operation::Push((1_u8, a)), // <No collapse>
        Operation::Div,
    ];
    run_program_assert_stack_top(program, expected_result.into());
}

#[test]
fn div_with_zero_numerator() {
    let (a, b) = (BigUint::from(0_u8), BigUint::from(10_u8));

    let expected_result = &a / &b;

    let program = vec![
        Operation::Push((1_u8, b)), // <No collapse>
        Operation::Push((1_u8, a)), // <No collapse>
        Operation::Div,
    ];
    run_program_assert_stack_top(program, expected_result);
}

#[test]
fn div_with_stack_underflow() {
    run_program_assert_halt(vec![Operation::Div]);
}

#[test]
fn div_gas_should_revert() {
    let (a, b) = (BigUint::from(21_u8), BigUint::from(5_u8));

    let program = vec![
        Operation::Push((1_u8, b)), // <No collapse>
        Operation::Push((1_u8, a)), // <No collapse>
        Operation::Div,
    ];

    let needed_gas = gas_cost::PUSHN * 2 + gas_cost::DIV;

    run_program_assert_gas_exact(program, needed_gas as _);
}

#[test]
fn sdiv_without_remainder() {
    let (a, b) = (BigUint::from(20_u8), BigUint::from(5_u8));

    let expected_result = &a / &b;

    let program = vec![
        Operation::Push((1_u8, b)), // <No collapse>
        Operation::Push((1_u8, a)), // <No collapse>
        Operation::Sdiv,
    ];

    run_program_assert_stack_top(program, expected_result);
}

#[test]
#[ignore]
fn sdiv_signed_division_1() {
    // a = [1, 0, 0, 0, .... , 0, 0, 0, 0] == 1 << 255
    let mut a = BigUint::from(0_u8);
    a.set_bit(255, true);
    // b = [0, 0, 1, 0, .... , 0, 0, 0, 0] == 1 << 253
    let mut b = BigUint::from(0_u8);
    b.set_bit(253, true);

    //r = a / b = [1, 1, 1, 1, ....., 1, 1, 0, 0]
    //If we take the lowest byte
    //r = [1, 1, 1, 1, 1, 1, 0, 0] = 252 in decimal
    let expected_result: u8 = 252_u8;

    let program = vec![
        Operation::Push((1_u8, b)), // <No collapse>
        Operation::Push((1_u8, a)), // <No collapse>
        Operation::Sdiv,            // <No collapse>
    ];

    run_program_assert_stack_top(program, expected_result.into());
}

#[test]
fn sdiv_signed_division_2() {
    let a = BigInt::from(-2_i8);
    let b = BigInt::from(-1_i8);

    let expected_result = biguint_256_from_bigint(&a / &b);

    let a_biguint = biguint_256_from_bigint(a);
    let b_biguint = biguint_256_from_bigint(b);

    let program = vec![
        Operation::Push((1_u8, b_biguint)), // <No collapse>
        Operation::Push((1_u8, a_biguint)), // <No collapse>
        Operation::Sdiv,                    // <No collapse>
    ];
    run_program_assert_stack_top(program, expected_result);
}

#[test]
fn sdiv_with_remainder() {
    let (a, b) = (BigUint::from(21_u8), BigUint::from(5_u8));

    let expected_result = &a / &b;

    let program = vec![
        Operation::Push((1_u8, b)), // <No collapse>
        Operation::Push((1_u8, a)), // <No collapse>
        Operation::Sdiv,
    ];
    run_program_assert_stack_top(program, expected_result);
}

#[test]
fn sdiv_with_zero_denominator() {
    let (a, b) = (BigUint::from(5_u8), BigUint::from(0_u8));

    let expected_result: u8 = 0_u8;

    let program = vec![
        Operation::Push((1_u8, b)), // <No collapse>
        Operation::Push((1_u8, a)), // <No collapse>
        Operation::Sdiv,
    ];
    run_program_assert_stack_top(program, expected_result.into());
}

#[test]
fn sdiv_with_zero_numerator() {
    let (a, b) = (BigUint::from(0_u8), BigUint::from(10_u8));

    let expected_result = &a / &b;

    let program = vec![
        Operation::Push((1_u8, b)), // <No collapse>
        Operation::Push((1_u8, a)), // <No collapse>
        Operation::Sdiv,
    ];
    run_program_assert_stack_top(program, expected_result);
}

#[test]
fn sdiv_gas_should_revert() {
    let (a, b) = (2_u8, 10_u8);

    let program = vec![
        Operation::Push((1_u8, BigUint::from(b))),
        Operation::Push((1_u8, BigUint::from(a))),
        Operation::Sdiv,
    ];
    let initial_gas = gas_cost::PUSHN * 2 + gas_cost::SDIV;
    run_program_assert_gas_exact(program, initial_gas as _);
}

#[test]
fn push_push_normal_mul() {
    let (a, b) = (BigUint::from(2_u8), BigUint::from(42_u8));

    let program = vec![
        Operation::Push((1_u8, a.clone())),
        Operation::Push((1_u8, b.clone())),
        Operation::Mul,
    ];
    run_program_assert_stack_top(program, a * b);
}

#[test]
fn mul_wraps_result() {
    let a = BigUint::from_bytes_be(&[0xFF; 32]);
    let program = vec![
        Operation::Push((32_u8, a.clone())),
        Operation::Push((1_u8, BigUint::from(2_u8))),
        Operation::Mul,
    ];
    let expected_result = (a * 2_u8).modpow(&1_u8.into(), &(BigUint::from(1_u8) << 256_u32));
    run_program_assert_stack_top(program, expected_result);
}

#[test]
fn mul_with_stack_underflow() {
    run_program_assert_halt(vec![Operation::Mul]);
}

#[test]
fn mul_gas_should_revert() {
    let (a, b) = (BigUint::from(1_u8), BigUint::from(2_u8));
    let program = vec![
        Operation::Push((1_u8, b)), // <No collapse>
        Operation::Push((1_u8, a)), // <No collapse>
        Operation::Mul,             // <No collapse>
    ];

    let needed_gas = gas_cost::PUSHN * 2 + gas_cost::MUL;
    run_program_assert_gas_exact(program, needed_gas as _);
}

#[test]
fn push_push_shr() {
    let program = vec![
        Operation::Push((1_u8, BigUint::from(32_u8))),
        Operation::Push((1_u8, BigUint::from(2_u8))),
        Operation::Shr,
    ];

    run_program_assert_stack_top(program, 8_u8.into());
}

#[test]
fn shift_bigger_than_256() {
    let program = vec![
        Operation::Push((1_u8, BigUint::from(255_u8))),
        Operation::Push((1_u8, BigUint::from(256_u16))),
        Operation::Shr,
    ];

    run_program_assert_stack_top(program, 0_u8.into());
}

#[test]
fn shr_with_stack_underflow() {
    run_program_assert_halt(vec![Operation::Shr]);
}

#[test]
fn push_push_xor() {
    let program = vec![
        Operation::Push((1_u8, BigUint::from(10_u8))),
        Operation::Push((1_u8, BigUint::from(5_u8))),
        Operation::Xor,
    ];

    run_program_assert_stack_top(program, 15_u8.into());
}

#[test]
fn xor_with_stack_underflow() {
    let program = vec![Operation::Xor];

    run_program_assert_halt(program);
}

#[test]
fn xor_out_of_gas() {
    let (a, b) = (1_u8, 2_u8);
    let program = vec![
        Operation::Push((1_u8, BigUint::from(a))),
        Operation::Push((1_u8, BigUint::from(b))),
        Operation::Xor,
    ];
    let initial_gas = gas_cost::PUSHN * 2 + gas_cost::XOR;
    run_program_assert_gas_exact(program, initial_gas as _);
}

#[test]
fn push_push_pop() {
    // Operation::Push two values to the stack and then pop once
    // The program result should be equal to the first
    // operation::pushed value
    let (a, b) = (BigUint::from(1_u8), BigUint::from(2_u8));

    let program = vec![
        Operation::Push((1_u8, a.clone())),
        Operation::Push((1_u8, b)),
        Operation::Pop,
    ];
    run_program_assert_stack_top(program, a);
}

#[test]
fn pop_with_stack_underflow() {
    // Pop with an empty stack
    let program = vec![Operation::Pop];
    run_program_assert_halt(program);
}

#[test]
fn push_push_sar() {
    let (value, shift) = (2_u8, 1_u8);
    let program = vec![
        Operation::Push((1_u8, BigUint::from(value))),
        Operation::Push((1_u8, BigUint::from(shift))),
        Operation::Sar,
    ];
    let expected_result = value >> shift;
    run_program_assert_stack_top(program, expected_result.into());
}

#[test]
fn sar_with_stack_underflow() {
    let program = vec![Operation::Sar];
    run_program_assert_halt(program);
}

#[test]
fn check_codesize() {
    let mut a: BigUint;
    let mut program = vec![Operation::Push0, Operation::Codesize];
    // This is the size of the push + mstore + return code added inside the function.
    let return_code_size = 6;
    let mut codesize = 2 + return_code_size;

    run_program_assert_stack_top(program, codesize.into());

    // iterate from 1 byte to 32 byte operation::push cases
    for i in 0..255 {
        a = BigUint::from(1_u8) << i;

        program = vec![Operation::Push((i / 8 + 1, a.clone())), Operation::Codesize];

        codesize = 1 + (i / 8 + 1) + 1 + return_code_size; // OPERATION::PUSHN + N + CODESIZE

        run_program_assert_stack_top(program, codesize.into());
    }
}

#[test]
fn push_push_byte() {
    let mut value: [u8; 32] = [0; 32];
    let desired_byte = 0xff;
    let offset: u8 = 16;
    value[offset as usize] = desired_byte;
    let value: BigUint = BigUint::from_bytes_be(&value);
    let program = vec![
        Operation::Push((32_u8, value)),
        Operation::Push((1_u8, BigUint::from(offset))),
        Operation::Byte,
    ];
    run_program_assert_stack_top(program, desired_byte.into());
}

#[test]
fn byte_with_stack_underflow() {
    let program = vec![Operation::Byte];
    run_program_assert_halt(program);
}

#[test]
fn sar_with_negative_value_preserves_sign() {
    // in this example the the value to be shifted is a 256 bit number
    // where the most significative bit is 1 cand the rest of the bits are 0.
    // i.e,  value = 1000..0000
    //
    // if we shift this value 255 positions to the right, given that
    // the sar operation preserves the sign, the result must be a number
    // in which every bit is 1
    // i.e, result = 1111..1111
    //
    // given that the program results is a u8, the result is then truncated
    // to the less 8 significative bits, i.e  result = 0b11111111.
    //
    // this same example can be visualized in the evm playground in the following link
    // https://www.evm.codes/playground?fork=cancun&unit=Wei&codeType=Mnemonic&code='%2F%2F%20Example%201z32%200x8yyyz8%20255wSAR'~0000000zwOPERATION::PUSHy~~~w%5Cn%01wyz~_

    let mut value: [u8; 32] = [0; 32];
    value[0] = 0b10000000;
    let value = BigUint::from_bytes_be(&value);

    let shift: u8 = 255;
    let program = vec![
        Operation::Push((32_u8, value)),
        Operation::Push((1_u8, BigUint::from(shift))),
        Operation::Sar,
    ];
    let expected_result = BigUint::from_bytes_be(&[255; 32]);
    run_program_assert_stack_top(program, expected_result);
}

#[test]
#[ignore]
fn sar_with_positive_value_preserves_sign() {
    let mut value: [u8; 32] = [0xff; 32];
    value[0] = 0;
    let value = BigUint::from_bytes_be(&value);

    let shift: u8 = 255;
    let program = vec![
        Operation::Push((32_u8, value.clone())),
        Operation::Push((1_u8, BigUint::from(shift))),
        Operation::Sar,
    ];
    run_program_assert_stack_top(program, value);
}

#[test]
fn sar_with_shift_out_of_bounds() {
    // even if the shift is larger than 255 the SAR operation should
    // work the same.

    let value = BigUint::from_bytes_be(&[0xff; 32]);
    let shift: usize = 1024;
    let program = vec![
        Operation::Push((32_u8, value.clone())),
        Operation::Push((1_u8, BigUint::from(shift))),
        Operation::Sar,
    ];
    // in this case the expected result stays the same because of the sign extension
    run_program_assert_stack_top(program, value);
}

#[test]
fn byte_with_offset_out_of_bounds() {
    // must consider this case yet
    let value: [u8; 32] = [0xff; 32];
    let value: BigUint = BigUint::from_bytes_be(&value);
    let offset = BigUint::from(32_u8);
    let program = vec![
        Operation::Push((32_u8, value)),
        Operation::Push((1_u8, offset)),
        Operation::Byte,
    ];
    run_program_assert_stack_top(program, 0_u8.into());
}

#[test]
fn jumpdest() {
    let expected = 5_u8;
    let program = vec![
        Operation::Jumpdest { pc: 0 },
        Operation::Push((1_u8, BigUint::from(expected))),
        Operation::Jumpdest { pc: 34 },
    ];
    run_program_assert_stack_top(program, expected.into())
}

#[test]
fn jumpdest_gas_should_revert() {
    let program = vec![
        Operation::Push0,
        Operation::Jumpdest { pc: 0 },
        Operation::Jumpdest { pc: 1 },
        Operation::Jumpdest { pc: 2 },
    ];
    let needed_gas = gas_cost::PUSH0 + gas_cost::JUMPDEST * 3;
    run_program_assert_gas_exact(program, needed_gas as _);
}

#[test]
fn test_eq_true() {
    let program = vec![
        Operation::Push((1_u8, BigUint::from(1_u8))),
        Operation::Push((1_u8, BigUint::from(1_u8))),
        Operation::Eq,
    ];
    run_program_assert_stack_top(program, 1_u8.into());
}

#[test]
fn test_eq_false() {
    let program = vec![
        Operation::Push((1_u8, BigUint::from(1_u8))),
        Operation::Push((1_u8, BigUint::from(2_u8))),
        Operation::Eq,
    ];
    run_program_assert_stack_top(program, 0_u8.into());
}

#[test]
fn test_eq_with_stack_underflow() {
    run_program_assert_halt(vec![Operation::Eq]);
}

#[test]
fn test_or() {
    let a = BigUint::from(0b1010_u8);
    let b = BigUint::from(0b1110_u8);
    let expected = 0b1110_u8;
    let program = vec![
        Operation::Push((1_u8, a.clone())),
        Operation::Push((1_u8, b.clone())),
        Operation::Or,
    ];
    run_program_assert_stack_top(program, expected.into());
}

#[test]
fn test_or_with_stack_underflow() {
    let program = vec![Operation::Or];
    run_program_assert_halt(program);
}

#[test]
fn jumpi_with_true_condition() {
    // this test is equivalent to the following bytecode program
    //
    // [00] OPERATION::PUSH1 5
    // [02] OPERATION::PUSH1 1  // operation::push condition
    // [04] OPERATION::PUSH1 9  // operation::push pc
    // [06] JUMPI
    // [07] OPERATION::PUSH1 10
    // [09] JUMPDEST
    let (a, b) = (5_u8, 10_u8);
    let condition: BigUint = BigUint::from(1_u8);
    let pc: usize = 9;
    let program = vec![
        Operation::Push((1_u8, BigUint::from(a))),
        Operation::Push((1_u8, condition)),
        Operation::Push((1_u8, BigUint::from(pc as u8))),
        Operation::Jumpi,
        Operation::Push((1_u8, BigUint::from(b))), // this should not be executed
        Operation::Jumpdest { pc },
    ];
    run_program_assert_stack_top(program, a.into());
}

#[test]
fn test_iszero_true() {
    let program = vec![
        Operation::Push((1_u8, BigUint::from(0_u8))),
        Operation::IsZero,
    ];
    run_program_assert_stack_top(program, 1_u8.into());
}

#[test]
fn test_iszero_false() {
    let program = vec![
        Operation::Push((1_u8, BigUint::from(1_u8))),
        Operation::IsZero,
    ];
    run_program_assert_stack_top(program, 0_u8.into());
}

#[test]
fn test_iszero_stack_underflow() {
    let program = vec![Operation::IsZero];
    run_program_assert_halt(program);
}

#[test]
fn jump() {
    // this test is equivalent to the following bytecode program
    // the program executes sequentially until the JUMP where
    // it jumps to the opcode in the position 7 so the OPERATION::PUSH1 10
    // opcode is not executed => the return value should be equal
    // to the first operation::pushed value (a = 5)
    //
    // [00] OPERATION::PUSH1 5
    // [02] OPERATION::PUSH1 7  // operation::push pc
    // [04] JUMP
    // [05] OPERATION::PUSH1 10
    // [07] JUMPDEST
    let (a, b) = (5_u8, 10_u8);
    let pc: usize = 7;
    let program = vec![
        Operation::Push((1_u8, BigUint::from(a))),
        Operation::Push((1_u8, BigUint::from(pc as u8))),
        Operation::Jump,
        Operation::Push((1_u8, BigUint::from(b))), // this should not be executed
        Operation::Jumpdest { pc },
    ];
    run_program_assert_stack_top(program, a.into());
}

#[test]
fn jumpi_with_false_condition() {
    // this test is equivalent to the following bytecode program
    //
    // [00] OPERATION::PUSH1 5
    // [02] OPERATION::PUSH1 0  // operation::push condition
    // [04] OPERATION::PUSH1 9  // operation::push pc
    // [06] JUMPI
    // [07] OPERATION::PUSH1 10
    // [09] JUMPDEST
    let (a, b) = (5_u8, 10_u8);
    let condition: BigUint = BigUint::from(0_u8);
    let pc: usize = 9;
    let program = vec![
        Operation::Push((1_u8, BigUint::from(a))),
        Operation::Push((1_u8, condition)),
        Operation::Push((1_u8, BigUint::from(pc as u8))),
        Operation::Jumpi,
        Operation::Push((1_u8, BigUint::from(b))),
        Operation::Jumpdest { pc },
    ];
    run_program_assert_stack_top(program, b.into());
}

#[test]
fn jumpi_reverts_if_pc_is_wrong() {
    // if the pc given does not correspond to a jump destination then
    // the program should revert
    let pc = BigUint::from(7_u8);
    let condition = BigUint::from(1_u8);
    let program = vec![
        Operation::Push((1_u8, condition)),
        Operation::Push((1_u8, pc)),
        Operation::Jumpi,
        Operation::Jumpdest { pc: 83 },
    ];
    run_program_assert_halt(program);
}

#[test]
fn jump_reverts_if_pc_is_wrong() {
    // if the pc given does not correspond to a jump destination then
    // the program should revert
    let pc = BigUint::from(7_u8);
    let program = vec![
        Operation::Push((1_u8, pc)),
        Operation::Jump,
        Operation::Jumpdest { pc: 83 },
    ];
    run_program_assert_halt(program);
}

#[test]
fn jumpi_does_not_revert_if_pc_is_wrong_but_branch_is_not_taken() {
    // if the pc given does not correspond to a jump destination
    // but the branch is not taken then the program should not revert
    let pc = BigUint::from(7_u8);
    let condition = BigUint::from(0_u8);
    let a = 10_u8;
    let program = vec![
        Operation::Push((1_u8, condition)),
        Operation::Push((1_u8, pc)),
        Operation::Jumpi,
        Operation::Push((1_u8, BigUint::from(a))),
        Operation::Jumpdest { pc: 83 },
    ];
    run_program_assert_stack_top(program, a.into());
}

#[test]
fn pc_with_previous_push() {
    let pc = 33;
    let program = vec![
        Operation::Push((1_u8, BigUint::from(8_u8))), // <No collapse>
        Operation::PC { pc },                         // <No collapse>
    ];
    run_program_assert_stack_top(program, pc.into())
}

#[test]
fn pc_with_no_previous_operation() {
    let pc = 0;
    let program = vec![
        Operation::PC { pc }, // <No collapse>
    ];
    run_program_assert_stack_top(program, pc.into())
}

#[test]
fn pc_gas_should_revert() {
    let program = vec![Operation::Push0, Operation::PC { pc: 0 }];
    let needed_gas = gas_cost::PUSH0 + gas_cost::PC;
    run_program_assert_gas_exact(program, needed_gas as _);
}

#[test]
fn check_initial_memory_size() {
    let program = vec![Operation::Msize];

    run_program_assert_stack_top(program, BigUint::ZERO)
}

#[test]
fn check_memory_size_after_store() {
    let a = (BigUint::from(1_u8) << 256) - 1_u8;
    let b = (BigUint::from(1_u8) << 256) - 1_u8;
    let program = vec![
        Operation::Push((32, a)),
        Operation::Push0,
        Operation::Mstore,
        Operation::Push((32, b)),
        Operation::Push((1, 32_u8.into())),
        Operation::Mstore,
        Operation::Msize,
    ];

    run_program_assert_stack_top(program, 64_u8.into());
}

#[test]
fn msize_out_of_gas() {
    let program = vec![Operation::Msize];
    let gas_needed = gas_cost::MSIZE;

    run_program_assert_gas_exact(program, gas_needed as _);
}

#[test]
fn test_and() {
    let (a, b) = (BigUint::from(0b1010_u8), BigUint::from(0b1100_u8));
    let expected_result = 0b1000_u8;
    let program = vec![
        Operation::Push((1_u8, a)),
        Operation::Push((1_u8, b)),
        Operation::And,
    ];
    run_program_assert_stack_top(program, expected_result.into());
}

#[test]
fn test_and_with_zero() {
    let a = BigUint::from(0_u8);
    let b = BigUint::from(0xFF_u8);
    let expected_result = 0_u8;
    let program = vec![
        Operation::Push((1_u8, a)),
        Operation::Push((1_u8, b)),
        Operation::And,
    ];
    run_program_assert_stack_top(program, expected_result.into());
}

#[test]
fn and_with_stack_underflow() {
    run_program_assert_halt(vec![Operation::And]);
}

#[test]
fn mod_with_non_zero_result() {
    let (num, den) = (BigUint::from(31_u8), BigUint::from(10_u8));
    let expected_result = &num % &den;

    let program = vec![
        Operation::Push((1_u8, den)),
        Operation::Push((1_u8, num)),
        Operation::Mod,
    ];
    run_program_assert_stack_top(program, expected_result);
}

#[test]
fn mod_with_result_zero() {
    let (num, den) = (BigUint::from(10_u8), BigUint::from(2_u8));
    let expected_result = &num % &den;

    let program = vec![
        Operation::Push((1_u8, den)),
        Operation::Push((1_u8, num)),
        Operation::Mod,
    ];
    run_program_assert_stack_top(program, expected_result);
}

#[test]
fn mod_with_zero_denominator() {
    let (num, den) = (BigUint::from(10_u8), BigUint::from(0_u8));

    let program = vec![
        Operation::Push((1_u8, den)),
        Operation::Push((1_u8, num)),
        Operation::Mod,
    ];
    run_program_assert_stack_top(program, 0_u8.into());
}

#[test]
fn mod_with_zero_numerator() {
    let (num, den) = (BigUint::from(0_u8), BigUint::from(25_u8));

    let program = vec![
        Operation::Push((1_u8, den)),
        Operation::Push((1_u8, num)),
        Operation::Mod,
    ];
    run_program_assert_stack_top(program, 0_u8.into());
}

#[test]
fn mod_with_stack_underflow() {
    run_program_assert_halt(vec![Operation::Mod]);
}

#[test]
fn mod_reverts_when_program_runs_out_of_gas() {
    let (a, b) = (5_u8, 10_u8);
    let program: Vec<Operation> = vec![
        Operation::Push((1_u8, BigUint::from(b))),
        Operation::Push((1_u8, BigUint::from(a))),
        Operation::Mod,
    ];
    let initial_gas = gas_cost::PUSHN * 2 + gas_cost::MOD;
    run_program_assert_gas_exact(program, initial_gas as _);
}

#[test]
fn smod_with_negative_operands() {
    // -8 mod -3 = -2
    let num = biguint_256_from_bigint(BigInt::from(-8_i8));
    let den = biguint_256_from_bigint(BigInt::from(-3_i8));

    let expected_result = biguint_256_from_bigint(BigInt::from(-2_i8));

    let program = vec![
        Operation::Push((1_u8, den)),
        Operation::Push((1_u8, num)),
        Operation::SMod,
    ];
    run_program_assert_stack_top(program, expected_result);
}

#[test]
fn smod_with_negative_denominator() {
    // 8 mod -3 = 2
    let num = BigUint::from(8_u8);
    let den = biguint_256_from_bigint(BigInt::from(-3_i8));

    let expected_result = BigUint::from(2_u8);

    let program = vec![
        Operation::Push((32, den)),
        Operation::Push((32, num)),
        Operation::SMod,
    ];
    run_program_assert_stack_top(program, expected_result);
}

#[test]
fn smod_with_negative_numerator() {
    // -8 mod 3 = -2
    let num = biguint_256_from_bigint(BigInt::from(-8_i8));
    let den = BigUint::from(3_u8);

    let expected_result = biguint_256_from_bigint(BigInt::from(-2_i8));

    let program = vec![
        Operation::Push((1_u8, den)),
        Operation::Push((1_u8, num)),
        Operation::SMod,
    ];
    run_program_assert_stack_top(program, expected_result);
}

#[test]
fn smod_with_positive_operands() {
    let (num, den) = (BigUint::from(31_u8), BigUint::from(10_u8));
    let expected_result = &num % &den;

    let program = vec![
        Operation::Push((1_u8, den)),
        Operation::Push((1_u8, num)),
        Operation::SMod,
    ];
    run_program_assert_stack_top(program, expected_result);
}

#[test]
fn smod_with_zero_denominator() {
    let (num, den) = (BigUint::from(10_u8), BigUint::from(0_u8));

    let program = vec![
        Operation::Push((1_u8, den)),
        Operation::Push((1_u8, num)),
        Operation::SMod,
    ];
    run_program_assert_stack_top(program, 0_u8.into());
}

#[test]
fn smod_with_stack_underflow() {
    run_program_assert_halt(vec![Operation::SMod]);
}

#[test]
fn smod_reverts_when_program_runs_out_of_gas() {
    let (a, b) = (5_u8, 10_u8);
    let program = vec![
        Operation::Push((1_u8, BigUint::from(b))),
        Operation::Push((1_u8, BigUint::from(a))),
        Operation::SMod,
    ];
    let needed_gas = gas_cost::PUSHN * 2 + gas_cost::SMOD;
    run_program_assert_gas_exact(program, needed_gas as _);
}

#[test]
fn addmod_with_non_zero_result() {
    let (a, b, den) = (
        BigUint::from(13_u8),
        BigUint::from(30_u8),
        BigUint::from(10_u8),
    );

    let program = vec![
        Operation::Push((1_u8, den.clone())),
        Operation::Push((1_u8, b.clone())),
        Operation::Push((1_u8, a.clone())),
        Operation::Addmod,
    ];
    run_program_assert_stack_top(program, (a + b) % den);
}

#[test]
fn addmod_with_stack_underflow() {
    run_program_assert_halt(vec![Operation::Addmod]);
}

#[test]
fn addmod_with_zero_denominator() {
    let program = vec![
        Operation::Push((1_u8, BigUint::from(0_u8))),
        Operation::Push((1_u8, BigUint::from(31_u8))),
        Operation::Push((1_u8, BigUint::from(11_u8))),
        Operation::Addmod,
    ];
    run_program_assert_stack_top(program, 0_u8.into());
}

#[test]
fn addmod_with_overflowing_add() {
    let (a, b, den) = (
        BigUint::from_bytes_be(&[0xff; 32]),
        BigUint::from(1_u8),
        BigUint::from(10_u8),
    );

    let program = vec![
        Operation::Push((1_u8, den.clone())),
        Operation::Push((1_u8, b.clone())),
        Operation::Push((32_u8, a.clone())),
        Operation::Addmod,
    ];
    run_program_assert_stack_top(program, (a + b) % den);
}

#[test]
fn addmod_reverts_when_program_runs_out_of_gas() {
    let (a, b, den) = (
        BigUint::from(5_u8),
        BigUint::from(10_u8),
        BigUint::from(2_u8),
    );

    let program = vec![
        Operation::Push((1_u8, den.clone())),
        Operation::Push((1_u8, b.clone())),
        Operation::Push((1_u8, a.clone())),
        Operation::Addmod,
    ];

    let needed_gas = gas_cost::PUSHN * 3 + gas_cost::ADDMOD;

    run_program_assert_gas_exact(program, needed_gas as _);
}

#[test]
fn test_gt_less_than() {
    let a = BigUint::from(9_u8);
    let b = BigUint::from(8_u8);
    let program = vec![
        Operation::Push((1_u8, a)),
        Operation::Push((1_u8, b)),
        Operation::Gt,
    ];
    run_program_assert_stack_top(program, 1_u8.into());
}

#[test]
fn test_gt_greater_than() {
    let a = BigUint::from(8_u8);
    let b = BigUint::from(9_u8);
    let program = vec![
        Operation::Push((1_u8, a)),
        Operation::Push((1_u8, b)),
        Operation::Gt,
    ];
    run_program_assert_stack_top(program, 0_u8.into());
}

#[test]
fn test_gt_equal() {
    let a = BigUint::from(10_u8);
    let b = BigUint::from(10_u8);
    let program = vec![
        Operation::Push((1_u8, a)),
        Operation::Push((1_u8, b)),
        Operation::Gt,
    ];
    run_program_assert_stack_top(program, 0_u8.into());
}

#[test]
fn gt_with_stack_underflow() {
    run_program_assert_halt(vec![Operation::Gt]);
}

#[test]
fn mulmod_with_non_zero_result() {
    let (a, b, den) = (
        BigUint::from(13_u8),
        BigUint::from(30_u8),
        BigUint::from(10_u8),
    );

    let program = vec![
        Operation::Push((1_u8, den.clone())),
        Operation::Push((1_u8, b.clone())),
        Operation::Push((1_u8, a.clone())),
        Operation::Mulmod,
    ];
    run_program_assert_stack_top(program, (a * b) % den);
}

#[test]
fn mulmod_with_stack_underflow() {
    run_program_assert_halt(vec![Operation::Mulmod]);
}

#[test]
fn mulmod_with_zero_denominator() {
    let program = vec![
        Operation::Push((1_u8, BigUint::from(0_u8))),
        Operation::Push((1_u8, BigUint::from(31_u8))),
        Operation::Push((1_u8, BigUint::from(11_u8))),
        Operation::Addmod,
    ];
    run_program_assert_stack_top(program, 0_u8.into());
}

#[test]
fn mulmod_with_overflow() {
    let (a, b, den) = (
        BigUint::from_bytes_be(&[0xff; 32]),
        BigUint::from_bytes_be(&[0xff; 32]),
        BigUint::from(10_u8),
    );

    let program = vec![
        Operation::Push((1_u8, den.clone())),
        Operation::Push((32_u8, b.clone())),
        Operation::Push((32_u8, a.clone())),
        Operation::Mulmod,
    ];
    run_program_assert_stack_top(program, (a * b) % den);
}

#[test]
fn mulmod_reverts_when_program_runs_out_of_gas() {
    let (a, b, den) = (
        BigUint::from(13_u8),
        BigUint::from(30_u8),
        BigUint::from(10_u8),
    );

    let program = vec![
        Operation::Push((1_u8, den.clone())),
        Operation::Push((1_u8, b.clone())),
        Operation::Push((1_u8, a.clone())),
        Operation::Mulmod,
    ];

    let needed_gas = gas_cost::PUSHN * 3 + gas_cost::MULMOD;

    run_program_assert_gas_exact(program, needed_gas as _);
}

#[test]
fn test_sgt_positive_greater_than() {
    let a = BigUint::from(2_u8);
    let b = BigUint::from(1_u8);

    let program = vec![
        Operation::Push((1_u8, a.clone())),
        Operation::Push((1_u8, b.clone())),
        Operation::Sgt,
    ];
    run_program_assert_stack_top(program, 0_u8.into());
}

#[test]
fn test_sgt_positive_less_than() {
    let a = BigUint::from(0_u8);
    let b = BigUint::from(2_u8);

    let program = vec![
        Operation::Push((1_u8, a.clone())),
        Operation::Push((1_u8, b.clone())),
        Operation::Sgt,
    ];
    run_program_assert_stack_top(program, 1_u8.into());
}

#[test]
#[ignore]
fn test_sgt_signed_less_than() {
    let mut a = BigUint::from(3_u8);
    a.set_bit(255, true);
    let b = BigUint::from(2_u8);

    let program = vec![
        Operation::Push((1_u8, a.clone())),
        Operation::Push((1_u8, b.clone())),
        Operation::Sgt,
    ];

    run_program_assert_stack_top(program, 1_u8.into());
}

#[test]
fn test_sgt_signed_greater_than() {
    let a = BigUint::from(2_u8);
    let mut b = BigUint::from(3_u8);
    b.set_bit(255, true);

    let program = vec![
        Operation::Push((1_u8, a.clone())),
        Operation::Push((1_u8, b.clone())),
        Operation::Sgt,
    ];
    run_program_assert_stack_top(program, 0_u8.into());
}

#[test]
fn test_sgt_equal() {
    let a = BigUint::from(2_u8);
    let b = BigUint::from(2_u8);

    let program = vec![
        Operation::Push((1_u8, a.clone())),
        Operation::Push((1_u8, b.clone())),
        Operation::Sgt,
    ];
    run_program_assert_stack_top(program, 0_u8.into());
}

#[test]
fn test_sgt_stack_underflow() {
    let program = vec![Operation::Sgt];
    run_program_assert_halt(program);
}

#[test]
fn test_lt_false() {
    let program = vec![
        Operation::Push((1_u8, BigUint::from(1_u8))),
        Operation::Push((1_u8, BigUint::from(2_u8))),
        Operation::Lt,
    ];
    run_program_assert_stack_top(program, 0_u8.into());
}

#[test]
fn test_lt_true() {
    let program = vec![
        Operation::Push((1_u8, BigUint::from(2_u8))),
        Operation::Push((1_u8, BigUint::from(1_u8))),
        Operation::Lt,
    ];
    run_program_assert_stack_top(program, 1_u8.into());
}

#[test]
fn test_lt_equal() {
    let program = vec![
        Operation::Push((1_u8, BigUint::from(1_u8))),
        Operation::Push((1_u8, BigUint::from(1_u8))),
        Operation::Lt,
    ];
    run_program_assert_stack_top(program, 0_u8.into());
}

#[test]
fn test_lt_stack_underflow() {
    let program = vec![Operation::Lt];
    run_program_assert_halt(program);
}

#[test]
fn test_gas_with_add_should_revert() {
    let x = 1_u8;

    let program = vec![
        Operation::Push((1_u8, BigUint::from(x))),
        Operation::Push((1_u8, BigUint::from(x))),
        Operation::Add,
    ];
    let needed_gas = gas_cost::PUSHN * 2 + gas_cost::ADD;
    run_program_assert_gas_exact(program, needed_gas as _);
}

#[test]
#[ignore]
fn stop() {
    // the operation::push operation should not be executed
    let program = vec![
        Operation::Stop,
        Operation::Push((1_u8, BigUint::from(10_u8))),
    ];
    // the push operation should not be executed
    run_program_assert_result(program, &[]);
}

#[test]
fn push_push_exp() {
    let (a, b) = (BigUint::from(2_u8), BigUint::from(3_u8));
    let program = vec![
        Operation::Push((1_u8, a.clone())),
        Operation::Push((1_u8, b.clone())),
        Operation::Exp,
    ];

    run_program_assert_stack_top(program, a.pow(b.try_into().unwrap()));
}

// TODO: fix this test
#[test]
#[ignore]
fn exp_with_overflow_should_wrap() {
    let a = 3_u8;
    let b = 256_u32;
    let program = vec![
        Operation::Push((1, b.into())),
        Operation::Push((2, a.into())),
        Operation::Exp,
    ];
    let expected_result = BigUint::from(a).modpow(&(b.into()), &(BigUint::from(1_u8) << 256_u32));
    run_program_assert_stack_top(program, expected_result);
}

#[test]
fn exp_with_stack_underflow() {
    let program = vec![Operation::Exp];
    run_program_assert_halt(program);
}

#[test]
fn sar_reverts_when_program_runs_out_of_gas() {
    let (value, shift) = (2_u8, 1_u8);
    let program: Vec<Operation> = vec![
        Operation::Push((32_u8, BigUint::from(value))),
        Operation::Push((1_u8, BigUint::from(shift))),
        Operation::Sar,
    ];
    let needed_gas = gas_cost::PUSHN + gas_cost::PUSHN + gas_cost::ADD;
    run_program_assert_gas_exact(program, needed_gas as _);
}

#[test]
fn pop_reverts_when_program_runs_out_of_gas() {
    let expected_result = 33_u8;
    let program = vec![
        Operation::Push((1_u8, BigUint::from(expected_result))),
        Operation::Push((1_u8, BigUint::from(expected_result + 1))),
        Operation::Pop,
    ];
    let needed_gas = gas_cost::PUSHN * 2 + gas_cost::POP;
    run_program_assert_gas_exact(program, needed_gas as _);
}

#[test]
#[ignore]
fn signextend_one_byte_negative_value() {
    /*
    Since we are constrained by the output size u8, in order to check that the result
    was correctly sign extended (completed with 1s), we have to divide by 2 so we can check
    that the first byte is 0xFF = [1, 1, 1, 1, 1, 1, 1, 1]
    */
    let value = BigUint::from(0xFF_u8);
    let value_bytes_size = BigUint::from(0_u8);
    let denominator = BigUint::from(2_u8);

    let expected_result = 0xFF_u8;

    let program = vec![
        Operation::Push((1_u8, denominator)),      // <No collapse>
        Operation::Push((1_u8, value)),            // <No collapse>
        Operation::Push((1_u8, value_bytes_size)), // <No collapse>
        Operation::SignExtend,                     // <No collapse>
        Operation::Div,
    ];
    run_program_assert_stack_top(program, expected_result.into());
}

#[test]
fn signextend_one_byte_positive_value() {
    /*
    Since we are constrained by the output size u8, in order to check that the result
    was correctly sign extended (completed with 0s), we have to divide by 2 so we can check
    that the first byte is 0x3F = [0, 0, 1, 1, 1, 1, 1, 1]
    */
    let value = BigUint::from(0x7F_u8);
    let value_bytes_size = BigUint::from(0_u8);
    let denominator = BigUint::from(2_u8);

    let expected_result = 0x3F_u8;

    let program = vec![
        Operation::Push((1_u8, denominator)),      // <No collapse>
        Operation::Push((1_u8, value)),            // <No collapse>
        Operation::Push((1_u8, value_bytes_size)), // <No collapse>
        Operation::SignExtend,                     // <No collapse>
        Operation::Div,
    ];

    run_program_assert_stack_top(program, expected_result.into());
}

#[test]
fn signextend_with_stack_underflow() {
    let program = vec![Operation::SignExtend];
    run_program_assert_halt(program);
}

#[test]
fn jumpi_with_gas_cost() {
    // this test is equivalent to the following program
    // [00] PUSH1 0
    // [02] PUSH1 1
    // [04] PUSH1 9
    // [06] JUMPI
    // [07] PUSH1 10   // this should not be executed
    // [09] JUMPDEST
    let pc = 9;
    let condition = BigUint::from(1_u8);
    let expected_result: u8 = 0;
    let program = vec![
        Operation::Push((1_u8, BigUint::from(expected_result))),
        Operation::Push((1_u8, condition)),
        Operation::Push((1_u8, BigUint::from(pc))),
        Operation::Jumpi,
        Operation::Push((1_u8, BigUint::from(10_u8))), // this should not be executed
        Operation::Jumpdest { pc },
    ];
    let needed_gas = gas_cost::PUSHN * 3 + gas_cost::JUMPI + gas_cost::JUMPDEST;
    run_program_assert_gas_exact(program, needed_gas as _);
}

#[test]
fn signextend_gas_should_revert() {
    let value = BigUint::from(0x7F_u8);
    let value_bytes_size = BigUint::from(0_u8);
    let program = vec![
        Operation::Push((1_u8, value.clone())),
        Operation::Push((1_u8, value_bytes_size.clone())),
        Operation::SignExtend,
    ];
    let needed_gas = gas_cost::PUSHN * 2 + gas_cost::SIGNEXTEND;
    run_program_assert_gas_exact(program, needed_gas as _);
}

#[test]
fn gas_get_starting_value() {
    let initial_gas = 30;

    let expected_result = BigUint::from((initial_gas - gas_cost::GAS) as u64);

    let program = vec![
        Operation::Gas, // <No collapse>
    ];

    run_program_assert_stack_top_with_gas(program, expected_result, initial_gas as _);
}

#[test]
fn gas_value_after_operations() {
    let initial_gas = 30;

    let gas_consumption = gas_cost::PUSHN * 3 + gas_cost::ADD * 2 + gas_cost::GAS;
    let expected_result = BigUint::from((initial_gas - gas_consumption) as u64);

    let program = vec![
        Operation::Push((1_u8, BigUint::ZERO)), // <No collapse>
        Operation::Push((1_u8, BigUint::ZERO)), // <No collapse>
        Operation::Push((1_u8, BigUint::ZERO)), // <No collapse>
        Operation::Add,                         // <No collapse>
        Operation::Add,                         // <No collapse>
        Operation::Gas,                         // <No collapse>
    ];

    run_program_assert_stack_top_with_gas(program, expected_result, initial_gas as _);
}

#[test]
fn gas_without_enough_gas_revert() {
    let gas_consumption = gas_cost::PUSHN * 3 + gas_cost::ADD * 2 + gas_cost::GAS;

    let program = vec![
        Operation::Push((1_u8, BigUint::ZERO)), // <No collapse>
        Operation::Push((1_u8, BigUint::ZERO)), // <No collapse>
        Operation::Push((1_u8, BigUint::ZERO)), // <No collapse>
        Operation::Add,                         // <No collapse>
        Operation::Add,                         // <No collapse>
        Operation::Gas,                         // <No collapse>
    ];

    run_program_assert_gas_exact(program, gas_consumption as _);
}

#[test]
fn byte_gas_cost() {
    let value: [u8; 32] = [0xff; 32];
    let offset = BigUint::from(16_u8);
    let program: Vec<Operation> = vec![
        Operation::Push((32_u8, BigUint::from_bytes_be(&value))),
        Operation::Push((1_u8, offset)),
        Operation::Byte,
    ];
    let needed_gas = gas_cost::PUSHN * 2 + gas_cost::BYTE;
    run_program_assert_gas_exact(program, needed_gas as _);
}

#[test]
fn and_reverts_when_program_run_out_of_gas() {
    let (a, b) = (BigUint::from(0_u8), BigUint::from(1_u8));
    let program = vec![
        Operation::Push((1_u8, a.clone())),
        Operation::Push((1_u8, b.clone())),
        Operation::And,
    ];
    let needed_gas = gas_cost::PUSHN * 2 + gas_cost::AND;

    run_program_assert_gas_exact(program, needed_gas as _);
}

#[test]
fn exp_reverts_when_program_runs_out_of_gas() {
    let program = vec![
        Operation::Push((1_u8, BigUint::from(3_u8))),
        Operation::Push((1_u8, BigUint::from(256_u16))),
        Operation::Exp,
    ];

    let initial_gas = gas_cost::PUSHN * 2 + gas_cost::EXP;
    run_program_assert_gas_exact(program, initial_gas as _);
}

#[test]
fn lt_reverts_when_program_runs_out_of_gas() {
    let (a, b) = (BigUint::from(0_u8), BigUint::from(1_u8));
    let program = vec![
        Operation::Push((1_u8, a.clone())),
        Operation::Push((1_u8, b.clone())),
        Operation::Lt,
    ];
    let needed_gas = gas_cost::PUSHN * 2 + gas_cost::LT;
    run_program_assert_gas_exact(program, needed_gas as _);
}

#[test]
fn sgt_reverts_when_program_runs_out_of_gas() {
    let (a, b) = (BigUint::from(0_u8), BigUint::from(1_u8));
    let program = vec![
        Operation::Push((1_u8, a.clone())),
        Operation::Push((1_u8, b.clone())),
        Operation::Sgt,
    ];
    let needed_gas = gas_cost::PUSHN * 2 + gas_cost::SGT;
    run_program_assert_gas_exact(program, needed_gas as _);
}

#[test]
fn gt_reverts_when_program_runs_out_of_gas() {
    let (a, b) = (BigUint::from(0_u8), BigUint::from(1_u8));
    let program = vec![
        Operation::Push((1_u8, a.clone())),
        Operation::Push((1_u8, b.clone())),
        Operation::Gt,
    ];
    let needed_gas = gas_cost::PUSHN * 2 + gas_cost::GT;
    run_program_assert_gas_exact(program, needed_gas as _);
}

#[test]
fn eq_reverts_when_program_runs_out_of_gas() {
    let (a, b) = (BigUint::from(0_u8), BigUint::from(1_u8));
    let program = vec![
        Operation::Push((1_u8, a.clone())),
        Operation::Push((1_u8, b.clone())),
        Operation::Eq,
    ];
    let needed_gas = gas_cost::PUSHN * 2 + gas_cost::EQ;
    run_program_assert_gas_exact(program, needed_gas as _);
}

#[test]
fn iszero_reverts_when_program_runs_out_of_gas() {
    let a = BigUint::from(0_u8);
    let program = vec![Operation::Push((1_u8, a.clone())), Operation::IsZero];
    let needed_gas = gas_cost::PUSHN + gas_cost::ISZERO;
    run_program_assert_gas_exact(program, needed_gas as _);
}

#[test]
fn or_reverts_when_program_runs_out_of_gas() {
    let (a, b) = (BigUint::from(0_u8), BigUint::from(1_u8));
    let program = vec![
        Operation::Push((1_u8, a.clone())),
        Operation::Push((1_u8, b.clone())),
        Operation::Or,
    ];
    let needed_gas = gas_cost::PUSHN * 2 + gas_cost::OR;
    run_program_assert_gas_exact(program, needed_gas as _);
}

#[test]
fn slt_positive_less_than() {
    let a = BigInt::from(1_u8);
    let b = BigInt::from(2_u8);

    let expected_result = (a < b) as u8;

    let program = vec![
        Operation::Push((1_u8, biguint_256_from_bigint(b))),
        Operation::Push((1_u8, biguint_256_from_bigint(a))),
        Operation::Slt,
    ];

    run_program_assert_stack_top(program, expected_result.into());
}

#[test]
fn slt_positive_greater_than() {
    let a = BigInt::from(2_u8);
    let b = BigInt::from(1_u8);

    let expected_result = (a < b) as u8;

    let program = vec![
        Operation::Push((1_u8, biguint_256_from_bigint(b))),
        Operation::Push((1_u8, biguint_256_from_bigint(a))),
        Operation::Slt,
    ];

    run_program_assert_stack_top(program, expected_result.into());
}

#[test]
#[ignore]
fn slt_negative_less_than() {
    let a = BigInt::from(-3_i8);
    let b = BigInt::from(-1_i8);

    let expected_result = (a < b) as u8;

    let program = vec![
        Operation::Push((1_u8, biguint_256_from_bigint(b))),
        Operation::Push((1_u8, biguint_256_from_bigint(a))),
        Operation::Slt,
    ];

    run_program_assert_stack_top(program, expected_result.into());
}

#[test]
#[ignore]
fn slt_negative_greater_than() {
    let a = BigInt::from(0_i8);
    let b = BigInt::from(-1_i8);

    let expected_result = (a < b) as u8;

    let program = vec![
        Operation::Push((1_u8, biguint_256_from_bigint(b))),
        Operation::Push((1_u8, biguint_256_from_bigint(a))),
        Operation::Slt,
    ];

    run_program_assert_stack_top(program, expected_result.into());
}

#[test]
#[ignore]
fn slt_equal() {
    let a = BigInt::from(-4_i8);
    let b = BigInt::from(-4_i8);

    let expected_result = (a < b) as u8;

    let program = vec![
        Operation::Push((1_u8, biguint_256_from_bigint(b))),
        Operation::Push((1_u8, biguint_256_from_bigint(a))),
        Operation::Slt,
    ];

    run_program_assert_stack_top(program, expected_result.into());
}

#[test]
fn slt_gas_should_revert() {
    let a = BigInt::from(1_u8);
    let b = BigInt::from(2_u8);

    let needed_gas = gas_cost::PUSHN * 2 + gas_cost::SLT;

    let program = vec![
        Operation::Push((1_u8, biguint_256_from_bigint(b))),
        Operation::Push((1_u8, biguint_256_from_bigint(a))),
        Operation::Slt,
    ];

    run_program_assert_gas_exact(program, needed_gas as _);
}

#[test]
fn slt_stack_underflow() {
    let program = vec![Operation::Slt];
    run_program_assert_halt(program);
}

#[test]
fn jump_with_gas_cost() {
    // this test is equivalent to the following bytecode program
    //
    // [00] PUSH1 3
    // [02] JUMP
    // [03] JUMPDEST
    let jumpdest: u8 = 3;
    let program = vec![
        Operation::Push((1_u8, BigUint::from(0_u8))),
        Operation::Push((1_u8, BigUint::from(jumpdest))),
        Operation::Jump,
        Operation::Jumpdest {
            pc: jumpdest as usize,
        },
    ];
    let needed_gas = gas_cost::PUSHN * 2 + gas_cost::JUMPDEST + gas_cost::JUMP;
    run_program_assert_gas_exact(program, needed_gas as _);
}

#[test]
fn mload_with_stack_underflow() {
    let program = vec![Operation::Mload];
    run_program_assert_halt(program);
}

#[test]
fn mstore_with_stack_underflow() {
    let program = vec![Operation::Mstore];
    run_program_assert_halt(program);
}

#[test]
fn mstore8_with_stack_underflow() {
    let program = vec![Operation::Mstore8];
    run_program_assert_halt(program);
}

#[test]
fn mstore8_mload_with_zero_address() {
    let stored_value = BigUint::from(44_u8);
    let program = vec![
        Operation::Push((1_u8, stored_value.clone())), // value
        Operation::Push((1_u8, BigUint::from(31_u8))), // offset
        Operation::Mstore8,
        Operation::Push0, // offset
        Operation::Mload,
    ];
    run_program_assert_stack_top(program, stored_value);
}

#[test]
fn mstore_mload_with_zero_address() {
    let stored_value = BigUint::from(10_u8);
    let program = vec![
        Operation::Push((1_u8, stored_value.clone())), // value
        Operation::Push0,                              // offset
        Operation::Mstore,
        Operation::Push0, // offset
        Operation::Mload,
    ];
    run_program_assert_stack_top(program, stored_value);
}

#[test]
fn mstore_mload_with_memory_extension() {
    let stored_value = BigUint::from(25_u8);
    let program = vec![
        Operation::Push((1_u8, stored_value.clone())), // value
        Operation::Push((1_u8, BigUint::from(32_u8))), // offset
        Operation::Mstore,
        Operation::Push((1_u8, BigUint::from(32_u8))), // offset
        Operation::Mload,
    ];
    run_program_assert_stack_top(program, stored_value);
}

#[test]
fn mload_not_allocated_address() {
    // When offset for MLOAD is bigger than the current memory size, memory is extended with zeros
    let program = vec![
        Operation::Push((1_u8, BigUint::from(32_u8))), // offset
        Operation::Mload,
    ];
    run_program_assert_stack_top(program, 0_u8.into());
}

#[test]
<<<<<<< HEAD
fn mstore_mcopy_mload_with_zero_address_and_gas() {
    let value = BigUint::from(10_u8);
    let program = vec![
        Operation::Push((1_u8, value)),
        Operation::Push0,
        Operation::Mstore,
        Operation::Push((1_u8, BigUint::from(32_u8))),
        Operation::Push0,
        Operation::Push((1_u8, BigUint::from(32_u8))),
        Operation::Mcopy,
        Operation::Push((1_u8, BigUint::from(32_u8))),
        Operation::Mload,
    ];
    let gas_needed = gas_cost::PUSH0 * 2
        + gas_cost::PUSHN * 4
        + gas_cost::MCOPY
        + gas_cost::MLOAD
        + gas_cost::MSTORE;

    run_program_assert_gas_exact(program, gas_needed as _);
}

#[test]
fn mstore_mcopy_mload_with_zero_address() {
    let value = BigUint::from(10_u8);
    let value1 = BigUint::from(2_u8);
    let program = vec![
        Operation::Push((1_u8, value)),
        Operation::Push0,
        Operation::Mstore,
        Operation::Push((1_u8, value1)),
        Operation::Push((1_u8, BigUint::from(32_u8))),
        Operation::Mstore,
        Operation::Push((1_u8, BigUint::from(32_u8))),
        Operation::Push0,
        Operation::Push((1_u8, BigUint::from(32_u8))),
        Operation::Mcopy,
        Operation::Push((1_u8, BigUint::from(32_u8))),
        Operation::Mload,
    ];

    run_program_assert_stack_top(program, 10_u8.into());
}

#[test]
fn mcopy_offset_equals_dest_offset() {
    let value = BigUint::from(123_u8);
    let program = vec![
        Operation::Push((1_u8, value)),
        Operation::Push((1_u8, BigUint::from(32_u8))),
        Operation::Mstore,
        Operation::Push((1_u8, BigUint::from(32_u8))),
        Operation::Push((1_u8, BigUint::from(32_u8))),
        Operation::Push((1_u8, BigUint::from(32_u8))),
        Operation::Mcopy,
        Operation::Push((1_u8, BigUint::from(32_u8))),
        Operation::Mload,
    ];

    run_program_assert_stack_top(program, 123_u8.into());
}

#[test]
fn mstore_mcopy_mload_with_zero_address_arbitrary_size() {
    let value = BigUint::from(1_u8) << 24;
    let value1 = BigUint::from(2_u8) << 24;
    let program = vec![
        Operation::Push((1_u8, value1)),
        Operation::Push((1_u8, BigUint::from(32_u8))),
        Operation::Mstore,
        Operation::Push((1_u8, value)),
        Operation::Push0,
        Operation::Mstore,
        Operation::Push((1_u8, BigUint::from(4_u8))),
        Operation::Push((1_u8, BigUint::from(32_u8))),
        Operation::Push0,
        Operation::Mcopy,
        Operation::Push((1_u8, BigUint::from(32_u8))),
        Operation::Mload,
    ];
    let result = (16777216_u32 * 2).into();
    run_program_assert_stack_top(program, result);
}

#[test]
fn mcopy_with_stack_underflow() {
    let program = vec![Operation::Mcopy];

=======
fn mstore_gas_cost_with_memory_extension() {
    let program = vec![
        Operation::Push((1_u8, BigUint::from(10_u8))), // value
        Operation::Push((1_u8, BigUint::from(64_u8))), // offset
        Operation::Mstore,
    ];
    let dynamic_gas = gas_cost::memory_expansion_cost(0, 96);
    let needed_gas = gas_cost::PUSHN * 2 + gas_cost::MSTORE + dynamic_gas;
    run_program_assert_gas_exact(program, needed_gas as _);
}

#[test]
fn mstore8_gas_cost_with_memory_extension() {
    let program = vec![
        Operation::Push((1_u8, BigUint::from(10_u8))), // value
        Operation::Push((1_u8, BigUint::from(31_u8))), // offset
        Operation::Mstore8,
    ];
    let dynamic_gas = gas_cost::memory_expansion_cost(0, 32);
    let needed_gas = gas_cost::PUSHN * 2 + gas_cost::MSTORE8 + dynamic_gas;
    run_program_assert_gas_exact(program, needed_gas as _);
}

#[test]
fn mload_gas_cost_with_memory_extension() {
    let program = vec![
        Operation::Push0, // offset
        Operation::Mload,
    ];
    let dynamic_gas = gas_cost::memory_expansion_cost(0, 32);
    let needed_gas = gas_cost::PUSH0 + gas_cost::MLOAD + dynamic_gas;
    run_program_assert_gas_exact(program, needed_gas as _);
}

#[test]
fn mload_gas_cost_with_memory_extension2() {
    let program = vec![
        Operation::Push((1_u8, BigUint::from(1_u8))), // offset
        Operation::Mload,
    ];
    let dynamic_gas = gas_cost::memory_expansion_cost(0, 64);
    let needed_gas = gas_cost::PUSHN + gas_cost::MLOAD + dynamic_gas;
    run_program_assert_gas_exact(program, needed_gas as _);
}

#[test]
#[ignore]
fn mload_out_of_gas() {
    // TODO: offset gets truncated to 32 bits, so the program doesnt halt. Fix this
    let program = vec![
        Operation::Push((32_u8, BigUint::from_bytes_be(&[0xff; 32]))), // offset
        Operation::Mload,
    ];
>>>>>>> 86ac2eaf
    run_program_assert_halt(program);
}<|MERGE_RESOLUTION|>--- conflicted
+++ resolved
@@ -1,3 +1,4 @@
+
 use evm_mlir::{
     constants::gas_cost,
     context::Context,
@@ -2185,7 +2186,63 @@
 }
 
 #[test]
-<<<<<<< HEAD
+fn mstore_gas_cost_with_memory_extension() {
+    let program = vec![
+        Operation::Push((1_u8, BigUint::from(10_u8))), // value
+        Operation::Push((1_u8, BigUint::from(64_u8))), // offset
+        Operation::Mstore,
+    ];
+    let dynamic_gas = gas_cost::memory_expansion_cost(0, 96);
+    let needed_gas = gas_cost::PUSHN * 2 + gas_cost::MSTORE + dynamic_gas;
+    run_program_assert_gas_exact(program, needed_gas as _);
+}
+
+#[test]
+fn mstore8_gas_cost_with_memory_extension() {
+    let program = vec![
+        Operation::Push((1_u8, BigUint::from(10_u8))), // value
+        Operation::Push((1_u8, BigUint::from(31_u8))), // offset
+        Operation::Mstore8,
+    ];
+    let dynamic_gas = gas_cost::memory_expansion_cost(0, 32);
+    let needed_gas = gas_cost::PUSHN * 2 + gas_cost::MSTORE8 + dynamic_gas;
+    run_program_assert_gas_exact(program, needed_gas as _);
+}
+
+#[test]
+fn mload_gas_cost_with_memory_extension() {
+    let program = vec![
+        Operation::Push0, // offset
+        Operation::Mload,
+    ];
+    let dynamic_gas = gas_cost::memory_expansion_cost(0, 32);
+    let needed_gas = gas_cost::PUSH0 + gas_cost::MLOAD + dynamic_gas;
+    run_program_assert_gas_exact(program, needed_gas as _);
+}
+
+#[test]
+fn mload_gas_cost_with_memory_extension2() {
+    let program = vec![
+        Operation::Push((1_u8, BigUint::from(1_u8))), // offset
+        Operation::Mload,
+    ];
+    let dynamic_gas = gas_cost::memory_expansion_cost(0, 64);
+    let needed_gas = gas_cost::PUSHN + gas_cost::MLOAD + dynamic_gas;
+    run_program_assert_gas_exact(program, needed_gas as _);
+}
+
+#[test]
+#[ignore]
+fn mload_out_of_gas() {
+    // TODO: offset gets truncated to 32 bits, so the program doesnt halt. Fix this
+    let program = vec![
+        Operation::Push((32_u8, BigUint::from_bytes_be(&[0xff; 32]))), // offset
+        Operation::Mload,
+    ];
+    run_program_assert_halt(program);
+}
+
+#[test]
 fn mstore_mcopy_mload_with_zero_address_and_gas() {
     let value = BigUint::from(10_u8);
     let program = vec![
@@ -2274,60 +2331,5 @@
 fn mcopy_with_stack_underflow() {
     let program = vec![Operation::Mcopy];
 
-=======
-fn mstore_gas_cost_with_memory_extension() {
-    let program = vec![
-        Operation::Push((1_u8, BigUint::from(10_u8))), // value
-        Operation::Push((1_u8, BigUint::from(64_u8))), // offset
-        Operation::Mstore,
-    ];
-    let dynamic_gas = gas_cost::memory_expansion_cost(0, 96);
-    let needed_gas = gas_cost::PUSHN * 2 + gas_cost::MSTORE + dynamic_gas;
-    run_program_assert_gas_exact(program, needed_gas as _);
-}
-
-#[test]
-fn mstore8_gas_cost_with_memory_extension() {
-    let program = vec![
-        Operation::Push((1_u8, BigUint::from(10_u8))), // value
-        Operation::Push((1_u8, BigUint::from(31_u8))), // offset
-        Operation::Mstore8,
-    ];
-    let dynamic_gas = gas_cost::memory_expansion_cost(0, 32);
-    let needed_gas = gas_cost::PUSHN * 2 + gas_cost::MSTORE8 + dynamic_gas;
-    run_program_assert_gas_exact(program, needed_gas as _);
-}
-
-#[test]
-fn mload_gas_cost_with_memory_extension() {
-    let program = vec![
-        Operation::Push0, // offset
-        Operation::Mload,
-    ];
-    let dynamic_gas = gas_cost::memory_expansion_cost(0, 32);
-    let needed_gas = gas_cost::PUSH0 + gas_cost::MLOAD + dynamic_gas;
-    run_program_assert_gas_exact(program, needed_gas as _);
-}
-
-#[test]
-fn mload_gas_cost_with_memory_extension2() {
-    let program = vec![
-        Operation::Push((1_u8, BigUint::from(1_u8))), // offset
-        Operation::Mload,
-    ];
-    let dynamic_gas = gas_cost::memory_expansion_cost(0, 64);
-    let needed_gas = gas_cost::PUSHN + gas_cost::MLOAD + dynamic_gas;
-    run_program_assert_gas_exact(program, needed_gas as _);
-}
-
-#[test]
-#[ignore]
-fn mload_out_of_gas() {
-    // TODO: offset gets truncated to 32 bits, so the program doesnt halt. Fix this
-    let program = vec![
-        Operation::Push((32_u8, BigUint::from_bytes_be(&[0xff; 32]))), // offset
-        Operation::Mload,
-    ];
->>>>>>> 86ac2eaf
     run_program_assert_halt(program);
 }