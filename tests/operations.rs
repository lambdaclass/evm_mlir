--- conflicted
+++ resolved
@@ -534,13 +534,31 @@
 }
 
 #[test]
-<<<<<<< HEAD
 fn test_eq_true() {
     let program = vec![
         Operation::Push(BigUint::from(1_u8)),
         Operation::Push(BigUint::from(1_u8)),
         Operation::Eq,
-=======
+    ];
+    run_program_assert_result(program, 1);
+}
+
+#[test]
+fn test_eq_false() {
+    let program = vec![
+        Operation::Push(BigUint::from(1_u8)),
+        Operation::Push(BigUint::from(2_u8)),
+        Operation::Eq,
+    ];
+    run_program_assert_result(program, 0);
+}
+
+#[test]
+fn test_eq_with_stack_underflow() {
+    run_program_assert_revert(vec![Operation::Eq]);
+}
+
+#[test]
 fn test_or() {
     let a = BigUint::from(0b1010_u8);
     let b = BigUint::from(0b1110_u8);
@@ -947,34 +965,21 @@
         Operation::Push(BigUint::from(2_u8)),
         Operation::Push(BigUint::from(1_u8)),
         Operation::Lt,
->>>>>>> 5a09ef3b
     ];
     run_program_assert_result(program, 1);
 }
 
 #[test]
-<<<<<<< HEAD
-fn test_eq_false() {
-    let program = vec![
-        Operation::Push(BigUint::from(1_u8)),
-        Operation::Push(BigUint::from(2_u8)),
-        Operation::Eq,
-=======
 fn test_lt_equal() {
     let program = vec![
         Operation::Push(BigUint::from(1_u8)),
         Operation::Push(BigUint::from(1_u8)),
         Operation::Lt,
->>>>>>> 5a09ef3b
-    ];
-    run_program_assert_result(program, 0);
-}
-
-#[test]
-<<<<<<< HEAD
-fn test_eq_with_stack_underflow() {
-    run_program_assert_revert(vec![Operation::Eq]);
-=======
+    ];
+    run_program_assert_result(program, 0);
+}
+
+#[test]
 fn test_lt_stack_underflow() {
     let program = vec![Operation::Lt];
     run_program_assert_revert(program);
@@ -1016,5 +1021,4 @@
 fn exp_with_stack_underflow() {
     let program = vec![Operation::Exp];
     run_program_assert_revert(program);
->>>>>>> 5a09ef3b
 }