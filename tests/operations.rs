--- conflicted
+++ resolved
@@ -141,15 +141,15 @@
 }
 
 #[test]
-<<<<<<< HEAD
 fn push_push_byte() {
     let mut value: [u8; 32] = [0; 32];
     let desired_byte = 0xff;
     value[16] = desired_byte;
-    let offset = 16;
+    let value: BigUint = BigUint::from_bytes_be(&value);
+    let offset: u8 = 16;
     let program = vec![
-        Operation::Push32(value),
-        Operation::Push32(new_32_byte_immediate(offset)),
+        Operation::Push(value),
+        Operation::Push(BigUint::from(offset)),
         Operation::Byte,
     ];
     run_program_assert_result(program, desired_byte);
@@ -165,14 +165,17 @@
 fn byte_with_offset_out_of_bounds() {
     // must consider this case yet
     let value: [u8; 32] = [0xff; 32];
-    let offset = 32;
+    let value: BigUint = BigUint::from_bytes_be(&value);
+    let offset = BigUint::from(32_u8);
     let program = vec![
-        Operation::Push32(value),
-        Operation::Push32(new_32_byte_immediate(offset)),
+        Operation::Push(value),
+        Operation::Push(offset),
         Operation::Byte,
     ];
     run_program_assert_result(program, 0);
-=======
+}
+
+#[test]
 fn jumpdest() {
     let expected = 5;
     let program = vec![
@@ -181,5 +184,4 @@
         Operation::Jumpdest { pc: 34 },
     ];
     run_program_assert_result(program, expected)
->>>>>>> af48fbc4
 }