--- conflicted
+++ resolved
@@ -1611,7 +1611,6 @@
 }
 
 #[test]
-<<<<<<< HEAD
 fn jumpi_reverts_when_program_runs_out_of_gas() {
     let jumpdest: usize = 0;
     let pc = BigUint::from(jumpdest as u8);
@@ -1623,7 +1622,9 @@
         Operation::Jumpi,
     ];
     run_program_assert_revert(program);
-=======
+}
+
+#[test]
 fn signextend_gas_should_revert() {
     let value = BigUint::from(0x7F_u8);
     let value_bytes_size = BigUint::from(0_u8);
@@ -1924,5 +1925,4 @@
     let expected_result = 0;
     let needed_gas = gas_cost::PUSHN * 2 + gas_cost::JUMPDEST + gas_cost::JUMP;
     run_program_assert_gas_exact(program, expected_result, needed_gas as _);
->>>>>>> 1be0178e
 }