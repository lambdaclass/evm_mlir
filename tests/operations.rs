--- conflicted
+++ resolved
@@ -267,31 +267,6 @@
 }
 
 #[test]
-<<<<<<< HEAD
-fn push_push_exp() {
-    let (a, b) = (BigUint::from(2_u8), BigUint::from(3_u8));
-
-    let program = vec![
-        Operation::Push(a.clone()),
-        Operation::Push(b.clone()),
-        Operation::Exp,
-    ];
-
-    run_program_assert_result(program, (a.pow(b.try_into().unwrap())).try_into().unwrap());
-}
-
-#[test]
-fn exp_with_should_wrap() {
-    let a = BigUint::from(2_u8);
-    let b = BigUint::from(256_u16);
-
-    let program = vec![
-        Operation::Push(a.clone()),
-        Operation::Push(b.clone()),
-        Operation::Exp,
-    ];
-
-=======
 fn push_push_byte() {
     let mut value: [u8; 32] = [0; 32];
     let desired_byte = 0xff;
@@ -323,23 +298,49 @@
         Operation::Push(offset),
         Operation::Byte,
     ];
->>>>>>> 9a63c06e
     run_program_assert_result(program, 0);
 }
 
 #[test]
-<<<<<<< HEAD
+fn jumpdest() {
+    let expected = 5;
+    let program = vec![
+        Operation::Jumpdest { pc: 0 },
+        Operation::Push(BigUint::from(expected)),
+        Operation::Jumpdest { pc: 34 },
+    ];
+    run_program_assert_result(program, expected)
+}
+
+#[test]
+fn push_push_exp() {
+    let (a, b) = (BigUint::from(2_u8), BigUint::from(3_u8));
+
+    let program = vec![
+        Operation::Push(a.clone()),
+        Operation::Push(b.clone()),
+        Operation::Exp,
+    ];
+
+    run_program_assert_result(program, (a.pow(b.try_into().unwrap())).try_into().unwrap());
+}
+
+#[test]
+fn exp_with_should_wrap() {
+    let a = BigUint::from(2_u8);
+    let b = BigUint::from(256_u16);
+
+    let program = vec![
+        Operation::Push(a.clone()),
+        Operation::Push(b.clone()),
+        Operation::Exp,
+    ];
+
+    run_program_assert_result(program, 0);
+}
+
+#[test]
 fn exp_with_stack_underflow() {
     let program = vec![Operation::Exp];
     run_program_assert_revert(program);
-=======
-fn jumpdest() {
-    let expected = 5;
-    let program = vec![
-        Operation::Jumpdest { pc: 0 },
-        Operation::Push(BigUint::from(expected)),
-        Operation::Jumpdest { pc: 34 },
-    ];
-    run_program_assert_result(program, expected)
->>>>>>> 9a63c06e
 }