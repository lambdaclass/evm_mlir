--- conflicted
+++ resolved
@@ -1,3 +1,4 @@
+
 use evm_mlir::{
     constants::gas_cost,
     context::Context,
@@ -99,8 +100,6 @@
 }
 
 #[test]
-<<<<<<< HEAD
-=======
 fn test_calldatasize_with_gas() {
     let program = vec![Operation::CallDataSize];
     run_program_assert_stack_top(program, BigUint::ZERO);
@@ -127,7 +126,6 @@
 }
 
 #[test]
->>>>>>> 80cc7c07
 fn push_once() {
     let value = BigUint::from(5_u8);
 
@@ -139,12 +137,7 @@
     for i in 0..32 {
         let shifted_value: BigUint = value.clone() << (i * 8);
         let program = vec![Operation::Push((i, shifted_value.clone()))];
-<<<<<<< HEAD
-        let expected_result: u8 = (shifted_value % 256_u32).try_into().unwrap();
-        run_program_assert_result(program, expected_result);
-=======
         run_program_assert_stack_top(program, shifted_value.clone());
->>>>>>> 80cc7c07
     }
 }
 
@@ -164,15 +157,9 @@
 fn push_fill_stack() {
     let stack_top = BigUint::from(88_u8);
 
-<<<<<<< HEAD
-    // Operation::Push 1024 times
-    let program = vec![Operation::Push((1_u8, stack_top.clone())); 1024];
-    run_program_assert_result(program, stack_top.try_into().unwrap());
-=======
     // Push 1024 times
     let program = vec![Operation::Push((1_u8, stack_top.clone())); 1024];
     run_program_assert_stack_top(program, stack_top);
->>>>>>> 80cc7c07
 }
 
 #[test]
@@ -184,24 +171,14 @@
         Operation::Push0,
         Operation::Push((1_u8, BigUint::from(stack_top))),
     ];
-<<<<<<< HEAD
-    run_program_assert_gas_exact(program, stack_top, initial_gas);
-=======
     run_program_assert_gas_exact(program, initial_gas);
->>>>>>> 80cc7c07
 }
 
 #[test]
 fn push_stack_overflow() {
-<<<<<<< HEAD
-    // Operation::Push 1025 times
-    let program = vec![Operation::Push((1_u8, BigUint::from(88_u8))); 1025];
-    run_program_assert_revert(program);
-=======
     // Push 1025 times
     let program = vec![Operation::Push((1_u8, BigUint::from(88_u8))); 1025];
     run_program_assert_halt(program);
->>>>>>> 80cc7c07
 }
 
 #[test]
@@ -408,11 +385,6 @@
 }
 
 #[test]
-fn add_with_stack_underflow() {
-    run_program_assert_revert(vec![Operation::Add]);
-}
-
-#[test]
 fn push_push_sub() {
     let (a, b) = (BigUint::from(11_u8), BigUint::from(31_u8));
 
@@ -465,11 +437,7 @@
     ];
     let gas_needed = gas_cost::PUSHN * 2 + gas_cost::SUB;
 
-<<<<<<< HEAD
-    run_program_assert_gas_exact(program, 1, gas_needed as _);
-=======
     run_program_assert_gas_exact(program, gas_needed as _);
->>>>>>> 80cc7c07
 }
 
 #[test]
@@ -841,26 +809,6 @@
         codesize = 1 + (i / 8 + 1) + 1 + return_code_size; // OPERATION::PUSHN + N + CODESIZE
 
         run_program_assert_stack_top(program, codesize.into());
-    }
-}
-
-#[test]
-fn check_codesize() {
-    let mut a: BigUint;
-    let mut program = vec![Operation::Push0, Operation::Codesize];
-    let mut codesize = 2;
-
-    run_program_assert_result(program, codesize);
-
-    // iterate from 1 byte to 32 byte operation::push cases
-    for i in 0..255 {
-        a = BigUint::from(1_u8) << i;
-
-        program = vec![Operation::Push((i / 8 + 1, a.clone())), Operation::Codesize];
-
-        codesize = 1 + (i / 8 + 1) + 1; // OPERATION::PUSHN + N + CODESIZE
-
-        run_program_assert_result(program, codesize);
     }
 }
 
@@ -925,11 +873,7 @@
 
     let shift: u8 = 255;
     let program = vec![
-<<<<<<< HEAD
-        Operation::Push((32_u8, value)),
-=======
         Operation::Push((32_u8, value.clone())),
->>>>>>> 80cc7c07
         Operation::Push((1_u8, BigUint::from(shift))),
         Operation::Sar,
     ];
@@ -944,11 +888,7 @@
     let value = BigUint::from_bytes_be(&[0xff; 32]);
     let shift: usize = 1024;
     let program = vec![
-<<<<<<< HEAD
-        Operation::Push((32_u8, value)),
-=======
         Operation::Push((32_u8, value.clone())),
->>>>>>> 80cc7c07
         Operation::Push((1_u8, BigUint::from(shift))),
         Operation::Sar,
     ];
@@ -1067,11 +1007,7 @@
         Operation::Push((1_u8, BigUint::from(0_u8))),
         Operation::IsZero,
     ];
-<<<<<<< HEAD
-    run_program_assert_result(program, 1);
-=======
     run_program_assert_stack_top(program, 1_u8.into());
->>>>>>> 80cc7c07
 }
 
 #[test]
@@ -1080,11 +1016,7 @@
         Operation::Push((1_u8, BigUint::from(1_u8))),
         Operation::IsZero,
     ];
-<<<<<<< HEAD
-    run_program_assert_result(program, 0);
-=======
     run_program_assert_stack_top(program, 0_u8.into());
->>>>>>> 80cc7c07
 }
 
 #[test]
@@ -1214,8 +1146,6 @@
 }
 
 #[test]
-<<<<<<< HEAD
-=======
 fn check_initial_memory_size() {
     let program = vec![Operation::Msize];
 
@@ -1248,7 +1178,6 @@
 }
 
 #[test]
->>>>>>> 80cc7c07
 fn test_and() {
     let (a, b) = (BigUint::from(0b1010_u8), BigUint::from(0b1100_u8));
     let expected_result = 0b1000_u8;
@@ -1257,11 +1186,7 @@
         Operation::Push((1_u8, b)),
         Operation::And,
     ];
-<<<<<<< HEAD
-    run_program_assert_result(program, expected_result);
-=======
     run_program_assert_stack_top(program, expected_result.into());
->>>>>>> 80cc7c07
 }
 
 #[test]
@@ -1274,11 +1199,7 @@
         Operation::Push((1_u8, b)),
         Operation::And,
     ];
-<<<<<<< HEAD
-    run_program_assert_result(program, expected_result);
-=======
     run_program_assert_stack_top(program, expected_result.into());
->>>>>>> 80cc7c07
 }
 
 #[test]
@@ -1296,11 +1217,7 @@
         Operation::Push((1_u8, num)),
         Operation::Mod,
     ];
-<<<<<<< HEAD
-    run_program_assert_result(program, expected_result);
-=======
     run_program_assert_stack_top(program, expected_result);
->>>>>>> 80cc7c07
 }
 
 #[test]
@@ -1313,11 +1230,7 @@
         Operation::Push((1_u8, num)),
         Operation::Mod,
     ];
-<<<<<<< HEAD
-    run_program_assert_result(program, expected_result);
-=======
     run_program_assert_stack_top(program, expected_result);
->>>>>>> 80cc7c07
 }
 
 #[test]
@@ -1329,11 +1242,7 @@
         Operation::Push((1_u8, num)),
         Operation::Mod,
     ];
-<<<<<<< HEAD
-    run_program_assert_result(program, 0);
-=======
     run_program_assert_stack_top(program, 0_u8.into());
->>>>>>> 80cc7c07
 }
 
 #[test]
@@ -1345,11 +1254,7 @@
         Operation::Push((1_u8, num)),
         Operation::Mod,
     ];
-<<<<<<< HEAD
-    run_program_assert_result(program, 0);
-=======
     run_program_assert_stack_top(program, 0_u8.into());
->>>>>>> 80cc7c07
 }
 
 #[test]
@@ -1382,11 +1287,7 @@
         Operation::Push((1_u8, num)),
         Operation::SMod,
     ];
-<<<<<<< HEAD
-    run_program_assert_result(program, result_last_byte);
-=======
     run_program_assert_stack_top(program, expected_result);
->>>>>>> 80cc7c07
 }
 
 #[test]
@@ -1398,19 +1299,11 @@
     let expected_result = BigUint::from(2_u8);
 
     let program = vec![
-<<<<<<< HEAD
-        Operation::Push((1_u8, den)),
-        Operation::Push((1_u8, num)),
-        Operation::SMod,
-    ];
-    run_program_assert_result(program, expected_result.try_into().unwrap());
-=======
         Operation::Push((32, den)),
         Operation::Push((32, num)),
         Operation::SMod,
     ];
     run_program_assert_stack_top(program, expected_result);
->>>>>>> 80cc7c07
 }
 
 #[test]
@@ -1426,11 +1319,7 @@
         Operation::Push((1_u8, num)),
         Operation::SMod,
     ];
-<<<<<<< HEAD
-    run_program_assert_result(program, result_last_byte);
-=======
     run_program_assert_stack_top(program, expected_result);
->>>>>>> 80cc7c07
 }
 
 #[test]
@@ -1443,11 +1332,7 @@
         Operation::Push((1_u8, num)),
         Operation::SMod,
     ];
-<<<<<<< HEAD
-    run_program_assert_result(program, expected_result);
-=======
     run_program_assert_stack_top(program, expected_result);
->>>>>>> 80cc7c07
 }
 
 #[test]
@@ -1459,11 +1344,7 @@
         Operation::Push((1_u8, num)),
         Operation::SMod,
     ];
-<<<<<<< HEAD
-    run_program_assert_result(program, 0);
-=======
     run_program_assert_stack_top(program, 0_u8.into());
->>>>>>> 80cc7c07
 }
 
 #[test]
@@ -1562,11 +1443,7 @@
         Operation::Push((1_u8, b)),
         Operation::Gt,
     ];
-<<<<<<< HEAD
-    run_program_assert_result(program, 1);
-=======
     run_program_assert_stack_top(program, 1_u8.into());
->>>>>>> 80cc7c07
 }
 
 #[test]
@@ -1578,11 +1455,7 @@
         Operation::Push((1_u8, b)),
         Operation::Gt,
     ];
-<<<<<<< HEAD
-    run_program_assert_result(program, 0);
-=======
     run_program_assert_stack_top(program, 0_u8.into());
->>>>>>> 80cc7c07
 }
 
 #[test]
@@ -1594,11 +1467,7 @@
         Operation::Push((1_u8, b)),
         Operation::Gt,
     ];
-<<<<<<< HEAD
-    run_program_assert_result(program, 0);
-=======
     run_program_assert_stack_top(program, 0_u8.into());
->>>>>>> 80cc7c07
 }
 
 #[test]
@@ -1808,12 +1677,8 @@
         Operation::Stop,
         Operation::Push((1_u8, BigUint::from(10_u8))),
     ];
-<<<<<<< HEAD
-    run_program_assert_result(program, 0);
-=======
     // the push operation should not be executed
     run_program_assert_result(program, &[]);
->>>>>>> 80cc7c07
 }
 
 #[test]
@@ -1835,13 +1700,8 @@
     let a = 3_u8;
     let b = 256_u32;
     let program = vec![
-<<<<<<< HEAD
-        Operation::Push((1_u8, a.clone())),
-        Operation::Push((16_u8, b.clone())),
-=======
         Operation::Push((1, b.into())),
         Operation::Push((2, a.into())),
->>>>>>> 80cc7c07
         Operation::Exp,
     ];
     let expected_result = BigUint::from(a).modpow(&(b.into()), &(BigUint::from(1_u8) << 256_u32));
@@ -2303,6 +2163,16 @@
         Operation::Mload,
     ];
     run_program_assert_stack_top(program, stored_value);
+}
+
+#[test]
+fn mload_not_allocated_address() {
+    // When offset for MLOAD is bigger than the current memory size, memory is extended with zeros
+    let program = vec![
+        Operation::Push((1_u8, BigUint::from(32_u8))), // offset
+        Operation::Mload,
+    ];
+    run_program_assert_stack_top(program, 0_u8.into());
 }
 
 #[test]
@@ -2357,85 +2227,4 @@
     let program = vec![Operation::Mcopy];
 
     run_program_assert_revert(program);
-}
-
-#[test]
-fn mload_not_allocated_address() {
-    // When offset for MLOAD is bigger than the current memory size, memory is extended with zeros
-    let program = vec![
-        Operation::Push((1_u8, BigUint::from(32_u8))), // offset
-        Operation::Mload,
-    ];
-<<<<<<< HEAD
-    run_program_assert_result(program, 0_u8);
-}
-
-#[test]
-fn check_initial_memory_size() {
-    let program = vec![Operation::Msize];
-
-    run_program_assert_result(program, 0)
-}
-
-#[test]
-fn check_memory_size_after_store() {
-    let a = (BigUint::from(1_u8) << 256) - 1_u8;
-    let b = (BigUint::from(1_u8) << 256) - 1_u8;
-    let program = vec![
-        Operation::Push((32_u8, a)),
-        Operation::Push0,
-        Operation::Mstore,
-        Operation::Push((32_u8, b)),
-        Operation::Push((1_u8, BigUint::from(32_u8))),
-        Operation::Mstore,
-        Operation::Msize,
-    ];
-
-    run_program_assert_result(program, 64);
-}
-
-#[test]
-fn msize_out_of_gas() {
-    let program = vec![Operation::Msize];
-    let gas_needed = gas_cost::MSIZE;
-
-    run_program_assert_gas_exact(program, 0, gas_needed as _);
-}
-
-#[test]
-fn test_return_with_gas() {
-    let program = vec![
-        Operation::Push((1_u8, BigUint::from(1_u8))),
-        Operation::Push((1_u8, BigUint::from(2_u8))),
-        Operation::Return,
-    ];
-    let execution_result = run_program_assert_result_with_gas(program, RETURN_EXIT_CODE, 20);
-
-    assert_eq!(
-        execution_result,
-        ExecutionResult::Success {
-            return_data: vec![0],
-            gas_remaining: 14
-        }
-    );
-}
-
-#[test]
-fn test_revert_with_gas() {
-    let program = vec![
-        Operation::Push((1_u8, BigUint::from(1_u8))),
-        Operation::Push((1_u8, BigUint::from(2_u8))),
-        Operation::Revert,
-    ];
-    let execution_result = run_program_assert_result_with_gas(program, REVERT_EXIT_CODE, 20);
-    assert_eq!(
-        execution_result,
-        ExecutionResult::Revert {
-            return_data: vec![0],
-            gas_remaining: 14
-        }
-    );
-=======
-    run_program_assert_stack_top(program, 0_u8.into());
->>>>>>> 80cc7c07
 }