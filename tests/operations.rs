use evm_mlir::{
    constants::{gas_cost, REVERT_EXIT_CODE},
    context::Context,
    executor::Executor,
    program::{Operation, Program},
    syscall::SyscallContext,
};
use num_bigint::{BigInt, BigUint};
use rstest::rstest;
use tempfile::NamedTempFile;

fn run_program_assert_result_with_gas(
    operations: Vec<Operation>,
    expected_result: u8,
    initial_gas: u64,
) {
    let program = Program::from(operations);
    let output_file = NamedTempFile::new()
        .expect("failed to generate tempfile")
        .into_temp_path();

    let context = Context::new();
    let module = context
        .compile(&program, &output_file)
        .expect("failed to compile program");

    let executor = Executor::new(&module);

    let mut context = SyscallContext::default();

    let result = executor.execute(&mut context, initial_gas);

    assert_eq!(result, expected_result);
}

fn run_program_assert_result(operations: Vec<Operation>, expected_result: u8) {
    run_program_assert_result_with_gas(operations, expected_result, 1e7 as _);
}

fn run_program_assert_reverts_with_gas(program: Vec<Operation>, initial_gas: u64) {
    // TODO: design a way to check for stack overflow
    run_program_assert_result_with_gas(program, REVERT_EXIT_CODE, initial_gas);
}

fn run_program_assert_gas_exact(program: Vec<Operation>, expected_result: u8, exact_gas: u64) {
    run_program_assert_result_with_gas(program.clone(), expected_result, exact_gas);
    run_program_assert_reverts_with_gas(program, exact_gas - 1);
}

fn run_program_assert_revert(program: Vec<Operation>) {
    // TODO: design a way to check for stack overflow
    run_program_assert_result(program, REVERT_EXIT_CODE);
}

pub fn biguint_256_from_bigint(value: BigInt) -> BigUint {
    if value > BigInt::ZERO {
        value.magnitude().clone()
    } else {
        let bytes = value.to_signed_bytes_be();
        let mut buffer = vec![255_u8; 32];
        let finish = 32;
        let start = finish - bytes.len();
        buffer[start..finish].copy_from_slice(&bytes);
        BigUint::from_bytes_be(&buffer)
    }
}

#[test]
fn push_once() {
    let value = BigUint::from(5_u8);

    // For PUSH0
    let program = vec![Operation::Push0];
    run_program_assert_result(program, 0);

    // For PUSH1, ... , PUSH32
    for i in 0..32 {
        let shifted_value: BigUint = value.clone() << (i * 8);
        let program = vec![Operation::Push(shifted_value.clone())];
        let expected_result: u8 = (shifted_value % 256_u32).try_into().unwrap();
        run_program_assert_result(program, expected_result);
    }
}

#[test]
fn push_twice() {
    let the_answer = BigUint::from(42_u8);

    let program = vec![
        Operation::Push(BigUint::from(1_u8)),
        Operation::Push(the_answer.clone()),
    ];
    run_program_assert_result(program, the_answer.try_into().unwrap());
}

#[test]
fn push_fill_stack() {
    let stack_top = BigUint::from(88_u8);

    // Push 1024 times
    let program = vec![Operation::Push(stack_top.clone()); 1024];
    run_program_assert_result(program, stack_top.try_into().unwrap());
}

#[test]
fn push_reverts_without_gas() {
    let stack_top = 88_u8;
    let initial_gas = (gas_cost::PUSH0 + gas_cost::PUSHN) as _;

    let program = vec![Operation::Push0, Operation::Push(BigUint::from(stack_top))];
    run_program_assert_gas_exact(program, stack_top, initial_gas);
}

#[test]
fn push_stack_overflow() {
    // Push 1025 times
    let program = vec![Operation::Push(BigUint::from(88_u8)); 1025];
    run_program_assert_revert(program);
}

#[test]
fn dup1_once() {
    let program = vec![
        Operation::Push(BigUint::from(10_u8)),
        Operation::Push(BigUint::from(31_u8)),
        Operation::Dup(1),
        Operation::Pop,
    ];

    run_program_assert_result(program, 31);
}

#[test]
fn dup2_once() {
    let program = vec![
        Operation::Push(BigUint::from(4_u8)),
        Operation::Push(BigUint::from(5_u8)),
        Operation::Push(BigUint::from(6_u8)),
        Operation::Dup(2),
    ];

    run_program_assert_result(program, 5);
}

#[rstest]
#[case(1)]
#[case(2)]
#[case(3)]
#[case(4)]
#[case(5)]
#[case(6)]
#[case(7)]
#[case(8)]
#[case(9)]
#[case(10)]
#[case(11)]
#[case(12)]
#[case(13)]
#[case(14)]
#[case(15)]
#[case(16)]
fn dup_nth(#[case] nth: u8) {
    let iter = (0..16u8).rev().map(|x| Operation::Push(BigUint::from(x)));
    let mut program = Vec::from_iter(iter);

    program.push(Operation::Dup(nth.into()));

    run_program_assert_result(program, nth - 1);
}

#[test]
fn dup_with_stack_underflow() {
    let program = vec![Operation::Dup(1)];

    run_program_assert_revert(program);
}

#[test]
fn swap_first() {
    let program = vec![
        Operation::Push(BigUint::from(1_u8)),
        Operation::Push(BigUint::from(2_u8)),
        Operation::Swap(1),
    ];

    run_program_assert_result(program, 1);
}

#[test]
fn swap_16_and_get_the_swapped_one() {
    let program = vec![
        Operation::Push(BigUint::from(1_u8)),
        Operation::Push(BigUint::from(2_u8)),
        Operation::Push(BigUint::from(2_u8)),
        Operation::Push(BigUint::from(2_u8)),
        Operation::Push(BigUint::from(2_u8)),
        Operation::Push(BigUint::from(2_u8)),
        Operation::Push(BigUint::from(2_u8)),
        Operation::Push(BigUint::from(2_u8)),
        Operation::Push(BigUint::from(2_u8)),
        Operation::Push(BigUint::from(2_u8)),
        Operation::Push(BigUint::from(2_u8)),
        Operation::Push(BigUint::from(2_u8)),
        Operation::Push(BigUint::from(2_u8)),
        Operation::Push(BigUint::from(2_u8)),
        Operation::Push(BigUint::from(2_u8)),
        Operation::Push(BigUint::from(2_u8)),
        Operation::Push(BigUint::from(3_u8)),
        Operation::Swap(16),
        Operation::Pop,
        Operation::Pop,
        Operation::Pop,
        Operation::Pop,
        Operation::Pop,
        Operation::Pop,
        Operation::Pop,
        Operation::Pop,
        Operation::Pop,
        Operation::Pop,
        Operation::Pop,
        Operation::Pop,
        Operation::Pop,
        Operation::Pop,
        Operation::Pop,
        Operation::Pop,
    ];

    run_program_assert_result(program, 3);
}

#[test]
fn swap_stack_underflow() {
    let program = vec![
        Operation::Push(BigUint::from(1_u8)),
        Operation::Push(BigUint::from(2_u8)),
        Operation::Swap(2),
    ];

    run_program_assert_revert(program);
}

#[test]
fn push_push_add() {
    let (a, b) = (BigUint::from(11_u8), BigUint::from(31_u8));

    let program = vec![
        Operation::Push(a.clone()),
        Operation::Push(b.clone()),
        Operation::Add,
    ];
    run_program_assert_result(program, (a + b).try_into().unwrap());
}

#[test]
fn push_push_sub() {
    let (a, b) = (BigUint::from(11_u8), BigUint::from(31_u8));

    let program = vec![
        Operation::Push(a.clone()),
        Operation::Push(b.clone()),
        Operation::Sub,
    ];
    run_program_assert_result(program, 20);
}

#[test]
fn substraction_wraps_the_result() {
    let (a, b) = (BigUint::from(10_u8), BigUint::from(0_u8));

    let program = vec![
        Operation::Push(a.clone()),
        Operation::Push(b.clone()),
        Operation::Sub,
    ];

    let result = 0_u8.wrapping_sub(10);

    run_program_assert_result(program, result);
}

#[test]
fn sub_add_wrapping() {
    let a = (BigUint::from(1_u8) << 256) - 1_u8;

    let program = vec![
        Operation::Push(a),
        Operation::Push(BigUint::from(10_u8)),
        Operation::Add,
        Operation::Push(BigUint::from(10_u8)),
        Operation::Sub,
    ];

    run_program_assert_result(program, 1);
}

#[test]
fn add_with_stack_underflow() {
    run_program_assert_revert(vec![Operation::Add]);
}

#[test]
fn div_without_remainder() {
    let (a, b) = (BigUint::from(20_u8), BigUint::from(5_u8));

    let expected_result = (&a / &b).try_into().unwrap();

    let program = vec![
        Operation::Push(b), // <No collapse>
        Operation::Push(a), // <No collapse>
        Operation::Div,
    ];

    run_program_assert_result(program, expected_result);
}

#[test]
fn div_signed_division() {
    // a = [1, 0, 0, 0, .... , 0, 0, 0, 0] == 1 << 255
    let mut a = BigUint::from(0_u8);
    a.set_bit(255, true);
    // b = [0, 0, 1, 0, .... , 0, 0, 0, 0] == 1 << 253
    let mut b = BigUint::from(0_u8);
    b.set_bit(253, true);

    //r = a / b = [0, 0, 0, 0, ....., 0, 1, 0, 0] = 4 in decimal
    //If we take the lowest byte
    //r = [0, 0, 0, 0, 0, 1, 0, 0] = 4 in decimal
    let expected_result = (&a / &b).try_into().unwrap();

    let program = vec![
        Operation::Push(b), // <No collapse>
        Operation::Push(a), // <No collapse>
        Operation::Div,     // <No collapse>
    ];
    run_program_assert_result(program, expected_result);
}

#[test]
fn div_with_remainder() {
    let (a, b) = (BigUint::from(21_u8), BigUint::from(5_u8));

    let expected_result = (&a / &b).try_into().unwrap();

    let program = vec![
        Operation::Push(b), // <No collapse>
        Operation::Push(a), // <No collapse>
        Operation::Div,
    ];
    run_program_assert_result(program, expected_result);
}

#[test]
fn div_with_zero_denominator() {
    let (a, b) = (BigUint::from(5_u8), BigUint::from(0_u8));

    let expected_result: u8 = 0_u8;

    let program = vec![
        Operation::Push(b), // <No collapse>
        Operation::Push(a), // <No collapse>
        Operation::Div,
    ];
    run_program_assert_result(program, expected_result);
}

#[test]
fn div_with_zero_numerator() {
    let (a, b) = (BigUint::from(0_u8), BigUint::from(10_u8));

    let expected_result = (&a / &b).try_into().unwrap();

    let program = vec![
        Operation::Push(b), // <No collapse>
        Operation::Push(a), // <No collapse>
        Operation::Div,
    ];
    run_program_assert_result(program, expected_result);
}

#[test]
fn div_with_stack_underflow() {
    run_program_assert_revert(vec![Operation::Div]);
}

#[test]
fn sdiv_without_remainder() {
    let (a, b) = (BigUint::from(20_u8), BigUint::from(5_u8));

    let expected_result = (&a / &b).try_into().unwrap();

    let program = vec![
        Operation::Push(b), // <No collapse>
        Operation::Push(a), // <No collapse>
        Operation::Sdiv,
    ];

    run_program_assert_result(program, expected_result);
}

#[test]
fn sdiv_signed_division_1() {
    // a = [1, 0, 0, 0, .... , 0, 0, 0, 0] == 1 << 255
    let mut a = BigUint::from(0_u8);
    a.set_bit(255, true);
    // b = [0, 0, 1, 0, .... , 0, 0, 0, 0] == 1 << 253
    let mut b = BigUint::from(0_u8);
    b.set_bit(253, true);

    //r = a / b = [1, 1, 1, 1, ....., 1, 1, 0, 0]
    //If we take the lowest byte
    //r = [1, 1, 1, 1, 1, 1, 0, 0] = 252 in decimal
    let expected_result: u8 = 252_u8;

    let program = vec![
        Operation::Push(b), // <No collapse>
        Operation::Push(a), // <No collapse>
        Operation::Sdiv,    // <No collapse>
    ];

    run_program_assert_result(program, expected_result);
}

#[test]
fn sdiv_signed_division_2() {
    let a = BigInt::from(-2_i8);
    let b = BigInt::from(-1_i8);

    let expected_result: u8 = (&a / &b).try_into().unwrap();

    let a_biguint = biguint_256_from_bigint(a);
    let b_biguint = biguint_256_from_bigint(b);

    let program = vec![
        Operation::Push(b_biguint), // <No collapse>
        Operation::Push(a_biguint), // <No collapse>
        Operation::Sdiv,            // <No collapse>
    ];
    run_program_assert_result(program, expected_result);
}

#[test]
fn sdiv_with_remainder() {
    let (a, b) = (BigUint::from(21_u8), BigUint::from(5_u8));

    let expected_result = (&a / &b).try_into().unwrap();

    let program = vec![
        Operation::Push(b), // <No collapse>
        Operation::Push(a), // <No collapse>
        Operation::Sdiv,
    ];
    run_program_assert_result(program, expected_result);
}

#[test]
fn sdiv_with_zero_denominator() {
    let (a, b) = (BigUint::from(5_u8), BigUint::from(0_u8));

    let expected_result: u8 = 0_u8;

    let program = vec![
        Operation::Push(b), // <No collapse>
        Operation::Push(a), // <No collapse>
        Operation::Sdiv,
    ];
    run_program_assert_result(program, expected_result);
}

#[test]
fn sdiv_with_zero_numerator() {
    let (a, b) = (BigUint::from(0_u8), BigUint::from(10_u8));

    let expected_result = (&a / &b).try_into().unwrap();

    let program = vec![
        Operation::Push(b), // <No collapse>
        Operation::Push(a), // <No collapse>
        Operation::Sdiv,
    ];
    run_program_assert_result(program, expected_result);
}

#[test]
fn sdiv_gas_should_revert() {
    let (a, b) = (2_u8, 10_u8);

    let program = vec![
        Operation::Push(BigUint::from(b)),
        Operation::Push(BigUint::from(a)),
        Operation::Sdiv,
    ];
    let initial_gas = gas_cost::PUSHN * 2 + gas_cost::SDIV;
    let expected_result = a / b;
    run_program_assert_gas_exact(program, expected_result, initial_gas as _);
}

#[test]
fn push_push_normal_mul() {
    let (a, b) = (BigUint::from(2_u8), BigUint::from(42_u8));

    let program = vec![
        Operation::Push(a.clone()),
        Operation::Push(b.clone()),
        Operation::Mul,
    ];
    run_program_assert_result(program, (a * b).try_into().unwrap());
}

#[test]
fn mul_wraps_result() {
    let a = BigUint::from_bytes_be(&[0xFF; 32]);
    let program = vec![
        Operation::Push(a.clone()),
        Operation::Push(BigUint::from(2_u8)),
        Operation::Mul,
    ];
    run_program_assert_result(program, 254);
}

#[test]
fn mul_with_stack_underflow() {
    run_program_assert_revert(vec![Operation::Mul]);
}

#[test]
fn push_push_shr() {
    let program = vec![
        Operation::Push(BigUint::from(32_u8)),
        Operation::Push(BigUint::from(2_u8)),
        Operation::Shr,
    ];

    run_program_assert_result(program, 8);
}

#[test]
fn shift_bigger_than_256() {
    let program = vec![
        Operation::Push(BigUint::from(255_u8)),
        Operation::Push(BigUint::from(256_u16)),
        Operation::Shr,
    ];

    run_program_assert_result(program, 0);
}

#[test]
fn shr_with_stack_underflow() {
    run_program_assert_revert(vec![Operation::Shr]);
}

#[test]
fn push_push_xor() {
    let program = vec![
        Operation::Push(BigUint::from(10_u8)),
        Operation::Push(BigUint::from(5_u8)),
        Operation::Xor,
    ];

    run_program_assert_result(program, 15);
}

#[test]
fn xor_with_stack_underflow() {
    let program = vec![Operation::Xor];

    run_program_assert_revert(program);
}

#[test]
fn xor_out_of_gas() {
    let (a, b) = (1_u8, 2_u8);
    let program = vec![
        Operation::Push(BigUint::from(a)),
        Operation::Push(BigUint::from(b)),
        Operation::Xor,
    ];
    let initial_gas = gas_cost::PUSHN * 2 + gas_cost::XOR;
    let expected_result = a ^ b;
    run_program_assert_gas_exact(program, expected_result, initial_gas as _);
}

#[test]
fn push_push_pop() {
    // Push two values to the stack and then pop once
    // The program result should be equal to the first
    // pushed value
    let (a, b) = (BigUint::from(1_u8), BigUint::from(2_u8));

    let program = vec![
        Operation::Push(a.clone()),
        Operation::Push(b),
        Operation::Pop,
    ];
    run_program_assert_result(program, a.try_into().unwrap());
}

#[test]
fn pop_with_stack_underflow() {
    // Pop with an empty stack
    let program = vec![Operation::Pop];
    run_program_assert_revert(program);
}

#[test]
fn push_push_sar() {
    let (value, shift) = (2_u8, 1_u8);
    let program = vec![
        Operation::Push(BigUint::from(value)),
        Operation::Push(BigUint::from(shift)),
        Operation::Sar,
    ];
    let expected_result = value >> shift;
    run_program_assert_result(program, expected_result);
}

#[test]
fn sar_with_stack_underflow() {
    let program = vec![Operation::Sar];
    run_program_assert_revert(program);
}

#[test]
fn push_push_byte() {
    let mut value: [u8; 32] = [0; 32];
    let desired_byte = 0xff;
    let offset: u8 = 16;
    value[offset as usize] = desired_byte;
    let value: BigUint = BigUint::from_bytes_be(&value);
    let program = vec![
        Operation::Push(value),
        Operation::Push(BigUint::from(offset)),
        Operation::Byte,
    ];
    run_program_assert_result(program, desired_byte);
}

#[test]
fn byte_with_stack_underflow() {
    let program = vec![Operation::Byte];
    run_program_assert_revert(program);
}

#[test]
fn sar_with_negative_value_preserves_sign() {
    // in this example the the value to be shifted is a 256 bit number
    // where the most significative bit is 1 cand the rest of the bits are 0.
    // i.e,  value = 1000..0000
    //
    // if we shift this value 255 positions to the right, given that
    // the sar operation preserves the sign, the result must be a number
    // in which every bit is 1
    // i.e, result = 1111..1111
    //
    // given that the program results is a u8, the result is then truncated
    // to the less 8 significative bits, i.e  result = 0b11111111.
    //
    // this same example can be visualized in the evm playground in the following link
    // https://www.evm.codes/playground?fork=cancun&unit=Wei&codeType=Mnemonic&code='%2F%2F%20Example%201z32%200x8yyyz8%20255wSAR'~0000000zwPUSHy~~~w%5Cn%01wyz~_

    let mut value: [u8; 32] = [0; 32];
    value[0] = 0b10000000;
    let value = BigUint::from_bytes_be(&value);

    let shift: u8 = 255;
    let program = vec![
        Operation::Push(value),
        Operation::Push(BigUint::from(shift)),
        Operation::Sar,
    ];
    let expected_result = 0b11111111;
    run_program_assert_result(program, expected_result);
}

#[test]
fn sar_with_positive_value_preserves_sign() {
    let mut value: [u8; 32] = [0xff; 32];
    value[0] = 0;
    let value = BigUint::from_bytes_be(&value);

    let shift: u8 = 255;
    let program = vec![
        Operation::Push(value),
        Operation::Push(BigUint::from(shift)),
        Operation::Sar,
    ];
    let expected_result = 0;
    run_program_assert_result(program, expected_result);
}

#[test]
fn sar_with_shift_out_of_bounds() {
    // even if the shift is larger than 255 the SAR operation should
    // work the same.

    let value = BigUint::from_bytes_be(&[0xff; 32]);
    let shift: usize = 1024;
    let program = vec![
        Operation::Push(value),
        Operation::Push(BigUint::from(shift)),
        Operation::Sar,
    ];
    // in this case the expected result is 0xff because of the sign extension
    let expected_result = 0xff;
    run_program_assert_result(program, expected_result);
}

#[test]
fn byte_with_offset_out_of_bounds() {
    // must consider this case yet
    let value: [u8; 32] = [0xff; 32];
    let value: BigUint = BigUint::from_bytes_be(&value);
    let offset = BigUint::from(32_u8);
    let program = vec![
        Operation::Push(value),
        Operation::Push(offset),
        Operation::Byte,
    ];
    run_program_assert_result(program, 0);
}

#[test]
fn jumpdest() {
    let expected = 5;
    let program = vec![
        Operation::Jumpdest { pc: 0 },
        Operation::Push(BigUint::from(expected)),
        Operation::Jumpdest { pc: 34 },
    ];
    run_program_assert_result(program, expected)
}

#[test]
fn jumpdest_gas_should_revert() {
    let program = vec![
        Operation::Push0,
        Operation::Jumpdest { pc: 0 },
        Operation::Jumpdest { pc: 1 },
        Operation::Jumpdest { pc: 2 },
    ];
    let needed_gas = gas_cost::PUSH0 + gas_cost::JUMPDEST * 3;
    run_program_assert_gas_exact(program, 0, needed_gas as _);
}

#[test]
fn test_eq_true() {
    let program = vec![
        Operation::Push(BigUint::from(1_u8)),
        Operation::Push(BigUint::from(1_u8)),
        Operation::Eq,
    ];
    run_program_assert_result(program, 1);
}

#[test]
fn test_eq_false() {
    let program = vec![
        Operation::Push(BigUint::from(1_u8)),
        Operation::Push(BigUint::from(2_u8)),
        Operation::Eq,
    ];
    run_program_assert_result(program, 0);
}

#[test]
fn test_eq_with_stack_underflow() {
    run_program_assert_revert(vec![Operation::Eq]);
}

#[test]
fn test_or() {
    let a = BigUint::from(0b1010_u8);
    let b = BigUint::from(0b1110_u8);
    let expected = 0b1110_u8;
    let program = vec![
        Operation::Push(a.clone()),
        Operation::Push(b.clone()),
        Operation::Or,
    ];
    run_program_assert_result(program, expected);
}

#[test]
fn test_or_with_stack_underflow() {
    let program = vec![Operation::Or];
    run_program_assert_revert(program);
}

#[test]
fn jumpi_with_true_condition() {
    // this test is equivalent to the following bytecode program
    //
    // [00] PUSH1 5
    // [02] PUSH1 1  // push condition
    // [04] PUSH1 9  // push pc
    // [06] JUMPI
    // [07] PUSH1 10
    // [09] JUMPDEST
    let (a, b) = (5_u8, 10_u8);
    let condition: BigUint = BigUint::from(1_u8);
    let pc: usize = 9;
    let program = vec![
        Operation::Push(BigUint::from(a)),
        Operation::Push(condition),
        Operation::Push(BigUint::from(pc as u8)),
        Operation::Jumpi,
        Operation::Push(BigUint::from(b)), // this should not be executed
        Operation::Jumpdest { pc },
    ];
    run_program_assert_result(program, a);
}

#[test]
fn test_iszero_true() {
    let program = vec![Operation::Push(BigUint::from(0_u8)), Operation::IsZero];
    run_program_assert_result(program, 1);
}

#[test]
fn test_iszero_false() {
    let program = vec![Operation::Push(BigUint::from(1_u8)), Operation::IsZero];
    run_program_assert_result(program, 0);
}

#[test]
fn test_iszero_stack_underflow() {
    let program = vec![Operation::IsZero];
    run_program_assert_revert(program);
}

#[test]
fn jump() {
    // this test is equivalent to the following bytecode program
    // the program executes sequentially until the JUMP where
    // it jumps to the opcode in the position 7 so the PUSH1 10
    // opcode is not executed => the return value should be equal
    // to the first pushed value (a = 5)
    //
    // [00] PUSH1 5
    // [02] PUSH1 7  // push pc
    // [04] JUMP
    // [05] PUSH1 10
    // [07] JUMPDEST
    let (a, b) = (5_u8, 10_u8);
    let pc: usize = 7;
    let program = vec![
        Operation::Push(BigUint::from(a)),
        Operation::Push(BigUint::from(pc as u8)),
        Operation::Jump,
        Operation::Push(BigUint::from(b)), // this should not be executed
        Operation::Jumpdest { pc },
    ];
    run_program_assert_result(program, a);
}

#[test]
fn jumpi_with_false_condition() {
    // this test is equivalent to the following bytecode program
    //
    // [00] PUSH1 5
    // [02] PUSH1 0  // push condition
    // [04] PUSH1 9  // push pc
    // [06] JUMPI
    // [07] PUSH1 10
    // [09] JUMPDEST
    let (a, b) = (5_u8, 10_u8);
    let condition: BigUint = BigUint::from(0_u8);
    let pc: usize = 9;
    let program = vec![
        Operation::Push(BigUint::from(a)),
        Operation::Push(condition),
        Operation::Push(BigUint::from(pc as u8)),
        Operation::Jumpi,
        Operation::Push(BigUint::from(b)),
        Operation::Jumpdest { pc },
    ];
    run_program_assert_result(program, b);
}

#[test]
fn jumpi_reverts_if_pc_is_wrong() {
    // if the pc given does not correspond to a jump destination then
    // the program should revert
    let pc = BigUint::from(7_u8);
    let condition = BigUint::from(1_u8);
    let program = vec![
        Operation::Push(condition),
        Operation::Push(pc),
        Operation::Jumpi,
        Operation::Jumpdest { pc: 83 },
    ];
    run_program_assert_revert(program);
}

#[test]
fn jump_reverts_if_pc_is_wrong() {
    // if the pc given does not correspond to a jump destination then
    // the program should revert
    let pc = BigUint::from(7_u8);
    let program = vec![
        Operation::Push(pc),
        Operation::Jump,
        Operation::Jumpdest { pc: 83 },
    ];
    run_program_assert_revert(program);
}

#[test]
fn jumpi_does_not_revert_if_pc_is_wrong_but_branch_is_not_taken() {
    // if the pc given does not correspond to a jump destination
    // but the branch is not taken then the program should not revert
    let pc = BigUint::from(7_u8);
    let condition = BigUint::from(0_u8);
    let a = 10_u8;
    let program = vec![
        Operation::Push(condition),
        Operation::Push(pc),
        Operation::Jumpi,
        Operation::Push(BigUint::from(a)),
        Operation::Jumpdest { pc: 83 },
    ];
    run_program_assert_result(program, a);
}

#[test]
fn pc_with_previous_push() {
    let pc = 33;
    let program = vec![
        Operation::Push(BigUint::from(8_u8)), // <No collapse>
        Operation::PC { pc },                 // <No collapse>
    ];
    run_program_assert_result(program, pc as u8)
}

#[test]
fn pc_with_no_previous_operation() {
    let pc = 0;
    let program = vec![
        Operation::PC { pc }, // <No collapse>
    ];
    run_program_assert_result(program, pc as u8)
}

#[test]
fn pc_gas_should_revert() {
    let program = vec![Operation::Push0, Operation::PC { pc: 0 }];
    let needed_gas = gas_cost::PUSH0 + gas_cost::PC;
    run_program_assert_gas_exact(program, 0, needed_gas as _);
}

#[test]
fn test_and() {
    let (a, b) = (BigUint::from(0b1010_u8), BigUint::from(0b1100_u8));
    let expected_result = 0b1000_u8;
    let program = vec![Operation::Push(a), Operation::Push(b), Operation::And];
    run_program_assert_result(program, expected_result);
}
#[test]
fn test_and_with_zero() {
    let a = BigUint::from(0_u8);
    let b = BigUint::from(0xFF_u8);
    let expected_result = 0_u8;
    let program = vec![Operation::Push(a), Operation::Push(b), Operation::And];
    run_program_assert_result(program, expected_result);
}

#[test]
fn and_with_stack_underflow() {
    run_program_assert_revert(vec![Operation::And]);
}

#[test]
fn mod_with_non_zero_result() {
    let (num, den) = (BigUint::from(31_u8), BigUint::from(10_u8));
    let expected_result = (&num % &den).try_into().unwrap();

    let program = vec![Operation::Push(den), Operation::Push(num), Operation::Mod];
    run_program_assert_result(program, expected_result);
}

#[test]
fn mod_with_result_zero() {
    let (num, den) = (BigUint::from(10_u8), BigUint::from(2_u8));
    let expected_result = (&num % &den).try_into().unwrap();

    let program = vec![Operation::Push(den), Operation::Push(num), Operation::Mod];
    run_program_assert_result(program, expected_result);
}

#[test]
fn mod_with_zero_denominator() {
    let (num, den) = (BigUint::from(10_u8), BigUint::from(0_u8));

    let program = vec![Operation::Push(den), Operation::Push(num), Operation::Mod];
    run_program_assert_result(program, 0);
}

#[test]
fn mod_with_zero_numerator() {
    let (num, den) = (BigUint::from(0_u8), BigUint::from(25_u8));

    let program = vec![Operation::Push(den), Operation::Push(num), Operation::Mod];
    run_program_assert_result(program, 0);
}

#[test]
fn mod_with_stack_underflow() {
    run_program_assert_revert(vec![Operation::Mod]);
}

#[test]
fn mod_reverts_when_program_runs_out_of_gas() {
    let (a, b) = (5_u8, 10_u8);
    let program: Vec<Operation> = vec![
        Operation::Push(BigUint::from(b)),
        Operation::Push(BigUint::from(a)),
        Operation::Mod,
    ];
    let initial_gas = gas_cost::PUSHN * 2 + gas_cost::MOD;
    let expected_result = a % b;
    run_program_assert_gas_exact(program, expected_result, initial_gas as _);
}

#[test]
fn smod_with_negative_operands() {
    // -8 mod -3 = -2
    let num = biguint_256_from_bigint(BigInt::from(-8_i8));
    let den = biguint_256_from_bigint(BigInt::from(-3_i8));

    let expected_result = biguint_256_from_bigint(BigInt::from(-2_i8));
    let result_last_byte = expected_result.to_bytes_be()[31];

    let program = vec![Operation::Push(den), Operation::Push(num), Operation::SMod];
    run_program_assert_result(program, result_last_byte);
}

#[test]
fn smod_with_negative_denominator() {
    // 8 mod -3 = 2
    let num = BigUint::from(8_u8);
    let den = biguint_256_from_bigint(BigInt::from(-3_i8));

    let expected_result = BigUint::from(2_u8);

    let program = vec![Operation::Push(den), Operation::Push(num), Operation::SMod];
    run_program_assert_result(program, expected_result.try_into().unwrap());
}

#[test]
fn smod_with_negative_numerator() {
    // -8 mod 3 = -2
    let num = biguint_256_from_bigint(BigInt::from(-8_i8));
    let den = BigUint::from(3_u8);

    let expected_result = biguint_256_from_bigint(BigInt::from(-2_i8));
    let result_last_byte = expected_result.to_bytes_be()[31];

    let program = vec![Operation::Push(den), Operation::Push(num), Operation::SMod];
    run_program_assert_result(program, result_last_byte);
}

#[test]
fn smod_with_positive_operands() {
    let (num, den) = (BigUint::from(31_u8), BigUint::from(10_u8));
    let expected_result = (&num % &den).try_into().unwrap();

    let program = vec![Operation::Push(den), Operation::Push(num), Operation::SMod];
    run_program_assert_result(program, expected_result);
}

#[test]
fn smod_with_zero_denominator() {
    let (num, den) = (BigUint::from(10_u8), BigUint::from(0_u8));

    let program = vec![Operation::Push(den), Operation::Push(num), Operation::SMod];
    run_program_assert_result(program, 0);
}

#[test]
fn smod_with_stack_underflow() {
    run_program_assert_revert(vec![Operation::SMod]);
}

#[test]
fn smod_reverts_when_program_runs_out_of_gas() {
    let (a, b) = (5_u8, 10_u8);
    let program = vec![
        Operation::Push(BigUint::from(b)),
        Operation::Push(BigUint::from(a)),
        Operation::SMod,
    ];
    let expected_result = a % b;
    let needed_gas = gas_cost::PUSHN * 2 + gas_cost::SMOD;
    run_program_assert_gas_exact(program, expected_result, needed_gas as _);
}

#[test]
fn addmod_with_non_zero_result() {
    let (a, b, den) = (
        BigUint::from(13_u8),
        BigUint::from(30_u8),
        BigUint::from(10_u8),
    );

    let program = vec![
        Operation::Push(den.clone()),
        Operation::Push(b.clone()),
        Operation::Push(a.clone()),
        Operation::Addmod,
    ];
    run_program_assert_result(program, ((a + b) % den).try_into().unwrap());
}

#[test]
fn addmod_with_stack_underflow() {
    run_program_assert_revert(vec![Operation::Addmod]);
}

#[test]
fn addmod_with_zero_denominator() {
    let program = vec![
        Operation::Push(BigUint::from(0_u8)),
        Operation::Push(BigUint::from(31_u8)),
        Operation::Push(BigUint::from(11_u8)),
        Operation::Addmod,
    ];
    run_program_assert_result(program, 0);
}

#[test]
fn addmod_with_overflowing_add() {
    let (a, b, den) = (
        BigUint::from_bytes_be(&[0xff; 32]),
        BigUint::from(1_u8),
        BigUint::from(10_u8),
    );

    let program = vec![
        Operation::Push(den.clone()),
        Operation::Push(b.clone()),
        Operation::Push(a.clone()),
        Operation::Addmod,
    ];
    run_program_assert_result(program, ((a + b) % den).try_into().unwrap());
}

#[test]
fn addmod_reverts_when_program_runs_out_of_gas() {
    let (a, b, den) = (
        BigUint::from(5_u8),
        BigUint::from(10_u8),
        BigUint::from(2_u8),
    );

    let program = vec![
        Operation::Push(den.clone()),
        Operation::Push(b.clone()),
        Operation::Push(a.clone()),
        Operation::Addmod,
    ];

    let needed_gas = gas_cost::PUSHN * 3 + gas_cost::ADDMOD;
    let expected_result = ((a + b) % den).try_into().unwrap();

    run_program_assert_gas_exact(program, expected_result, needed_gas as _);
}

#[test]
fn test_gt_less_than() {
    let a = BigUint::from(9_u8);
    let b = BigUint::from(8_u8);
    let program = vec![Operation::Push(a), Operation::Push(b), Operation::Gt];
    run_program_assert_result(program, 1);
}

#[test]
fn test_gt_greater_than() {
    let a = BigUint::from(8_u8);
    let b = BigUint::from(9_u8);
    let program = vec![Operation::Push(a), Operation::Push(b), Operation::Gt];
    run_program_assert_result(program, 0);
}

#[test]
fn test_gt_equal() {
    let a = BigUint::from(10_u8);
    let b = BigUint::from(10_u8);
    let program = vec![Operation::Push(a), Operation::Push(b), Operation::Gt];
    run_program_assert_result(program, 0);
}

#[test]
fn gt_with_stack_underflow() {
    run_program_assert_revert(vec![Operation::Gt]);
}

#[test]
fn mulmod_with_non_zero_result() {
    let (a, b, den) = (
        BigUint::from(13_u8),
        BigUint::from(30_u8),
        BigUint::from(10_u8),
    );

    let program = vec![
        Operation::Push(den.clone()),
        Operation::Push(b.clone()),
        Operation::Push(a.clone()),
        Operation::Mulmod,
    ];
    run_program_assert_result(program, ((a * b) % den).try_into().unwrap());
}

#[test]
fn mulmod_with_stack_underflow() {
    run_program_assert_revert(vec![Operation::Mulmod]);
}

#[test]
fn mulmod_with_zero_denominator() {
    let program = vec![
        Operation::Push(BigUint::from(0_u8)),
        Operation::Push(BigUint::from(31_u8)),
        Operation::Push(BigUint::from(11_u8)),
        Operation::Addmod,
    ];
    run_program_assert_result(program, 0);
}

#[test]
fn mulmod_with_overflow() {
    let (a, b, den) = (
        BigUint::from_bytes_be(&[0xff; 32]),
        BigUint::from_bytes_be(&[0xff; 32]),
        BigUint::from(10_u8),
    );

    let program = vec![
        Operation::Push(den.clone()),
        Operation::Push(b.clone()),
        Operation::Push(a.clone()),
        Operation::Mulmod,
    ];
    run_program_assert_result(program, ((a * b) % den).try_into().unwrap());
}

#[test]
fn mulmod_reverts_when_program_runs_out_of_gas() {
    let (a, b, den) = (
        BigUint::from(13_u8),
        BigUint::from(30_u8),
        BigUint::from(10_u8),
    );

    let program = vec![
        Operation::Push(den.clone()),
        Operation::Push(b.clone()),
        Operation::Push(a.clone()),
        Operation::Mulmod,
    ];

    let needed_gas = gas_cost::PUSHN * 3 + gas_cost::MULMOD;
    let expected_result = ((a * b) % den).try_into().unwrap();

    run_program_assert_gas_exact(program, expected_result, needed_gas as _);
}

#[test]
fn test_sgt_positive_greater_than() {
    let a = BigUint::from(2_u8);
    let b = BigUint::from(1_u8);

    let program = vec![
        Operation::Push(a.clone()),
        Operation::Push(b.clone()),
        Operation::Sgt,
    ];
    run_program_assert_result(program, 0);
}

#[test]
fn test_sgt_positive_less_than() {
    let a = BigUint::from(0_u8);
    let b = BigUint::from(2_u8);

    let program = vec![
        Operation::Push(a.clone()),
        Operation::Push(b.clone()),
        Operation::Sgt,
    ];
    run_program_assert_result(program, 1);
}

#[test]
fn test_sgt_signed_less_than() {
    let mut a = BigUint::from(3_u8);
    a.set_bit(255, true);
    let b = BigUint::from(2_u8);

    let program = vec![
        Operation::Push(a.clone()),
        Operation::Push(b.clone()),
        Operation::Sgt,
    ];

    run_program_assert_result(program, 1);
}

#[test]
fn test_sgt_signed_greater_than() {
    let a = BigUint::from(2_u8);
    let mut b = BigUint::from(3_u8);
    b.set_bit(255, true);

    let program = vec![
        Operation::Push(a.clone()),
        Operation::Push(b.clone()),
        Operation::Sgt,
    ];
    run_program_assert_result(program, 0);
}

#[test]
fn test_sgt_equal() {
    let a = BigUint::from(2_u8);
    let b = BigUint::from(2_u8);

    let program = vec![
        Operation::Push(a.clone()),
        Operation::Push(b.clone()),
        Operation::Sgt,
    ];
    run_program_assert_result(program, 0);
}

#[test]
fn test_sgt_stack_underflow() {
    let program = vec![Operation::Sgt];
    run_program_assert_revert(program);
}

#[test]
fn test_lt_false() {
    let program = vec![
        Operation::Push(BigUint::from(1_u8)),
        Operation::Push(BigUint::from(2_u8)),
        Operation::Lt,
    ];
    run_program_assert_result(program, 0);
}

#[test]
fn test_lt_true() {
    let program = vec![
        Operation::Push(BigUint::from(2_u8)),
        Operation::Push(BigUint::from(1_u8)),
        Operation::Lt,
    ];
    run_program_assert_result(program, 1);
}

#[test]
fn test_lt_equal() {
    let program = vec![
        Operation::Push(BigUint::from(1_u8)),
        Operation::Push(BigUint::from(1_u8)),
        Operation::Lt,
    ];
    run_program_assert_result(program, 0);
}

#[test]
fn test_lt_stack_underflow() {
    let program = vec![Operation::Lt];
    run_program_assert_revert(program);
}

#[test]
fn test_gas_with_add_should_revert() {
    let x = 1_u8;

    let program = vec![
        Operation::Push(BigUint::from(x)),
        Operation::Push(BigUint::from(x)),
        Operation::Add,
    ];
    let expected_result = x + x;
    let needed_gas = gas_cost::PUSHN * 2 + gas_cost::ADD;
    run_program_assert_gas_exact(program, expected_result, needed_gas as _);
}

#[test]
fn stop() {
    // the push operation should not be executed
    let program = vec![Operation::Stop, Operation::Push(BigUint::from(10_u8))];
    run_program_assert_result(program, 0);
}

#[test]
fn push_push_exp() {
    let (a, b) = (BigUint::from(2_u8), BigUint::from(3_u8));
    let program = vec![
        Operation::Push(a.clone()),
        Operation::Push(b.clone()),
        Operation::Exp,
    ];

    run_program_assert_result(program, (a.pow(b.try_into().unwrap())).try_into().unwrap());
}

#[test]
fn exp_with_overflow_should_wrap() {
    let a = BigUint::from(3_u8);
    let b = BigUint::from(256_u16);
    let program = vec![
        Operation::Push(a.clone()),
        Operation::Push(b.clone()),
        Operation::Exp,
    ];
    run_program_assert_result(program, 1);
}

#[test]
fn exp_with_stack_underflow() {
    let program = vec![Operation::Exp];
    run_program_assert_revert(program);
}

#[test]
fn sar_reverts_when_program_runs_out_of_gas() {
    let (value, shift) = (2_u8, 1_u8);
    let program: Vec<Operation> = vec![
        Operation::Push(BigUint::from(value)),
        Operation::Push(BigUint::from(shift)),
        Operation::Sar,
    ];
    let needed_gas = gas_cost::PUSHN + gas_cost::PUSHN + gas_cost::ADD;
    run_program_assert_gas_exact(program, value >> shift, needed_gas as _);
}

#[test]
fn pop_reverts_when_program_runs_out_of_gas() {
    let expected_result = 33_u8;
    let program = vec![
        Operation::Push(BigUint::from(expected_result)),
        Operation::Push(BigUint::from(expected_result + 1)),
        Operation::Pop,
    ];
    let needed_gas = gas_cost::PUSHN * 2 + gas_cost::POP;
    run_program_assert_gas_exact(program, expected_result, needed_gas as _);
}

#[test]
fn signextend_one_byte_negative_value() {
    /*
    Since we are constrained by the output size u8, in order to check that the result
    was correctly sign extended (completed with 1s), we have to divide by 2 so we can check
    that the first byte is 0xFF = [1, 1, 1, 1, 1, 1, 1, 1]
    */
    let value = BigUint::from(0xFF_u8);
    let value_bytes_size = BigUint::from(0_u8);
    let denominator = BigUint::from(2_u8);

    let expected_result = 0xFF_u8;

    let program = vec![
        Operation::Push(denominator),      // <No collapse>
        Operation::Push(value),            // <No collapse>
        Operation::Push(value_bytes_size), // <No collapse>
        Operation::SignExtend,             // <No collapse>
        Operation::Div,
    ];
    run_program_assert_result(program, expected_result);
}

#[test]
fn signextend_one_byte_positive_value() {
    /*
    Since we are constrained by the output size u8, in order to check that the result
    was correctly sign extended (completed with 0s), we have to divide by 2 so we can check
    that the first byte is 0x3F = [0, 0, 1, 1, 1, 1, 1, 1]
    */
    let value = BigUint::from(0x7F_u8);
    let value_bytes_size = BigUint::from(0_u8);
    let denominator = BigUint::from(2_u8);

    let expected_result = 0x3F_u8;

    let program = vec![
        Operation::Push(denominator),      // <No collapse>
        Operation::Push(value),            // <No collapse>
        Operation::Push(value_bytes_size), // <No collapse>
        Operation::SignExtend,             // <No collapse>
        Operation::Div,
    ];

    run_program_assert_result(program, expected_result);
}

#[test]
fn signextend_with_stack_underflow() {
    let program = vec![Operation::SignExtend];
    run_program_assert_revert(program);
}

#[test]
fn signextend_gas_should_revert() {
    let value = BigUint::from(0x7F_u8);
    let value_bytes_size = BigUint::from(0_u8);
    let program = vec![
        Operation::Push(value.clone()),
        Operation::Push(value_bytes_size.clone()),
        Operation::SignExtend,
    ];
    let expected_result = value.try_into().unwrap();
    let needed_gas = gas_cost::PUSHN * 2 + gas_cost::SIGNEXTEND;
    run_program_assert_gas_exact(program, expected_result, needed_gas as _);
}

#[test]
fn gas_get_starting_value() {
    const INITIAL_GAS: i64 = 30;

    let expected_result = (INITIAL_GAS - gas_cost::GAS) as _;

    let program = vec![
        Operation::Gas, // <No collapse>
    ];

    run_program_assert_result_with_gas(program, expected_result, INITIAL_GAS as _);
}

#[test]
fn gas_value_after_operations() {
    const INITIAL_GAS: i64 = 50;

    let gas_consumption = gas_cost::PUSHN * 3 + gas_cost::ADD * 2 + gas_cost::GAS;
    let expected_result = (INITIAL_GAS - gas_consumption) as _;

    let program = vec![
        Operation::Push(BigUint::ZERO), // <No collapse>
        Operation::Push(BigUint::ZERO), // <No collapse>
        Operation::Push(BigUint::ZERO), // <No collapse>
        Operation::Add,                 // <No collapse>
        Operation::Add,                 // <No collapse>
        Operation::Gas,                 // <No collapse>
    ];

    run_program_assert_result_with_gas(program, expected_result, INITIAL_GAS as _);
}

#[test]
fn gas_without_enough_gas_revert() {
<<<<<<< HEAD
    let mut program = vec![];
    for _ in 0..500 {
        program.push(Operation::Gas);
    }
    run_program_assert_revert(program);
}

#[test]
fn and_reverts_when_program_run_out_of_gas() {
    let (a,b) = (BigUint::from(0_u8), BigUint::from(1_u8));
    let program = vec![
        Operation::Push(a.clone()),
        Operation::Push(b.clone()),
        Operation::And,
    ];
    let needed_gas = gas_cost::PUSHN * 2 + gas_cost::AND;
    let expected_result = (a & b).try_into().unwrap();

    run_program_assert_gas_exact(program, expected_result, needed_gas as _);
}

#[test]
fn exp_reverts_when_program_runs_out_of_gas() {
    
    let program = vec![
        Operation::Push(BigUint::from(3_u8)),
        Operation::Push(BigUint::from(256_u16)),
        Operation::Exp,
    ];

    let initial_gas = gas_cost::PUSHN * 2 + gas_cost::EXP;
    let expected_result = 1;
    run_program_assert_gas_exact(program, expected_result, initial_gas as _);    
}

#[test]
fn lt_reverts_when_program_runs_out_of_gas() {
    let (a, b) = (BigUint::from(0_u8), BigUint::from(1_u8));
    let program = vec![
        Operation::Push(a.clone()),
        Operation::Push(b.clone()),
        Operation::Lt,
    ];
    let needed_gas = gas_cost::PUSHN * 2 + gas_cost::LT;
    let expected_result = if a < b { 0 } else { 1 };
    run_program_assert_gas_exact(program, expected_result, needed_gas as _);
}

#[test]
fn sgt_reverts_when_program_runs_out_of_gas() {
    let (a, b) = (BigUint::from(0_u8), BigUint::from(1_u8));
    let program = vec![
        Operation::Push(a.clone()),
        Operation::Push(b.clone()),
        Operation::Sgt,
    ];
    let needed_gas = gas_cost::PUSHN * 2 + gas_cost::SGT;
    let expected_result = if a > b { 0 } else { 1 };
    run_program_assert_gas_exact(program, expected_result, needed_gas as _);
}

#[test]
fn eq_reverts_when_program_runs_out_of_gas() {
    let (a, b) = (BigUint::from(0_u8), BigUint::from(1_u8));
    let program = vec![
        Operation::Push(a.clone()),
        Operation::Push(b.clone()),
        Operation::Eq,
    ];
    let needed_gas = gas_cost::PUSHN * 2 + gas_cost::EQ;
    let expected_result = if a == b { 1 } else { 0 };
    run_program_assert_gas_exact(program, expected_result, needed_gas as _);
}

#[test]
fn iszero_reverts_when_program_runs_out_of_gas() {
    let a = BigUint::from(0_u8);
    let program = vec![
        Operation::Push(a.clone()),
        Operation::IsZero,
    ];
    let needed_gas = gas_cost::PUSHN + gas_cost::ISZERO;
    let expected_result = if a == 0_u8.into() { 1 } else { 0 };
    run_program_assert_gas_exact(program, expected_result, needed_gas as _);
}

#[test]
fn or_reverts_when_program_runs_out_of_gas() {
    let (a, b) = (BigUint::from(0_u8), BigUint::from(1_u8));
    let program = vec![
        Operation::Push(a.clone()),
        Operation::Push(b.clone()),
        Operation::Or,
    ];
    let needed_gas = gas_cost::PUSHN * 2 + gas_cost::OR;
    let expected_result = (a | b).try_into().unwrap();
    run_program_assert_gas_exact(program, expected_result, needed_gas as _);
=======
    let gas_consumption = gas_cost::PUSHN * 3 + gas_cost::ADD * 2 + gas_cost::GAS;
    let expected_result = 0;

    let program = vec![
        Operation::Push(BigUint::ZERO), // <No collapse>
        Operation::Push(BigUint::ZERO), // <No collapse>
        Operation::Push(BigUint::ZERO), // <No collapse>
        Operation::Add,                 // <No collapse>
        Operation::Add,                 // <No collapse>
        Operation::Gas,                 // <No collapse>
    ];

    run_program_assert_gas_exact(program, expected_result, gas_consumption as _);
}

#[test]
fn byte_gas_cost() {
    let value: [u8; 32] = [0xff; 32];
    let offset = BigUint::from(16_u8);
    let program: Vec<Operation> = vec![
        Operation::Push(BigUint::from_bytes_be(&value)),
        Operation::Push(offset),
        Operation::Byte,
    ];
    let needed_gas = gas_cost::PUSHN * 2 + gas_cost::BYTE;
    let expected_result = 0xff;
    run_program_assert_result_with_gas(program, expected_result, needed_gas as _);
>>>>>>> d7a37059
}<|MERGE_RESOLUTION|>--- conflicted
+++ resolved
@@ -1551,105 +1551,6 @@
 
 #[test]
 fn gas_without_enough_gas_revert() {
-<<<<<<< HEAD
-    let mut program = vec![];
-    for _ in 0..500 {
-        program.push(Operation::Gas);
-    }
-    run_program_assert_revert(program);
-}
-
-#[test]
-fn and_reverts_when_program_run_out_of_gas() {
-    let (a,b) = (BigUint::from(0_u8), BigUint::from(1_u8));
-    let program = vec![
-        Operation::Push(a.clone()),
-        Operation::Push(b.clone()),
-        Operation::And,
-    ];
-    let needed_gas = gas_cost::PUSHN * 2 + gas_cost::AND;
-    let expected_result = (a & b).try_into().unwrap();
-
-    run_program_assert_gas_exact(program, expected_result, needed_gas as _);
-}
-
-#[test]
-fn exp_reverts_when_program_runs_out_of_gas() {
-    
-    let program = vec![
-        Operation::Push(BigUint::from(3_u8)),
-        Operation::Push(BigUint::from(256_u16)),
-        Operation::Exp,
-    ];
-
-    let initial_gas = gas_cost::PUSHN * 2 + gas_cost::EXP;
-    let expected_result = 1;
-    run_program_assert_gas_exact(program, expected_result, initial_gas as _);    
-}
-
-#[test]
-fn lt_reverts_when_program_runs_out_of_gas() {
-    let (a, b) = (BigUint::from(0_u8), BigUint::from(1_u8));
-    let program = vec![
-        Operation::Push(a.clone()),
-        Operation::Push(b.clone()),
-        Operation::Lt,
-    ];
-    let needed_gas = gas_cost::PUSHN * 2 + gas_cost::LT;
-    let expected_result = if a < b { 0 } else { 1 };
-    run_program_assert_gas_exact(program, expected_result, needed_gas as _);
-}
-
-#[test]
-fn sgt_reverts_when_program_runs_out_of_gas() {
-    let (a, b) = (BigUint::from(0_u8), BigUint::from(1_u8));
-    let program = vec![
-        Operation::Push(a.clone()),
-        Operation::Push(b.clone()),
-        Operation::Sgt,
-    ];
-    let needed_gas = gas_cost::PUSHN * 2 + gas_cost::SGT;
-    let expected_result = if a > b { 0 } else { 1 };
-    run_program_assert_gas_exact(program, expected_result, needed_gas as _);
-}
-
-#[test]
-fn eq_reverts_when_program_runs_out_of_gas() {
-    let (a, b) = (BigUint::from(0_u8), BigUint::from(1_u8));
-    let program = vec![
-        Operation::Push(a.clone()),
-        Operation::Push(b.clone()),
-        Operation::Eq,
-    ];
-    let needed_gas = gas_cost::PUSHN * 2 + gas_cost::EQ;
-    let expected_result = if a == b { 1 } else { 0 };
-    run_program_assert_gas_exact(program, expected_result, needed_gas as _);
-}
-
-#[test]
-fn iszero_reverts_when_program_runs_out_of_gas() {
-    let a = BigUint::from(0_u8);
-    let program = vec![
-        Operation::Push(a.clone()),
-        Operation::IsZero,
-    ];
-    let needed_gas = gas_cost::PUSHN + gas_cost::ISZERO;
-    let expected_result = if a == 0_u8.into() { 1 } else { 0 };
-    run_program_assert_gas_exact(program, expected_result, needed_gas as _);
-}
-
-#[test]
-fn or_reverts_when_program_runs_out_of_gas() {
-    let (a, b) = (BigUint::from(0_u8), BigUint::from(1_u8));
-    let program = vec![
-        Operation::Push(a.clone()),
-        Operation::Push(b.clone()),
-        Operation::Or,
-    ];
-    let needed_gas = gas_cost::PUSHN * 2 + gas_cost::OR;
-    let expected_result = (a | b).try_into().unwrap();
-    run_program_assert_gas_exact(program, expected_result, needed_gas as _);
-=======
     let gas_consumption = gas_cost::PUSHN * 3 + gas_cost::ADD * 2 + gas_cost::GAS;
     let expected_result = 0;
 
@@ -1677,5 +1578,96 @@
     let needed_gas = gas_cost::PUSHN * 2 + gas_cost::BYTE;
     let expected_result = 0xff;
     run_program_assert_result_with_gas(program, expected_result, needed_gas as _);
->>>>>>> d7a37059
+}
+
+#[test]
+fn and_reverts_when_program_run_out_of_gas() {
+    let (a,b) = (BigUint::from(0_u8), BigUint::from(1_u8));
+    let program = vec![
+        Operation::Push(a.clone()),
+        Operation::Push(b.clone()),
+        Operation::And,
+    ];
+    let needed_gas = gas_cost::PUSHN * 2 + gas_cost::AND;
+    let expected_result = (a & b).try_into().unwrap();
+
+    run_program_assert_gas_exact(program, expected_result, needed_gas as _);
+}
+
+#[test]
+fn exp_reverts_when_program_runs_out_of_gas() {
+    
+    let program = vec![
+        Operation::Push(BigUint::from(3_u8)),
+        Operation::Push(BigUint::from(256_u16)),
+        Operation::Exp,
+    ];
+
+    let initial_gas = gas_cost::PUSHN * 2 + gas_cost::EXP;
+    let expected_result = 1;
+    run_program_assert_gas_exact(program, expected_result, initial_gas as _);    
+}
+
+#[test]
+fn lt_reverts_when_program_runs_out_of_gas() {
+    let (a, b) = (BigUint::from(0_u8), BigUint::from(1_u8));
+    let program = vec![
+        Operation::Push(a.clone()),
+        Operation::Push(b.clone()),
+        Operation::Lt,
+    ];
+    let needed_gas = gas_cost::PUSHN * 2 + gas_cost::LT;
+    let expected_result = if a < b { 0 } else { 1 };
+    run_program_assert_gas_exact(program, expected_result, needed_gas as _);
+}
+
+#[test]
+fn sgt_reverts_when_program_runs_out_of_gas() {
+    let (a, b) = (BigUint::from(0_u8), BigUint::from(1_u8));
+    let program = vec![
+        Operation::Push(a.clone()),
+        Operation::Push(b.clone()),
+        Operation::Sgt,
+    ];
+    let needed_gas = gas_cost::PUSHN * 2 + gas_cost::SGT;
+    let expected_result = if a > b { 0 } else { 1 };
+    run_program_assert_gas_exact(program, expected_result, needed_gas as _);
+}
+
+#[test]
+fn eq_reverts_when_program_runs_out_of_gas() {
+    let (a, b) = (BigUint::from(0_u8), BigUint::from(1_u8));
+    let program = vec![
+        Operation::Push(a.clone()),
+        Operation::Push(b.clone()),
+        Operation::Eq,
+    ];
+    let needed_gas = gas_cost::PUSHN * 2 + gas_cost::EQ;
+    let expected_result = if a == b { 1 } else { 0 };
+    run_program_assert_gas_exact(program, expected_result, needed_gas as _);
+}
+
+#[test]
+fn iszero_reverts_when_program_runs_out_of_gas() {
+    let a = BigUint::from(0_u8);
+    let program = vec![
+        Operation::Push(a.clone()),
+        Operation::IsZero,
+    ];
+    let needed_gas = gas_cost::PUSHN + gas_cost::ISZERO;
+    let expected_result = if a == 0_u8.into() { 1 } else { 0 };
+    run_program_assert_gas_exact(program, expected_result, needed_gas as _);
+}
+
+#[test]
+fn or_reverts_when_program_runs_out_of_gas() {
+    let (a, b) = (BigUint::from(0_u8), BigUint::from(1_u8));
+    let program = vec![
+        Operation::Push(a.clone()),
+        Operation::Push(b.clone()),
+        Operation::Or,
+    ];
+    let needed_gas = gas_cost::PUSHN * 2 + gas_cost::OR;
+    let expected_result = (a | b).try_into().unwrap();
+    run_program_assert_gas_exact(program, expected_result, needed_gas as _);
 }