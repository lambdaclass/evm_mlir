--- conflicted
+++ resolved
@@ -29,23 +29,6 @@
     run_program_assert_result(program, REVERT_EXIT_CODE);
 }
 
-<<<<<<< HEAD
-fn new_32_byte_immediate(value: u8) -> [u8; 32] {
-    let mut arr = [0; 32];
-    arr[31] = value;
-    arr
-}
-
-fn new_32_byte_by_lshift(byte_value: u8, byte_lshift: u8) -> [u8; 32] {
-    assert!(byte_lshift < 32);
-    let mut arr = [0; 32];
-    let idx = 31 - byte_lshift;
-    arr[idx as usize] = byte_value;
-    arr
-}
-
-=======
->>>>>>> af48fbc4
 #[test]
 fn push_once() {
     let value = BigUint::from(5_u8);
@@ -108,15 +91,14 @@
 }
 
 #[test]
-<<<<<<< HEAD
 fn div_without_remainder() {
-    let (a, b) = (20, 5);
+    let (a, b) = (BigUint::from(20_u8), BigUint::from(5_u8));
 
     let expected_result = 4;
 
     let program = vec![
-        Operation::Push32(new_32_byte_immediate(b)),
-        Operation::Push32(new_32_byte_immediate(a)),
+        Operation::Push(b), //
+        Operation::Push(a), //
         Operation::Div,
     ];
 
@@ -126,31 +108,34 @@
 #[test]
 fn div_signed_division() {
     // a = [1, 0, 0, 0, .... , 0, 0, 0, 0] == 1 << 255
-    let a = new_32_byte_by_lshift(0x80, 31);
+    let mut a = BigUint::from(0_u8);
+    a.set_bit(255, true);
     // b = [0, 0, 1, 0, .... , 0, 0, 0, 0] == 1 << 253
-    let b = new_32_byte_by_lshift(0x20, 31);
+    let mut b = BigUint::from(0_u8);
+    b.set_bit(253, true);
+
     //r = a / b = [0, 0, 0, 0, ....., 0, 1, 0, 0] = 4 in decimal
     //If we take the lowest byte
     //r = [0, 0, 0, 0, 0, 1, 0, 0] = 4 in decimal
     let expected_result: u8 = 4;
 
     let program = vec![
-        Operation::Push32(b), //
-        Operation::Push32(a), //
-        Operation::Div,       //
+        Operation::Push(b), //
+        Operation::Push(a), //
+        Operation::Div,     //
     ];
     run_program_assert_result(program, expected_result);
 }
 
 #[test]
 fn div_with_remainder() {
-    let (a, b) = (21, 5);
+    let (a, b) = (BigUint::from(21_u8), BigUint::from(5_u8));
 
     let expected_result = 4;
 
     let program = vec![
-        Operation::Push32(new_32_byte_immediate(b)),
-        Operation::Push32(new_32_byte_immediate(a)),
+        Operation::Push(b), //
+        Operation::Push(a), //
         Operation::Div,
     ];
     run_program_assert_result(program, expected_result);
@@ -158,13 +143,13 @@
 
 #[test]
 fn div_with_zero_denominator() {
-    let (a, b) = (5, 0);
+    let (a, b) = (BigUint::from(5_u8), BigUint::from(0_u8));
 
     let expected_result = 0;
 
     let program = vec![
-        Operation::Push32(new_32_byte_immediate(b)),
-        Operation::Push32(new_32_byte_immediate(a)),
+        Operation::Push(b), //
+        Operation::Push(a), //
         Operation::Div,
     ];
     run_program_assert_result(program, expected_result);
@@ -172,13 +157,13 @@
 
 #[test]
 fn div_with_zero_numerator() {
-    let (a, b) = (0, 10);
+    let (a, b) = (BigUint::from(0_u8), BigUint::from(10_u8));
 
     let expected_result = 0;
 
     let program = vec![
-        Operation::Push32(new_32_byte_immediate(b)),
-        Operation::Push32(new_32_byte_immediate(a)),
+        Operation::Push(b), //
+        Operation::Push(a), //
         Operation::Div,
     ];
     run_program_assert_result(program, expected_result);
@@ -187,7 +172,9 @@
 #[test]
 fn div_with_stack_underflow() {
     run_program_assert_revert(vec![Operation::Div]);
-=======
+}
+
+#[test]
 fn push_push_normal_mul() {
     let (a, b) = (BigUint::from(2_u8), BigUint::from(42_u8));
 
@@ -246,5 +233,4 @@
         Operation::Jumpdest { pc: 34 },
     ];
     run_program_assert_result(program, expected)
->>>>>>> af48fbc4
 }