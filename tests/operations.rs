--- conflicted
+++ resolved
@@ -523,17 +523,20 @@
 }
 
 #[test]
-<<<<<<< HEAD
 fn mul_gas_should_revert() {
     let (a, b) = (BigUint::from(1_u8), BigUint::from(2_u8));
-    let mut program = vec![];
-    for _ in 0..200 {
-        program.push(Operation::Push(a.clone()));
-        program.push(Operation::Push(b.clone()));
-        program.push(Operation::Mul);
-    }
-    run_program_assert_revert(program);
-=======
+    let expected_result = (&a * &b).try_into().unwrap();
+    let program = vec![
+        Operation::Push(b), // <No collapse>
+        Operation::Push(a), // <No collapse>
+        Operation::Mul,     // <No collapse>
+    ];
+
+    let needed_gas = gas_cost::PUSHN * 2 + gas_cost::MUL;
+    run_program_assert_gas_exact(program, expected_result, needed_gas as _);
+}
+
+#[test]
 fn push_push_shr() {
     let program = vec![
         Operation::Push(BigUint::from(32_u8)),
@@ -558,7 +561,6 @@
 #[test]
 fn shr_with_stack_underflow() {
     run_program_assert_revert(vec![Operation::Shr]);
->>>>>>> d7a37059
 }
 
 #[test]
