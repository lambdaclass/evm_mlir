use evm_mlir::{
    compile_binary,
    constants::REVERT_EXIT_CODE,
    program::{Operation, Program},
};
use num_bigint::BigUint;
use rstest::rstest;
use tempfile::NamedTempFile;

fn run_program_assert_result(operations: Vec<Operation>, expected_result: u8) {
    let program = Program::from(operations);
    let output_file = NamedTempFile::new()
        .expect("failed to generate tempfile")
        .into_temp_path();

    compile_binary(&program, &output_file).expect("failed to compile program");

    assert!(output_file.exists(), "output file does not exist");

    let mut res = std::process::Command::new(&output_file)
        .spawn()
        .expect("spawn process failed");
    let output = res.wait().expect("wait for process failed");

    assert_eq!(output.code().expect("no exit code"), expected_result.into());
}

fn run_program_assert_revert(program: Vec<Operation>) {
    // TODO: design a way to check for stack overflow
    run_program_assert_result(program, REVERT_EXIT_CODE);
}

#[test]
fn push_once() {
    let value = BigUint::from(5_u8);

    // For PUSH0
    let program = vec![Operation::Push(BigUint::ZERO)];
    run_program_assert_result(program, 0);

    // For PUSH1, ... , PUSH32
    for i in 0..32 {
        let shifted_value: BigUint = value.clone() << (i * 8);
        let program = vec![Operation::Push(shifted_value.clone())];
        let expected_result: u8 = (shifted_value % 256_u32).try_into().unwrap();
        run_program_assert_result(program, expected_result);
    }
}

#[test]
fn push_twice() {
    let the_answer = BigUint::from(42_u8);

    let program = vec![
        Operation::Push(BigUint::from(1_u8)),
        Operation::Push(the_answer.clone()),
    ];
    run_program_assert_result(program, the_answer.try_into().unwrap());
}

#[test]
fn push_fill_stack() {
    let stack_top = BigUint::from(88_u8);

    // Push 1024 times
    let program = vec![Operation::Push(stack_top.clone()); 1024];
    run_program_assert_result(program, stack_top.try_into().unwrap());
}

#[test]
fn push_stack_overflow() {
    // Push 1025 times
    let program = vec![Operation::Push(BigUint::from(88_u8)); 1025];
    run_program_assert_revert(program);
}

#[test]
fn dup1_once() {
    let program = vec![
        Operation::Push(BigUint::from(10_u8)),
        Operation::Push(BigUint::from(31_u8)),
        Operation::Dup(1),
        Operation::Pop,
    ];

    run_program_assert_result(program, 31);
}

#[test]
fn dup2_once() {
    let program = vec![
        Operation::Push(BigUint::from(4_u8)),
        Operation::Push(BigUint::from(5_u8)),
        Operation::Push(BigUint::from(6_u8)),
        Operation::Dup(2),
    ];

    run_program_assert_result(program, 5);
}

#[rstest]
#[case(1)]
#[case(2)]
#[case(3)]
#[case(4)]
#[case(5)]
#[case(6)]
#[case(7)]
#[case(8)]
#[case(9)]
#[case(10)]
#[case(11)]
#[case(12)]
#[case(13)]
#[case(14)]
#[case(15)]
#[case(16)]
fn dup_nth(#[case] nth: u8) {
    let iter = (0..16u8).rev().map(|x| Operation::Push(BigUint::from(x)));
    let mut program = Vec::from_iter(iter);

    program.push(Operation::Dup(nth.into()));

    run_program_assert_result(program, nth - 1);
}

#[test]
fn dup_with_stack_underflow() {
    let program = vec![Operation::Dup(1)];

    run_program_assert_revert(program);
}

#[test]
fn swap_first() {
    let program = vec![
        Operation::Push(BigUint::from(1_u8)),
        Operation::Push(BigUint::from(2_u8)),
        Operation::Swap(1),
    ];

    run_program_assert_result(program, 1);
}

#[test]
fn swap_16_and_get_the_swaped_one() {
    let program = vec![
        Operation::Push(BigUint::from(1_u8)),
        Operation::Push(BigUint::from(2_u8)),
        Operation::Push(BigUint::from(2_u8)),
        Operation::Push(BigUint::from(2_u8)),
        Operation::Push(BigUint::from(2_u8)),
        Operation::Push(BigUint::from(2_u8)),
        Operation::Push(BigUint::from(2_u8)),
        Operation::Push(BigUint::from(2_u8)),
        Operation::Push(BigUint::from(2_u8)),
        Operation::Push(BigUint::from(2_u8)),
        Operation::Push(BigUint::from(2_u8)),
        Operation::Push(BigUint::from(2_u8)),
        Operation::Push(BigUint::from(2_u8)),
        Operation::Push(BigUint::from(2_u8)),
        Operation::Push(BigUint::from(2_u8)),
        Operation::Push(BigUint::from(2_u8)),
        Operation::Push(BigUint::from(3_u8)),
        Operation::Swap(16),
        Operation::Pop,
        Operation::Pop,
        Operation::Pop,
        Operation::Pop,
        Operation::Pop,
        Operation::Pop,
        Operation::Pop,
        Operation::Pop,
        Operation::Pop,
        Operation::Pop,
        Operation::Pop,
        Operation::Pop,
        Operation::Pop,
        Operation::Pop,
        Operation::Pop,
        Operation::Pop,
    ];

    run_program_assert_result(program, 3);
}

#[test]
fn swap_stack_underflow() {
    let program = vec![
        Operation::Push(BigUint::from(1_u8)),
        Operation::Push(BigUint::from(2_u8)),
        Operation::Swap(2),
    ];

    run_program_assert_revert(program);
}

#[test]
fn push_push_add() {
    let (a, b) = (BigUint::from(11_u8), BigUint::from(31_u8));

    let program = vec![
        Operation::Push(a.clone()),
        Operation::Push(b.clone()),
        Operation::Add,
    ];
    run_program_assert_result(program, (a + b).try_into().unwrap());
}

#[test]
fn push_push_sub() {
    let (a, b) = (BigUint::from(11_u8), BigUint::from(31_u8));

    let program = vec![
        Operation::Push(a.clone()),
        Operation::Push(b.clone()),
        Operation::Sub,
    ];
    run_program_assert_result(program, 20);
}

#[test]
fn substraction_wraps_the_result() {
    let (a, b) = (BigUint::from(10_u8), BigUint::from(0_u8));

    let program = vec![
        Operation::Push(a.clone()),
        Operation::Push(b.clone()),
        Operation::Sub,
    ];

    let result = 0_u8.wrapping_sub(10);

    run_program_assert_result(program, result);
}

#[test]
fn sub_add_wrapping() {
    let a = (BigUint::from(1_u8) << 256) - 1_u8;

    let program = vec![
        Operation::Push(a),
        Operation::Push(BigUint::from(10_u8)),
        Operation::Add,
        Operation::Push(BigUint::from(10_u8)),
        Operation::Sub,
    ];

    run_program_assert_result(program, 1);
}

#[test]
fn add_with_stack_underflow() {
    run_program_assert_revert(vec![Operation::Add]);
}

#[test]
fn div_without_remainder() {
    let (a, b) = (BigUint::from(20_u8), BigUint::from(5_u8));

    let expected_result = (&a / &b).try_into().unwrap();

    let program = vec![
        Operation::Push(b), //
        Operation::Push(a), //
        Operation::Div,
    ];

    run_program_assert_result(program, expected_result);
}

#[test]
fn div_signed_division() {
    // a = [1, 0, 0, 0, .... , 0, 0, 0, 0] == 1 << 255
    let mut a = BigUint::from(0_u8);
    a.set_bit(255, true);
    // b = [0, 0, 1, 0, .... , 0, 0, 0, 0] == 1 << 253
    let mut b = BigUint::from(0_u8);
    b.set_bit(253, true);

    //r = a / b = [0, 0, 0, 0, ....., 0, 1, 0, 0] = 4 in decimal
    //If we take the lowest byte
    //r = [0, 0, 0, 0, 0, 1, 0, 0] = 4 in decimal
    let expected_result = (&a / &b).try_into().unwrap();

    let program = vec![
        Operation::Push(b), //
        Operation::Push(a), //
        Operation::Div,     //
    ];
    run_program_assert_result(program, expected_result);
}

#[test]
fn div_with_remainder() {
    let (a, b) = (BigUint::from(21_u8), BigUint::from(5_u8));

    let expected_result = (&a / &b).try_into().unwrap();

    let program = vec![
        Operation::Push(b), //
        Operation::Push(a), //
        Operation::Div,
    ];
    run_program_assert_result(program, expected_result);
}

#[test]
fn div_with_zero_denominator() {
    let (a, b) = (BigUint::from(5_u8), BigUint::from(0_u8));

    let expected_result: u8 = 0_u8;

    let program = vec![
        Operation::Push(b), //
        Operation::Push(a), //
        Operation::Div,
    ];
    run_program_assert_result(program, expected_result);
}

#[test]
fn div_with_zero_numerator() {
    let (a, b) = (BigUint::from(0_u8), BigUint::from(10_u8));

    let expected_result = (&a / &b).try_into().unwrap();

    let program = vec![
        Operation::Push(b), //
        Operation::Push(a), //
        Operation::Div,
    ];
    run_program_assert_result(program, expected_result);
}

#[test]
fn div_with_stack_underflow() {
    run_program_assert_revert(vec![Operation::Div]);
}

#[test]
fn push_push_normal_mul() {
    let (a, b) = (BigUint::from(2_u8), BigUint::from(42_u8));

    let program = vec![
        Operation::Push(a.clone()),
        Operation::Push(b.clone()),
        Operation::Mul,
    ];
    run_program_assert_result(program, (a * b).try_into().unwrap());
}

#[test]
fn mul_wraps_result() {
    let a = BigUint::from_bytes_be(&[0xFF; 32]);
    let program = vec![
        Operation::Push(a.clone()),
        Operation::Push(BigUint::from(2_u8)),
        Operation::Mul,
    ];
    run_program_assert_result(program, 254);
}

#[test]
fn mul_with_stack_underflow() {
    run_program_assert_revert(vec![Operation::Mul]);
}

#[test]
fn push_push_shr() {
    let program = vec![
        Operation::Push(BigUint::from(32_u8)),
        Operation::Push(BigUint::from(2_u8)),
        Operation::Shr,
    ];

    run_program_assert_result(program, 8);
}

#[test]
fn shift_bigger_than_256() {
    let program = vec![
        Operation::Push(BigUint::from(255_u8)),
        Operation::Push(BigUint::from(256_u16)),
        Operation::Shr,
    ];

    run_program_assert_result(program, 0);
}

#[test]
fn shr_with_stack_underflow() {
    run_program_assert_revert(vec![Operation::Shr]);
}

#[test]
fn push_push_xor() {
    let program = vec![
        Operation::Push(BigUint::from(10_u8)),
        Operation::Push(BigUint::from(5_u8)),
        Operation::Xor,
    ];

    run_program_assert_result(program, 15);
}

#[test]
fn xor_with_stack_underflow() {
    let program = vec![Operation::Xor];

    run_program_assert_revert(program);
}

<<<<<<< HEAD
#[test]
fn xor_out_of_gas() {
    let (a, b) = (BigUint::from(1_u8), BigUint::from(2_u8));
    let mut program = vec![];

    for _ in 0..334 {
        program.push(Operation::Push(a.clone()));
        program.push(Operation::Push(b.clone()));
        program.push(Operation::Xor);
    }

    run_program_assert_revert(program);
}

=======
>>>>>>> 7c0fe23b
#[test]
fn push_push_pop() {
    // Push two values to the stack and then pop once
    // The program result should be equal to the first
    // pushed value
    let (a, b) = (BigUint::from(1_u8), BigUint::from(2_u8));

    let program = vec![
        Operation::Push(a.clone()),
        Operation::Push(b),
        Operation::Pop,
    ];
    run_program_assert_result(program, a.try_into().unwrap());
}

#[test]
fn pop_with_stack_underflow() {
    // Pop with an empty stack
    let program = vec![Operation::Pop];
    run_program_assert_revert(program);
}

#[test]
fn push_push_sar() {
    let (value, shift) = (2_u8, 1_u8);
    let program = vec![
        Operation::Push(BigUint::from(value)),
        Operation::Push(BigUint::from(shift)),
        Operation::Sar,
    ];
    let expected_result = value >> shift;
    run_program_assert_result(program, expected_result);
}

#[test]
fn sar_with_stack_underflow() {
    let program = vec![Operation::Sar];
    run_program_assert_revert(program);
}

#[test]
fn push_push_byte() {
    let mut value: [u8; 32] = [0; 32];
    let desired_byte = 0xff;
    let offset: u8 = 16;
    value[offset as usize] = desired_byte;
    let value: BigUint = BigUint::from_bytes_be(&value);
    let program = vec![
        Operation::Push(value),
        Operation::Push(BigUint::from(offset)),
        Operation::Byte,
    ];
    run_program_assert_result(program, desired_byte);
}

#[test]
fn byte_with_stack_underflow() {
    let program = vec![Operation::Byte];
    run_program_assert_revert(program);
}

#[test]
fn sar_with_negative_value_preserves_sign() {
    // in this example the the value to be shifted is a 256 bit number
    // where the most significative bit is 1 cand the rest of the bits are 0.
    // i.e,  value = 1000..0000
    //
    // if we shift this value 255 positions to the right, given that
    // the sar operation preserves the sign, the result must be a number
    // in which every bit is 1
    // i.e, result = 1111..1111
    //
    // given that the program results is a u8, the result is then truncated
    // to the less 8 significative bits, i.e  result = 0b11111111.
    //
    // this same example can be visualized in the evm playground in the following link
    // https://www.evm.codes/playground?fork=cancun&unit=Wei&codeType=Mnemonic&code='%2F%2F%20Example%201z32%200x8yyyz8%20255wSAR'~0000000zwPUSHy~~~w%5Cn%01wyz~_

    let mut value: [u8; 32] = [0; 32];
    value[0] = 0b10000000;
    let value = BigUint::from_bytes_be(&value);

    let shift: u8 = 255;
    let program = vec![
        Operation::Push(value),
        Operation::Push(BigUint::from(shift)),
        Operation::Sar,
    ];
    let expected_result = 0b11111111;
    run_program_assert_result(program, expected_result);
}

#[test]
fn sar_with_positive_value_preserves_sign() {
    let mut value: [u8; 32] = [0xff; 32];
    value[0] = 0;
    let value = BigUint::from_bytes_be(&value);

    let shift: u8 = 255;
    let program = vec![
        Operation::Push(value),
        Operation::Push(BigUint::from(shift)),
        Operation::Sar,
    ];
    let expected_result = 0;
    run_program_assert_result(program, expected_result);
}

#[test]
fn sar_with_shift_out_of_bounds() {
    // even if the shift is larger than 255 the SAR operation should
    // work the same.

    let value = BigUint::from_bytes_be(&[0xff; 32]);
    let shift: usize = 1024;
    let program = vec![
        Operation::Push(value),
        Operation::Push(BigUint::from(shift)),
        Operation::Sar,
    ];
    // in this case the expected result is 0xff because of the sign extension
    let expected_result = 0xff;
    run_program_assert_result(program, expected_result);
}

#[test]
fn byte_with_offset_out_of_bounds() {
    // must consider this case yet
    let value: [u8; 32] = [0xff; 32];
    let value: BigUint = BigUint::from_bytes_be(&value);
    let offset = BigUint::from(32_u8);
    let program = vec![
        Operation::Push(value),
        Operation::Push(offset),
        Operation::Byte,
    ];
    run_program_assert_result(program, 0);
}

#[test]
fn jumpdest() {
    let expected = 5;
    let program = vec![
        Operation::Jumpdest { pc: 0 },
        Operation::Push(BigUint::from(expected)),
        Operation::Jumpdest { pc: 34 },
    ];
    run_program_assert_result(program, expected)
}

#[test]
fn jumpdest_gas_should_revert() {
    let mut program = vec![];
    for i in 0..1000 {
        program.push(Operation::Jumpdest { pc: i });
    }
    run_program_assert_revert(program);
}

#[test]
fn test_eq_true() {
    let program = vec![
        Operation::Push(BigUint::from(1_u8)),
        Operation::Push(BigUint::from(1_u8)),
        Operation::Eq,
    ];
    run_program_assert_result(program, 1);
}

#[test]
fn test_eq_false() {
    let program = vec![
        Operation::Push(BigUint::from(1_u8)),
        Operation::Push(BigUint::from(2_u8)),
        Operation::Eq,
    ];
    run_program_assert_result(program, 0);
}

#[test]
fn test_eq_with_stack_underflow() {
    run_program_assert_revert(vec![Operation::Eq]);
}

#[test]
fn test_or() {
    let a = BigUint::from(0b1010_u8);
    let b = BigUint::from(0b1110_u8);
    let expected = 0b1110_u8;
    let program = vec![
        Operation::Push(a.clone()),
        Operation::Push(b.clone()),
        Operation::Or,
    ];
    run_program_assert_result(program, expected);
}

#[test]
fn test_or_with_stack_underflow() {
    let program = vec![Operation::Or];
    run_program_assert_revert(program);
}

#[test]
fn jumpi_with_true_condition() {
    // this test is equivalent to the following bytecode program
    //
    // [00] PUSH1 5
    // [02] PUSH1 1  // push condition
    // [04] PUSH1 9  // push pc
    // [06] JUMPI
    // [07] PUSH1 10
    // [09] JUMPDEST
    let (a, b) = (5_u8, 10_u8);
    let condition: BigUint = BigUint::from(1_u8);
    let pc: usize = 9;
    let program = vec![
        Operation::Push(BigUint::from(a)),
        Operation::Push(condition),
        Operation::Push(BigUint::from(pc as u8)),
        Operation::Jumpi,
        Operation::Push(BigUint::from(b)), // this should not be executed
        Operation::Jumpdest { pc },
    ];
    run_program_assert_result(program, a);
}

#[test]
fn test_iszero_true() {
    let program = vec![Operation::Push(BigUint::from(0_u8)), Operation::IsZero];
    run_program_assert_result(program, 1);
}

#[test]
fn test_iszero_false() {
    let program = vec![Operation::Push(BigUint::from(1_u8)), Operation::IsZero];
    run_program_assert_result(program, 0);
}

#[test]
fn test_iszero_stack_underflow() {
    let program = vec![Operation::IsZero];
    run_program_assert_revert(program);
}

#[test]
fn jump() {
    // this test is equivalent to the following bytecode program
    // the program executes sequentially until the JUMP where
    // it jumps to the opcode in the position 7 so the PUSH1 10
    // opcode is not executed => the return value should be equal
    // to the first pushed value (a = 5)
    //
    // [00] PUSH1 5
    // [02] PUSH1 7  // push pc
    // [04] JUMP
    // [05] PUSH1 10
    // [07] JUMPDEST
    let (a, b) = (5_u8, 10_u8);
    let pc: usize = 7;
    let program = vec![
        Operation::Push(BigUint::from(a)),
        Operation::Push(BigUint::from(pc as u8)),
        Operation::Jump,
        Operation::Push(BigUint::from(b)), // this should not be executed
        Operation::Jumpdest { pc },
    ];
    run_program_assert_result(program, a);
}

#[test]
fn jumpi_with_false_condition() {
    // this test is equivalent to the following bytecode program
    //
    // [00] PUSH1 5
    // [02] PUSH1 0  // push condition
    // [04] PUSH1 9  // push pc
    // [06] JUMPI
    // [07] PUSH1 10
    // [09] JUMPDEST
    let (a, b) = (5_u8, 10_u8);
    let condition: BigUint = BigUint::from(0_u8);
    let pc: usize = 9;
    let program = vec![
        Operation::Push(BigUint::from(a)),
        Operation::Push(condition),
        Operation::Push(BigUint::from(pc as u8)),
        Operation::Jumpi,
        Operation::Push(BigUint::from(b)),
        Operation::Jumpdest { pc },
    ];
    run_program_assert_result(program, b);
}

#[test]
fn jumpi_reverts_if_pc_is_wrong() {
    // if the pc given does not correspond to a jump destination then
    // the program should revert
    let pc = BigUint::from(7_u8);
    let condition = BigUint::from(1_u8);
    let program = vec![
        Operation::Push(condition),
        Operation::Push(pc),
        Operation::Jumpi,
        Operation::Jumpdest { pc: 83 },
    ];
    run_program_assert_revert(program);
}

#[test]
fn jump_reverts_if_pc_is_wrong() {
    // if the pc given does not correspond to a jump destination then
    // the program should revert
    let pc = BigUint::from(7_u8);
    let program = vec![
        Operation::Push(pc),
        Operation::Jump,
        Operation::Jumpdest { pc: 83 },
    ];
    run_program_assert_revert(program);
}

#[test]
fn jumpi_does_not_revert_if_pc_is_wrong_but_branch_is_not_taken() {
    // if the pc given does not correspond to a jump destination
    // but the branch is not taken then the program should not revert
    let pc = BigUint::from(7_u8);
    let condition = BigUint::from(0_u8);
    let a = 10_u8;
    let program = vec![
        Operation::Push(condition),
        Operation::Push(pc),
        Operation::Jumpi,
        Operation::Push(BigUint::from(a)),
        Operation::Jumpdest { pc: 83 },
    ];
    run_program_assert_result(program, a);
}

#[test]
fn pc_with_previous_push() {
    let pc = 33;
    let program = vec![
        Operation::Push(BigUint::from(8_u8)), //
        Operation::PC { pc },                 //
    ];
    run_program_assert_result(program, pc as u8)
}

#[test]
fn pc_with_no_previous_operation() {
    let pc = 0;
    let program = vec![
        Operation::PC { pc }, //
    ];
    run_program_assert_result(program, pc as u8)
}

#[test]
fn test_and() {
    let (a, b) = (BigUint::from(0b1010_u8), BigUint::from(0b1100_u8));
    let expected_result = 0b1000_u8;
    let program = vec![Operation::Push(a), Operation::Push(b), Operation::And];
    run_program_assert_result(program, expected_result);
}
#[test]
fn test_and_with_zero() {
    let a = BigUint::from(0_u8);
    let b = BigUint::from(0xFF_u8);
    let expected_result = 0_u8;
    let program = vec![Operation::Push(a), Operation::Push(b), Operation::And];
    run_program_assert_result(program, expected_result);
}

#[test]
fn and_with_stack_underflow() {
    run_program_assert_revert(vec![Operation::And]);
}

#[test]
fn mod_with_non_zero_result() {
    let (num, den) = (BigUint::from(31_u8), BigUint::from(10_u8));
    let expected_result = (&num % &den).try_into().unwrap();

    let program = vec![Operation::Push(den), Operation::Push(num), Operation::Mod];
    run_program_assert_result(program, expected_result);
}

#[test]
fn mod_with_result_zero() {
    let (num, den) = (BigUint::from(10_u8), BigUint::from(2_u8));
    let expected_result = (&num % &den).try_into().unwrap();

    let program = vec![Operation::Push(den), Operation::Push(num), Operation::Mod];
    run_program_assert_result(program, expected_result);
}

#[test]
fn mod_with_zero_denominator() {
    let (num, den) = (BigUint::from(10_u8), BigUint::from(0_u8));

    let program = vec![Operation::Push(den), Operation::Push(num), Operation::Mod];
    run_program_assert_result(program, 0);
}

#[test]
fn mod_with_zero_numerator() {
    let (num, den) = (BigUint::from(0_u8), BigUint::from(25_u8));

    let program = vec![Operation::Push(den), Operation::Push(num), Operation::Mod];
    run_program_assert_result(program, 0);
}

#[test]
fn mod_with_stack_underflow() {
    run_program_assert_revert(vec![Operation::Mod]);
}

#[test]
fn addmod_with_non_zero_result() {
    let (a, b, den) = (
        BigUint::from(13_u8),
        BigUint::from(30_u8),
        BigUint::from(10_u8),
    );

    let program = vec![
        Operation::Push(den.clone()),
        Operation::Push(b.clone()),
        Operation::Push(a.clone()),
        Operation::Addmod,
    ];
    run_program_assert_result(program, ((a + b) % den).try_into().unwrap());
}

#[test]
fn addmod_with_stack_underflow() {
    run_program_assert_revert(vec![Operation::Addmod]);
}

#[test]
fn addmod_with_zero_denominator() {
    let program = vec![
        Operation::Push(BigUint::from(0_u8)),
        Operation::Push(BigUint::from(31_u8)),
        Operation::Push(BigUint::from(11_u8)),
        Operation::Addmod,
    ];
    run_program_assert_result(program, 0);
}

#[test]
fn addmod_with_overflowing_add() {
    let (a, b, den) = (
        BigUint::from_bytes_be(&[0xff; 32]),
        BigUint::from(1_u8),
        BigUint::from(10_u8),
    );

    let program = vec![
        Operation::Push(den.clone()),
        Operation::Push(b.clone()),
        Operation::Push(a.clone()),
        Operation::Addmod,
    ];
    run_program_assert_result(program, ((a + b) % den).try_into().unwrap());
}

#[test]
fn test_gt_less_than() {
    let a = BigUint::from(9_u8);
    let b = BigUint::from(8_u8);
    let program = vec![Operation::Push(a), Operation::Push(b), Operation::Gt];
    run_program_assert_result(program, 1);
}

#[test]
fn test_gt_greater_than() {
    let a = BigUint::from(8_u8);
    let b = BigUint::from(9_u8);
    let program = vec![Operation::Push(a), Operation::Push(b), Operation::Gt];
    run_program_assert_result(program, 0);
}

#[test]
fn test_gt_equal() {
    let a = BigUint::from(10_u8);
    let b = BigUint::from(10_u8);
    let program = vec![Operation::Push(a), Operation::Push(b), Operation::Gt];
    run_program_assert_result(program, 0);
}

#[test]
fn gt_with_stack_underflow() {
    run_program_assert_revert(vec![Operation::Gt]);
}

#[test]
fn mulmod_with_non_zero_result() {
    let (a, b, den) = (
        BigUint::from(13_u8),
        BigUint::from(30_u8),
        BigUint::from(10_u8),
    );

    let program = vec![
        Operation::Push(den.clone()),
        Operation::Push(b.clone()),
        Operation::Push(a.clone()),
        Operation::Mulmod,
    ];
    run_program_assert_result(program, ((a * b) % den).try_into().unwrap());
}

#[test]
fn mulmod_with_stack_underflow() {
    run_program_assert_revert(vec![Operation::Mulmod]);
}

#[test]
fn mulmod_with_zero_denominator() {
    let program = vec![
        Operation::Push(BigUint::from(0_u8)),
        Operation::Push(BigUint::from(31_u8)),
        Operation::Push(BigUint::from(11_u8)),
        Operation::Addmod,
    ];
    run_program_assert_result(program, 0);
}

#[test]
fn mulmod_with_overflow() {
    let (a, b, den) = (
        BigUint::from_bytes_be(&[0xff; 32]),
        BigUint::from_bytes_be(&[0xff; 32]),
        BigUint::from(10_u8),
    );

    let program = vec![
        Operation::Push(den.clone()),
        Operation::Push(b.clone()),
        Operation::Push(a.clone()),
        Operation::Mulmod,
    ];
    run_program_assert_result(program, ((a * b) % den).try_into().unwrap());
}

#[test]
fn test_sgt_positive_greater_than() {
    let a = BigUint::from(2_u8);
    let b = BigUint::from(1_u8);

    let program = vec![
        Operation::Push(a.clone()),
        Operation::Push(b.clone()),
        Operation::Sgt,
    ];
    run_program_assert_result(program, 0);
}

#[test]
fn test_sgt_positive_less_than() {
    let a = BigUint::from(0_u8);
    let b = BigUint::from(2_u8);

    let program = vec![
        Operation::Push(a.clone()),
        Operation::Push(b.clone()),
        Operation::Sgt,
    ];
    run_program_assert_result(program, 1);
}

#[test]
fn test_sgt_signed_less_than() {
    let mut a = BigUint::from(3_u8);
    a.set_bit(255, true);
    let b = BigUint::from(2_u8);

    let program = vec![
        Operation::Push(a.clone()),
        Operation::Push(b.clone()),
        Operation::Sgt,
    ];

    run_program_assert_result(program, 1);
}

#[test]
fn test_sgt_signed_greater_than() {
    let a = BigUint::from(2_u8);
    let mut b = BigUint::from(3_u8);
    b.set_bit(255, true);

    let program = vec![
        Operation::Push(a.clone()),
        Operation::Push(b.clone()),
        Operation::Sgt,
    ];
    run_program_assert_result(program, 0);
}

#[test]
fn test_sgt_equal() {
    let a = BigUint::from(2_u8);
    let b = BigUint::from(2_u8);

    let program = vec![
        Operation::Push(a.clone()),
        Operation::Push(b.clone()),
        Operation::Sgt,
    ];
    run_program_assert_result(program, 0);
}

#[test]
fn test_sgt_stack_underflow() {
    let program = vec![Operation::Sgt];
    run_program_assert_revert(program);
}

#[test]
fn test_lt_false() {
    let program = vec![
        Operation::Push(BigUint::from(1_u8)),
        Operation::Push(BigUint::from(2_u8)),
        Operation::Lt,
    ];
    run_program_assert_result(program, 0);
}

#[test]
fn test_lt_true() {
    let program = vec![
        Operation::Push(BigUint::from(2_u8)),
        Operation::Push(BigUint::from(1_u8)),
        Operation::Lt,
    ];
    run_program_assert_result(program, 1);
}

#[test]
fn test_lt_equal() {
    let program = vec![
        Operation::Push(BigUint::from(1_u8)),
        Operation::Push(BigUint::from(1_u8)),
        Operation::Lt,
    ];
    run_program_assert_result(program, 0);
}

#[test]
fn test_lt_stack_underflow() {
    let program = vec![Operation::Lt];
    run_program_assert_revert(program);
}

#[test]
fn test_gas_with_add_should_revert() {
    let (a, b) = (BigUint::from(1_u8), BigUint::from(2_u8));
    let mut program = vec![];
    for _ in 0..334 {
        program.push(Operation::Push(a.clone()));
        program.push(Operation::Push(b.clone()));
        program.push(Operation::Add);
    }
    run_program_assert_revert(program);
}

#[test]
fn stop() {
    // the push operation should not be executed
    let program = vec![Operation::Stop, Operation::Push(BigUint::from(10_u8))];
    run_program_assert_result(program, 0);
}

#[test]
fn push_push_exp() {
    let (a, b) = (BigUint::from(2_u8), BigUint::from(3_u8));

    let program = vec![
        Operation::Push(a.clone()),
        Operation::Push(b.clone()),
        Operation::Exp,
    ];

    run_program_assert_result(program, (a.pow(b.try_into().unwrap())).try_into().unwrap());
}

#[test]
fn exp_with_overflow_should_wrap() {
    let a = BigUint::from(3_u8);
    let b = BigUint::from(256_u16);
    let program = vec![
        Operation::Push(a.clone()),
        Operation::Push(b.clone()),
        Operation::Exp,
    ];
    run_program_assert_result(program, 1);
}

#[test]
fn exp_with_stack_underflow() {
    let program = vec![Operation::Exp];
    run_program_assert_revert(program);
}

#[test]
fn sar_reverts_when_program_runs_out_of_gas() {
    let (value, shift) = (2_u8, 1_u8);
    let mut program: Vec<Operation> = vec![];
    for _i in 0..1000 {
        program.push(Operation::Push(BigUint::from(value)));
        program.push(Operation::Push(BigUint::from(shift)));
        program.push(Operation::Sar);
    }
    run_program_assert_revert(program);
}

#[test]
fn pop_reverts_when_program_runs_out_of_gas() {
    let mut program: Vec<Operation> = vec![];
    for _i in 0..1000 {
        program.push(Operation::Push(BigUint::from(1_u8)));
        program.push(Operation::Pop);
    }
    run_program_assert_revert(program);
}<|MERGE_RESOLUTION|>--- conflicted
+++ resolved
@@ -411,7 +411,6 @@
     run_program_assert_revert(program);
 }
 
-<<<<<<< HEAD
 #[test]
 fn xor_out_of_gas() {
     let (a, b) = (BigUint::from(1_u8), BigUint::from(2_u8));
@@ -426,8 +425,6 @@
     run_program_assert_revert(program);
 }
 
-=======
->>>>>>> 7c0fe23b
 #[test]
 fn push_push_pop() {
     // Push two values to the stack and then pop once
