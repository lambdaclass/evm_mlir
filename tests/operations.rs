--- conflicted
+++ resolved
@@ -100,7 +100,6 @@
 }
 
 #[test]
-<<<<<<< HEAD
 fn test_keccak256() {
     let program = vec![
         Operation::Push((1, BigUint::from(0x00_u8))),
@@ -120,11 +119,12 @@
     ];
     let expected = hex!("e8e77626586f73b955364c7b4bbf0bb7f7685ebd40e852b164633a4acbd3244c");
     run_program_assert_stack_top(program, BigUint::from_bytes_be(&expected));
-=======
+}
+
+#[test]
 fn test_calldatasize_with_gas() {
     let program = vec![Operation::CallDataSize];
     run_program_assert_stack_top(program, BigUint::ZERO);
->>>>>>> b59056e9
 }
 
 #[test]
