--- conflicted
+++ resolved
@@ -1119,7 +1119,6 @@
 }
 
 #[test]
-<<<<<<< HEAD
 fn sar_reverts_when_program_runs_out_of_gas() {
     let (value, shift) = (2_u8, 1_u8);
     let mut program: Vec<Operation> = vec![];
@@ -1127,13 +1126,16 @@
         program.push(Operation::Push(BigUint::from(value)));
         program.push(Operation::Push(BigUint::from(shift)));
         program.push(Operation::Sar);
-=======
+    }
+    run_program_assert_revert(program);
+}
+
+#[test]
 fn pop_reverts_when_program_runs_out_of_gas() {
     let mut program: Vec<Operation> = vec![];
     for _i in 0..1000 {
         program.push(Operation::Push(BigUint::from(1_u8)));
         program.push(Operation::Pop);
->>>>>>> 4ecd4f25
     }
     run_program_assert_revert(program);
 }