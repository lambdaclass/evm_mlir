use evm_mlir::{
    compile_binary,
    constants::REVERT_EXIT_CODE,
    program::{Operation, Program},
};
use num_bigint::BigUint;
use tempfile::NamedTempFile;

fn run_program_assert_result(operations: Vec<Operation>, expected_result: u8) {
    let program = Program::from(operations);
    let output_file = NamedTempFile::new()
        .expect("failed to generate tempfile")
        .into_temp_path();

    compile_binary(&program, &output_file).expect("failed to compile program");

    assert!(output_file.exists(), "output file does not exist");

    let mut res = std::process::Command::new(&output_file)
        .spawn()
        .expect("spawn process failed");
    let output = res.wait().expect("wait for process failed");

    assert_eq!(output.code().expect("no exit code"), expected_result.into());
}

fn run_program_assert_revert(program: Vec<Operation>) {
    // TODO: design a way to check for stack overflow
    run_program_assert_result(program, REVERT_EXIT_CODE);
}

#[test]
fn push_once() {
    let value = BigUint::from(5_u8);

    // For PUSH0
    let program = vec![Operation::Push(BigUint::ZERO)];
    run_program_assert_result(program, 0);

    // For PUSH1, ... , PUSH32
    for i in 0..32 {
        let shifted_value: BigUint = value.clone() << (i * 8);
        let program = vec![Operation::Push(shifted_value.clone())];
        let expected_result: u8 = (shifted_value % 256_u32).try_into().unwrap();
        run_program_assert_result(program, expected_result);
    }
}

#[test]
fn push_twice() {
    let the_answer = BigUint::from(42_u8);
    let program = vec![
        Operation::Push(BigUint::from(1_u8)),
        Operation::Push(the_answer.clone()),
    ];
    run_program_assert_result(program, the_answer.try_into().unwrap());
}

#[test]
fn push_fill_stack() {
    let stack_top = BigUint::from(88_u8);
    // Push 1024 times
    let program = vec![Operation::Push(stack_top.clone()); 1024];
    run_program_assert_result(program, stack_top.try_into().unwrap());
}

#[test]
fn push32_stack_overflow() {
    // Push 1025 times
    let program = vec![Operation::Push(BigUint::from(88_u8)); 1025];
    run_program_assert_revert(program);
}

#[test]
fn push_push_add() {
    let (a, b) = (BigUint::from(11_u8), BigUint::from(31_u8));

    let program = vec![
        Operation::Push(a.clone()),
        Operation::Push(b.clone()),
        Operation::Add,
    ];
    run_program_assert_result(program, (a + b).try_into().unwrap());
}

#[test]
fn dup1_once() {
    let program = vec![
        Operation::Push(BigUint::from(10_u8)),
        Operation::Push(BigUint::from(31_u8)),
        Operation::Dup(1),
        Operation::Pop,
    ];

    run_program_assert_result(program, 31);
}

#[test]
fn dup2_once() {
    let program = vec![
        Operation::Push(BigUint::from(4_u8)),
        Operation::Push(BigUint::from(5_u8)),
        Operation::Push(BigUint::from(6_u8)),
        Operation::Dup(2),
    ];

    run_program_assert_result(program, 5);
}

#[test]
fn dup_combined() {
    let program = vec![
        Operation::Push(BigUint::from(4_u8)),
        Operation::Push(BigUint::from(5_u8)),
        Operation::Push(BigUint::from(6_u8)),
        Operation::Dup(2),
        Operation::Dup(1),
        Operation::Dup(5),
        Operation::Dup(3),
        Operation::Dup(4),
        Operation::Dup(7),
        Operation::Dup(6),
        Operation::Dup(8),
        Operation::Dup(9),
        Operation::Dup(12),
        Operation::Dup(11),
        Operation::Dup(10),
        Operation::Dup(13),
        Operation::Dup(15),
        Operation::Dup(14),
        Operation::Dup(16),
    ];

    run_program_assert_result(program, 6);
}

#[test]
fn dup_with_stack_underflow() {
    let program = vec![Operation::Dup(1)];
    run_program_assert_revert(program);
}

#[test]
fn push_push_sub() {
    let (a, b) = (BigUint::from(11_u8), BigUint::from(31_u8));

    let program = vec![
        Operation::Push(a.clone()),
        Operation::Push(b.clone()),
        Operation::Sub,
    ];
    run_program_assert_result(program, 20);
}

#[test]
fn substraction_wraps_the_result() {
    let (a, b) = (BigUint::from(10_u8), BigUint::from(0_u8));

    let program = vec![
        Operation::Push(a.clone()),
        Operation::Push(b.clone()),
        Operation::Sub,
    ];

    run_program_assert_result(program, 246);
}

#[test]
<<<<<<< HEAD
fn add_with_stack_underflow() {
    run_program_assert_revert(vec![Operation::Add]);
=======
fn pop_with_stack_underflow() {
    // Pop with an empty stack
    let program = vec![Operation::Pop];
    run_program_assert_revert(program);
}

#[test]
fn jumpdest() {
    let expected = 5;
    let program = vec![
        Operation::Jumpdest { pc: 0 },
        Operation::Push(BigUint::from(expected)),
        Operation::Jumpdest { pc: 34 },
    ];
    run_program_assert_result(program, expected)
>>>>>>> af48fbc4
}<|MERGE_RESOLUTION|>--- conflicted
+++ resolved
@@ -141,39 +141,8 @@
 }
 
 #[test]
-fn push_push_sub() {
-    let (a, b) = (BigUint::from(11_u8), BigUint::from(31_u8));
-
-    let program = vec![
-        Operation::Push(a.clone()),
-        Operation::Push(b.clone()),
-        Operation::Sub,
-    ];
-    run_program_assert_result(program, 20);
-}
-
-#[test]
-fn substraction_wraps_the_result() {
-    let (a, b) = (BigUint::from(10_u8), BigUint::from(0_u8));
-
-    let program = vec![
-        Operation::Push(a.clone()),
-        Operation::Push(b.clone()),
-        Operation::Sub,
-    ];
-
-    run_program_assert_result(program, 246);
-}
-
-#[test]
-<<<<<<< HEAD
 fn add_with_stack_underflow() {
     run_program_assert_revert(vec![Operation::Add]);
-=======
-fn pop_with_stack_underflow() {
-    // Pop with an empty stack
-    let program = vec![Operation::Pop];
-    run_program_assert_revert(program);
 }
 
 #[test]
@@ -185,5 +154,4 @@
         Operation::Jumpdest { pc: 34 },
     ];
     run_program_assert_result(program, expected)
->>>>>>> af48fbc4
 }