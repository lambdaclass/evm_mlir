use evm_mlir::{
    compile_binary,
    constants::REVERT_EXIT_CODE,
    program::{Operation, Program},
};
use num_bigint::BigUint;
use rstest::rstest;
use tempfile::NamedTempFile;

fn run_program_assert_result(operations: Vec<Operation>, expected_result: u8) {
    let program = Program::from(operations);
    let output_file = NamedTempFile::new()
        .expect("failed to generate tempfile")
        .into_temp_path();

    compile_binary(&program, &output_file).expect("failed to compile program");

    assert!(output_file.exists(), "output file does not exist");

    let mut res = std::process::Command::new(&output_file)
        .spawn()
        .expect("spawn process failed");
    let output = res.wait().expect("wait for process failed");

    assert_eq!(output.code().expect("no exit code"), expected_result.into());
}

fn run_program_assert_revert(program: Vec<Operation>) {
    // TODO: design a way to check for stack overflow
    run_program_assert_result(program, REVERT_EXIT_CODE);
}

#[test]
fn push_once() {
    let value = BigUint::from(5_u8);

    // For PUSH0
    let program = vec![Operation::Push(BigUint::ZERO)];
    run_program_assert_result(program, 0);

    // For PUSH1, ... , PUSH32
    for i in 0..32 {
        let shifted_value: BigUint = value.clone() << (i * 8);
        let program = vec![Operation::Push(shifted_value.clone())];
        let expected_result: u8 = (shifted_value % 256_u32).try_into().unwrap();
        run_program_assert_result(program, expected_result);
    }
}

#[test]
fn push_twice() {
    let the_answer = BigUint::from(42_u8);

    let program = vec![
        Operation::Push(BigUint::from(1_u8)),
        Operation::Push(the_answer.clone()),
    ];
    run_program_assert_result(program, the_answer.try_into().unwrap());
}

#[test]
fn push_fill_stack() {
    let stack_top = BigUint::from(88_u8);

    // Push 1024 times
    let program = vec![Operation::Push(stack_top.clone()); 1024];
    run_program_assert_result(program, stack_top.try_into().unwrap());
}

#[test]
fn push_stack_overflow() {
    // Push 1025 times
    let program = vec![Operation::Push(BigUint::from(88_u8)); 1025];
    run_program_assert_revert(program);
}

#[test]
fn dup1_once() {
    let program = vec![
        Operation::Push(BigUint::from(10_u8)),
        Operation::Push(BigUint::from(31_u8)),
        Operation::Dup(1),
        Operation::Pop,
    ];

    run_program_assert_result(program, 31);
}

#[test]
fn dup2_once() {
    let program = vec![
        Operation::Push(BigUint::from(4_u8)),
        Operation::Push(BigUint::from(5_u8)),
        Operation::Push(BigUint::from(6_u8)),
        Operation::Dup(2),
    ];

    run_program_assert_result(program, 5);
}

#[rstest]
#[case(1)]
#[case(2)]
#[case(3)]
#[case(4)]
#[case(5)]
#[case(6)]
#[case(7)]
#[case(8)]
#[case(9)]
#[case(10)]
#[case(11)]
#[case(12)]
#[case(13)]
#[case(14)]
#[case(15)]
#[case(16)]
fn dup_nth(#[case] nth: u8) {
    let iter = (0..16u8).rev().map(|x| Operation::Push(BigUint::from(x)));
    let mut program = Vec::from_iter(iter);

    program.push(Operation::Dup(nth.into()));

    run_program_assert_result(program, nth - 1);
}

#[test]
fn dup_with_stack_underflow() {
    let program = vec![Operation::Dup(1)];

    run_program_assert_revert(program);
}

#[test]
fn swap_first() {
    let program = vec![
        Operation::Push(BigUint::from(1_u8)),
        Operation::Push(BigUint::from(2_u8)),
        Operation::Swap(1),
    ];

    run_program_assert_result(program, 1);
}

#[test]
fn swap_16_and_get_the_swaped_one() {
    let program = vec![
        Operation::Push(BigUint::from(1_u8)),
        Operation::Push(BigUint::from(2_u8)),
        Operation::Push(BigUint::from(2_u8)),
        Operation::Push(BigUint::from(2_u8)),
        Operation::Push(BigUint::from(2_u8)),
        Operation::Push(BigUint::from(2_u8)),
        Operation::Push(BigUint::from(2_u8)),
        Operation::Push(BigUint::from(2_u8)),
        Operation::Push(BigUint::from(2_u8)),
        Operation::Push(BigUint::from(2_u8)),
        Operation::Push(BigUint::from(2_u8)),
        Operation::Push(BigUint::from(2_u8)),
        Operation::Push(BigUint::from(2_u8)),
        Operation::Push(BigUint::from(2_u8)),
        Operation::Push(BigUint::from(2_u8)),
        Operation::Push(BigUint::from(2_u8)),
        Operation::Push(BigUint::from(3_u8)),
        Operation::Swap(16),
        Operation::Pop,
        Operation::Pop,
        Operation::Pop,
        Operation::Pop,
        Operation::Pop,
        Operation::Pop,
        Operation::Pop,
        Operation::Pop,
        Operation::Pop,
        Operation::Pop,
        Operation::Pop,
        Operation::Pop,
        Operation::Pop,
        Operation::Pop,
        Operation::Pop,
        Operation::Pop,
    ];

    run_program_assert_result(program, 3);
}

#[test]
fn swap_stack_underflow() {
    let program = vec![
        Operation::Push(BigUint::from(1_u8)),
        Operation::Push(BigUint::from(2_u8)),
        Operation::Swap(2),
    ];

    run_program_assert_revert(program);
}

#[test]
fn push_push_add() {
    let (a, b) = (BigUint::from(11_u8), BigUint::from(31_u8));

    let program = vec![
        Operation::Push(a.clone()),
        Operation::Push(b.clone()),
        Operation::Add,
    ];
    run_program_assert_result(program, (a + b).try_into().unwrap());
}

#[test]
fn push_push_sub() {
    let (a, b) = (BigUint::from(11_u8), BigUint::from(31_u8));

    let program = vec![
        Operation::Push(a.clone()),
        Operation::Push(b.clone()),
        Operation::Sub,
    ];
    run_program_assert_result(program, 20);
}

#[test]
fn substraction_wraps_the_result() {
    let (a, b) = (BigUint::from(10_u8), BigUint::from(0_u8));

    let program = vec![
        Operation::Push(a.clone()),
        Operation::Push(b.clone()),
        Operation::Sub,
    ];

    let result = 0_u8.wrapping_sub(10);

    run_program_assert_result(program, result);
}

#[test]
fn sub_add_wrapping() {
    let a = (BigUint::from(1_u8) << 256) - 1_u8;

    let program = vec![
        Operation::Push(a),
        Operation::Push(BigUint::from(10_u8)),
        Operation::Add,
        Operation::Push(BigUint::from(10_u8)),
        Operation::Sub,
    ];

    run_program_assert_result(program, 1);
}

#[test]
fn add_with_stack_underflow() {
    run_program_assert_revert(vec![Operation::Add]);
}

#[test]
fn div_without_remainder() {
    let (a, b) = (BigUint::from(20_u8), BigUint::from(5_u8));

    let expected_result = (&a / &b).try_into().unwrap();

    let program = vec![
        Operation::Push(b), //
        Operation::Push(a), //
        Operation::Div,
    ];

    run_program_assert_result(program, expected_result);
}

#[test]
fn div_signed_division() {
    // a = [1, 0, 0, 0, .... , 0, 0, 0, 0] == 1 << 255
    let mut a = BigUint::from(0_u8);
    a.set_bit(255, true);
    // b = [0, 0, 1, 0, .... , 0, 0, 0, 0] == 1 << 253
    let mut b = BigUint::from(0_u8);
    b.set_bit(253, true);

    //r = a / b = [0, 0, 0, 0, ....., 0, 1, 0, 0] = 4 in decimal
    //If we take the lowest byte
    //r = [0, 0, 0, 0, 0, 1, 0, 0] = 4 in decimal
    let expected_result = (&a / &b).try_into().unwrap();

    let program = vec![
        Operation::Push(b), //
        Operation::Push(a), //
        Operation::Div,     //
    ];
    run_program_assert_result(program, expected_result);
}

#[test]
fn div_with_remainder() {
    let (a, b) = (BigUint::from(21_u8), BigUint::from(5_u8));

    let expected_result = (&a / &b).try_into().unwrap();

    let program = vec![
        Operation::Push(b), //
        Operation::Push(a), //
        Operation::Div,
    ];
    run_program_assert_result(program, expected_result);
}

#[test]
fn div_with_zero_denominator() {
    let (a, b) = (BigUint::from(5_u8), BigUint::from(0_u8));

    let expected_result: u8 = 0_u8;

    let program = vec![
        Operation::Push(b), //
        Operation::Push(a), //
        Operation::Div,
    ];
    run_program_assert_result(program, expected_result);
}

#[test]
fn div_with_zero_numerator() {
    let (a, b) = (BigUint::from(0_u8), BigUint::from(10_u8));

    let expected_result = (&a / &b).try_into().unwrap();

    let program = vec![
        Operation::Push(b), //
        Operation::Push(a), //
        Operation::Div,
    ];
    run_program_assert_result(program, expected_result);
}

#[test]
fn div_with_stack_underflow() {
    run_program_assert_revert(vec![Operation::Div]);
}

#[test]
fn push_push_normal_mul() {
    let (a, b) = (BigUint::from(2_u8), BigUint::from(42_u8));

    let program = vec![
        Operation::Push(a.clone()),
        Operation::Push(b.clone()),
        Operation::Mul,
    ];
    run_program_assert_result(program, (a * b).try_into().unwrap());
}

#[test]
fn mul_wraps_result() {
    let a = BigUint::from_bytes_be(&[0xFF; 32]);
    let program = vec![
        Operation::Push(a.clone()),
        Operation::Push(BigUint::from(2_u8)),
        Operation::Mul,
    ];
    run_program_assert_result(program, 254);
}

#[test]
fn mul_with_stack_underflow() {
    run_program_assert_revert(vec![Operation::Mul]);
}

#[test]
fn push_push_xor() {
    let program = vec![
        Operation::Push(BigUint::from(10_u8)),
        Operation::Push(BigUint::from(5_u8)),
        Operation::Xor,
    ];

    run_program_assert_result(program, 15);
}

#[test]
fn xor_with_stack_underflow() {
    let program = vec![Operation::Xor];

    run_program_assert_revert(program);
}
#[test]
fn push_push_pop() {
    // Push two values to the stack and then pop once
    // The program result should be equal to the first
    // pushed value
    let (a, b) = (BigUint::from(1_u8), BigUint::from(2_u8));

    let program = vec![
        Operation::Push(a.clone()),
        Operation::Push(b),
        Operation::Pop,
    ];
    run_program_assert_result(program, a.try_into().unwrap());
}

#[test]
fn pop_with_stack_underflow() {
    // Pop with an empty stack
    let program = vec![Operation::Pop];
    run_program_assert_revert(program);
}

#[test]
fn push_push_sar() {
    let (value, shift) = (2_u8, 1_u8);
    let program = vec![
        Operation::Push(BigUint::from(value)),
        Operation::Push(BigUint::from(shift)),
        Operation::Sar,
    ];
    let expected_result = value >> shift;
    run_program_assert_result(program, expected_result);
}

#[test]
fn sar_with_stack_underflow() {
    let program = vec![Operation::Sar];
    run_program_assert_revert(program);
}

#[test]
fn push_push_byte() {
    let mut value: [u8; 32] = [0; 32];
    let desired_byte = 0xff;
    let offset: u8 = 16;
    value[offset as usize] = desired_byte;
    let value: BigUint = BigUint::from_bytes_be(&value);
    let program = vec![
        Operation::Push(value),
        Operation::Push(BigUint::from(offset)),
        Operation::Byte,
    ];
    run_program_assert_result(program, desired_byte);
}

#[test]
fn byte_with_stack_underflow() {
    let program = vec![Operation::Byte];
    run_program_assert_revert(program);
}

#[test]
fn sar_with_negative_value_preserves_sign() {
    // in this example the the value to be shifted is a 256 bit number
    // where the most significative bit is 1 cand the rest of the bits are 0.
    // i.e,  value = 1000..0000
    //
    // if we shift this value 255 positions to the right, given that
    // the sar operation preserves the sign, the result must be a number
    // in which every bit is 1
    // i.e, result = 1111..1111
    //
    // given that the program results is a u8, the result is then truncated
    // to the less 8 significative bits, i.e  result = 0b11111111.
    //
    // this same example can be visualized in the evm playground in the following link
    // https://www.evm.codes/playground?fork=cancun&unit=Wei&codeType=Mnemonic&code='%2F%2F%20Example%201z32%200x8yyyz8%20255wSAR'~0000000zwPUSHy~~~w%5Cn%01wyz~_

    let mut value: [u8; 32] = [0; 32];
    value[0] = 0b10000000;
    let value = BigUint::from_bytes_be(&value);

    let shift: u8 = 255;
    let program = vec![
        Operation::Push(value),
        Operation::Push(BigUint::from(shift)),
        Operation::Sar,
    ];
    let expected_result = 0b11111111;
    run_program_assert_result(program, expected_result);
}

#[test]
fn sar_with_positive_value_preserves_sign() {
    let mut value: [u8; 32] = [0xff; 32];
    value[0] = 0;
    let value = BigUint::from_bytes_be(&value);

    let shift: u8 = 255;
    let program = vec![
        Operation::Push(value),
        Operation::Push(BigUint::from(shift)),
        Operation::Sar,
    ];
    let expected_result = 0;
    run_program_assert_result(program, expected_result);
}

#[test]
fn sar_with_shift_out_of_bounds() {
    // even if the shift is larger than 255 the SAR operation should
    // work the same.

    let value = BigUint::from_bytes_be(&[0xff; 32]);
    let shift: usize = 1024;
    let program = vec![
        Operation::Push(value),
        Operation::Push(BigUint::from(shift)),
        Operation::Sar,
    ];
    // in this case the expected result is 0xff because of the sign extension
    let expected_result = 0xff;
    run_program_assert_result(program, expected_result);
}

#[test]
fn byte_with_offset_out_of_bounds() {
    // must consider this case yet
    let value: [u8; 32] = [0xff; 32];
    let value: BigUint = BigUint::from_bytes_be(&value);
    let offset = BigUint::from(32_u8);
    let program = vec![
        Operation::Push(value),
        Operation::Push(offset),
        Operation::Byte,
    ];
    run_program_assert_result(program, 0);
}

#[test]
fn jumpdest() {
    let expected = 5;
    let program = vec![
        Operation::Jumpdest { pc: 0 },
        Operation::Push(BigUint::from(expected)),
        Operation::Jumpdest { pc: 34 },
    ];
    run_program_assert_result(program, expected)
}

#[test]
fn test_eq_true() {
    let program = vec![
        Operation::Push(BigUint::from(1_u8)),
        Operation::Push(BigUint::from(1_u8)),
        Operation::Eq,
    ];
    run_program_assert_result(program, 1);
}

#[test]
fn test_eq_false() {
    let program = vec![
        Operation::Push(BigUint::from(1_u8)),
        Operation::Push(BigUint::from(2_u8)),
        Operation::Eq,
    ];
    run_program_assert_result(program, 0);
}

#[test]
fn test_eq_with_stack_underflow() {
    run_program_assert_revert(vec![Operation::Eq]);
}

#[test]
fn test_or() {
    let a = BigUint::from(0b1010_u8);
    let b = BigUint::from(0b1110_u8);
    let expected = 0b1110_u8;
    let program = vec![
        Operation::Push(a.clone()),
        Operation::Push(b.clone()),
        Operation::Or,
    ];
    run_program_assert_result(program, expected);
}

#[test]
fn test_or_with_stack_underflow() {
    let program = vec![Operation::Or];
    run_program_assert_revert(program);
}

#[test]
fn jumpi_with_true_condition() {
    // this test is equivalent to the following bytecode program
    //
    // [00] PUSH1 5
    // [02] PUSH1 1  // push condition
    // [04] PUSH1 9  // push pc
    // [06] JUMPI
    // [07] PUSH1 10
    // [09] JUMPDEST
    let (a, b) = (5_u8, 10_u8);
    let condition: BigUint = BigUint::from(1_u8);
    let pc: usize = 9;
    let program = vec![
        Operation::Push(BigUint::from(a)),
        Operation::Push(condition),
        Operation::Push(BigUint::from(pc as u8)),
        Operation::Jumpi,
        Operation::Push(BigUint::from(b)), // this should not be executed
        Operation::Jumpdest { pc },
    ];
    run_program_assert_result(program, a);
}

#[test]
fn test_iszero_true() {
    let program = vec![Operation::Push(BigUint::from(0_u8)), Operation::IsZero];
    run_program_assert_result(program, 1);
}

#[test]
fn test_iszero_false() {
    let program = vec![Operation::Push(BigUint::from(1_u8)), Operation::IsZero];
    run_program_assert_result(program, 0);
}

#[test]
fn test_iszero_stack_underflow() {
    let program = vec![Operation::IsZero];
    run_program_assert_revert(program);
}

#[test]
fn jump() {
    // this test is equivalent to the following bytecode program
    // the program executes sequentially until the JUMP where
    // it jumps to the opcode in the position 7 so the PUSH1 10
    // opcode is not executed => the return value should be equal
    // to the first pushed value (a = 5)
    //
    // [00] PUSH1 5
    // [02] PUSH1 7  // push pc
    // [04] JUMP
    // [05] PUSH1 10
    // [07] JUMPDEST
    let (a, b) = (5_u8, 10_u8);
    let pc: usize = 7;
    let program = vec![
        Operation::Push(BigUint::from(a)),
        Operation::Push(BigUint::from(pc as u8)),
        Operation::Jump,
        Operation::Push(BigUint::from(b)), // this should not be executed
        Operation::Jumpdest { pc },
    ];
    run_program_assert_result(program, a);
}

#[test]
fn jumpi_with_false_condition() {
    // this test is equivalent to the following bytecode program
    //
    // [00] PUSH1 5
    // [02] PUSH1 0  // push condition
    // [04] PUSH1 9  // push pc
    // [06] JUMPI
    // [07] PUSH1 10
    // [09] JUMPDEST
    let (a, b) = (5_u8, 10_u8);
    let condition: BigUint = BigUint::from(0_u8);
    let pc: usize = 9;
    let program = vec![
        Operation::Push(BigUint::from(a)),
        Operation::Push(condition),
        Operation::Push(BigUint::from(pc as u8)),
        Operation::Jumpi,
        Operation::Push(BigUint::from(b)),
        Operation::Jumpdest { pc },
    ];
    run_program_assert_result(program, b);
}

#[test]
fn jumpi_reverts_if_pc_is_wrong() {
    // if the pc given does not correspond to a jump destination then
    // the program should revert
    let pc = BigUint::from(7_u8);
    let condition = BigUint::from(1_u8);
    let program = vec![
        Operation::Push(condition),
        Operation::Push(pc),
        Operation::Jumpi,
        Operation::Jumpdest { pc: 83 },
    ];
    run_program_assert_revert(program);
}

#[test]
fn jump_reverts_if_pc_is_wrong() {
    // if the pc given does not correspond to a jump destination then
    // the program should revert
    let pc = BigUint::from(7_u8);
    let program = vec![
        Operation::Push(pc),
        Operation::Jump,
        Operation::Jumpdest { pc: 83 },
    ];
    run_program_assert_revert(program);
}

#[test]
fn jumpi_does_not_revert_if_pc_is_wrong_but_branch_is_not_taken() {
    // if the pc given does not correspond to a jump destination
    // but the branch is not taken then the program should not revert
    let pc = BigUint::from(7_u8);
    let condition = BigUint::from(0_u8);
    let a = 10_u8;
    let program = vec![
        Operation::Push(condition),
        Operation::Push(pc),
        Operation::Jumpi,
        Operation::Push(BigUint::from(a)),
        Operation::Jumpdest { pc: 83 },
    ];
    run_program_assert_result(program, a);
}

#[test]
fn pc_with_previous_push() {
    let pc = 33;
    let program = vec![
        Operation::Push(BigUint::from(8_u8)), //
        Operation::PC { pc },                 //
    ];
    run_program_assert_result(program, pc as u8)
}

#[test]
fn pc_with_no_previous_operation() {
    let pc = 0;
    let program = vec![
        Operation::PC { pc }, //
    ];
    run_program_assert_result(program, pc as u8)
}

#[test]
fn test_and() {
    let (a, b) = (BigUint::from(0b1010_u8), BigUint::from(0b1100_u8));
    let expected_result = 0b1000_u8;
    let program = vec![Operation::Push(a), Operation::Push(b), Operation::And];
    run_program_assert_result(program, expected_result);
}
#[test]
fn test_and_with_zero() {
    let a = BigUint::from(0_u8);
    let b = BigUint::from(0xFF_u8);
    let expected_result = 0_u8;
    let program = vec![Operation::Push(a), Operation::Push(b), Operation::And];
    run_program_assert_result(program, expected_result);
}

#[test]
fn and_with_stack_underflow() {
    run_program_assert_revert(vec![Operation::And]);
}

#[test]
fn mod_with_non_zero_result() {
    let (num, den) = (BigUint::from(31_u8), BigUint::from(10_u8));
    let expected_result = (&num % &den).try_into().unwrap();

    let program = vec![Operation::Push(den), Operation::Push(num), Operation::Mod];
    run_program_assert_result(program, expected_result);
}

#[test]
fn mod_with_result_zero() {
    let (num, den) = (BigUint::from(10_u8), BigUint::from(2_u8));
    let expected_result = (&num % &den).try_into().unwrap();

    let program = vec![Operation::Push(den), Operation::Push(num), Operation::Mod];
    run_program_assert_result(program, expected_result);
}

#[test]
fn mod_with_zero_denominator() {
    let (num, den) = (BigUint::from(10_u8), BigUint::from(0_u8));

    let program = vec![Operation::Push(den), Operation::Push(num), Operation::Mod];
    run_program_assert_result(program, 0);
}

#[test]
fn mod_with_zero_numerator() {
    let (num, den) = (BigUint::from(0_u8), BigUint::from(25_u8));

    let program = vec![Operation::Push(den), Operation::Push(num), Operation::Mod];
    run_program_assert_result(program, 0);
}

#[test]
fn mod_with_stack_underflow() {
    run_program_assert_revert(vec![Operation::Mod]);
}

#[test]
fn addmod_with_non_zero_result() {
    let (a, b, den) = (
        BigUint::from(13_u8),
        BigUint::from(30_u8),
        BigUint::from(10_u8),
    );

    let program = vec![
        Operation::Push(den.clone()),
        Operation::Push(b.clone()),
        Operation::Push(a.clone()),
        Operation::Addmod,
    ];
    run_program_assert_result(program, ((a + b) % den).try_into().unwrap());
}

#[test]
fn addmod_with_stack_underflow() {
    run_program_assert_revert(vec![Operation::Addmod]);
}

#[test]
fn addmod_with_zero_denominator() {
    let program = vec![
        Operation::Push(BigUint::from(0_u8)),
        Operation::Push(BigUint::from(31_u8)),
        Operation::Push(BigUint::from(11_u8)),
        Operation::Addmod,
    ];
    run_program_assert_result(program, 0);
}

#[test]
<<<<<<< HEAD
fn addmod_with_overflowing_add() {
    let (a, b, den) = (
        BigUint::from_bytes_be(&[0xff; 32]),
        BigUint::from(1_u8),
        BigUint::from(10_u8),
    );

    let program = vec![
        Operation::Push(den.clone()),
        Operation::Push(b.clone()),
        Operation::Push(a.clone()),
        Operation::Addmod,
    ];
    run_program_assert_result(program, ((a + b) % den).try_into().unwrap());
=======
fn test_gt_less_than() {
    let a = BigUint::from(9_u8);
    let b = BigUint::from(8_u8);
    let program = vec![Operation::Push(a), Operation::Push(b), Operation::Gt];
    run_program_assert_result(program, 1);
}

#[test]
fn test_gt_greater_than() {
    let a = BigUint::from(8_u8);
    let b = BigUint::from(9_u8);
    let program = vec![Operation::Push(a), Operation::Push(b), Operation::Gt];
    run_program_assert_result(program, 0);
}

#[test]
fn test_gt_equal() {
    let a = BigUint::from(10_u8);
    let b = BigUint::from(10_u8);
    let program = vec![Operation::Push(a), Operation::Push(b), Operation::Gt];
    run_program_assert_result(program, 0);
}

#[test]
fn gt_with_stack_underflow() {
    run_program_assert_revert(vec![Operation::Gt]);
>>>>>>> e2b9dc87
}

#[test]
fn mulmod_with_non_zero_result() {
    let (a, b, den) = (
        BigUint::from(13_u8),
        BigUint::from(30_u8),
        BigUint::from(10_u8),
    );

    let program = vec![
        Operation::Push(den.clone()),
        Operation::Push(b.clone()),
        Operation::Push(a.clone()),
        Operation::Mulmod,
    ];
    run_program_assert_result(program, ((a * b) % den).try_into().unwrap());
}

#[test]
fn mulmod_with_stack_underflow() {
    run_program_assert_revert(vec![Operation::Mulmod]);
}

#[test]
fn mulmod_with_zero_denominator() {
    let program = vec![
        Operation::Push(BigUint::from(0_u8)),
        Operation::Push(BigUint::from(31_u8)),
        Operation::Push(BigUint::from(11_u8)),
        Operation::Addmod,
    ];
    run_program_assert_result(program, 0);
}

#[test]
fn mulmod_with_overflow() {
    let (a, b, den) = (
        BigUint::from_bytes_be(&[0xff; 32]),
        BigUint::from_bytes_be(&[0xff; 32]),
        BigUint::from(10_u8),
    );

    let program = vec![
        Operation::Push(den.clone()),
        Operation::Push(b.clone()),
        Operation::Push(a.clone()),
        Operation::Mulmod,
    ];
    run_program_assert_result(program, ((a * b) % den).try_into().unwrap());
}

#[test]
fn test_sgt_positive_greater_than() {
    let a = BigUint::from(2_u8);
    let b = BigUint::from(1_u8);

    let program = vec![
        Operation::Push(a.clone()),
        Operation::Push(b.clone()),
        Operation::Sgt,
    ];
    run_program_assert_result(program, 0);
}

#[test]
fn test_sgt_positive_less_than() {
    let a = BigUint::from(0_u8);
    let b = BigUint::from(2_u8);

    let program = vec![
        Operation::Push(a.clone()),
        Operation::Push(b.clone()),
        Operation::Sgt,
    ];
    run_program_assert_result(program, 1);
}

#[test]
fn test_sgt_signed_less_than() {
    let mut a = BigUint::from(3_u8);
    a.set_bit(255, true);
    let b = BigUint::from(2_u8);

    let program = vec![
        Operation::Push(a.clone()),
        Operation::Push(b.clone()),
        Operation::Sgt,
    ];

    run_program_assert_result(program, 1);
}

#[test]
fn test_sgt_signed_greater_than() {
    let a = BigUint::from(2_u8);
    let mut b = BigUint::from(3_u8);
    b.set_bit(255, true);

    let program = vec![
        Operation::Push(a.clone()),
        Operation::Push(b.clone()),
        Operation::Sgt,
    ];
    run_program_assert_result(program, 0);
}

#[test]
fn test_sgt_equal() {
    let a = BigUint::from(2_u8);
    let b = BigUint::from(2_u8);

    let program = vec![
        Operation::Push(a.clone()),
        Operation::Push(b.clone()),
        Operation::Sgt,
    ];
    run_program_assert_result(program, 0);
}

#[test]
fn test_sgt_stack_underflow() {
    let program = vec![Operation::Sgt];
    run_program_assert_revert(program);
}

#[test]
fn test_lt_false() {
    let program = vec![
        Operation::Push(BigUint::from(1_u8)),
        Operation::Push(BigUint::from(2_u8)),
        Operation::Lt,
    ];
    run_program_assert_result(program, 0);
}

#[test]
fn test_lt_true() {
    let program = vec![
        Operation::Push(BigUint::from(2_u8)),
        Operation::Push(BigUint::from(1_u8)),
        Operation::Lt,
    ];
    run_program_assert_result(program, 1);
}

#[test]
fn test_lt_equal() {
    let program = vec![
        Operation::Push(BigUint::from(1_u8)),
        Operation::Push(BigUint::from(1_u8)),
        Operation::Lt,
    ];
    run_program_assert_result(program, 0);
}

#[test]
fn test_lt_stack_underflow() {
    let program = vec![Operation::Lt];
    run_program_assert_revert(program);
}

#[test]
fn stop() {
    // the push operation should not be executed
    let program = vec![Operation::Stop, Operation::Push(BigUint::from(10_u8))];
    run_program_assert_result(program, 0);
}

#[test]
fn push_push_exp() {
    let (a, b) = (BigUint::from(2_u8), BigUint::from(3_u8));

    let program = vec![
        Operation::Push(a.clone()),
        Operation::Push(b.clone()),
        Operation::Exp,
    ];

    run_program_assert_result(program, (a.pow(b.try_into().unwrap())).try_into().unwrap());
}

#[test]
fn exp_with_overflow_should_wrap() {
    let a = BigUint::from(3_u8);
    let b = BigUint::from(256_u16);
    let program = vec![
        Operation::Push(a.clone()),
        Operation::Push(b.clone()),
        Operation::Exp,
    ];
    run_program_assert_result(program, 1);
}

#[test]
fn exp_with_stack_underflow() {
    let program = vec![Operation::Exp];
    run_program_assert_revert(program);
}<|MERGE_RESOLUTION|>--- conflicted
+++ resolved
@@ -826,7 +826,6 @@
 }
 
 #[test]
-<<<<<<< HEAD
 fn addmod_with_overflowing_add() {
     let (a, b, den) = (
         BigUint::from_bytes_be(&[0xff; 32]),
@@ -841,7 +840,9 @@
         Operation::Addmod,
     ];
     run_program_assert_result(program, ((a + b) % den).try_into().unwrap());
-=======
+}
+
+#[test]
 fn test_gt_less_than() {
     let a = BigUint::from(9_u8);
     let b = BigUint::from(8_u8);
@@ -868,7 +869,6 @@
 #[test]
 fn gt_with_stack_underflow() {
     run_program_assert_revert(vec![Operation::Gt]);
->>>>>>> e2b9dc87
 }
 
 #[test]
