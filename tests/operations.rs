use evm_mlir::{
    constants::{gas_cost, REVERT_EXIT_CODE},
    context::Context,
    executor::Executor,
    program::{Operation, Program},
    syscall::SyscallContext,
};
use num_bigint::{BigInt, BigUint};
use rstest::rstest;
use tempfile::NamedTempFile;

fn run_program_assert_result_with_gas(
    operations: Vec<Operation>,
    expected_result: u8,
    initial_gas: u64,
) {
    let program = Program::from(operations);
    let output_file = NamedTempFile::new()
        .expect("failed to generate tempfile")
        .into_temp_path();

    let context = Context::new();
    let module = context
        .compile(&program, &output_file)
        .expect("failed to compile program");

    let executor = Executor::new(&module);

    let mut context = SyscallContext::default();

    let result = executor.execute(&mut context, initial_gas);
<<<<<<< HEAD

    assert_eq!(result, expected_result);
}

=======

    assert_eq!(result, expected_result);
}

>>>>>>> 100ea378
fn run_program_assert_result(operations: Vec<Operation>, expected_result: u8) {
    run_program_assert_result_with_gas(operations, expected_result, 1e7 as _);
}

fn run_program_assert_reverts_with_gas(program: Vec<Operation>, initial_gas: u64) {
    // TODO: design a way to check for stack overflow
    run_program_assert_result_with_gas(program, REVERT_EXIT_CODE, initial_gas);
}

fn run_program_assert_gas_exact(program: Vec<Operation>, expected_result: u8, exact_gas: u64) {
    run_program_assert_result_with_gas(program.clone(), expected_result, exact_gas);
    run_program_assert_reverts_with_gas(program, exact_gas - 1);
}

fn run_program_assert_revert(program: Vec<Operation>) {
    // TODO: design a way to check for stack overflow
    run_program_assert_result(program, REVERT_EXIT_CODE);
}

pub fn biguint_256_from_bigint(value: BigInt) -> BigUint {
    if value >= BigInt::ZERO {
        value.magnitude().clone()
    } else {
        let bytes = value.to_signed_bytes_be();
        let mut buffer = vec![255_u8; 32];
        let finish = 32;
        let start = finish - bytes.len();
        buffer[start..finish].copy_from_slice(&bytes);
        BigUint::from_bytes_be(&buffer)
    }
}

#[test]
fn push_once() {
    let value = BigUint::from(5_u8);

    // For PUSH0
    let program = vec![Operation::Push0];
    run_program_assert_result(program, 0);

    // For PUSH1, ... , PUSH32
    for i in 0..32 {
        let shifted_value: BigUint = value.clone() << (i * 8);
        let program = vec![Operation::Push(shifted_value.clone())];
        let expected_result: u8 = (shifted_value % 256_u32).try_into().unwrap();
        run_program_assert_result(program, expected_result);
    }
}

#[test]
fn push_twice() {
    let the_answer = BigUint::from(42_u8);

    let program = vec![
        Operation::Push(BigUint::from(1_u8)),
        Operation::Push(the_answer.clone()),
    ];
    run_program_assert_result(program, the_answer.try_into().unwrap());
}

#[test]
fn push_fill_stack() {
    let stack_top = BigUint::from(88_u8);

    // Push 1024 times
    let program = vec![Operation::Push(stack_top.clone()); 1024];
    run_program_assert_result(program, stack_top.try_into().unwrap());
}

#[test]
fn push_reverts_without_gas() {
    let stack_top = 88_u8;
    let initial_gas = (gas_cost::PUSH0 + gas_cost::PUSHN) as _;

    let program = vec![Operation::Push0, Operation::Push(BigUint::from(stack_top))];
    run_program_assert_gas_exact(program, stack_top, initial_gas);
}

#[test]
fn push_stack_overflow() {
    // Push 1025 times
    let program = vec![Operation::Push(BigUint::from(88_u8)); 1025];
    run_program_assert_revert(program);
}

#[test]
fn dup1_once() {
    let program = vec![
        Operation::Push(BigUint::from(10_u8)),
        Operation::Push(BigUint::from(31_u8)),
        Operation::Dup(1),
        Operation::Pop,
    ];

    run_program_assert_result(program, 31);
}

#[test]
fn dup2_once() {
    let program = vec![
        Operation::Push(BigUint::from(4_u8)),
        Operation::Push(BigUint::from(5_u8)),
        Operation::Push(BigUint::from(6_u8)),
        Operation::Dup(2),
    ];

    run_program_assert_result(program, 5);
}

#[rstest]
#[case(1)]
#[case(2)]
#[case(3)]
#[case(4)]
#[case(5)]
#[case(6)]
#[case(7)]
#[case(8)]
#[case(9)]
#[case(10)]
#[case(11)]
#[case(12)]
#[case(13)]
#[case(14)]
#[case(15)]
#[case(16)]
fn dup_nth(#[case] nth: u8) {
    let iter = (0..16u8).rev().map(|x| Operation::Push(BigUint::from(x)));
    let mut program = Vec::from_iter(iter);

    program.push(Operation::Dup(nth.into()));

    run_program_assert_result(program, nth - 1);
}

#[test]
fn dup_with_stack_underflow() {
    let program = vec![Operation::Dup(1)];

    run_program_assert_revert(program);
}

#[test]
fn push_push_shl() {
    let program = vec![
        Operation::Push(BigUint::from(1_u8)),
        Operation::Push(BigUint::from(4_u8)),
        Operation::Shl,
    ];

    run_program_assert_result(program, 16);
}

#[test]
fn shl_shift_grater_than_255() {
    let program = vec![
        Operation::Push(BigUint::from(2_u8)),
        Operation::Push(BigUint::from(256_u16)),
        Operation::Shl,
    ];

    run_program_assert_result(program, 0);
}

#[test]
fn shl_with_stack_underflow() {
    let program = vec![Operation::Shl];

    run_program_assert_revert(program);
}

#[test]
fn shl_out_of_gas() {
    let program = vec![
        Operation::Push(BigUint::from(1_u8)),
        Operation::Push(BigUint::from(4_u8)),
        Operation::Shl,
    ];
    let gas_needed = gas_cost::PUSHN * 2 + gas_cost::SHL;

    run_program_assert_gas_exact(program, 16, gas_needed as _);
}

#[test]
fn swap_first() {
    let program = vec![
        Operation::Push(BigUint::from(1_u8)),
        Operation::Push(BigUint::from(2_u8)),
        Operation::Swap(1),
    ];

    run_program_assert_result(program, 1);
}

#[test]
fn swap_16_and_get_the_swapped_one() {
    let program = vec![
        Operation::Push(BigUint::from(1_u8)),
        Operation::Push(BigUint::from(2_u8)),
        Operation::Push(BigUint::from(2_u8)),
        Operation::Push(BigUint::from(2_u8)),
        Operation::Push(BigUint::from(2_u8)),
        Operation::Push(BigUint::from(2_u8)),
        Operation::Push(BigUint::from(2_u8)),
        Operation::Push(BigUint::from(2_u8)),
        Operation::Push(BigUint::from(2_u8)),
        Operation::Push(BigUint::from(2_u8)),
        Operation::Push(BigUint::from(2_u8)),
        Operation::Push(BigUint::from(2_u8)),
        Operation::Push(BigUint::from(2_u8)),
        Operation::Push(BigUint::from(2_u8)),
        Operation::Push(BigUint::from(2_u8)),
        Operation::Push(BigUint::from(2_u8)),
        Operation::Push(BigUint::from(3_u8)),
        Operation::Swap(16),
        Operation::Pop,
        Operation::Pop,
        Operation::Pop,
        Operation::Pop,
        Operation::Pop,
        Operation::Pop,
        Operation::Pop,
        Operation::Pop,
        Operation::Pop,
        Operation::Pop,
        Operation::Pop,
        Operation::Pop,
        Operation::Pop,
        Operation::Pop,
        Operation::Pop,
        Operation::Pop,
    ];

    run_program_assert_result(program, 3);
}

#[test]
fn swap_stack_underflow() {
    let program = vec![
        Operation::Push(BigUint::from(1_u8)),
        Operation::Push(BigUint::from(2_u8)),
        Operation::Swap(2),
    ];

    run_program_assert_revert(program);
}

#[test]
fn push_push_add() {
    let (a, b) = (BigUint::from(11_u8), BigUint::from(31_u8));

    let program = vec![
        Operation::Push(a.clone()),
        Operation::Push(b.clone()),
        Operation::Add,
    ];
    run_program_assert_result(program, (a + b).try_into().unwrap());
}

#[test]
fn push_push_sub() {
    let (a, b) = (BigUint::from(11_u8), BigUint::from(31_u8));

    let program = vec![
        Operation::Push(a.clone()),
        Operation::Push(b.clone()),
        Operation::Sub,
    ];
    run_program_assert_result(program, 20);
}

#[test]
fn substraction_wraps_the_result() {
    let (a, b) = (BigUint::from(10_u8), BigUint::from(0_u8));

    let program = vec![
        Operation::Push(a.clone()),
        Operation::Push(b.clone()),
        Operation::Sub,
    ];

    let result = 0_u8.wrapping_sub(10);

    run_program_assert_result(program, result);
}

#[test]
fn sub_add_wrapping() {
    let a = (BigUint::from(1_u8) << 256) - 1_u8;

    let program = vec![
        Operation::Push(a),
        Operation::Push(BigUint::from(10_u8)),
        Operation::Add,
        Operation::Push(BigUint::from(10_u8)),
        Operation::Sub,
    ];

    run_program_assert_result(program, 1);
}

#[test]
fn add_with_stack_underflow() {
    run_program_assert_revert(vec![Operation::Add]);
}

#[test]
fn div_without_remainder() {
    let (a, b) = (BigUint::from(20_u8), BigUint::from(5_u8));

    let expected_result = (&a / &b).try_into().unwrap();

    let program = vec![
        Operation::Push(b), // <No collapse>
        Operation::Push(a), // <No collapse>
        Operation::Div,
    ];

    run_program_assert_result(program, expected_result);
}

#[test]
fn div_signed_division() {
    // a = [1, 0, 0, 0, .... , 0, 0, 0, 0] == 1 << 255
    let mut a = BigUint::from(0_u8);
    a.set_bit(255, true);
    // b = [0, 0, 1, 0, .... , 0, 0, 0, 0] == 1 << 253
    let mut b = BigUint::from(0_u8);
    b.set_bit(253, true);

    //r = a / b = [0, 0, 0, 0, ....., 0, 1, 0, 0] = 4 in decimal
    //If we take the lowest byte
    //r = [0, 0, 0, 0, 0, 1, 0, 0] = 4 in decimal
    let expected_result = (&a / &b).try_into().unwrap();

    let program = vec![
        Operation::Push(b), // <No collapse>
        Operation::Push(a), // <No collapse>
        Operation::Div,     // <No collapse>
    ];
    run_program_assert_result(program, expected_result);
}

#[test]
fn div_with_remainder() {
    let (a, b) = (BigUint::from(21_u8), BigUint::from(5_u8));

    let expected_result = (&a / &b).try_into().unwrap();

    let program = vec![
        Operation::Push(b), // <No collapse>
        Operation::Push(a), // <No collapse>
        Operation::Div,
    ];
    run_program_assert_result(program, expected_result);
}

#[test]
fn div_with_zero_denominator() {
    let (a, b) = (BigUint::from(5_u8), BigUint::from(0_u8));

    let expected_result: u8 = 0_u8;

    let program = vec![
        Operation::Push(b), // <No collapse>
        Operation::Push(a), // <No collapse>
        Operation::Div,
    ];
    run_program_assert_result(program, expected_result);
}

#[test]
fn div_with_zero_numerator() {
    let (a, b) = (BigUint::from(0_u8), BigUint::from(10_u8));

    let expected_result = (&a / &b).try_into().unwrap();

    let program = vec![
        Operation::Push(b), // <No collapse>
        Operation::Push(a), // <No collapse>
        Operation::Div,
    ];
    run_program_assert_result(program, expected_result);
}

#[test]
fn div_with_stack_underflow() {
    run_program_assert_revert(vec![Operation::Div]);
}

#[test]
fn sdiv_without_remainder() {
    let (a, b) = (BigUint::from(20_u8), BigUint::from(5_u8));

    let expected_result = (&a / &b).try_into().unwrap();

    let program = vec![
        Operation::Push(b), // <No collapse>
        Operation::Push(a), // <No collapse>
        Operation::Sdiv,
    ];

    run_program_assert_result(program, expected_result);
}

#[test]
fn sdiv_signed_division_1() {
    // a = [1, 0, 0, 0, .... , 0, 0, 0, 0] == 1 << 255
    let mut a = BigUint::from(0_u8);
    a.set_bit(255, true);
    // b = [0, 0, 1, 0, .... , 0, 0, 0, 0] == 1 << 253
    let mut b = BigUint::from(0_u8);
    b.set_bit(253, true);

    //r = a / b = [1, 1, 1, 1, ....., 1, 1, 0, 0]
    //If we take the lowest byte
    //r = [1, 1, 1, 1, 1, 1, 0, 0] = 252 in decimal
    let expected_result: u8 = 252_u8;

    let program = vec![
        Operation::Push(b), // <No collapse>
        Operation::Push(a), // <No collapse>
        Operation::Sdiv,    // <No collapse>
    ];

    run_program_assert_result(program, expected_result);
}

#[test]
fn sdiv_signed_division_2() {
    let a = BigInt::from(-2_i8);
    let b = BigInt::from(-1_i8);

    let expected_result: u8 = (&a / &b).try_into().unwrap();

    let a_biguint = biguint_256_from_bigint(a);
    let b_biguint = biguint_256_from_bigint(b);

    let program = vec![
        Operation::Push(b_biguint), // <No collapse>
        Operation::Push(a_biguint), // <No collapse>
        Operation::Sdiv,            // <No collapse>
    ];
    run_program_assert_result(program, expected_result);
}

#[test]
fn sdiv_with_remainder() {
    let (a, b) = (BigUint::from(21_u8), BigUint::from(5_u8));

    let expected_result = (&a / &b).try_into().unwrap();

    let program = vec![
        Operation::Push(b), // <No collapse>
        Operation::Push(a), // <No collapse>
        Operation::Sdiv,
    ];
    run_program_assert_result(program, expected_result);
}

#[test]
fn sdiv_with_zero_denominator() {
    let (a, b) = (BigUint::from(5_u8), BigUint::from(0_u8));

    let expected_result: u8 = 0_u8;

    let program = vec![
        Operation::Push(b), // <No collapse>
        Operation::Push(a), // <No collapse>
        Operation::Sdiv,
    ];
    run_program_assert_result(program, expected_result);
}

#[test]
fn sdiv_with_zero_numerator() {
    let (a, b) = (BigUint::from(0_u8), BigUint::from(10_u8));

    let expected_result = (&a / &b).try_into().unwrap();

    let program = vec![
        Operation::Push(b), // <No collapse>
        Operation::Push(a), // <No collapse>
        Operation::Sdiv,
    ];
    run_program_assert_result(program, expected_result);
}

#[test]
fn sdiv_gas_should_revert() {
    let (a, b) = (2_u8, 10_u8);

    let program = vec![
        Operation::Push(BigUint::from(b)),
        Operation::Push(BigUint::from(a)),
        Operation::Sdiv,
    ];
    let initial_gas = gas_cost::PUSHN * 2 + gas_cost::SDIV;
    let expected_result = a / b;
    run_program_assert_gas_exact(program, expected_result, initial_gas as _);
}

#[test]
fn push_push_normal_mul() {
    let (a, b) = (BigUint::from(2_u8), BigUint::from(42_u8));

    let program = vec![
        Operation::Push(a.clone()),
        Operation::Push(b.clone()),
        Operation::Mul,
    ];
    run_program_assert_result(program, (a * b).try_into().unwrap());
}

#[test]
fn mul_wraps_result() {
    let a = BigUint::from_bytes_be(&[0xFF; 32]);
    let program = vec![
        Operation::Push(a.clone()),
        Operation::Push(BigUint::from(2_u8)),
        Operation::Mul,
    ];
    run_program_assert_result(program, 254);
}

#[test]
fn mul_with_stack_underflow() {
    run_program_assert_revert(vec![Operation::Mul]);
}

#[test]
fn push_push_shr() {
    let program = vec![
        Operation::Push(BigUint::from(32_u8)),
        Operation::Push(BigUint::from(2_u8)),
        Operation::Shr,
    ];

    run_program_assert_result(program, 8);
}

#[test]
fn shift_bigger_than_256() {
    let program = vec![
        Operation::Push(BigUint::from(255_u8)),
        Operation::Push(BigUint::from(256_u16)),
        Operation::Shr,
    ];

    run_program_assert_result(program, 0);
}

#[test]
fn shr_with_stack_underflow() {
    run_program_assert_revert(vec![Operation::Shr]);
}

#[test]
fn push_push_xor() {
    let program = vec![
        Operation::Push(BigUint::from(10_u8)),
        Operation::Push(BigUint::from(5_u8)),
        Operation::Xor,
    ];

    run_program_assert_result(program, 15);
}

#[test]
fn xor_with_stack_underflow() {
    let program = vec![Operation::Xor];

    run_program_assert_revert(program);
}

#[test]
fn xor_out_of_gas() {
    let (a, b) = (1_u8, 2_u8);
    let program = vec![
        Operation::Push(BigUint::from(a)),
        Operation::Push(BigUint::from(b)),
        Operation::Xor,
    ];
    let initial_gas = gas_cost::PUSHN * 2 + gas_cost::XOR;
    let expected_result = a ^ b;
    run_program_assert_gas_exact(program, expected_result, initial_gas as _);
}

#[test]
fn push_push_pop() {
    // Push two values to the stack and then pop once
    // The program result should be equal to the first
    // pushed value
    let (a, b) = (BigUint::from(1_u8), BigUint::from(2_u8));

    let program = vec![
        Operation::Push(a.clone()),
        Operation::Push(b),
        Operation::Pop,
    ];
    run_program_assert_result(program, a.try_into().unwrap());
}

#[test]
fn pop_with_stack_underflow() {
    // Pop with an empty stack
    let program = vec![Operation::Pop];
    run_program_assert_revert(program);
}

#[test]
fn push_push_sar() {
    let (value, shift) = (2_u8, 1_u8);
    let program = vec![
        Operation::Push(BigUint::from(value)),
        Operation::Push(BigUint::from(shift)),
        Operation::Sar,
    ];
    let expected_result = value >> shift;
    run_program_assert_result(program, expected_result);
}

#[test]
fn sar_with_stack_underflow() {
    let program = vec![Operation::Sar];
    run_program_assert_revert(program);
}

#[test]
fn push_push_byte() {
    let mut value: [u8; 32] = [0; 32];
    let desired_byte = 0xff;
    let offset: u8 = 16;
    value[offset as usize] = desired_byte;
    let value: BigUint = BigUint::from_bytes_be(&value);
    let program = vec![
        Operation::Push(value),
        Operation::Push(BigUint::from(offset)),
        Operation::Byte,
    ];
    run_program_assert_result(program, desired_byte);
}

#[test]
fn byte_with_stack_underflow() {
    let program = vec![Operation::Byte];
    run_program_assert_revert(program);
}

#[test]
fn sar_with_negative_value_preserves_sign() {
    // in this example the the value to be shifted is a 256 bit number
    // where the most significative bit is 1 cand the rest of the bits are 0.
    // i.e,  value = 1000..0000
    //
    // if we shift this value 255 positions to the right, given that
    // the sar operation preserves the sign, the result must be a number
    // in which every bit is 1
    // i.e, result = 1111..1111
    //
    // given that the program results is a u8, the result is then truncated
    // to the less 8 significative bits, i.e  result = 0b11111111.
    //
    // this same example can be visualized in the evm playground in the following link
    // https://www.evm.codes/playground?fork=cancun&unit=Wei&codeType=Mnemonic&code='%2F%2F%20Example%201z32%200x8yyyz8%20255wSAR'~0000000zwPUSHy~~~w%5Cn%01wyz~_

    let mut value: [u8; 32] = [0; 32];
    value[0] = 0b10000000;
    let value = BigUint::from_bytes_be(&value);

    let shift: u8 = 255;
    let program = vec![
        Operation::Push(value),
        Operation::Push(BigUint::from(shift)),
        Operation::Sar,
    ];
    let expected_result = 0b11111111;
    run_program_assert_result(program, expected_result);
}

#[test]
fn sar_with_positive_value_preserves_sign() {
    let mut value: [u8; 32] = [0xff; 32];
    value[0] = 0;
    let value = BigUint::from_bytes_be(&value);

    let shift: u8 = 255;
    let program = vec![
        Operation::Push(value),
        Operation::Push(BigUint::from(shift)),
        Operation::Sar,
    ];
    let expected_result = 0;
    run_program_assert_result(program, expected_result);
}

#[test]
fn sar_with_shift_out_of_bounds() {
    // even if the shift is larger than 255 the SAR operation should
    // work the same.

    let value = BigUint::from_bytes_be(&[0xff; 32]);
    let shift: usize = 1024;
    let program = vec![
        Operation::Push(value),
        Operation::Push(BigUint::from(shift)),
        Operation::Sar,
    ];
    // in this case the expected result is 0xff because of the sign extension
    let expected_result = 0xff;
    run_program_assert_result(program, expected_result);
}

#[test]
fn byte_with_offset_out_of_bounds() {
    // must consider this case yet
    let value: [u8; 32] = [0xff; 32];
    let value: BigUint = BigUint::from_bytes_be(&value);
    let offset = BigUint::from(32_u8);
    let program = vec![
        Operation::Push(value),
        Operation::Push(offset),
        Operation::Byte,
    ];
    run_program_assert_result(program, 0);
}

#[test]
fn jumpdest() {
    let expected = 5;
    let program = vec![
        Operation::Jumpdest { pc: 0 },
        Operation::Push(BigUint::from(expected)),
        Operation::Jumpdest { pc: 34 },
    ];
    run_program_assert_result(program, expected)
}

#[test]
fn jumpdest_gas_should_revert() {
    let program = vec![
        Operation::Push0,
        Operation::Jumpdest { pc: 0 },
        Operation::Jumpdest { pc: 1 },
        Operation::Jumpdest { pc: 2 },
    ];
    let needed_gas = gas_cost::PUSH0 + gas_cost::JUMPDEST * 3;
    run_program_assert_gas_exact(program, 0, needed_gas as _);
}

#[test]
fn test_eq_true() {
    let program = vec![
        Operation::Push(BigUint::from(1_u8)),
        Operation::Push(BigUint::from(1_u8)),
        Operation::Eq,
    ];
    run_program_assert_result(program, 1);
}

#[test]
fn test_eq_false() {
    let program = vec![
        Operation::Push(BigUint::from(1_u8)),
        Operation::Push(BigUint::from(2_u8)),
        Operation::Eq,
    ];
    run_program_assert_result(program, 0);
}

#[test]
fn test_eq_with_stack_underflow() {
    run_program_assert_revert(vec![Operation::Eq]);
}

#[test]
fn test_or() {
    let a = BigUint::from(0b1010_u8);
    let b = BigUint::from(0b1110_u8);
    let expected = 0b1110_u8;
    let program = vec![
        Operation::Push(a.clone()),
        Operation::Push(b.clone()),
        Operation::Or,
    ];
    run_program_assert_result(program, expected);
}

#[test]
fn test_or_with_stack_underflow() {
    let program = vec![Operation::Or];
    run_program_assert_revert(program);
}

#[test]
fn jumpi_with_true_condition() {
    // this test is equivalent to the following bytecode program
    //
    // [00] PUSH1 5
    // [02] PUSH1 1  // push condition
    // [04] PUSH1 9  // push pc
    // [06] JUMPI
    // [07] PUSH1 10
    // [09] JUMPDEST
    let (a, b) = (5_u8, 10_u8);
    let condition: BigUint = BigUint::from(1_u8);
    let pc: usize = 9;
    let program = vec![
        Operation::Push(BigUint::from(a)),
        Operation::Push(condition),
        Operation::Push(BigUint::from(pc as u8)),
        Operation::Jumpi,
        Operation::Push(BigUint::from(b)), // this should not be executed
        Operation::Jumpdest { pc },
    ];
    run_program_assert_result(program, a);
}

#[test]
fn test_iszero_true() {
    let program = vec![Operation::Push(BigUint::from(0_u8)), Operation::IsZero];
    run_program_assert_result(program, 1);
}

#[test]
fn test_iszero_false() {
    let program = vec![Operation::Push(BigUint::from(1_u8)), Operation::IsZero];
    run_program_assert_result(program, 0);
}

#[test]
fn test_iszero_stack_underflow() {
    let program = vec![Operation::IsZero];
    run_program_assert_revert(program);
}

#[test]
fn jump() {
    // this test is equivalent to the following bytecode program
    // the program executes sequentially until the JUMP where
    // it jumps to the opcode in the position 7 so the PUSH1 10
    // opcode is not executed => the return value should be equal
    // to the first pushed value (a = 5)
    //
    // [00] PUSH1 5
    // [02] PUSH1 7  // push pc
    // [04] JUMP
    // [05] PUSH1 10
    // [07] JUMPDEST
    let (a, b) = (5_u8, 10_u8);
    let pc: usize = 7;
    let program = vec![
        Operation::Push(BigUint::from(a)),
        Operation::Push(BigUint::from(pc as u8)),
        Operation::Jump,
        Operation::Push(BigUint::from(b)), // this should not be executed
        Operation::Jumpdest { pc },
    ];
    run_program_assert_result(program, a);
}

#[test]
fn jumpi_with_false_condition() {
    // this test is equivalent to the following bytecode program
    //
    // [00] PUSH1 5
    // [02] PUSH1 0  // push condition
    // [04] PUSH1 9  // push pc
    // [06] JUMPI
    // [07] PUSH1 10
    // [09] JUMPDEST
    let (a, b) = (5_u8, 10_u8);
    let condition: BigUint = BigUint::from(0_u8);
    let pc: usize = 9;
    let program = vec![
        Operation::Push(BigUint::from(a)),
        Operation::Push(condition),
        Operation::Push(BigUint::from(pc as u8)),
        Operation::Jumpi,
        Operation::Push(BigUint::from(b)),
        Operation::Jumpdest { pc },
    ];
    run_program_assert_result(program, b);
}

#[test]
fn jumpi_reverts_if_pc_is_wrong() {
    // if the pc given does not correspond to a jump destination then
    // the program should revert
    let pc = BigUint::from(7_u8);
    let condition = BigUint::from(1_u8);
    let program = vec![
        Operation::Push(condition),
        Operation::Push(pc),
        Operation::Jumpi,
        Operation::Jumpdest { pc: 83 },
    ];
    run_program_assert_revert(program);
}

#[test]
fn jump_reverts_if_pc_is_wrong() {
    // if the pc given does not correspond to a jump destination then
    // the program should revert
    let pc = BigUint::from(7_u8);
    let program = vec![
        Operation::Push(pc),
        Operation::Jump,
        Operation::Jumpdest { pc: 83 },
    ];
    run_program_assert_revert(program);
}

#[test]
fn jumpi_does_not_revert_if_pc_is_wrong_but_branch_is_not_taken() {
    // if the pc given does not correspond to a jump destination
    // but the branch is not taken then the program should not revert
    let pc = BigUint::from(7_u8);
    let condition = BigUint::from(0_u8);
    let a = 10_u8;
    let program = vec![
        Operation::Push(condition),
        Operation::Push(pc),
        Operation::Jumpi,
        Operation::Push(BigUint::from(a)),
        Operation::Jumpdest { pc: 83 },
    ];
    run_program_assert_result(program, a);
}

#[test]
fn pc_with_previous_push() {
    let pc = 33;
    let program = vec![
        Operation::Push(BigUint::from(8_u8)), // <No collapse>
        Operation::PC { pc },                 // <No collapse>
    ];
    run_program_assert_result(program, pc as u8)
}

#[test]
fn pc_with_no_previous_operation() {
    let pc = 0;
    let program = vec![
        Operation::PC { pc }, // <No collapse>
    ];
    run_program_assert_result(program, pc as u8)
}

#[test]
fn pc_gas_should_revert() {
    let program = vec![Operation::Push0, Operation::PC { pc: 0 }];
    let needed_gas = gas_cost::PUSH0 + gas_cost::PC;
    run_program_assert_gas_exact(program, 0, needed_gas as _);
}

#[test]
fn test_and() {
    let (a, b) = (BigUint::from(0b1010_u8), BigUint::from(0b1100_u8));
    let expected_result = 0b1000_u8;
    let program = vec![Operation::Push(a), Operation::Push(b), Operation::And];
    run_program_assert_result(program, expected_result);
}
#[test]
fn test_and_with_zero() {
    let a = BigUint::from(0_u8);
    let b = BigUint::from(0xFF_u8);
    let expected_result = 0_u8;
    let program = vec![Operation::Push(a), Operation::Push(b), Operation::And];
    run_program_assert_result(program, expected_result);
}

#[test]
fn and_with_stack_underflow() {
    run_program_assert_revert(vec![Operation::And]);
}

#[test]
fn mod_with_non_zero_result() {
    let (num, den) = (BigUint::from(31_u8), BigUint::from(10_u8));
    let expected_result = (&num % &den).try_into().unwrap();

    let program = vec![Operation::Push(den), Operation::Push(num), Operation::Mod];
    run_program_assert_result(program, expected_result);
}

#[test]
fn mod_with_result_zero() {
    let (num, den) = (BigUint::from(10_u8), BigUint::from(2_u8));
    let expected_result = (&num % &den).try_into().unwrap();

    let program = vec![Operation::Push(den), Operation::Push(num), Operation::Mod];
    run_program_assert_result(program, expected_result);
}

#[test]
fn mod_with_zero_denominator() {
    let (num, den) = (BigUint::from(10_u8), BigUint::from(0_u8));

    let program = vec![Operation::Push(den), Operation::Push(num), Operation::Mod];
    run_program_assert_result(program, 0);
}

#[test]
fn mod_with_zero_numerator() {
    let (num, den) = (BigUint::from(0_u8), BigUint::from(25_u8));

    let program = vec![Operation::Push(den), Operation::Push(num), Operation::Mod];
    run_program_assert_result(program, 0);
}

#[test]
fn mod_with_stack_underflow() {
    run_program_assert_revert(vec![Operation::Mod]);
}

#[test]
fn mod_reverts_when_program_runs_out_of_gas() {
    let (a, b) = (5_u8, 10_u8);
    let program: Vec<Operation> = vec![
        Operation::Push(BigUint::from(b)),
        Operation::Push(BigUint::from(a)),
        Operation::Mod,
    ];
    let initial_gas = gas_cost::PUSHN * 2 + gas_cost::MOD;
    let expected_result = a % b;
    run_program_assert_gas_exact(program, expected_result, initial_gas as _);
}

#[test]
fn smod_with_negative_operands() {
    // -8 mod -3 = -2
    let num = biguint_256_from_bigint(BigInt::from(-8_i8));
    let den = biguint_256_from_bigint(BigInt::from(-3_i8));

    let expected_result = biguint_256_from_bigint(BigInt::from(-2_i8));
    let result_last_byte = expected_result.to_bytes_be()[31];

    let program = vec![Operation::Push(den), Operation::Push(num), Operation::SMod];
    run_program_assert_result(program, result_last_byte);
}

#[test]
fn smod_with_negative_denominator() {
    // 8 mod -3 = 2
    let num = BigUint::from(8_u8);
    let den = biguint_256_from_bigint(BigInt::from(-3_i8));

    let expected_result = BigUint::from(2_u8);

    let program = vec![Operation::Push(den), Operation::Push(num), Operation::SMod];
    run_program_assert_result(program, expected_result.try_into().unwrap());
}

#[test]
fn smod_with_negative_numerator() {
    // -8 mod 3 = -2
    let num = biguint_256_from_bigint(BigInt::from(-8_i8));
    let den = BigUint::from(3_u8);

    let expected_result = biguint_256_from_bigint(BigInt::from(-2_i8));
    let result_last_byte = expected_result.to_bytes_be()[31];

    let program = vec![Operation::Push(den), Operation::Push(num), Operation::SMod];
    run_program_assert_result(program, result_last_byte);
}

#[test]
fn smod_with_positive_operands() {
    let (num, den) = (BigUint::from(31_u8), BigUint::from(10_u8));
    let expected_result = (&num % &den).try_into().unwrap();

    let program = vec![Operation::Push(den), Operation::Push(num), Operation::SMod];
    run_program_assert_result(program, expected_result);
}

#[test]
fn smod_with_zero_denominator() {
    let (num, den) = (BigUint::from(10_u8), BigUint::from(0_u8));

    let program = vec![Operation::Push(den), Operation::Push(num), Operation::SMod];
    run_program_assert_result(program, 0);
}

#[test]
fn smod_with_stack_underflow() {
    run_program_assert_revert(vec![Operation::SMod]);
}

#[test]
fn smod_reverts_when_program_runs_out_of_gas() {
    let (a, b) = (5_u8, 10_u8);
    let program = vec![
        Operation::Push(BigUint::from(b)),
        Operation::Push(BigUint::from(a)),
        Operation::SMod,
    ];
    let expected_result = a % b;
    let needed_gas = gas_cost::PUSHN * 2 + gas_cost::SMOD;
    run_program_assert_gas_exact(program, expected_result, needed_gas as _);
}

#[test]
fn addmod_with_non_zero_result() {
    let (a, b, den) = (
        BigUint::from(13_u8),
        BigUint::from(30_u8),
        BigUint::from(10_u8),
    );

    let program = vec![
        Operation::Push(den.clone()),
        Operation::Push(b.clone()),
        Operation::Push(a.clone()),
        Operation::Addmod,
    ];
    run_program_assert_result(program, ((a + b) % den).try_into().unwrap());
}

#[test]
fn addmod_with_stack_underflow() {
    run_program_assert_revert(vec![Operation::Addmod]);
}

#[test]
fn addmod_with_zero_denominator() {
    let program = vec![
        Operation::Push(BigUint::from(0_u8)),
        Operation::Push(BigUint::from(31_u8)),
        Operation::Push(BigUint::from(11_u8)),
        Operation::Addmod,
    ];
    run_program_assert_result(program, 0);
}

#[test]
fn addmod_with_overflowing_add() {
    let (a, b, den) = (
        BigUint::from_bytes_be(&[0xff; 32]),
        BigUint::from(1_u8),
        BigUint::from(10_u8),
    );

    let program = vec![
        Operation::Push(den.clone()),
        Operation::Push(b.clone()),
        Operation::Push(a.clone()),
        Operation::Addmod,
    ];
    run_program_assert_result(program, ((a + b) % den).try_into().unwrap());
}

#[test]
fn addmod_reverts_when_program_runs_out_of_gas() {
    let (a, b, den) = (
        BigUint::from(5_u8),
        BigUint::from(10_u8),
        BigUint::from(2_u8),
    );

    let program = vec![
        Operation::Push(den.clone()),
        Operation::Push(b.clone()),
        Operation::Push(a.clone()),
        Operation::Addmod,
    ];

    let needed_gas = gas_cost::PUSHN * 3 + gas_cost::ADDMOD;
    let expected_result = ((a + b) % den).try_into().unwrap();

    run_program_assert_gas_exact(program, expected_result, needed_gas as _);
}

#[test]
fn test_gt_less_than() {
    let a = BigUint::from(9_u8);
    let b = BigUint::from(8_u8);
    let program = vec![Operation::Push(a), Operation::Push(b), Operation::Gt];
    run_program_assert_result(program, 1);
}

#[test]
fn test_gt_greater_than() {
    let a = BigUint::from(8_u8);
    let b = BigUint::from(9_u8);
    let program = vec![Operation::Push(a), Operation::Push(b), Operation::Gt];
    run_program_assert_result(program, 0);
}

#[test]
fn test_gt_equal() {
    let a = BigUint::from(10_u8);
    let b = BigUint::from(10_u8);
    let program = vec![Operation::Push(a), Operation::Push(b), Operation::Gt];
    run_program_assert_result(program, 0);
}

#[test]
fn gt_with_stack_underflow() {
    run_program_assert_revert(vec![Operation::Gt]);
}

#[test]
fn mulmod_with_non_zero_result() {
    let (a, b, den) = (
        BigUint::from(13_u8),
        BigUint::from(30_u8),
        BigUint::from(10_u8),
    );

    let program = vec![
        Operation::Push(den.clone()),
        Operation::Push(b.clone()),
        Operation::Push(a.clone()),
        Operation::Mulmod,
    ];
    run_program_assert_result(program, ((a * b) % den).try_into().unwrap());
}

#[test]
fn mulmod_with_stack_underflow() {
    run_program_assert_revert(vec![Operation::Mulmod]);
}

#[test]
fn mulmod_with_zero_denominator() {
    let program = vec![
        Operation::Push(BigUint::from(0_u8)),
        Operation::Push(BigUint::from(31_u8)),
        Operation::Push(BigUint::from(11_u8)),
        Operation::Addmod,
    ];
    run_program_assert_result(program, 0);
}

#[test]
fn mulmod_with_overflow() {
    let (a, b, den) = (
        BigUint::from_bytes_be(&[0xff; 32]),
        BigUint::from_bytes_be(&[0xff; 32]),
        BigUint::from(10_u8),
    );

    let program = vec![
        Operation::Push(den.clone()),
        Operation::Push(b.clone()),
        Operation::Push(a.clone()),
        Operation::Mulmod,
    ];
    run_program_assert_result(program, ((a * b) % den).try_into().unwrap());
}

#[test]
fn mulmod_reverts_when_program_runs_out_of_gas() {
    let (a, b, den) = (
        BigUint::from(13_u8),
        BigUint::from(30_u8),
        BigUint::from(10_u8),
    );

    let program = vec![
        Operation::Push(den.clone()),
        Operation::Push(b.clone()),
        Operation::Push(a.clone()),
        Operation::Mulmod,
    ];

    let needed_gas = gas_cost::PUSHN * 3 + gas_cost::MULMOD;
    let expected_result = ((a * b) % den).try_into().unwrap();

    run_program_assert_gas_exact(program, expected_result, needed_gas as _);
}

#[test]
fn test_sgt_positive_greater_than() {
    let a = BigUint::from(2_u8);
    let b = BigUint::from(1_u8);

    let program = vec![
        Operation::Push(a.clone()),
        Operation::Push(b.clone()),
        Operation::Sgt,
    ];
    run_program_assert_result(program, 0);
}

#[test]
fn test_sgt_positive_less_than() {
    let a = BigUint::from(0_u8);
    let b = BigUint::from(2_u8);

    let program = vec![
        Operation::Push(a.clone()),
        Operation::Push(b.clone()),
        Operation::Sgt,
    ];
    run_program_assert_result(program, 1);
}

#[test]
fn test_sgt_signed_less_than() {
    let mut a = BigUint::from(3_u8);
    a.set_bit(255, true);
    let b = BigUint::from(2_u8);

    let program = vec![
        Operation::Push(a.clone()),
        Operation::Push(b.clone()),
        Operation::Sgt,
    ];

    run_program_assert_result(program, 1);
}

#[test]
fn test_sgt_signed_greater_than() {
    let a = BigUint::from(2_u8);
    let mut b = BigUint::from(3_u8);
    b.set_bit(255, true);

    let program = vec![
        Operation::Push(a.clone()),
        Operation::Push(b.clone()),
        Operation::Sgt,
    ];
    run_program_assert_result(program, 0);
}

#[test]
fn test_sgt_equal() {
    let a = BigUint::from(2_u8);
    let b = BigUint::from(2_u8);

    let program = vec![
        Operation::Push(a.clone()),
        Operation::Push(b.clone()),
        Operation::Sgt,
    ];
    run_program_assert_result(program, 0);
}

#[test]
fn test_sgt_stack_underflow() {
    let program = vec![Operation::Sgt];
    run_program_assert_revert(program);
}

#[test]
fn test_lt_false() {
    let program = vec![
        Operation::Push(BigUint::from(1_u8)),
        Operation::Push(BigUint::from(2_u8)),
        Operation::Lt,
    ];
    run_program_assert_result(program, 0);
}

#[test]
fn test_lt_true() {
    let program = vec![
        Operation::Push(BigUint::from(2_u8)),
        Operation::Push(BigUint::from(1_u8)),
        Operation::Lt,
    ];
    run_program_assert_result(program, 1);
}

#[test]
fn test_lt_equal() {
    let program = vec![
        Operation::Push(BigUint::from(1_u8)),
        Operation::Push(BigUint::from(1_u8)),
        Operation::Lt,
    ];
    run_program_assert_result(program, 0);
}

#[test]
fn test_lt_stack_underflow() {
    let program = vec![Operation::Lt];
    run_program_assert_revert(program);
}

#[test]
fn test_gas_with_add_should_revert() {
    let x = 1_u8;

    let program = vec![
        Operation::Push(BigUint::from(x)),
        Operation::Push(BigUint::from(x)),
        Operation::Add,
    ];
    let expected_result = x + x;
    let needed_gas = gas_cost::PUSHN * 2 + gas_cost::ADD;
    run_program_assert_gas_exact(program, expected_result, needed_gas as _);
}

#[test]
fn stop() {
    // the push operation should not be executed
    let program = vec![Operation::Stop, Operation::Push(BigUint::from(10_u8))];
    run_program_assert_result(program, 0);
}

#[test]
fn push_push_exp() {
    let (a, b) = (BigUint::from(2_u8), BigUint::from(3_u8));
    let program = vec![
        Operation::Push(a.clone()),
        Operation::Push(b.clone()),
        Operation::Exp,
    ];

    run_program_assert_result(program, (a.pow(b.try_into().unwrap())).try_into().unwrap());
}

#[test]
fn exp_with_overflow_should_wrap() {
    let a = BigUint::from(3_u8);
    let b = BigUint::from(256_u16);
    let program = vec![
        Operation::Push(a.clone()),
        Operation::Push(b.clone()),
        Operation::Exp,
    ];
    run_program_assert_result(program, 1);
}

#[test]
fn exp_with_stack_underflow() {
    let program = vec![Operation::Exp];
    run_program_assert_revert(program);
}

#[test]
fn sar_reverts_when_program_runs_out_of_gas() {
    let (value, shift) = (2_u8, 1_u8);
    let program: Vec<Operation> = vec![
        Operation::Push(BigUint::from(value)),
        Operation::Push(BigUint::from(shift)),
        Operation::Sar,
    ];
    let needed_gas = gas_cost::PUSHN + gas_cost::PUSHN + gas_cost::ADD;
    run_program_assert_gas_exact(program, value >> shift, needed_gas as _);
}

#[test]
fn pop_reverts_when_program_runs_out_of_gas() {
    let expected_result = 33_u8;
    let program = vec![
        Operation::Push(BigUint::from(expected_result)),
        Operation::Push(BigUint::from(expected_result + 1)),
        Operation::Pop,
    ];
    let needed_gas = gas_cost::PUSHN * 2 + gas_cost::POP;
    run_program_assert_gas_exact(program, expected_result, needed_gas as _);
}

#[test]
fn signextend_one_byte_negative_value() {
    /*
    Since we are constrained by the output size u8, in order to check that the result
    was correctly sign extended (completed with 1s), we have to divide by 2 so we can check
    that the first byte is 0xFF = [1, 1, 1, 1, 1, 1, 1, 1]
    */
    let value = BigUint::from(0xFF_u8);
    let value_bytes_size = BigUint::from(0_u8);
    let denominator = BigUint::from(2_u8);

    let expected_result = 0xFF_u8;

    let program = vec![
        Operation::Push(denominator),      // <No collapse>
        Operation::Push(value),            // <No collapse>
        Operation::Push(value_bytes_size), // <No collapse>
        Operation::SignExtend,             // <No collapse>
        Operation::Div,
    ];
    run_program_assert_result(program, expected_result);
}

#[test]
fn signextend_one_byte_positive_value() {
    /*
    Since we are constrained by the output size u8, in order to check that the result
    was correctly sign extended (completed with 0s), we have to divide by 2 so we can check
    that the first byte is 0x3F = [0, 0, 1, 1, 1, 1, 1, 1]
    */
    let value = BigUint::from(0x7F_u8);
    let value_bytes_size = BigUint::from(0_u8);
    let denominator = BigUint::from(2_u8);

    let expected_result = 0x3F_u8;

    let program = vec![
        Operation::Push(denominator),      // <No collapse>
        Operation::Push(value),            // <No collapse>
        Operation::Push(value_bytes_size), // <No collapse>
        Operation::SignExtend,             // <No collapse>
        Operation::Div,
    ];

    run_program_assert_result(program, expected_result);
}

#[test]
fn signextend_with_stack_underflow() {
    let program = vec![Operation::SignExtend];
    run_program_assert_revert(program);
}

#[test]
fn signextend_gas_should_revert() {
    let value = BigUint::from(0x7F_u8);
    let value_bytes_size = BigUint::from(0_u8);
    let program = vec![
        Operation::Push(value.clone()),
        Operation::Push(value_bytes_size.clone()),
        Operation::SignExtend,
    ];
    let expected_result = value.try_into().unwrap();
    let needed_gas = gas_cost::PUSHN * 2 + gas_cost::SIGNEXTEND;
    run_program_assert_gas_exact(program, expected_result, needed_gas as _);
<<<<<<< HEAD
}

#[test]
fn gas_get_starting_value() {
    const INITIAL_GAS: i64 = 30;

    let expected_result = (INITIAL_GAS - gas_cost::GAS) as _;

    let program = vec![
        Operation::Gas, // <No collapse>
=======
}

#[test]
fn gas_get_starting_value() {
    const INITIAL_GAS: i64 = 30;

    let expected_result = (INITIAL_GAS - gas_cost::GAS) as _;

    let program = vec![
        Operation::Gas, // <No collapse>
    ];

    run_program_assert_result_with_gas(program, expected_result, INITIAL_GAS as _);
}

#[test]
fn gas_value_after_operations() {
    const INITIAL_GAS: i64 = 50;

    let gas_consumption = gas_cost::PUSHN * 3 + gas_cost::ADD * 2 + gas_cost::GAS;
    let expected_result = (INITIAL_GAS - gas_consumption) as _;

    let program = vec![
        Operation::Push(BigUint::ZERO), // <No collapse>
        Operation::Push(BigUint::ZERO), // <No collapse>
        Operation::Push(BigUint::ZERO), // <No collapse>
        Operation::Add,                 // <No collapse>
        Operation::Add,                 // <No collapse>
        Operation::Gas,                 // <No collapse>
>>>>>>> 100ea378
    ];

    run_program_assert_result_with_gas(program, expected_result, INITIAL_GAS as _);
}

#[test]
<<<<<<< HEAD
fn gas_value_after_operations() {
    const INITIAL_GAS: i64 = 50;

    let gas_consumption = gas_cost::PUSHN * 3 + gas_cost::ADD * 2 + gas_cost::GAS;
    let expected_result = (INITIAL_GAS - gas_consumption) as _;

    let program = vec![
        Operation::Push(BigUint::ZERO), // <No collapse>
        Operation::Push(BigUint::ZERO), // <No collapse>
        Operation::Push(BigUint::ZERO), // <No collapse>
        Operation::Add,                 // <No collapse>
        Operation::Add,                 // <No collapse>
        Operation::Gas,                 // <No collapse>
    ];

    run_program_assert_result_with_gas(program, expected_result, INITIAL_GAS as _);
}

#[test]
fn gas_without_enough_gas_revert() {
    let gas_consumption = gas_cost::PUSHN * 3 + gas_cost::ADD * 2 + gas_cost::GAS;
    let expected_result = 0;

    let program = vec![
        Operation::Push(BigUint::ZERO), // <No collapse>
        Operation::Push(BigUint::ZERO), // <No collapse>
        Operation::Push(BigUint::ZERO), // <No collapse>
        Operation::Add,                 // <No collapse>
        Operation::Add,                 // <No collapse>
        Operation::Gas,                 // <No collapse>
    ];

    run_program_assert_gas_exact(program, expected_result, gas_consumption as _);
=======
fn gas_without_enough_gas_revert() {
    let gas_consumption = gas_cost::PUSHN * 3 + gas_cost::ADD * 2 + gas_cost::GAS;
    let expected_result = 0;

    let program = vec![
        Operation::Push(BigUint::ZERO), // <No collapse>
        Operation::Push(BigUint::ZERO), // <No collapse>
        Operation::Push(BigUint::ZERO), // <No collapse>
        Operation::Add,                 // <No collapse>
        Operation::Add,                 // <No collapse>
        Operation::Gas,                 // <No collapse>
    ];

    run_program_assert_gas_exact(program, expected_result, gas_consumption as _);
}

#[test]
fn byte_gas_cost() {
    let value: [u8; 32] = [0xff; 32];
    let offset = BigUint::from(16_u8);
    let program: Vec<Operation> = vec![
        Operation::Push(BigUint::from_bytes_be(&value)),
        Operation::Push(offset),
        Operation::Byte,
    ];
    let needed_gas = gas_cost::PUSHN * 2 + gas_cost::BYTE;
    let expected_result = 0xff;
    run_program_assert_result_with_gas(program, expected_result, needed_gas as _);
}

#[test]
fn and_reverts_when_program_run_out_of_gas() {
    let (a, b) = (BigUint::from(0_u8), BigUint::from(1_u8));
    let program = vec![
        Operation::Push(a.clone()),
        Operation::Push(b.clone()),
        Operation::And,
    ];
    let needed_gas = gas_cost::PUSHN * 2 + gas_cost::AND;
    let expected_result = (a & b).try_into().unwrap();

    run_program_assert_gas_exact(program, expected_result, needed_gas as _);
}

#[test]
fn exp_reverts_when_program_runs_out_of_gas() {
    let program = vec![
        Operation::Push(BigUint::from(3_u8)),
        Operation::Push(BigUint::from(256_u16)),
        Operation::Exp,
    ];

    let initial_gas = gas_cost::PUSHN * 2 + gas_cost::EXP;
    let expected_result = 1;
    run_program_assert_gas_exact(program, expected_result, initial_gas as _);
}

#[test]
fn lt_reverts_when_program_runs_out_of_gas() {
    let (a, b) = (BigUint::from(0_u8), BigUint::from(1_u8));
    let program = vec![
        Operation::Push(a.clone()),
        Operation::Push(b.clone()),
        Operation::Lt,
    ];
    let needed_gas = gas_cost::PUSHN * 2 + gas_cost::LT;
    let expected_result = if a < b { 0 } else { 1 };
    run_program_assert_gas_exact(program, expected_result, needed_gas as _);
}

#[test]
fn sgt_reverts_when_program_runs_out_of_gas() {
    let (a, b) = (BigUint::from(0_u8), BigUint::from(1_u8));
    let program = vec![
        Operation::Push(a.clone()),
        Operation::Push(b.clone()),
        Operation::Sgt,
    ];
    let needed_gas = gas_cost::PUSHN * 2 + gas_cost::SGT;
    let expected_result = if a > b { 0 } else { 1 };
    run_program_assert_gas_exact(program, expected_result, needed_gas as _);
}

#[test]
fn gt_reverts_when_program_runs_out_of_gas() {
    let (a, b) = (BigUint::from(0_u8), BigUint::from(1_u8));
    let program = vec![
        Operation::Push(a.clone()),
        Operation::Push(b.clone()),
        Operation::Gt,
    ];
    let needed_gas = gas_cost::PUSHN * 2 + gas_cost::GT;
    let expected_result = if a > b { 1 } else { 0 };
    run_program_assert_gas_exact(program, expected_result, needed_gas as _);
}

#[test]
fn eq_reverts_when_program_runs_out_of_gas() {
    let (a, b) = (BigUint::from(0_u8), BigUint::from(1_u8));
    let program = vec![
        Operation::Push(a.clone()),
        Operation::Push(b.clone()),
        Operation::Eq,
    ];
    let needed_gas = gas_cost::PUSHN * 2 + gas_cost::EQ;
    let expected_result = if a == b { 1 } else { 0 };
    run_program_assert_gas_exact(program, expected_result, needed_gas as _);
}

#[test]
fn iszero_reverts_when_program_runs_out_of_gas() {
    let a = BigUint::from(0_u8);
    let program = vec![Operation::Push(a.clone()), Operation::IsZero];
    let needed_gas = gas_cost::PUSHN + gas_cost::ISZERO;
    let expected_result = if a == 0_u8.into() { 1 } else { 0 };
    run_program_assert_gas_exact(program, expected_result, needed_gas as _);
}

#[test]
fn or_reverts_when_program_runs_out_of_gas() {
    let (a, b) = (BigUint::from(0_u8), BigUint::from(1_u8));
    let program = vec![
        Operation::Push(a.clone()),
        Operation::Push(b.clone()),
        Operation::Or,
    ];
    let needed_gas = gas_cost::PUSHN * 2 + gas_cost::OR;
    let expected_result = (a | b).try_into().unwrap();
    run_program_assert_gas_exact(program, expected_result, needed_gas as _);
}

#[test]
fn slt_positive_less_than() {
    let a = BigInt::from(1_u8);
    let b = BigInt::from(2_u8);

    let expected_result = (a < b) as u8;

    let program = vec![
        Operation::Push(biguint_256_from_bigint(b)),
        Operation::Push(biguint_256_from_bigint(a)),
        Operation::Slt,
    ];

    run_program_assert_result(program, expected_result);
}

#[test]
fn slt_positive_greater_than() {
    let a = BigInt::from(2_u8);
    let b = BigInt::from(1_u8);

    let expected_result = (a < b) as u8;

    let program = vec![
        Operation::Push(biguint_256_from_bigint(b)),
        Operation::Push(biguint_256_from_bigint(a)),
        Operation::Slt,
    ];

    run_program_assert_result(program, expected_result);
}

#[test]
fn slt_negative_less_than() {
    let a = BigInt::from(-3_i8);
    let b = BigInt::from(-1_i8);

    let expected_result = (a < b) as u8;

    let program = vec![
        Operation::Push(biguint_256_from_bigint(b)),
        Operation::Push(biguint_256_from_bigint(a)),
        Operation::Slt,
    ];

    run_program_assert_result(program, expected_result);
}

#[test]
fn slt_negative_greater_than() {
    let a = BigInt::from(0_i8);
    let b = BigInt::from(-1_i8);

    let expected_result = (a < b) as u8;

    let program = vec![
        Operation::Push(biguint_256_from_bigint(b)),
        Operation::Push(biguint_256_from_bigint(a)),
        Operation::Slt,
    ];

    run_program_assert_result(program, expected_result);
}

#[test]
fn slt_equal() {
    let a = BigInt::from(-4_i8);
    let b = BigInt::from(-4_i8);

    let expected_result = (a < b) as u8;

    let program = vec![
        Operation::Push(biguint_256_from_bigint(b)),
        Operation::Push(biguint_256_from_bigint(a)),
        Operation::Slt,
    ];

    run_program_assert_result(program, expected_result);
}

#[test]
fn slt_gas_should_revert() {
    let a = BigInt::from(1_u8);
    let b = BigInt::from(2_u8);

    let expected_result = (a < b) as u8;

    let needed_gas = gas_cost::PUSHN * 2 + gas_cost::SLT;

    let program = vec![
        Operation::Push(biguint_256_from_bigint(b)),
        Operation::Push(biguint_256_from_bigint(a)),
        Operation::Slt,
    ];

    run_program_assert_gas_exact(program, expected_result, needed_gas as _);
}

#[test]
fn slt_stack_underflow() {
    let program = vec![Operation::Slt];
    run_program_assert_revert(program);
>>>>>>> 100ea378
}<|MERGE_RESOLUTION|>--- conflicted
+++ resolved
@@ -29,17 +29,10 @@
     let mut context = SyscallContext::default();
 
     let result = executor.execute(&mut context, initial_gas);
-<<<<<<< HEAD
 
     assert_eq!(result, expected_result);
 }
 
-=======
-
-    assert_eq!(result, expected_result);
-}
-
->>>>>>> 100ea378
 fn run_program_assert_result(operations: Vec<Operation>, expected_result: u8) {
     run_program_assert_result_with_gas(operations, expected_result, 1e7 as _);
 }
@@ -1563,18 +1556,6 @@
     let expected_result = value.try_into().unwrap();
     let needed_gas = gas_cost::PUSHN * 2 + gas_cost::SIGNEXTEND;
     run_program_assert_gas_exact(program, expected_result, needed_gas as _);
-<<<<<<< HEAD
-}
-
-#[test]
-fn gas_get_starting_value() {
-    const INITIAL_GAS: i64 = 30;
-
-    let expected_result = (INITIAL_GAS - gas_cost::GAS) as _;
-
-    let program = vec![
-        Operation::Gas, // <No collapse>
-=======
 }
 
 #[test]
@@ -1604,48 +1585,11 @@
         Operation::Add,                 // <No collapse>
         Operation::Add,                 // <No collapse>
         Operation::Gas,                 // <No collapse>
->>>>>>> 100ea378
     ];
 
     run_program_assert_result_with_gas(program, expected_result, INITIAL_GAS as _);
 }
 
-#[test]
-<<<<<<< HEAD
-fn gas_value_after_operations() {
-    const INITIAL_GAS: i64 = 50;
-
-    let gas_consumption = gas_cost::PUSHN * 3 + gas_cost::ADD * 2 + gas_cost::GAS;
-    let expected_result = (INITIAL_GAS - gas_consumption) as _;
-
-    let program = vec![
-        Operation::Push(BigUint::ZERO), // <No collapse>
-        Operation::Push(BigUint::ZERO), // <No collapse>
-        Operation::Push(BigUint::ZERO), // <No collapse>
-        Operation::Add,                 // <No collapse>
-        Operation::Add,                 // <No collapse>
-        Operation::Gas,                 // <No collapse>
-    ];
-
-    run_program_assert_result_with_gas(program, expected_result, INITIAL_GAS as _);
-}
-
-#[test]
-fn gas_without_enough_gas_revert() {
-    let gas_consumption = gas_cost::PUSHN * 3 + gas_cost::ADD * 2 + gas_cost::GAS;
-    let expected_result = 0;
-
-    let program = vec![
-        Operation::Push(BigUint::ZERO), // <No collapse>
-        Operation::Push(BigUint::ZERO), // <No collapse>
-        Operation::Push(BigUint::ZERO), // <No collapse>
-        Operation::Add,                 // <No collapse>
-        Operation::Add,                 // <No collapse>
-        Operation::Gas,                 // <No collapse>
-    ];
-
-    run_program_assert_gas_exact(program, expected_result, gas_consumption as _);
-=======
 fn gas_without_enough_gas_revert() {
     let gas_consumption = gas_cost::PUSHN * 3 + gas_cost::ADD * 2 + gas_cost::GAS;
     let expected_result = 0;
@@ -1879,5 +1823,4 @@
 fn slt_stack_underflow() {
     let program = vec![Operation::Slt];
     run_program_assert_revert(program);
->>>>>>> 100ea378
 }