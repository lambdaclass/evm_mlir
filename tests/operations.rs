--- conflicted
+++ resolved
@@ -826,7 +826,6 @@
 }
 
 #[test]
-<<<<<<< HEAD
 fn test_gt_less_than() {
     let a = BigUint::from(9_u8);
     let b = BigUint::from(8_u8);
@@ -847,7 +846,15 @@
     let a = BigUint::from(10_u8);
     let b = BigUint::from(10_u8);
     let program = vec![Operation::Push(a), Operation::Push(b), Operation::Gt];
-=======
+    run_program_assert_result(program, 0);
+}
+
+#[test]
+fn gt_with_stack_underflow() {
+    run_program_assert_revert(vec![Operation::Gt]);
+}
+
+#[test]
 fn mulmod_with_non_zero_result() {
     let (a, b, den) = (
         BigUint::from(13_u8),
@@ -877,15 +884,10 @@
         Operation::Push(BigUint::from(11_u8)),
         Operation::Addmod,
     ];
->>>>>>> 7cd15ca6
-    run_program_assert_result(program, 0);
-}
-
-#[test]
-<<<<<<< HEAD
-fn gt_with_stack_underflow() {
-    run_program_assert_revert(vec![Operation::Gt]);
-=======
+    run_program_assert_result(program, 0);
+}
+
+#[test]
 fn mulmod_with_overflow() {
     let (a, b, den) = (
         BigUint::from_bytes_be(&[0xff; 32]),
@@ -900,7 +902,6 @@
         Operation::Mulmod,
     ];
     run_program_assert_result(program, ((a * b) % den).try_into().unwrap());
->>>>>>> 7cd15ca6
 }
 
 #[test]
