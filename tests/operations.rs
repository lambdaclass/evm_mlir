--- conflicted
+++ resolved
@@ -141,15 +141,15 @@
 }
 
 #[test]
-<<<<<<< HEAD
 fn push_push_sar() {
-    let (value, shift) = (2, 1);
-    let program = vec![
-        Operation::Push32(new_32_byte_immediate(value)),
-        Operation::Push32(new_32_byte_immediate(shift)),
+    let (value, shift) = (BigUint::from(2_u8), BigUint::from(1_u8));
+    let program = vec![
+        Operation::Push(value),
+        Operation::Push(shift.clone()),
         Operation::Sar,
     ];
-    let expected_result = value >> shift;
+    let expected_result = 2 >> 1;
+    //let expected_result: u8 = value.into() >> shift.into();
     run_program_assert_result(program, expected_result);
 }
 
@@ -178,15 +178,19 @@
 
     let mut value: [u8; 32] = [0; 32];
     value[0] = 0b10000000;
-    let shift = 255;
-    let program = vec![
-        Operation::Push32(value),
-        Operation::Push32(new_32_byte_immediate(shift)),
+    let value = BigUint::from_bytes_be(&value);
+    
+    let shift: u8 = 255;
+    let program = vec![
+        Operation::Push(value),
+        Operation::Push(BigUint::from(shift)),
         Operation::Sar,
     ];
     let expected_result = 0b11111111;
     run_program_assert_result(program, expected_result);
-=======
+}
+
+#[test]
 fn jumpdest() {
     let expected = 5;
     let program = vec![
@@ -195,5 +199,4 @@
         Operation::Jumpdest { pc: 34 },
     ];
     run_program_assert_result(program, expected)
->>>>>>> af48fbc4
 }