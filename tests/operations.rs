--- conflicted
+++ resolved
@@ -534,57 +534,6 @@
 }
 
 #[test]
-<<<<<<< HEAD
-fn signextend_one_byte_negative_value() {
-    /*
-    Since we are constrained by the output size u8, in order to check that the result
-    was correctly sign extended (completed with 1s), we have to divide by 2 so we can check
-    that the first byte is 0xFF = [1, 1, 1, 1, 1, 1, 1, 1]
-    */
-    let value = BigUint::from(0xFF_u8);
-    let value_bytes_size = BigUint::from(0_u8);
-    let denominator = BigUint::from(2_u8);
-
-    let expected_result = 0xFF_u8;
-
-    let program = vec![
-        Operation::Push(denominator),      //
-        Operation::Push(value),            //
-        Operation::Push(value_bytes_size), //
-        Operation::Signextend,             //
-        Operation::Div,
-    ];
-    run_program_assert_result(program, expected_result);
-}
-
-#[test]
-fn signextend_one_byte_positive_value() {
-    /*
-    Since we are constrained by the output size u8, in order to check that the result
-    was correctly sign extended (completed with 0s), we have to divide by 2 so we can check
-    that the first byte is 0x3F = [0, 0, 1, 1, 1, 1, 1, 1]
-    */
-    let value = BigUint::from(0x7F_u8);
-    let value_bytes_size = BigUint::from(0_u8);
-    let denominator = BigUint::from(2_u8);
-
-    let expected_result = 0x3F_u8;
-
-    let program = vec![
-        Operation::Push(denominator),      //
-        Operation::Push(value),            //
-        Operation::Push(value_bytes_size), //
-        Operation::Signextend,             //
-        Operation::Div,
-    ];
-
-    run_program_assert_result(program, expected_result);
-}
-
-#[test]
-fn signextend_with_stack_underflow() {
-    let program = vec![Operation::Signextend];
-=======
 fn test_eq_true() {
     let program = vec![
         Operation::Push(BigUint::from(1_u8)),
@@ -1129,6 +1078,58 @@
 #[test]
 fn exp_with_stack_underflow() {
     let program = vec![Operation::Exp];
->>>>>>> d2fac1d5
+    run_program_assert_revert(program);
+}
+
+#[test]
+fn signextend_one_byte_negative_value() {
+    /*
+    Since we are constrained by the output size u8, in order to check that the result
+    was correctly sign extended (completed with 1s), we have to divide by 2 so we can check
+    that the first byte is 0xFF = [1, 1, 1, 1, 1, 1, 1, 1]
+    */
+    let value = BigUint::from(0xFF_u8);
+    let value_bytes_size = BigUint::from(0_u8);
+    let denominator = BigUint::from(2_u8);
+
+    let expected_result = 0xFF_u8;
+
+    let program = vec![
+        Operation::Push(denominator),      //
+        Operation::Push(value),            //
+        Operation::Push(value_bytes_size), //
+        Operation::Signextend,             //
+        Operation::Div,
+    ];
+    run_program_assert_result(program, expected_result);
+}
+
+#[test]
+fn signextend_one_byte_positive_value() {
+    /*
+    Since we are constrained by the output size u8, in order to check that the result
+    was correctly sign extended (completed with 0s), we have to divide by 2 so we can check
+    that the first byte is 0x3F = [0, 0, 1, 1, 1, 1, 1, 1]
+    */
+    let value = BigUint::from(0x7F_u8);
+    let value_bytes_size = BigUint::from(0_u8);
+    let denominator = BigUint::from(2_u8);
+
+    let expected_result = 0x3F_u8;
+
+    let program = vec![
+        Operation::Push(denominator),      //
+        Operation::Push(value),            //
+        Operation::Push(value_bytes_size), //
+        Operation::Signextend,             //
+        Operation::Div,
+    ];
+
+    run_program_assert_result(program, expected_result);
+}
+
+#[test]
+fn signextend_with_stack_underflow() {
+    let program = vec![Operation::Signextend];
     run_program_assert_revert(program);
 }