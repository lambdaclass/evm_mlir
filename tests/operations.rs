--- conflicted
+++ resolved
@@ -1198,14 +1198,14 @@
     ];
     run_program_assert_result(program, 0);
 }
-<<<<<<< HEAD
+
 #[test]
 fn push_push_normal_not() {
     let a = BigUint::from(3_u8);
 
     let program = vec![Operation::Push(a.clone()), Operation::Not];
     run_program_assert_result(program, (!3).try_into().unwrap());
-=======
+}
 
 #[test]
 fn addmod_with_overflowing_add() {
@@ -1863,5 +1863,4 @@
 fn slt_stack_underflow() {
     let program = vec![Operation::Slt];
     run_program_assert_revert(program);
->>>>>>> ff09270a
 }