use evm_mlir::{
    compile_binary,
    constants::REVERT_EXIT_CODE,
    program::{Operation, Program},
};
use num_bigint::BigUint;
use tempfile::NamedTempFile;

fn run_program_assert_result(operations: Vec<Operation>, expected_result: u8) {
    let program = Program::from(operations);
    let output_file = NamedTempFile::new()
        .expect("failed to generate tempfile")
        .into_temp_path();

    compile_binary(&program, &output_file).expect("failed to compile program");

    assert!(output_file.exists(), "output file does not exist");

    let mut res = std::process::Command::new(&output_file)
        .spawn()
        .expect("spawn process failed");
    let output = res.wait().expect("wait for process failed");

    assert_eq!(output.code().expect("no exit code"), expected_result.into());
}

fn run_program_assert_revert(program: Vec<Operation>) {
    // TODO: design a way to check for stack overflow
    run_program_assert_result(program, REVERT_EXIT_CODE);
}

#[test]
fn push_once() {
    let value = BigUint::from(5_u8);

    // For PUSH0
    let program = vec![Operation::Push(BigUint::ZERO)];
    run_program_assert_result(program, 0);

    // For PUSH1, ... , PUSH32
    for i in 0..32 {
        let shifted_value: BigUint = value.clone() << (i * 8);
        let program = vec![Operation::Push(shifted_value.clone())];
        let expected_result: u8 = (shifted_value % 256_u32).try_into().unwrap();
        run_program_assert_result(program, expected_result);
    }
}

#[test]
fn push_twice() {
    let the_answer = BigUint::from(42_u8);

    let program = vec![
        Operation::Push(BigUint::from(1_u8)),
        Operation::Push(the_answer.clone()),
    ];
    run_program_assert_result(program, the_answer.try_into().unwrap());
}

#[test]
fn push_fill_stack() {
    let stack_top = BigUint::from(88_u8);

    // Push 1024 times
    let program = vec![Operation::Push(stack_top.clone()); 1024];
    run_program_assert_result(program, stack_top.try_into().unwrap());
}

#[test]
fn push_stack_overflow() {
    // Push 1025 times
    let program = vec![Operation::Push(BigUint::from(88_u8)); 1025];
    run_program_assert_revert(program);
}

#[test]
fn push_push_add() {
    let (a, b) = (BigUint::from(11_u8), BigUint::from(31_u8));

    let program = vec![
        Operation::Push(a.clone()),
        Operation::Push(b.clone()),
        Operation::Add,
    ];
    run_program_assert_result(program, (a + b).try_into().unwrap());
}

#[test]
fn push_push_sub() {
    let (a, b) = (BigUint::from(11_u8), BigUint::from(31_u8));

    let program = vec![
        Operation::Push(a.clone()),
        Operation::Push(b.clone()),
        Operation::Sub,
    ];
    run_program_assert_result(program, 20);
}

#[test]
fn substraction_wraps_the_result() {
    let (a, b) = (BigUint::from(10_u8), BigUint::from(0_u8));

    let program = vec![
        Operation::Push(a.clone()),
        Operation::Push(b.clone()),
        Operation::Sub,
    ];

    let result = 0_u8.wrapping_sub(10);

    run_program_assert_result(program, result);
}

#[test]
fn sub_add_wrapping() {
    let a = (BigUint::from(1_u8) << 256) - 1_u8;

    let program = vec![
        Operation::Push(a),
        Operation::Push(BigUint::from(10_u8)),
        Operation::Add,
        Operation::Push(BigUint::from(10_u8)),
        Operation::Sub,
    ];

    run_program_assert_result(program, 1);
}

#[test]
fn add_with_stack_underflow() {
    run_program_assert_revert(vec![Operation::Add]);
}

#[test]
fn div_without_remainder() {
    let (a, b) = (BigUint::from(20_u8), BigUint::from(5_u8));

    let expected_result = (&a / &b).try_into().unwrap();

    let program = vec![
        Operation::Push(b), //
        Operation::Push(a), //
        Operation::Div,
    ];

    run_program_assert_result(program, expected_result);
}

#[test]
fn div_signed_division() {
    // a = [1, 0, 0, 0, .... , 0, 0, 0, 0] == 1 << 255
    let mut a = BigUint::from(0_u8);
    a.set_bit(255, true);
    // b = [0, 0, 1, 0, .... , 0, 0, 0, 0] == 1 << 253
    let mut b = BigUint::from(0_u8);
    b.set_bit(253, true);

    //r = a / b = [0, 0, 0, 0, ....., 0, 1, 0, 0] = 4 in decimal
    //If we take the lowest byte
    //r = [0, 0, 0, 0, 0, 1, 0, 0] = 4 in decimal
    let expected_result = (&a / &b).try_into().unwrap();

    let program = vec![
        Operation::Push(b), //
        Operation::Push(a), //
        Operation::Div,     //
    ];
    run_program_assert_result(program, expected_result);
}

#[test]
fn div_with_remainder() {
    let (a, b) = (BigUint::from(21_u8), BigUint::from(5_u8));

    let expected_result = (&a / &b).try_into().unwrap();

    let program = vec![
        Operation::Push(b), //
        Operation::Push(a), //
        Operation::Div,
    ];
    run_program_assert_result(program, expected_result);
}

#[test]
fn div_with_zero_denominator() {
    let (a, b) = (BigUint::from(5_u8), BigUint::from(0_u8));

    let expected_result: u8 = 0_u8;

    let program = vec![
        Operation::Push(b), //
        Operation::Push(a), //
        Operation::Div,
    ];
    run_program_assert_result(program, expected_result);
}

#[test]
fn div_with_zero_numerator() {
    let (a, b) = (BigUint::from(0_u8), BigUint::from(10_u8));

    let expected_result = (&a / &b).try_into().unwrap();

    let program = vec![
        Operation::Push(b), //
        Operation::Push(a), //
        Operation::Div,
    ];
    run_program_assert_result(program, expected_result);
}

#[test]
fn div_with_stack_underflow() {
    run_program_assert_revert(vec![Operation::Div]);
}

#[test]
fn push_push_normal_mul() {
    let (a, b) = (BigUint::from(2_u8), BigUint::from(42_u8));

    let program = vec![
        Operation::Push(a.clone()),
        Operation::Push(b.clone()),
        Operation::Mul,
    ];
    run_program_assert_result(program, (a * b).try_into().unwrap());
}

#[test]
fn mul_wraps_result() {
    let a = BigUint::from_bytes_be(&[0xFF; 32]);
    let program = vec![
        Operation::Push(a.clone()),
        Operation::Push(BigUint::from(2_u8)),
        Operation::Mul,
    ];
    run_program_assert_result(program, 254);
}

#[test]
fn mul_with_stack_underflow() {
    run_program_assert_revert(vec![Operation::Mul]);
}

#[test]
fn push_push_xor() {
    let program = vec![
        Operation::Push(BigUint::from(10_u8)),
        Operation::Push(BigUint::from(5_u8)),
        Operation::Xor,
    ];

    run_program_assert_result(program, 15);
}

#[test]
fn xor_with_stack_underflow() {
    let program = vec![Operation::Xor];

    run_program_assert_revert(program);
}
#[test]
fn push_push_pop() {
    // Push two values to the stack and then pop once
    // The program result should be equal to the first
    // pushed value
    let (a, b) = (BigUint::from(1_u8), BigUint::from(2_u8));

    let program = vec![
        Operation::Push(a.clone()),
        Operation::Push(b),
        Operation::Pop,
    ];
    run_program_assert_result(program, a.try_into().unwrap());
}

#[test]
fn pop_with_stack_underflow() {
    // Pop with an empty stack
    let program = vec![Operation::Pop];
    run_program_assert_revert(program);
}

#[test]
fn push_push_byte() {
    let mut value: [u8; 32] = [0; 32];
    let desired_byte = 0xff;
    let offset: u8 = 16;
    value[offset as usize] = desired_byte;
    let value: BigUint = BigUint::from_bytes_be(&value);
    let program = vec![
        Operation::Push(value),
        Operation::Push(BigUint::from(offset)),
        Operation::Byte,
    ];
    run_program_assert_result(program, desired_byte);
}

#[test]
fn byte_with_stack_underflow() {
    let program = vec![Operation::Byte];
    run_program_assert_revert(program);
}

#[test]
fn byte_with_offset_out_of_bounds() {
    // must consider this case yet
    let value: [u8; 32] = [0xff; 32];
    let value: BigUint = BigUint::from_bytes_be(&value);
    let offset = BigUint::from(32_u8);
    let program = vec![
        Operation::Push(value),
        Operation::Push(offset),
        Operation::Byte,
    ];
    run_program_assert_result(program, 0);
}

#[test]
fn jumpdest() {
    let expected = 5;
    let program = vec![
        Operation::Jumpdest { pc: 0 },
        Operation::Push(BigUint::from(expected)),
        Operation::Jumpdest { pc: 34 },
    ];
    run_program_assert_result(program, expected)
}

#[test]
<<<<<<< HEAD
fn push_push_exp() {
    let (a, b) = (BigUint::from(2_u8), BigUint::from(3_u8));
=======
fn jump() {
    // this test is equivalent to the following bytecode program
    // the program executes sequentially until the JUMP where
    // it jumps to the opcode in the position 7 so the PUSH1 10
    // opcode is not executed => the return value should be equal
    // to the first pushed value (a = 5)
    //
    // [00] PUSH1 5
    // [02] PUSH1 7  // push pc
    // [04] JUMP
    // [05] PUSH1 10
    // [07] JUMPDEST
    let (a, b) = (5_u8, 10_u8);
    let pc: usize = 7;
    let program = vec![
        Operation::Push(BigUint::from(a)),
        Operation::Push(BigUint::from(pc as u8)),
        Operation::Jump,
        Operation::Push(BigUint::from(b)), // this should not be executed
        Operation::Jumpdest { pc },
    ];
    run_program_assert_result(program, a);
}

#[test]
fn jump_reverts_if_pc_is_wrong() {
    // if the pc given does not correspond to a jump destination then
    // the program should revert
    let pc = BigUint::from(7_u8);
    let program = vec![
        Operation::Push(pc),
        Operation::Jump,
        Operation::Jumpdest { pc: 83 },
    ];
    run_program_assert_revert(program);
}

#[test]
fn pc_with_previous_push() {
    let pc = 33;
    let program = vec![
        Operation::Push(BigUint::from(8_u8)), //
        Operation::PC { pc },                 //
    ];
    run_program_assert_result(program, pc as u8)
}

#[test]
fn pc_with_no_previous_operation() {
    let pc = 0;
    let program = vec![
        Operation::PC { pc }, //
    ];
    run_program_assert_result(program, pc as u8)
}

#[test]
fn test_and() {
    let (a, b) = (BigUint::from(0b1010_u8), BigUint::from(0b1100_u8));
    let expected_result = 0b1000_u8;
    let program = vec![Operation::Push(a), Operation::Push(b), Operation::And];
    run_program_assert_result(program, expected_result);
}
#[test]
fn test_and_with_zero() {
    let a = BigUint::from(0_u8);
    let b = BigUint::from(0xFF_u8);
    let expected_result = 0_u8;
    let program = vec![Operation::Push(a), Operation::Push(b), Operation::And];
    run_program_assert_result(program, expected_result);
}

#[test]
fn and_with_stack_underflow() {
    run_program_assert_revert(vec![Operation::And]);
}

#[test]
fn mod_with_non_zero_result() {
    let (num, den) = (BigUint::from(31_u8), BigUint::from(10_u8));
    let expected_result = (&num % &den).try_into().unwrap();

    let program = vec![Operation::Push(den), Operation::Push(num), Operation::Mod];
    run_program_assert_result(program, expected_result);
}

#[test]
fn mod_with_result_zero() {
    let (num, den) = (BigUint::from(10_u8), BigUint::from(2_u8));
    let expected_result = (&num % &den).try_into().unwrap();

    let program = vec![Operation::Push(den), Operation::Push(num), Operation::Mod];
    run_program_assert_result(program, expected_result);
}

#[test]
fn mod_with_zero_denominator() {
    let (num, den) = (BigUint::from(10_u8), BigUint::from(0_u8));

    let program = vec![Operation::Push(den), Operation::Push(num), Operation::Mod];
    run_program_assert_result(program, 0);
}

#[test]
fn mod_with_zero_numerator() {
    let (num, den) = (BigUint::from(0_u8), BigUint::from(25_u8));

    let program = vec![Operation::Push(den), Operation::Push(num), Operation::Mod];
    run_program_assert_result(program, 0);
}

#[test]
fn mod_with_stack_underflow() {
    run_program_assert_revert(vec![Operation::Mod]);
}

#[test]
fn addmod_with_non_zero_result() {
    let (a, b, den) = (
        BigUint::from(13_u8),
        BigUint::from(30_u8),
        BigUint::from(10_u8),
    );

    let program = vec![
        Operation::Push(den.clone()),
        Operation::Push(b.clone()),
        Operation::Push(a.clone()),
        Operation::Addmod,
    ];
    run_program_assert_result(program, ((a + b) % den).try_into().unwrap());
}

#[test]
fn addmod_with_stack_underflow() {
    run_program_assert_revert(vec![Operation::Addmod]);
}

#[test]
fn addmod_with_zero_denominator() {
    let program = vec![
        Operation::Push(BigUint::from(0_u8)),
        Operation::Push(BigUint::from(31_u8)),
        Operation::Push(BigUint::from(11_u8)),
        Operation::Addmod,
    ];
    run_program_assert_result(program, 0);
}

#[test]
fn test_sgt_positive_greater_than() {
    let a = BigUint::from(2_u8);
    let b = BigUint::from(1_u8);
>>>>>>> 7d93f67c

    let program = vec![
        Operation::Push(a.clone()),
        Operation::Push(b.clone()),
<<<<<<< HEAD
        Operation::Exp,
    ];

    run_program_assert_result(program, (a.pow(b.try_into().unwrap())).try_into().unwrap());
}

#[test]
fn exp_with_overflow_should_wrap() {
    let a = BigUint::from(3_u8);
    let b = BigUint::from(256_u16);
    let program = vec![
        Operation::Push(a.clone()),
        Operation::Push(b.clone()),
        Operation::Exp,
    ];
=======
        Operation::Sgt,
    ];
    run_program_assert_result(program, 0);
}

#[test]
fn test_sgt_positive_less_than() {
    let a = BigUint::from(0_u8);
    let b = BigUint::from(2_u8);

    let program = vec![
        Operation::Push(a.clone()),
        Operation::Push(b.clone()),
        Operation::Sgt,
    ];
    run_program_assert_result(program, 1);
}

#[test]
fn test_sgt_signed_less_than() {
    let mut a = BigUint::from(3_u8);
    a.set_bit(255, true);
    let b = BigUint::from(2_u8);

    let program = vec![
        Operation::Push(a.clone()),
        Operation::Push(b.clone()),
        Operation::Sgt,
    ];

>>>>>>> 7d93f67c
    run_program_assert_result(program, 1);
}

#[test]
<<<<<<< HEAD
fn exp_with_stack_underflow() {
    let program = vec![Operation::Exp];
=======
fn test_sgt_signed_greater_than() {
    let a = BigUint::from(2_u8);
    let mut b = BigUint::from(3_u8);
    b.set_bit(255, true);

    let program = vec![
        Operation::Push(a.clone()),
        Operation::Push(b.clone()),
        Operation::Sgt,
    ];
    run_program_assert_result(program, 0);
}

#[test]
fn test_sgt_equal() {
    let a = BigUint::from(2_u8);
    let b = BigUint::from(2_u8);

    let program = vec![
        Operation::Push(a.clone()),
        Operation::Push(b.clone()),
        Operation::Sgt,
    ];
    run_program_assert_result(program, 0);
}

#[test]
fn test_sgt_stack_underflow() {
    let program = vec![Operation::Sgt];
    run_program_assert_revert(program);
}

#[test]
fn test_lt_false() {
    let program = vec![
        Operation::Push(BigUint::from(1_u8)),
        Operation::Push(BigUint::from(2_u8)),
        Operation::Lt,
    ];
    run_program_assert_result(program, 0);
}

#[test]
fn test_lt_true() {
    let program = vec![
        Operation::Push(BigUint::from(2_u8)),
        Operation::Push(BigUint::from(1_u8)),
        Operation::Lt,
    ];
    run_program_assert_result(program, 1);
}

#[test]
fn test_lt_equal() {
    let program = vec![
        Operation::Push(BigUint::from(1_u8)),
        Operation::Push(BigUint::from(1_u8)),
        Operation::Lt,
    ];
    run_program_assert_result(program, 0);
}

#[test]
fn test_lt_stack_underflow() {
    let program = vec![Operation::Lt];
>>>>>>> 7d93f67c
    run_program_assert_revert(program);
}<|MERGE_RESOLUTION|>--- conflicted
+++ resolved
@@ -330,10 +330,6 @@
 }
 
 #[test]
-<<<<<<< HEAD
-fn push_push_exp() {
-    let (a, b) = (BigUint::from(2_u8), BigUint::from(3_u8));
-=======
 fn jump() {
     // this test is equivalent to the following bytecode program
     // the program executes sequentially until the JUMP where
@@ -487,28 +483,10 @@
 fn test_sgt_positive_greater_than() {
     let a = BigUint::from(2_u8);
     let b = BigUint::from(1_u8);
->>>>>>> 7d93f67c
-
-    let program = vec![
-        Operation::Push(a.clone()),
-        Operation::Push(b.clone()),
-<<<<<<< HEAD
-        Operation::Exp,
-    ];
-
-    run_program_assert_result(program, (a.pow(b.try_into().unwrap())).try_into().unwrap());
-}
-
-#[test]
-fn exp_with_overflow_should_wrap() {
-    let a = BigUint::from(3_u8);
-    let b = BigUint::from(256_u16);
-    let program = vec![
-        Operation::Push(a.clone()),
-        Operation::Push(b.clone()),
-        Operation::Exp,
-    ];
-=======
+
+    let program = vec![
+        Operation::Push(a.clone()),
+        Operation::Push(b.clone()),
         Operation::Sgt,
     ];
     run_program_assert_result(program, 0);
@@ -539,15 +517,10 @@
         Operation::Sgt,
     ];
 
->>>>>>> 7d93f67c
     run_program_assert_result(program, 1);
 }
 
 #[test]
-<<<<<<< HEAD
-fn exp_with_stack_underflow() {
-    let program = vec![Operation::Exp];
-=======
 fn test_sgt_signed_greater_than() {
     let a = BigUint::from(2_u8);
     let mut b = BigUint::from(3_u8);
@@ -613,6 +586,36 @@
 #[test]
 fn test_lt_stack_underflow() {
     let program = vec![Operation::Lt];
->>>>>>> 7d93f67c
+    run_program_assert_revert(program);
+}
+
+#[test]
+fn push_push_exp() {
+    let (a, b) = (BigUint::from(2_u8), BigUint::from(3_u8));
+
+    let program = vec![
+        Operation::Push(a.clone()),
+        Operation::Push(b.clone()),
+        Operation::Exp,
+    ];
+
+    run_program_assert_result(program, (a.pow(b.try_into().unwrap())).try_into().unwrap());
+}
+
+#[test]
+fn exp_with_overflow_should_wrap() {
+    let a = BigUint::from(3_u8);
+    let b = BigUint::from(256_u16);
+    let program = vec![
+        Operation::Push(a.clone()),
+        Operation::Push(b.clone()),
+        Operation::Exp,
+    ];
+    run_program_assert_result(program, 1);
+}
+
+#[test]
+fn exp_with_stack_underflow() {
+    let program = vec![Operation::Exp];
     run_program_assert_revert(program);
 }