--- conflicted
+++ resolved
@@ -394,7 +394,6 @@
 }
 
 #[test]
-<<<<<<< HEAD
 fn jumpi_with_true_condition() {
     // this test is equivalent to the following bytecode program
     //
@@ -419,40 +418,6 @@
 }
 
 #[test]
-fn jumpi_with_false_condition() {
-    // this test is equivalent to the following bytecode program
-    //
-    // [00] PUSH1 5
-    // [02] PUSH1 0  // push condition
-    // [04] PUSH1 9  // push pc
-    // [06] JUMPI
-    // [07] PUSH1 10
-    // [09] JUMPDEST
-    let (a, b) = (5_u8, 10_u8);
-    let condition: BigUint = BigUint::from(0_u8);
-    let pc: usize = 9;
-    let program = vec![
-        Operation::Push(BigUint::from(a)),
-        Operation::Push(condition),
-        Operation::Push(BigUint::from(pc as u8)),
-        Operation::Jumpi,
-        Operation::Push(BigUint::from(b)),
-        Operation::Jumpdest { pc },
-    ];
-    run_program_assert_result(program, b);
-}
-
-#[test]
-fn jumpi_reverts_if_pc_is_wrong() {
-    // if the pc given does not correspond to a jump destination then
-    // the program should revert
-    let pc = BigUint::from(7_u8);
-    let condition = BigUint::from(1_u8);
-    let program = vec![
-        Operation::Push(condition),
-        Operation::Push(pc),
-        Operation::Jumpi,
-=======
 fn test_iszero_true() {
     let program = vec![Operation::Push(BigUint::from(0_u8)), Operation::IsZero];
     run_program_assert_result(program, 1);
@@ -496,6 +461,45 @@
 }
 
 #[test]
+fn jumpi_with_false_condition() {
+    // this test is equivalent to the following bytecode program
+    //
+    // [00] PUSH1 5
+    // [02] PUSH1 0  // push condition
+    // [04] PUSH1 9  // push pc
+    // [06] JUMPI
+    // [07] PUSH1 10
+    // [09] JUMPDEST
+    let (a, b) = (5_u8, 10_u8);
+    let condition: BigUint = BigUint::from(0_u8);
+    let pc: usize = 9;
+    let program = vec![
+        Operation::Push(BigUint::from(a)),
+        Operation::Push(condition),
+        Operation::Push(BigUint::from(pc as u8)),
+        Operation::Jumpi,
+        Operation::Push(BigUint::from(b)),
+        Operation::Jumpdest { pc },
+    ];
+    run_program_assert_result(program, b);
+}
+
+#[test]
+fn jumpi_reverts_if_pc_is_wrong() {
+    // if the pc given does not correspond to a jump destination then
+    // the program should revert
+    let pc = BigUint::from(7_u8);
+    let condition = BigUint::from(1_u8);
+    let program = vec![
+        Operation::Push(condition),
+        Operation::Push(pc),
+        Operation::Jumpi,
+        Operation::Jumpdest { pc: 83 },
+    ];
+    run_program_assert_revert(program);
+}
+
+#[test]
 fn jump_reverts_if_pc_is_wrong() {
     // if the pc given does not correspond to a jump destination then
     // the program should revert
@@ -503,14 +507,12 @@
     let program = vec![
         Operation::Push(pc),
         Operation::Jump,
->>>>>>> 4c4222e3
         Operation::Jumpdest { pc: 83 },
     ];
     run_program_assert_revert(program);
 }
 
 #[test]
-<<<<<<< HEAD
 fn jumpi_does_not_revert_if_pc_is_wrong_but_branch_is_not_taken() {
     // if the pc given does not correspond to a jump destination
     // but the branch is not taken then the program should not revert
@@ -525,7 +527,9 @@
         Operation::Jumpdest { pc: 83 },
     ];
     run_program_assert_result(program, a);
-=======
+}
+
+#[test]
 fn pc_with_previous_push() {
     let pc = 33;
     let program = vec![
@@ -745,5 +749,4 @@
 fn test_lt_stack_underflow() {
     let program = vec![Operation::Lt];
     run_program_assert_revert(program);
->>>>>>> 4c4222e3
 }