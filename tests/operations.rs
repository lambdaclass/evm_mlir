use evm_mlir::{
    compile_binary,
    constants::REVERT_EXIT_CODE,
    program::{Operation, Program},
};
use num_bigint::{BigInt, BigUint};
use rstest::rstest;
use tempfile::NamedTempFile;

fn run_program_assert_result(operations: Vec<Operation>, expected_result: u8) {
    let program = Program::from(operations);
    let output_file = NamedTempFile::new()
        .expect("failed to generate tempfile")
        .into_temp_path();

    compile_binary(&program, &output_file).expect("failed to compile program");

    assert!(output_file.exists(), "output file does not exist");

    let mut res = std::process::Command::new(&output_file)
        .spawn()
        .expect("spawn process failed");
    let output = res.wait().expect("wait for process failed");

    assert_eq!(output.code().expect("no exit code"), expected_result.into());
}

fn run_program_assert_revert(program: Vec<Operation>) {
    // TODO: design a way to check for stack overflow
    run_program_assert_result(program, REVERT_EXIT_CODE);
}

pub fn biguint_256_from_bigint(value: BigInt) -> BigUint {
    if value > BigInt::ZERO {
        value.magnitude().clone()
    } else {
        let bytes = value.to_signed_bytes_be();
        let mut buffer = vec![255_u8; 32];
        let finish = 32;
        let start = finish - bytes.len();
        buffer[start..finish].copy_from_slice(&bytes);
        BigUint::from_bytes_be(&buffer)
    }
}

#[test]
fn push_once() {
    let value = BigUint::from(5_u8);

    // For PUSH0
    let program = vec![Operation::Push(BigUint::ZERO)];
    run_program_assert_result(program, 0);

    // For PUSH1, ... , PUSH32
    for i in 0..32 {
        let shifted_value: BigUint = value.clone() << (i * 8);
        let program = vec![Operation::Push(shifted_value.clone())];
        let expected_result: u8 = (shifted_value % 256_u32).try_into().unwrap();
        run_program_assert_result(program, expected_result);
    }
}

#[test]
fn push_twice() {
    let the_answer = BigUint::from(42_u8);

    let program = vec![
        Operation::Push(BigUint::from(1_u8)),
        Operation::Push(the_answer.clone()),
    ];
    run_program_assert_result(program, the_answer.try_into().unwrap());
}

#[test]
fn push_fill_stack() {
    let stack_top = BigUint::from(88_u8);

    // Push 1024 times
    let program = vec![Operation::Push(stack_top.clone()); 1024];
    run_program_assert_result(program, stack_top.try_into().unwrap());
}

#[test]
fn push_stack_overflow() {
    // Push 1025 times
    let program = vec![Operation::Push(BigUint::from(88_u8)); 1025];
    run_program_assert_revert(program);
}

#[test]
fn dup1_once() {
    let program = vec![
        Operation::Push(BigUint::from(10_u8)),
        Operation::Push(BigUint::from(31_u8)),
        Operation::Dup(1),
        Operation::Pop,
    ];

    run_program_assert_result(program, 31);
}

#[test]
fn dup2_once() {
    let program = vec![
        Operation::Push(BigUint::from(4_u8)),
        Operation::Push(BigUint::from(5_u8)),
        Operation::Push(BigUint::from(6_u8)),
        Operation::Dup(2),
    ];

    run_program_assert_result(program, 5);
}

#[rstest]
#[case(1)]
#[case(2)]
#[case(3)]
#[case(4)]
#[case(5)]
#[case(6)]
#[case(7)]
#[case(8)]
#[case(9)]
#[case(10)]
#[case(11)]
#[case(12)]
#[case(13)]
#[case(14)]
#[case(15)]
#[case(16)]
fn dup_nth(#[case] nth: u8) {
    let iter = (0..16u8).rev().map(|x| Operation::Push(BigUint::from(x)));
    let mut program = Vec::from_iter(iter);

    program.push(Operation::Dup(nth.into()));

    run_program_assert_result(program, nth - 1);
}

#[test]
fn dup_with_stack_underflow() {
    let program = vec![Operation::Dup(1)];

    run_program_assert_revert(program);
}

#[test]
fn swap_first() {
    let program = vec![
        Operation::Push(BigUint::from(1_u8)),
        Operation::Push(BigUint::from(2_u8)),
        Operation::Swap(1),
    ];

    run_program_assert_result(program, 1);
}

#[test]
fn swap_16_and_get_the_swaped_one() {
    let program = vec![
        Operation::Push(BigUint::from(1_u8)),
        Operation::Push(BigUint::from(2_u8)),
        Operation::Push(BigUint::from(2_u8)),
        Operation::Push(BigUint::from(2_u8)),
        Operation::Push(BigUint::from(2_u8)),
        Operation::Push(BigUint::from(2_u8)),
        Operation::Push(BigUint::from(2_u8)),
        Operation::Push(BigUint::from(2_u8)),
        Operation::Push(BigUint::from(2_u8)),
        Operation::Push(BigUint::from(2_u8)),
        Operation::Push(BigUint::from(2_u8)),
        Operation::Push(BigUint::from(2_u8)),
        Operation::Push(BigUint::from(2_u8)),
        Operation::Push(BigUint::from(2_u8)),
        Operation::Push(BigUint::from(2_u8)),
        Operation::Push(BigUint::from(2_u8)),
        Operation::Push(BigUint::from(3_u8)),
        Operation::Swap(16),
        Operation::Pop,
        Operation::Pop,
        Operation::Pop,
        Operation::Pop,
        Operation::Pop,
        Operation::Pop,
        Operation::Pop,
        Operation::Pop,
        Operation::Pop,
        Operation::Pop,
        Operation::Pop,
        Operation::Pop,
        Operation::Pop,
        Operation::Pop,
        Operation::Pop,
        Operation::Pop,
    ];

    run_program_assert_result(program, 3);
}

#[test]
fn swap_stack_underflow() {
    let program = vec![
        Operation::Push(BigUint::from(1_u8)),
        Operation::Push(BigUint::from(2_u8)),
        Operation::Swap(2),
    ];

    run_program_assert_revert(program);
}

#[test]
fn push_push_add() {
    let (a, b) = (BigUint::from(11_u8), BigUint::from(31_u8));

    let program = vec![
        Operation::Push(a.clone()),
        Operation::Push(b.clone()),
        Operation::Add,
    ];
    run_program_assert_result(program, (a + b).try_into().unwrap());
}

#[test]
fn push_push_sub() {
    let (a, b) = (BigUint::from(11_u8), BigUint::from(31_u8));

    let program = vec![
        Operation::Push(a.clone()),
        Operation::Push(b.clone()),
        Operation::Sub,
    ];
    run_program_assert_result(program, 20);
}

#[test]
fn substraction_wraps_the_result() {
    let (a, b) = (BigUint::from(10_u8), BigUint::from(0_u8));

    let program = vec![
        Operation::Push(a.clone()),
        Operation::Push(b.clone()),
        Operation::Sub,
    ];

    let result = 0_u8.wrapping_sub(10);

    run_program_assert_result(program, result);
}

#[test]
fn sub_add_wrapping() {
    let a = (BigUint::from(1_u8) << 256) - 1_u8;

    let program = vec![
        Operation::Push(a),
        Operation::Push(BigUint::from(10_u8)),
        Operation::Add,
        Operation::Push(BigUint::from(10_u8)),
        Operation::Sub,
    ];

    run_program_assert_result(program, 1);
}

#[test]
fn add_with_stack_underflow() {
    run_program_assert_revert(vec![Operation::Add]);
}

#[test]
fn div_without_remainder() {
    let (a, b) = (BigUint::from(20_u8), BigUint::from(5_u8));

    let expected_result = (&a / &b).try_into().unwrap();

    let program = vec![
        Operation::Push(b), // <No collapse>
        Operation::Push(a), // <No collapse>
        Operation::Div,
    ];

    run_program_assert_result(program, expected_result);
}

#[test]
fn div_signed_division() {
    // a = [1, 0, 0, 0, .... , 0, 0, 0, 0] == 1 << 255
    let mut a = BigUint::from(0_u8);
    a.set_bit(255, true);
    // b = [0, 0, 1, 0, .... , 0, 0, 0, 0] == 1 << 253
    let mut b = BigUint::from(0_u8);
    b.set_bit(253, true);

    //r = a / b = [0, 0, 0, 0, ....., 0, 1, 0, 0] = 4 in decimal
    //If we take the lowest byte
    //r = [0, 0, 0, 0, 0, 1, 0, 0] = 4 in decimal
    let expected_result = (&a / &b).try_into().unwrap();

    let program = vec![
        Operation::Push(b), // <No collapse>
        Operation::Push(a), // <No collapse>
        Operation::Div,     // <No collapse>
    ];
    run_program_assert_result(program, expected_result);
}

#[test]
fn div_with_remainder() {
    let (a, b) = (BigUint::from(21_u8), BigUint::from(5_u8));

    let expected_result = (&a / &b).try_into().unwrap();

    let program = vec![
        Operation::Push(b), // <No collapse>
        Operation::Push(a), // <No collapse>
        Operation::Div,
    ];
    run_program_assert_result(program, expected_result);
}

#[test]
fn div_with_zero_denominator() {
    let (a, b) = (BigUint::from(5_u8), BigUint::from(0_u8));

    let expected_result: u8 = 0_u8;

    let program = vec![
        Operation::Push(b), // <No collapse>
        Operation::Push(a), // <No collapse>
        Operation::Div,
    ];
    run_program_assert_result(program, expected_result);
}

#[test]
fn div_with_zero_numerator() {
    let (a, b) = (BigUint::from(0_u8), BigUint::from(10_u8));

    let expected_result = (&a / &b).try_into().unwrap();

    let program = vec![
        Operation::Push(b), // <No collapse>
        Operation::Push(a), // <No collapse>
        Operation::Div,
    ];
    run_program_assert_result(program, expected_result);
}

#[test]
fn div_with_stack_underflow() {
    run_program_assert_revert(vec![Operation::Div]);
}

#[test]
fn sdiv_without_remainder() {
    let (a, b) = (BigUint::from(20_u8), BigUint::from(5_u8));

    let expected_result = (&a / &b).try_into().unwrap();

    let program = vec![
        Operation::Push(b), // <No collapse>
        Operation::Push(a), // <No collapse>
        Operation::Sdiv,
    ];

    run_program_assert_result(program, expected_result);
}

#[test]
fn sdiv_signed_division_1() {
    // a = [1, 0, 0, 0, .... , 0, 0, 0, 0] == 1 << 255
    let mut a = BigUint::from(0_u8);
    a.set_bit(255, true);
    // b = [0, 0, 1, 0, .... , 0, 0, 0, 0] == 1 << 253
    let mut b = BigUint::from(0_u8);
    b.set_bit(253, true);

    //r = a / b = [1, 1, 1, 1, ....., 1, 1, 0, 0]
    //If we take the lowest byte
    //r = [1, 1, 1, 1, 1, 1, 0, 0] = 252 in decimal
    let expected_result: u8 = 252_u8;

    let program = vec![
        Operation::Push(b), // <No collapse>
        Operation::Push(a), // <No collapse>
        Operation::Sdiv,    // <No collapse>
    ];

    run_program_assert_result(program, expected_result);
}

#[test]
fn sdiv_signed_division_2() {
    let a = BigInt::from(-2_i8);
    let b = BigInt::from(-1_i8);

    let expected_result: u8 = (&a / &b).try_into().unwrap();

    let a_biguint = biguint_256_from_bigint(a);
    let b_biguint = biguint_256_from_bigint(b);

    let program = vec![
        Operation::Push(b_biguint), // <No collapse>
        Operation::Push(a_biguint), // <No collapse>
        Operation::Sdiv,            // <No collapse>
    ];
    run_program_assert_result(program, expected_result);
}

#[test]
fn sdiv_with_remainder() {
    let (a, b) = (BigUint::from(21_u8), BigUint::from(5_u8));

    let expected_result = (&a / &b).try_into().unwrap();

    let program = vec![
        Operation::Push(b), // <No collapse>
        Operation::Push(a), // <No collapse>
        Operation::Sdiv,
    ];
    run_program_assert_result(program, expected_result);
}

#[test]
fn sdiv_with_zero_denominator() {
    let (a, b) = (BigUint::from(5_u8), BigUint::from(0_u8));

    let expected_result: u8 = 0_u8;

    let program = vec![
        Operation::Push(b), // <No collapse>
        Operation::Push(a), // <No collapse>
        Operation::Sdiv,
    ];
    run_program_assert_result(program, expected_result);
}

#[test]
fn sdiv_with_zero_numerator() {
    let (a, b) = (BigUint::from(0_u8), BigUint::from(10_u8));

    let expected_result = (&a / &b).try_into().unwrap();

    let program = vec![
        Operation::Push(b), // <No collapse>
        Operation::Push(a), // <No collapse>
        Operation::Sdiv,
    ];
    run_program_assert_result(program, expected_result);
}

#[test]
fn sdiv_gas_should_revert() {
    let (a, b) = (BigUint::from(0_u8), BigUint::from(10_u8));

    let mut program = vec![];

    for _ in 0..200 {
        program.push(Operation::Push(b.clone()));
        program.push(Operation::Push(a.clone()));
        program.push(Operation::Sdiv);
    }
    run_program_assert_revert(program);
}

#[test]
fn push_push_normal_mul() {
    let (a, b) = (BigUint::from(2_u8), BigUint::from(42_u8));

    let program = vec![
        Operation::Push(a.clone()),
        Operation::Push(b.clone()),
        Operation::Mul,
    ];
    run_program_assert_result(program, (a * b).try_into().unwrap());
}

#[test]
fn mul_wraps_result() {
    let a = BigUint::from_bytes_be(&[0xFF; 32]);
    let program = vec![
        Operation::Push(a.clone()),
        Operation::Push(BigUint::from(2_u8)),
        Operation::Mul,
    ];
    run_program_assert_result(program, 254);
}

#[test]
fn mul_with_stack_underflow() {
    run_program_assert_revert(vec![Operation::Mul]);
}

#[test]
fn push_push_shr() {
    let program = vec![
        Operation::Push(BigUint::from(32_u8)),
        Operation::Push(BigUint::from(2_u8)),
        Operation::Shr,
    ];

    run_program_assert_result(program, 8);
}

#[test]
fn shift_bigger_than_256() {
    let program = vec![
        Operation::Push(BigUint::from(255_u8)),
        Operation::Push(BigUint::from(256_u16)),
        Operation::Shr,
    ];

    run_program_assert_result(program, 0);
}

#[test]
fn shr_with_stack_underflow() {
    run_program_assert_revert(vec![Operation::Shr]);
}

#[test]
fn push_push_xor() {
    let program = vec![
        Operation::Push(BigUint::from(10_u8)),
        Operation::Push(BigUint::from(5_u8)),
        Operation::Xor,
    ];

    run_program_assert_result(program, 15);
}

#[test]
fn xor_with_stack_underflow() {
    let program = vec![Operation::Xor];

    run_program_assert_revert(program);
}

#[test]
fn push_push_pop() {
    // Push two values to the stack and then pop once
    // The program result should be equal to the first
    // pushed value
    let (a, b) = (BigUint::from(1_u8), BigUint::from(2_u8));

    let program = vec![
        Operation::Push(a.clone()),
        Operation::Push(b),
        Operation::Pop,
    ];
    run_program_assert_result(program, a.try_into().unwrap());
}

#[test]
fn pop_with_stack_underflow() {
    // Pop with an empty stack
    let program = vec![Operation::Pop];
    run_program_assert_revert(program);
}

#[test]
fn push_push_sar() {
    let (value, shift) = (2_u8, 1_u8);
    let program = vec![
        Operation::Push(BigUint::from(value)),
        Operation::Push(BigUint::from(shift)),
        Operation::Sar,
    ];
    let expected_result = value >> shift;
    run_program_assert_result(program, expected_result);
}

#[test]
fn sar_with_stack_underflow() {
    let program = vec![Operation::Sar];
    run_program_assert_revert(program);
}

#[test]
fn push_push_byte() {
    let mut value: [u8; 32] = [0; 32];
    let desired_byte = 0xff;
    let offset: u8 = 16;
    value[offset as usize] = desired_byte;
    let value: BigUint = BigUint::from_bytes_be(&value);
    let program = vec![
        Operation::Push(value),
        Operation::Push(BigUint::from(offset)),
        Operation::Byte,
    ];
    run_program_assert_result(program, desired_byte);
}

#[test]
fn byte_with_stack_underflow() {
    let program = vec![Operation::Byte];
    run_program_assert_revert(program);
}

#[test]
fn sar_with_negative_value_preserves_sign() {
    // in this example the the value to be shifted is a 256 bit number
    // where the most significative bit is 1 cand the rest of the bits are 0.
    // i.e,  value = 1000..0000
    //
    // if we shift this value 255 positions to the right, given that
    // the sar operation preserves the sign, the result must be a number
    // in which every bit is 1
    // i.e, result = 1111..1111
    //
    // given that the program results is a u8, the result is then truncated
    // to the less 8 significative bits, i.e  result = 0b11111111.
    //
    // this same example can be visualized in the evm playground in the following link
    // https://www.evm.codes/playground?fork=cancun&unit=Wei&codeType=Mnemonic&code='%2F%2F%20Example%201z32%200x8yyyz8%20255wSAR'~0000000zwPUSHy~~~w%5Cn%01wyz~_

    let mut value: [u8; 32] = [0; 32];
    value[0] = 0b10000000;
    let value = BigUint::from_bytes_be(&value);

    let shift: u8 = 255;
    let program = vec![
        Operation::Push(value),
        Operation::Push(BigUint::from(shift)),
        Operation::Sar,
    ];
    let expected_result = 0b11111111;
    run_program_assert_result(program, expected_result);
}

#[test]
fn sar_with_positive_value_preserves_sign() {
    let mut value: [u8; 32] = [0xff; 32];
    value[0] = 0;
    let value = BigUint::from_bytes_be(&value);

    let shift: u8 = 255;
    let program = vec![
        Operation::Push(value),
        Operation::Push(BigUint::from(shift)),
        Operation::Sar,
    ];
    let expected_result = 0;
    run_program_assert_result(program, expected_result);
}

#[test]
fn sar_with_shift_out_of_bounds() {
    // even if the shift is larger than 255 the SAR operation should
    // work the same.

    let value = BigUint::from_bytes_be(&[0xff; 32]);
    let shift: usize = 1024;
    let program = vec![
        Operation::Push(value),
        Operation::Push(BigUint::from(shift)),
        Operation::Sar,
    ];
    // in this case the expected result is 0xff because of the sign extension
    let expected_result = 0xff;
    run_program_assert_result(program, expected_result);
}

#[test]
fn byte_with_offset_out_of_bounds() {
    // must consider this case yet
    let value: [u8; 32] = [0xff; 32];
    let value: BigUint = BigUint::from_bytes_be(&value);
    let offset = BigUint::from(32_u8);
    let program = vec![
        Operation::Push(value),
        Operation::Push(offset),
        Operation::Byte,
    ];
    run_program_assert_result(program, 0);
}

#[test]
fn jumpdest() {
    let expected = 5;
    let program = vec![
        Operation::Jumpdest { pc: 0 },
        Operation::Push(BigUint::from(expected)),
        Operation::Jumpdest { pc: 34 },
    ];
    run_program_assert_result(program, expected)
}

#[test]
fn jumpdest_gas_should_revert() {
    let mut program = vec![];
    for i in 0..1000 {
        program.push(Operation::Jumpdest { pc: i });
    }
    run_program_assert_revert(program);
}

#[test]
fn test_eq_true() {
    let program = vec![
        Operation::Push(BigUint::from(1_u8)),
        Operation::Push(BigUint::from(1_u8)),
        Operation::Eq,
    ];
    run_program_assert_result(program, 1);
}

#[test]
fn test_eq_false() {
    let program = vec![
        Operation::Push(BigUint::from(1_u8)),
        Operation::Push(BigUint::from(2_u8)),
        Operation::Eq,
    ];
    run_program_assert_result(program, 0);
}

#[test]
fn test_eq_with_stack_underflow() {
    run_program_assert_revert(vec![Operation::Eq]);
}

#[test]
fn test_or() {
    let a = BigUint::from(0b1010_u8);
    let b = BigUint::from(0b1110_u8);
    let expected = 0b1110_u8;
    let program = vec![
        Operation::Push(a.clone()),
        Operation::Push(b.clone()),
        Operation::Or,
    ];
    run_program_assert_result(program, expected);
}

#[test]
fn test_or_with_stack_underflow() {
    let program = vec![Operation::Or];
    run_program_assert_revert(program);
}

#[test]
fn jumpi_with_true_condition() {
    // this test is equivalent to the following bytecode program
    //
    // [00] PUSH1 5
    // [02] PUSH1 1  // push condition
    // [04] PUSH1 9  // push pc
    // [06] JUMPI
    // [07] PUSH1 10
    // [09] JUMPDEST
    let (a, b) = (5_u8, 10_u8);
    let condition: BigUint = BigUint::from(1_u8);
    let pc: usize = 9;
    let program = vec![
        Operation::Push(BigUint::from(a)),
        Operation::Push(condition),
        Operation::Push(BigUint::from(pc as u8)),
        Operation::Jumpi,
        Operation::Push(BigUint::from(b)), // this should not be executed
        Operation::Jumpdest { pc },
    ];
    run_program_assert_result(program, a);
}

#[test]
fn test_iszero_true() {
    let program = vec![Operation::Push(BigUint::from(0_u8)), Operation::IsZero];
    run_program_assert_result(program, 1);
}

#[test]
fn test_iszero_false() {
    let program = vec![Operation::Push(BigUint::from(1_u8)), Operation::IsZero];
    run_program_assert_result(program, 0);
}

#[test]
fn test_iszero_stack_underflow() {
    let program = vec![Operation::IsZero];
    run_program_assert_revert(program);
}

#[test]
fn jump() {
    // this test is equivalent to the following bytecode program
    // the program executes sequentially until the JUMP where
    // it jumps to the opcode in the position 7 so the PUSH1 10
    // opcode is not executed => the return value should be equal
    // to the first pushed value (a = 5)
    //
    // [00] PUSH1 5
    // [02] PUSH1 7  // push pc
    // [04] JUMP
    // [05] PUSH1 10
    // [07] JUMPDEST
    let (a, b) = (5_u8, 10_u8);
    let pc: usize = 7;
    let program = vec![
        Operation::Push(BigUint::from(a)),
        Operation::Push(BigUint::from(pc as u8)),
        Operation::Jump,
        Operation::Push(BigUint::from(b)), // this should not be executed
        Operation::Jumpdest { pc },
    ];
    run_program_assert_result(program, a);
}

#[test]
fn jumpi_with_false_condition() {
    // this test is equivalent to the following bytecode program
    //
    // [00] PUSH1 5
    // [02] PUSH1 0  // push condition
    // [04] PUSH1 9  // push pc
    // [06] JUMPI
    // [07] PUSH1 10
    // [09] JUMPDEST
    let (a, b) = (5_u8, 10_u8);
    let condition: BigUint = BigUint::from(0_u8);
    let pc: usize = 9;
    let program = vec![
        Operation::Push(BigUint::from(a)),
        Operation::Push(condition),
        Operation::Push(BigUint::from(pc as u8)),
        Operation::Jumpi,
        Operation::Push(BigUint::from(b)),
        Operation::Jumpdest { pc },
    ];
    run_program_assert_result(program, b);
}

#[test]
fn jumpi_reverts_if_pc_is_wrong() {
    // if the pc given does not correspond to a jump destination then
    // the program should revert
    let pc = BigUint::from(7_u8);
    let condition = BigUint::from(1_u8);
    let program = vec![
        Operation::Push(condition),
        Operation::Push(pc),
        Operation::Jumpi,
        Operation::Jumpdest { pc: 83 },
    ];
    run_program_assert_revert(program);
}

#[test]
fn jump_reverts_if_pc_is_wrong() {
    // if the pc given does not correspond to a jump destination then
    // the program should revert
    let pc = BigUint::from(7_u8);
    let program = vec![
        Operation::Push(pc),
        Operation::Jump,
        Operation::Jumpdest { pc: 83 },
    ];
    run_program_assert_revert(program);
}

#[test]
fn jumpi_does_not_revert_if_pc_is_wrong_but_branch_is_not_taken() {
    // if the pc given does not correspond to a jump destination
    // but the branch is not taken then the program should not revert
    let pc = BigUint::from(7_u8);
    let condition = BigUint::from(0_u8);
    let a = 10_u8;
    let program = vec![
        Operation::Push(condition),
        Operation::Push(pc),
        Operation::Jumpi,
        Operation::Push(BigUint::from(a)),
        Operation::Jumpdest { pc: 83 },
    ];
    run_program_assert_result(program, a);
}

#[test]
fn pc_with_previous_push() {
    let pc = 33;
    let program = vec![
        Operation::Push(BigUint::from(8_u8)), // <No collapse>
        Operation::PC { pc },                 // <No collapse>
    ];
    run_program_assert_result(program, pc as u8)
}

#[test]
fn pc_with_no_previous_operation() {
    let pc = 0;
    let program = vec![
        Operation::PC { pc }, // <No collapse>
    ];
    run_program_assert_result(program, pc as u8)
}

#[test]
fn test_and() {
    let (a, b) = (BigUint::from(0b1010_u8), BigUint::from(0b1100_u8));
    let expected_result = 0b1000_u8;
    let program = vec![Operation::Push(a), Operation::Push(b), Operation::And];
    run_program_assert_result(program, expected_result);
}
#[test]
fn test_and_with_zero() {
    let a = BigUint::from(0_u8);
    let b = BigUint::from(0xFF_u8);
    let expected_result = 0_u8;
    let program = vec![Operation::Push(a), Operation::Push(b), Operation::And];
    run_program_assert_result(program, expected_result);
}

#[test]
fn and_with_stack_underflow() {
    run_program_assert_revert(vec![Operation::And]);
}

#[test]
fn mod_with_non_zero_result() {
    let (num, den) = (BigUint::from(31_u8), BigUint::from(10_u8));
    let expected_result = (&num % &den).try_into().unwrap();

    let program = vec![Operation::Push(den), Operation::Push(num), Operation::Mod];
    run_program_assert_result(program, expected_result);
}

#[test]
fn mod_with_result_zero() {
    let (num, den) = (BigUint::from(10_u8), BigUint::from(2_u8));
    let expected_result = (&num % &den).try_into().unwrap();

    let program = vec![Operation::Push(den), Operation::Push(num), Operation::Mod];
    run_program_assert_result(program, expected_result);
}

#[test]
fn mod_with_zero_denominator() {
    let (num, den) = (BigUint::from(10_u8), BigUint::from(0_u8));

    let program = vec![Operation::Push(den), Operation::Push(num), Operation::Mod];
    run_program_assert_result(program, 0);
}

#[test]
fn mod_with_zero_numerator() {
    let (num, den) = (BigUint::from(0_u8), BigUint::from(25_u8));

    let program = vec![Operation::Push(den), Operation::Push(num), Operation::Mod];
    run_program_assert_result(program, 0);
}

#[test]
fn mod_with_stack_underflow() {
    run_program_assert_revert(vec![Operation::Mod]);
}

#[test]
fn addmod_with_non_zero_result() {
    let (a, b, den) = (
        BigUint::from(13_u8),
        BigUint::from(30_u8),
        BigUint::from(10_u8),
    );

    let program = vec![
        Operation::Push(den.clone()),
        Operation::Push(b.clone()),
        Operation::Push(a.clone()),
        Operation::Addmod,
    ];
    run_program_assert_result(program, ((a + b) % den).try_into().unwrap());
}

#[test]
fn addmod_with_stack_underflow() {
    run_program_assert_revert(vec![Operation::Addmod]);
}

#[test]
fn addmod_with_zero_denominator() {
    let program = vec![
        Operation::Push(BigUint::from(0_u8)),
        Operation::Push(BigUint::from(31_u8)),
        Operation::Push(BigUint::from(11_u8)),
        Operation::Addmod,
    ];
    run_program_assert_result(program, 0);
}

#[test]
fn addmod_with_overflowing_add() {
    let (a, b, den) = (
        BigUint::from_bytes_be(&[0xff; 32]),
        BigUint::from(1_u8),
        BigUint::from(10_u8),
    );

    let program = vec![
        Operation::Push(den.clone()),
        Operation::Push(b.clone()),
        Operation::Push(a.clone()),
        Operation::Addmod,
    ];
    run_program_assert_result(program, ((a + b) % den).try_into().unwrap());
}

#[test]
fn test_gt_less_than() {
    let a = BigUint::from(9_u8);
    let b = BigUint::from(8_u8);
    let program = vec![Operation::Push(a), Operation::Push(b), Operation::Gt];
    run_program_assert_result(program, 1);
}

#[test]
fn test_gt_greater_than() {
    let a = BigUint::from(8_u8);
    let b = BigUint::from(9_u8);
    let program = vec![Operation::Push(a), Operation::Push(b), Operation::Gt];
    run_program_assert_result(program, 0);
}

#[test]
fn test_gt_equal() {
    let a = BigUint::from(10_u8);
    let b = BigUint::from(10_u8);
    let program = vec![Operation::Push(a), Operation::Push(b), Operation::Gt];
    run_program_assert_result(program, 0);
}

#[test]
fn gt_with_stack_underflow() {
    run_program_assert_revert(vec![Operation::Gt]);
}

#[test]
fn mulmod_with_non_zero_result() {
    let (a, b, den) = (
        BigUint::from(13_u8),
        BigUint::from(30_u8),
        BigUint::from(10_u8),
    );

    let program = vec![
        Operation::Push(den.clone()),
        Operation::Push(b.clone()),
        Operation::Push(a.clone()),
        Operation::Mulmod,
    ];
    run_program_assert_result(program, ((a * b) % den).try_into().unwrap());
}

#[test]
fn mulmod_with_stack_underflow() {
    run_program_assert_revert(vec![Operation::Mulmod]);
}

#[test]
fn mulmod_with_zero_denominator() {
    let program = vec![
        Operation::Push(BigUint::from(0_u8)),
        Operation::Push(BigUint::from(31_u8)),
        Operation::Push(BigUint::from(11_u8)),
        Operation::Addmod,
    ];
    run_program_assert_result(program, 0);
}

#[test]
fn mulmod_with_overflow() {
    let (a, b, den) = (
        BigUint::from_bytes_be(&[0xff; 32]),
        BigUint::from_bytes_be(&[0xff; 32]),
        BigUint::from(10_u8),
    );

    let program = vec![
        Operation::Push(den.clone()),
        Operation::Push(b.clone()),
        Operation::Push(a.clone()),
        Operation::Mulmod,
    ];
    run_program_assert_result(program, ((a * b) % den).try_into().unwrap());
}

#[test]
fn test_sgt_positive_greater_than() {
    let a = BigUint::from(2_u8);
    let b = BigUint::from(1_u8);

    let program = vec![
        Operation::Push(a.clone()),
        Operation::Push(b.clone()),
        Operation::Sgt,
    ];
    run_program_assert_result(program, 0);
}

#[test]
fn test_sgt_positive_less_than() {
    let a = BigUint::from(0_u8);
    let b = BigUint::from(2_u8);

    let program = vec![
        Operation::Push(a.clone()),
        Operation::Push(b.clone()),
        Operation::Sgt,
    ];
    run_program_assert_result(program, 1);
}

#[test]
fn test_sgt_signed_less_than() {
    let mut a = BigUint::from(3_u8);
    a.set_bit(255, true);
    let b = BigUint::from(2_u8);

    let program = vec![
        Operation::Push(a.clone()),
        Operation::Push(b.clone()),
        Operation::Sgt,
    ];

    run_program_assert_result(program, 1);
}

#[test]
fn test_sgt_signed_greater_than() {
    let a = BigUint::from(2_u8);
    let mut b = BigUint::from(3_u8);
    b.set_bit(255, true);

    let program = vec![
        Operation::Push(a.clone()),
        Operation::Push(b.clone()),
        Operation::Sgt,
    ];
    run_program_assert_result(program, 0);
}

#[test]
fn test_sgt_equal() {
    let a = BigUint::from(2_u8);
    let b = BigUint::from(2_u8);

    let program = vec![
        Operation::Push(a.clone()),
        Operation::Push(b.clone()),
        Operation::Sgt,
    ];
    run_program_assert_result(program, 0);
}

#[test]
fn test_sgt_stack_underflow() {
    let program = vec![Operation::Sgt];
    run_program_assert_revert(program);
}

#[test]
fn test_lt_false() {
    let program = vec![
        Operation::Push(BigUint::from(1_u8)),
        Operation::Push(BigUint::from(2_u8)),
        Operation::Lt,
    ];
    run_program_assert_result(program, 0);
}

#[test]
fn test_lt_true() {
    let program = vec![
        Operation::Push(BigUint::from(2_u8)),
        Operation::Push(BigUint::from(1_u8)),
        Operation::Lt,
    ];
    run_program_assert_result(program, 1);
}

#[test]
fn test_lt_equal() {
    let program = vec![
        Operation::Push(BigUint::from(1_u8)),
        Operation::Push(BigUint::from(1_u8)),
        Operation::Lt,
    ];
    run_program_assert_result(program, 0);
}

#[test]
fn test_lt_stack_underflow() {
    let program = vec![Operation::Lt];
    run_program_assert_revert(program);
}

#[test]
fn test_gas_with_add_should_revert() {
    let (a, b) = (BigUint::from(1_u8), BigUint::from(2_u8));
    let mut program = vec![];
    for _ in 0..334 {
        program.push(Operation::Push(a.clone()));
        program.push(Operation::Push(b.clone()));
        program.push(Operation::Add);
    }
    run_program_assert_revert(program);
}

#[test]
fn stop() {
    // the push operation should not be executed
    let program = vec![Operation::Stop, Operation::Push(BigUint::from(10_u8))];
    run_program_assert_result(program, 0);
}

#[test]
fn push_push_exp() {
    let (a, b) = (BigUint::from(2_u8), BigUint::from(3_u8));

    let program = vec![
        Operation::Push(a.clone()),
        Operation::Push(b.clone()),
        Operation::Exp,
    ];

    run_program_assert_result(program, (a.pow(b.try_into().unwrap())).try_into().unwrap());
}

#[test]
fn exp_with_overflow_should_wrap() {
    let a = BigUint::from(3_u8);
    let b = BigUint::from(256_u16);
    let program = vec![
        Operation::Push(a.clone()),
        Operation::Push(b.clone()),
        Operation::Exp,
    ];
    run_program_assert_result(program, 1);
}

#[test]
fn exp_with_stack_underflow() {
    let program = vec![Operation::Exp];
    run_program_assert_revert(program);
}

#[test]
<<<<<<< HEAD
fn signextend_one_byte_negative_value() {
    /*
    Since we are constrained by the output size u8, in order to check that the result
    was correctly sign extended (completed with 1s), we have to divide by 2 so we can check
    that the first byte is 0xFF = [1, 1, 1, 1, 1, 1, 1, 1]
    */
    let value = BigUint::from(0xFF_u8);
    let value_bytes_size = BigUint::from(0_u8);
    let denominator = BigUint::from(2_u8);

    let expected_result = 0xFF_u8;

    let program = vec![
        Operation::Push(denominator),      // <No collapse>
        Operation::Push(value),            // <No collapse>
        Operation::Push(value_bytes_size), // <No collapse>
        Operation::SignExtend,             // <No collapse>
        Operation::Div,
    ];
    run_program_assert_result(program, expected_result);
}

#[test]
fn signextend_one_byte_positive_value() {
    /*
    Since we are constrained by the output size u8, in order to check that the result
    was correctly sign extended (completed with 0s), we have to divide by 2 so we can check
    that the first byte is 0x3F = [0, 0, 1, 1, 1, 1, 1, 1]
    */
    let value = BigUint::from(0x7F_u8);
    let value_bytes_size = BigUint::from(0_u8);
    let denominator = BigUint::from(2_u8);

    let expected_result = 0x3F_u8;

    let program = vec![
        Operation::Push(denominator),      // <No collapse>
        Operation::Push(value),            // <No collapse>
        Operation::Push(value_bytes_size), // <No collapse>
        Operation::SignExtend,             // <No collapse>
        Operation::Div,
    ];

    run_program_assert_result(program, expected_result);
}

#[test]
fn signextend_with_stack_underflow() {
    let program = vec![Operation::SignExtend];
=======
fn sar_reverts_when_program_runs_out_of_gas() {
    let (value, shift) = (2_u8, 1_u8);
    let mut program: Vec<Operation> = vec![];
    for _i in 0..1000 {
        program.push(Operation::Push(BigUint::from(value)));
        program.push(Operation::Push(BigUint::from(shift)));
        program.push(Operation::Sar);
    }
>>>>>>> fb76a673
    run_program_assert_revert(program);
}

#[test]
<<<<<<< HEAD
fn signextend_gas_should_revert() {
    let value = BigUint::from(0x7F_u8);
    let value_bytes_size = BigUint::from(0_u8);
    let mut program = vec![];

    for _ in 0..200 {
        program.push(Operation::Push(value.clone()));
        program.push(Operation::Push(value_bytes_size.clone()));
        program.push(Operation::SignExtend);
    }

=======
fn pop_reverts_when_program_runs_out_of_gas() {
    let mut program: Vec<Operation> = vec![];
    for _i in 0..1000 {
        program.push(Operation::Push(BigUint::from(1_u8)));
        program.push(Operation::Pop);
    }
>>>>>>> fb76a673
    run_program_assert_revert(program);
}<|MERGE_RESOLUTION|>--- conflicted
+++ resolved
@@ -1244,7 +1244,28 @@
 }
 
 #[test]
-<<<<<<< HEAD
+fn sar_reverts_when_program_runs_out_of_gas() {
+    let (value, shift) = (2_u8, 1_u8);
+    let mut program: Vec<Operation> = vec![];
+    for _i in 0..1000 {
+        program.push(Operation::Push(BigUint::from(value)));
+        program.push(Operation::Push(BigUint::from(shift)));
+        program.push(Operation::Sar);
+    }
+    run_program_assert_revert(program);
+}
+
+#[test]
+fn pop_reverts_when_program_runs_out_of_gas() {
+    let mut program: Vec<Operation> = vec![];
+    for _i in 0..1000 {
+        program.push(Operation::Push(BigUint::from(1_u8)));
+        program.push(Operation::Pop);
+    }
+    run_program_assert_revert(program);
+}
+
+#[test]
 fn signextend_one_byte_negative_value() {
     /*
     Since we are constrained by the output size u8, in order to check that the result
@@ -1294,21 +1315,10 @@
 #[test]
 fn signextend_with_stack_underflow() {
     let program = vec![Operation::SignExtend];
-=======
-fn sar_reverts_when_program_runs_out_of_gas() {
-    let (value, shift) = (2_u8, 1_u8);
-    let mut program: Vec<Operation> = vec![];
-    for _i in 0..1000 {
-        program.push(Operation::Push(BigUint::from(value)));
-        program.push(Operation::Push(BigUint::from(shift)));
-        program.push(Operation::Sar);
-    }
->>>>>>> fb76a673
-    run_program_assert_revert(program);
-}
-
-#[test]
-<<<<<<< HEAD
+    run_program_assert_revert(program);
+}
+
+#[test]
 fn signextend_gas_should_revert() {
     let value = BigUint::from(0x7F_u8);
     let value_bytes_size = BigUint::from(0_u8);
@@ -1320,13 +1330,5 @@
         program.push(Operation::SignExtend);
     }
 
-=======
-fn pop_reverts_when_program_runs_out_of_gas() {
-    let mut program: Vec<Operation> = vec![];
-    for _i in 0..1000 {
-        program.push(Operation::Push(BigUint::from(1_u8)));
-        program.push(Operation::Pop);
-    }
->>>>>>> fb76a673
     run_program_assert_revert(program);
 }