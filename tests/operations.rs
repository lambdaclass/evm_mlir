--- conflicted
+++ resolved
@@ -75,7 +75,6 @@
 }
 
 #[test]
-<<<<<<< HEAD
 fn dup1_once() {
     let program = vec![
         Operation::Push(BigUint::from(10_u8)),
@@ -128,7 +127,9 @@
 #[test]
 fn dup_with_stack_underflow() {
     let program = vec![Operation::Dup(1)];
-=======
+    
+  run_program_assert_revert(program);
+}
 fn swap_first() {
     let program = vec![
         Operation::Push(BigUint::from(1_u8)),
@@ -189,7 +190,6 @@
         Operation::Swap(2),
     ];
 
->>>>>>> 4c4222e3
     run_program_assert_revert(program);
 }
 
