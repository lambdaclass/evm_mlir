--- conflicted
+++ resolved
@@ -3,12 +3,8 @@
     constants::REVERT_EXIT_CODE,
     program::{Operation, Program},
 };
-<<<<<<< HEAD
 use num_bigint::{BigInt, BigUint};
-=======
-use num_bigint::BigUint;
 use rstest::rstest;
->>>>>>> 1fcc99e7
 use tempfile::NamedTempFile;
 
 fn run_program_assert_result(operations: Vec<Operation>, expected_result: u8) {
