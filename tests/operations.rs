--- conflicted
+++ resolved
@@ -330,7 +330,6 @@
 }
 
 #[test]
-<<<<<<< HEAD
 fn test_and() {
     let (a, b) = (BigUint::from(0b1010_u8), BigUint::from(0b1100_u8));
     let expected_result = 0b1000_u8;
@@ -343,7 +342,15 @@
     let b = BigUint::from(0xFF_u8);
     let expected_result = 0_u8;
     let program = vec![Operation::Push(a), Operation::Push(b), Operation::And];
-=======
+    run_program_assert_result(program, expected_result);
+}
+
+#[test]
+fn and_with_stack_underflow() {
+    run_program_assert_revert(vec![Operation::And]);
+}
+
+#[test]
 fn mod_with_non_zero_result() {
     let (num, den) = (BigUint::from(31_u8), BigUint::from(10_u8));
     let expected_result = (&num % &den).try_into().unwrap();
@@ -358,15 +365,10 @@
     let expected_result = (&num % &den).try_into().unwrap();
 
     let program = vec![Operation::Push(den), Operation::Push(num), Operation::Mod];
->>>>>>> 79bb8d7c
-    run_program_assert_result(program, expected_result);
-}
-
-#[test]
-<<<<<<< HEAD
-fn and_with_stack_underflow() {
-    run_program_assert_revert(vec![Operation::And]);
-=======
+    run_program_assert_result(program, expected_result);
+}
+
+#[test]
 fn mod_with_zero_denominator() {
     let (num, den) = (BigUint::from(10_u8), BigUint::from(0_u8));
 
@@ -528,5 +530,4 @@
 fn test_lt_stack_underflow() {
     let program = vec![Operation::Lt];
     run_program_assert_revert(program);
->>>>>>> 79bb8d7c
 }