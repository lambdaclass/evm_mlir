use evm_mlir::{
    constants::{gas_cost, REVERT_EXIT_CODE},
    context::Context,
    executor::Executor,
    program::{Operation, Program},
    syscall::SyscallContext,
};
use num_bigint::{BigInt, BigUint};
use rstest::rstest;
use tempfile::NamedTempFile;

fn run_program_assert_result_with_gas(
    operations: Vec<Operation>,
    expected_result: u8,
    initial_gas: u64,
) {
    let program = Program::from(operations);
    let output_file = NamedTempFile::new()
        .expect("failed to generate tempfile")
        .into_temp_path();

    let context = Context::new();
    let module = context
        .compile(&program, &output_file)
        .expect("failed to compile program");

    let executor = Executor::new(&module);

    let mut context = SyscallContext::default();

    let result = executor.execute(&mut context, initial_gas);

    assert_eq!(result, expected_result);
}

fn run_program_assert_result(operations: Vec<Operation>, expected_result: u8) {
    run_program_assert_result_with_gas(operations, expected_result, 1e7 as _);
}

fn run_program_assert_reverts_with_gas(program: Vec<Operation>, initial_gas: u64) {
    // TODO: design a way to check for stack overflow
    run_program_assert_result_with_gas(program, REVERT_EXIT_CODE, initial_gas);
}

fn run_program_assert_gas_exact(program: Vec<Operation>, expected_result: u8, exact_gas: u64) {
    run_program_assert_result_with_gas(program.clone(), expected_result, exact_gas);
    run_program_assert_reverts_with_gas(program, exact_gas - 1);
}

fn run_program_assert_revert(program: Vec<Operation>) {
    // TODO: design a way to check for stack overflow
    run_program_assert_result(program, REVERT_EXIT_CODE);
}

pub fn biguint_256_from_bigint(value: BigInt) -> BigUint {
    if value >= BigInt::ZERO {
        value.magnitude().clone()
    } else {
        let bytes = value.to_signed_bytes_be();
        let mut buffer = vec![255_u8; 32];
        let finish = 32;
        let start = finish - bytes.len();
        buffer[start..finish].copy_from_slice(&bytes);
        BigUint::from_bytes_be(&buffer)
    }
}

#[test]
fn push_once() {
    let value = BigUint::from(5_u8);

    // For PUSH0
    let program = vec![Operation::Push0];
    run_program_assert_result(program, 0);

    // For PUSH1, ... , PUSH32
    for i in 0..32 {
        let shifted_value: BigUint = value.clone() << (i * 8);
        let program = vec![Operation::Push(shifted_value.clone())];
        let expected_result: u8 = (shifted_value % 256_u32).try_into().unwrap();
        run_program_assert_result(program, expected_result);
    }
}

#[test]
fn push_twice() {
    let the_answer = BigUint::from(42_u8);

    let program = vec![
        Operation::Push(BigUint::from(1_u8)),
        Operation::Push(the_answer.clone()),
    ];
    run_program_assert_result(program, the_answer.try_into().unwrap());
}

#[test]
fn push_fill_stack() {
    let stack_top = BigUint::from(88_u8);

    // Push 1024 times
    let program = vec![Operation::Push(stack_top.clone()); 1024];
    run_program_assert_result(program, stack_top.try_into().unwrap());
}

#[test]
fn push_reverts_without_gas() {
    let stack_top = 88_u8;
    let initial_gas = (gas_cost::PUSH0 + gas_cost::PUSHN) as _;

    let program = vec![Operation::Push0, Operation::Push(BigUint::from(stack_top))];
    run_program_assert_gas_exact(program, stack_top, initial_gas);
}

#[test]
fn push_stack_overflow() {
    // Push 1025 times
    let program = vec![Operation::Push(BigUint::from(88_u8)); 1025];
    run_program_assert_revert(program);
}

#[test]
fn dup1_once() {
    let program = vec![
        Operation::Push(BigUint::from(10_u8)),
        Operation::Push(BigUint::from(31_u8)),
        Operation::Dup(1),
        Operation::Pop,
    ];

    run_program_assert_result(program, 31);
}

#[test]
fn dup2_once() {
    let program = vec![
        Operation::Push(BigUint::from(4_u8)),
        Operation::Push(BigUint::from(5_u8)),
        Operation::Push(BigUint::from(6_u8)),
        Operation::Dup(2),
    ];

    run_program_assert_result(program, 5);
}

#[rstest]
#[case(1)]
#[case(2)]
#[case(3)]
#[case(4)]
#[case(5)]
#[case(6)]
#[case(7)]
#[case(8)]
#[case(9)]
#[case(10)]
#[case(11)]
#[case(12)]
#[case(13)]
#[case(14)]
#[case(15)]
#[case(16)]
fn dup_nth(#[case] nth: u8) {
    let iter = (0..16u8).rev().map(|x| Operation::Push(BigUint::from(x)));
    let mut program = Vec::from_iter(iter);

    program.push(Operation::Dup(nth.into()));

    run_program_assert_result(program, nth - 1);
}

#[test]
fn dup_with_stack_underflow() {
    let program = vec![Operation::Dup(1)];

    run_program_assert_revert(program);
}

#[test]
fn swap_first() {
    let program = vec![
        Operation::Push(BigUint::from(1_u8)),
        Operation::Push(BigUint::from(2_u8)),
        Operation::Swap(1),
    ];

    run_program_assert_result(program, 1);
}

#[test]
fn swap_16_and_get_the_swapped_one() {
    let program = vec![
        Operation::Push(BigUint::from(1_u8)),
        Operation::Push(BigUint::from(2_u8)),
        Operation::Push(BigUint::from(2_u8)),
        Operation::Push(BigUint::from(2_u8)),
        Operation::Push(BigUint::from(2_u8)),
        Operation::Push(BigUint::from(2_u8)),
        Operation::Push(BigUint::from(2_u8)),
        Operation::Push(BigUint::from(2_u8)),
        Operation::Push(BigUint::from(2_u8)),
        Operation::Push(BigUint::from(2_u8)),
        Operation::Push(BigUint::from(2_u8)),
        Operation::Push(BigUint::from(2_u8)),
        Operation::Push(BigUint::from(2_u8)),
        Operation::Push(BigUint::from(2_u8)),
        Operation::Push(BigUint::from(2_u8)),
        Operation::Push(BigUint::from(2_u8)),
        Operation::Push(BigUint::from(3_u8)),
        Operation::Swap(16),
        Operation::Pop,
        Operation::Pop,
        Operation::Pop,
        Operation::Pop,
        Operation::Pop,
        Operation::Pop,
        Operation::Pop,
        Operation::Pop,
        Operation::Pop,
        Operation::Pop,
        Operation::Pop,
        Operation::Pop,
        Operation::Pop,
        Operation::Pop,
        Operation::Pop,
        Operation::Pop,
    ];

    run_program_assert_result(program, 3);
}

#[test]
fn swap_stack_underflow() {
    let program = vec![
        Operation::Push(BigUint::from(1_u8)),
        Operation::Push(BigUint::from(2_u8)),
        Operation::Swap(2),
    ];

    run_program_assert_revert(program);
}

#[test]
fn push_push_add() {
    let (a, b) = (BigUint::from(11_u8), BigUint::from(31_u8));

    let program = vec![
        Operation::Push(a.clone()),
        Operation::Push(b.clone()),
        Operation::Add,
    ];
    run_program_assert_result(program, (a + b).try_into().unwrap());
}

#[test]
fn push_push_sub() {
    let (a, b) = (BigUint::from(11_u8), BigUint::from(31_u8));

    let program = vec![
        Operation::Push(a.clone()),
        Operation::Push(b.clone()),
        Operation::Sub,
    ];
    run_program_assert_result(program, 20);
}

#[test]
fn substraction_wraps_the_result() {
    let (a, b) = (BigUint::from(10_u8), BigUint::from(0_u8));

    let program = vec![
        Operation::Push(a.clone()),
        Operation::Push(b.clone()),
        Operation::Sub,
    ];

    let result = 0_u8.wrapping_sub(10);

    run_program_assert_result(program, result);
}

#[test]
fn sub_add_wrapping() {
    let a = (BigUint::from(1_u8) << 256) - 1_u8;

    let program = vec![
        Operation::Push(a),
        Operation::Push(BigUint::from(10_u8)),
        Operation::Add,
        Operation::Push(BigUint::from(10_u8)),
        Operation::Sub,
    ];

    run_program_assert_result(program, 1);
}

#[test]
fn add_with_stack_underflow() {
    run_program_assert_revert(vec![Operation::Add]);
}

#[test]
fn div_without_remainder() {
    let (a, b) = (BigUint::from(20_u8), BigUint::from(5_u8));

    let expected_result = (&a / &b).try_into().unwrap();

    let program = vec![
        Operation::Push(b), // <No collapse>
        Operation::Push(a), // <No collapse>
        Operation::Div,
    ];

    run_program_assert_result(program, expected_result);
}

#[test]
fn div_signed_division() {
    // a = [1, 0, 0, 0, .... , 0, 0, 0, 0] == 1 << 255
    let mut a = BigUint::from(0_u8);
    a.set_bit(255, true);
    // b = [0, 0, 1, 0, .... , 0, 0, 0, 0] == 1 << 253
    let mut b = BigUint::from(0_u8);
    b.set_bit(253, true);

    //r = a / b = [0, 0, 0, 0, ....., 0, 1, 0, 0] = 4 in decimal
    //If we take the lowest byte
    //r = [0, 0, 0, 0, 0, 1, 0, 0] = 4 in decimal
    let expected_result = (&a / &b).try_into().unwrap();

    let program = vec![
        Operation::Push(b), // <No collapse>
        Operation::Push(a), // <No collapse>
        Operation::Div,     // <No collapse>
    ];
    run_program_assert_result(program, expected_result);
}

#[test]
fn div_with_remainder() {
    let (a, b) = (BigUint::from(21_u8), BigUint::from(5_u8));

    let expected_result = (&a / &b).try_into().unwrap();

    let program = vec![
        Operation::Push(b), // <No collapse>
        Operation::Push(a), // <No collapse>
        Operation::Div,
    ];
    run_program_assert_result(program, expected_result);
}

#[test]
fn div_with_zero_denominator() {
    let (a, b) = (BigUint::from(5_u8), BigUint::from(0_u8));

    let expected_result: u8 = 0_u8;

    let program = vec![
        Operation::Push(b), // <No collapse>
        Operation::Push(a), // <No collapse>
        Operation::Div,
    ];
    run_program_assert_result(program, expected_result);
}

#[test]
fn div_with_zero_numerator() {
    let (a, b) = (BigUint::from(0_u8), BigUint::from(10_u8));

    let expected_result = (&a / &b).try_into().unwrap();

    let program = vec![
        Operation::Push(b), // <No collapse>
        Operation::Push(a), // <No collapse>
        Operation::Div,
    ];
    run_program_assert_result(program, expected_result);
}

#[test]
fn div_with_stack_underflow() {
    run_program_assert_revert(vec![Operation::Div]);
}

#[test]
fn sdiv_without_remainder() {
    let (a, b) = (BigUint::from(20_u8), BigUint::from(5_u8));

    let expected_result = (&a / &b).try_into().unwrap();

    let program = vec![
        Operation::Push(b), // <No collapse>
        Operation::Push(a), // <No collapse>
        Operation::Sdiv,
    ];

    run_program_assert_result(program, expected_result);
}

#[test]
fn sdiv_signed_division_1() {
    // a = [1, 0, 0, 0, .... , 0, 0, 0, 0] == 1 << 255
    let mut a = BigUint::from(0_u8);
    a.set_bit(255, true);
    // b = [0, 0, 1, 0, .... , 0, 0, 0, 0] == 1 << 253
    let mut b = BigUint::from(0_u8);
    b.set_bit(253, true);

    //r = a / b = [1, 1, 1, 1, ....., 1, 1, 0, 0]
    //If we take the lowest byte
    //r = [1, 1, 1, 1, 1, 1, 0, 0] = 252 in decimal
    let expected_result: u8 = 252_u8;

    let program = vec![
        Operation::Push(b), // <No collapse>
        Operation::Push(a), // <No collapse>
        Operation::Sdiv,    // <No collapse>
    ];

    run_program_assert_result(program, expected_result);
}

#[test]
fn sdiv_signed_division_2() {
    let a = BigInt::from(-2_i8);
    let b = BigInt::from(-1_i8);

    let expected_result: u8 = (&a / &b).try_into().unwrap();

    let a_biguint = biguint_256_from_bigint(a);
    let b_biguint = biguint_256_from_bigint(b);

    let program = vec![
        Operation::Push(b_biguint), // <No collapse>
        Operation::Push(a_biguint), // <No collapse>
        Operation::Sdiv,            // <No collapse>
    ];
    run_program_assert_result(program, expected_result);
}

#[test]
fn sdiv_with_remainder() {
    let (a, b) = (BigUint::from(21_u8), BigUint::from(5_u8));

    let expected_result = (&a / &b).try_into().unwrap();

    let program = vec![
        Operation::Push(b), // <No collapse>
        Operation::Push(a), // <No collapse>
        Operation::Sdiv,
    ];
    run_program_assert_result(program, expected_result);
}

#[test]
fn sdiv_with_zero_denominator() {
    let (a, b) = (BigUint::from(5_u8), BigUint::from(0_u8));

    let expected_result: u8 = 0_u8;

    let program = vec![
        Operation::Push(b), // <No collapse>
        Operation::Push(a), // <No collapse>
        Operation::Sdiv,
    ];
    run_program_assert_result(program, expected_result);
}

#[test]
fn sdiv_with_zero_numerator() {
    let (a, b) = (BigUint::from(0_u8), BigUint::from(10_u8));

    let expected_result = (&a / &b).try_into().unwrap();

    let program = vec![
        Operation::Push(b), // <No collapse>
        Operation::Push(a), // <No collapse>
        Operation::Sdiv,
    ];
    run_program_assert_result(program, expected_result);
}

#[test]
fn sdiv_gas_should_revert() {
    let (a, b) = (2_u8, 10_u8);

    let program = vec![
        Operation::Push(BigUint::from(b)),
        Operation::Push(BigUint::from(a)),
        Operation::Sdiv,
    ];
    let initial_gas = gas_cost::PUSHN * 2 + gas_cost::SDIV;
    let expected_result = a / b;
    run_program_assert_gas_exact(program, expected_result, initial_gas as _);
}

#[test]
fn push_push_normal_mul() {
    let (a, b) = (BigUint::from(2_u8), BigUint::from(42_u8));

    let program = vec![
        Operation::Push(a.clone()),
        Operation::Push(b.clone()),
        Operation::Mul,
    ];
    run_program_assert_result(program, (a * b).try_into().unwrap());
}

#[test]
fn mul_wraps_result() {
    let a = BigUint::from_bytes_be(&[0xFF; 32]);
    let program = vec![
        Operation::Push(a.clone()),
        Operation::Push(BigUint::from(2_u8)),
        Operation::Mul,
    ];
    run_program_assert_result(program, 254);
}

#[test]
fn mul_with_stack_underflow() {
    run_program_assert_revert(vec![Operation::Mul]);
}

#[test]
fn push_push_shr() {
    let program = vec![
        Operation::Push(BigUint::from(32_u8)),
        Operation::Push(BigUint::from(2_u8)),
        Operation::Shr,
    ];

    run_program_assert_result(program, 8);
}

#[test]
fn shift_bigger_than_256() {
    let program = vec![
        Operation::Push(BigUint::from(255_u8)),
        Operation::Push(BigUint::from(256_u16)),
        Operation::Shr,
    ];

    run_program_assert_result(program, 0);
}

#[test]
fn shr_with_stack_underflow() {
    run_program_assert_revert(vec![Operation::Shr]);
}

#[test]
fn push_push_xor() {
    let program = vec![
        Operation::Push(BigUint::from(10_u8)),
        Operation::Push(BigUint::from(5_u8)),
        Operation::Xor,
    ];

    run_program_assert_result(program, 15);
}

#[test]
fn xor_with_stack_underflow() {
    let program = vec![Operation::Xor];

    run_program_assert_revert(program);
}

#[test]
fn xor_out_of_gas() {
    let (a, b) = (1_u8, 2_u8);
    let program = vec![
        Operation::Push(BigUint::from(a)),
        Operation::Push(BigUint::from(b)),
        Operation::Xor,
    ];
    let initial_gas = gas_cost::PUSHN * 2 + gas_cost::XOR;
    let expected_result = a ^ b;
    run_program_assert_gas_exact(program, expected_result, initial_gas as _);
}

#[test]
fn push_push_pop() {
    // Push two values to the stack and then pop once
    // The program result should be equal to the first
    // pushed value
    let (a, b) = (BigUint::from(1_u8), BigUint::from(2_u8));

    let program = vec![
        Operation::Push(a.clone()),
        Operation::Push(b),
        Operation::Pop,
    ];
    run_program_assert_result(program, a.try_into().unwrap());
}

#[test]
fn pop_with_stack_underflow() {
    // Pop with an empty stack
    let program = vec![Operation::Pop];
    run_program_assert_revert(program);
}

#[test]
fn push_push_sar() {
    let (value, shift) = (2_u8, 1_u8);
    let program = vec![
        Operation::Push(BigUint::from(value)),
        Operation::Push(BigUint::from(shift)),
        Operation::Sar,
    ];
    let expected_result = value >> shift;
    run_program_assert_result(program, expected_result);
}

#[test]
fn sar_with_stack_underflow() {
    let program = vec![Operation::Sar];
    run_program_assert_revert(program);
}

#[test]
fn push_push_byte() {
    let mut value: [u8; 32] = [0; 32];
    let desired_byte = 0xff;
    let offset: u8 = 16;
    value[offset as usize] = desired_byte;
    let value: BigUint = BigUint::from_bytes_be(&value);
    let program = vec![
        Operation::Push(value),
        Operation::Push(BigUint::from(offset)),
        Operation::Byte,
    ];
    run_program_assert_result(program, desired_byte);
}

#[test]
fn byte_with_stack_underflow() {
    let program = vec![Operation::Byte];
    run_program_assert_revert(program);
}

#[test]
fn sar_with_negative_value_preserves_sign() {
    // in this example the the value to be shifted is a 256 bit number
    // where the most significative bit is 1 cand the rest of the bits are 0.
    // i.e,  value = 1000..0000
    //
    // if we shift this value 255 positions to the right, given that
    // the sar operation preserves the sign, the result must be a number
    // in which every bit is 1
    // i.e, result = 1111..1111
    //
    // given that the program results is a u8, the result is then truncated
    // to the less 8 significative bits, i.e  result = 0b11111111.
    //
    // this same example can be visualized in the evm playground in the following link
    // https://www.evm.codes/playground?fork=cancun&unit=Wei&codeType=Mnemonic&code='%2F%2F%20Example%201z32%200x8yyyz8%20255wSAR'~0000000zwPUSHy~~~w%5Cn%01wyz~_

    let mut value: [u8; 32] = [0; 32];
    value[0] = 0b10000000;
    let value = BigUint::from_bytes_be(&value);

    let shift: u8 = 255;
    let program = vec![
        Operation::Push(value),
        Operation::Push(BigUint::from(shift)),
        Operation::Sar,
    ];
    let expected_result = 0b11111111;
    run_program_assert_result(program, expected_result);
}

#[test]
fn sar_with_positive_value_preserves_sign() {
    let mut value: [u8; 32] = [0xff; 32];
    value[0] = 0;
    let value = BigUint::from_bytes_be(&value);

    let shift: u8 = 255;
    let program = vec![
        Operation::Push(value),
        Operation::Push(BigUint::from(shift)),
        Operation::Sar,
    ];
    let expected_result = 0;
    run_program_assert_result(program, expected_result);
}

#[test]
fn sar_with_shift_out_of_bounds() {
    // even if the shift is larger than 255 the SAR operation should
    // work the same.

    let value = BigUint::from_bytes_be(&[0xff; 32]);
    let shift: usize = 1024;
    let program = vec![
        Operation::Push(value),
        Operation::Push(BigUint::from(shift)),
        Operation::Sar,
    ];
    // in this case the expected result is 0xff because of the sign extension
    let expected_result = 0xff;
    run_program_assert_result(program, expected_result);
}

#[test]
fn byte_with_offset_out_of_bounds() {
    // must consider this case yet
    let value: [u8; 32] = [0xff; 32];
    let value: BigUint = BigUint::from_bytes_be(&value);
    let offset = BigUint::from(32_u8);
    let program = vec![
        Operation::Push(value),
        Operation::Push(offset),
        Operation::Byte,
    ];
    run_program_assert_result(program, 0);
}

#[test]
fn jumpdest() {
    let expected = 5;
    let program = vec![
        Operation::Jumpdest { pc: 0 },
        Operation::Push(BigUint::from(expected)),
        Operation::Jumpdest { pc: 34 },
    ];
    run_program_assert_result(program, expected)
}

#[test]
fn jumpdest_gas_should_revert() {
    let program = vec![
        Operation::Push0,
        Operation::Jumpdest { pc: 0 },
        Operation::Jumpdest { pc: 1 },
        Operation::Jumpdest { pc: 2 },
    ];
    let needed_gas = gas_cost::PUSH0 + gas_cost::JUMPDEST * 3;
    run_program_assert_gas_exact(program, 0, needed_gas as _);
}

#[test]
fn test_eq_true() {
    let program = vec![
        Operation::Push(BigUint::from(1_u8)),
        Operation::Push(BigUint::from(1_u8)),
        Operation::Eq,
    ];
    run_program_assert_result(program, 1);
}

#[test]
fn test_eq_false() {
    let program = vec![
        Operation::Push(BigUint::from(1_u8)),
        Operation::Push(BigUint::from(2_u8)),
        Operation::Eq,
    ];
    run_program_assert_result(program, 0);
}

#[test]
fn test_eq_with_stack_underflow() {
    run_program_assert_revert(vec![Operation::Eq]);
}

#[test]
fn test_or() {
    let a = BigUint::from(0b1010_u8);
    let b = BigUint::from(0b1110_u8);
    let expected = 0b1110_u8;
    let program = vec![
        Operation::Push(a.clone()),
        Operation::Push(b.clone()),
        Operation::Or,
    ];
    run_program_assert_result(program, expected);
}

#[test]
fn test_or_with_stack_underflow() {
    let program = vec![Operation::Or];
    run_program_assert_revert(program);
}

#[test]
fn jumpi_with_true_condition() {
    // this test is equivalent to the following bytecode program
    //
    // [00] PUSH1 5
    // [02] PUSH1 1  // push condition
    // [04] PUSH1 9  // push pc
    // [06] JUMPI
    // [07] PUSH1 10
    // [09] JUMPDEST
    let (a, b) = (5_u8, 10_u8);
    let condition: BigUint = BigUint::from(1_u8);
    let pc: usize = 9;
    let program = vec![
        Operation::Push(BigUint::from(a)),
        Operation::Push(condition),
        Operation::Push(BigUint::from(pc as u8)),
        Operation::Jumpi,
        Operation::Push(BigUint::from(b)), // this should not be executed
        Operation::Jumpdest { pc },
    ];
    run_program_assert_result(program, a);
}

#[test]
fn test_iszero_true() {
    let program = vec![Operation::Push(BigUint::from(0_u8)), Operation::IsZero];
    run_program_assert_result(program, 1);
}

#[test]
fn test_iszero_false() {
    let program = vec![Operation::Push(BigUint::from(1_u8)), Operation::IsZero];
    run_program_assert_result(program, 0);
}

#[test]
fn test_iszero_stack_underflow() {
    let program = vec![Operation::IsZero];
    run_program_assert_revert(program);
}

#[test]
fn jump() {
    // this test is equivalent to the following bytecode program
    // the program executes sequentially until the JUMP where
    // it jumps to the opcode in the position 7 so the PUSH1 10
    // opcode is not executed => the return value should be equal
    // to the first pushed value (a = 5)
    //
    // [00] PUSH1 5
    // [02] PUSH1 7  // push pc
    // [04] JUMP
    // [05] PUSH1 10
    // [07] JUMPDEST
    let (a, b) = (5_u8, 10_u8);
    let pc: usize = 7;
    let program = vec![
        Operation::Push(BigUint::from(a)),
        Operation::Push(BigUint::from(pc as u8)),
        Operation::Jump,
        Operation::Push(BigUint::from(b)), // this should not be executed
        Operation::Jumpdest { pc },
    ];
    run_program_assert_result(program, a);
}

#[test]
fn jumpi_with_false_condition() {
    // this test is equivalent to the following bytecode program
    //
    // [00] PUSH1 5
    // [02] PUSH1 0  // push condition
    // [04] PUSH1 9  // push pc
    // [06] JUMPI
    // [07] PUSH1 10
    // [09] JUMPDEST
    let (a, b) = (5_u8, 10_u8);
    let condition: BigUint = BigUint::from(0_u8);
    let pc: usize = 9;
    let program = vec![
        Operation::Push(BigUint::from(a)),
        Operation::Push(condition),
        Operation::Push(BigUint::from(pc as u8)),
        Operation::Jumpi,
        Operation::Push(BigUint::from(b)),
        Operation::Jumpdest { pc },
    ];
    run_program_assert_result(program, b);
}

#[test]
fn jumpi_reverts_if_pc_is_wrong() {
    // if the pc given does not correspond to a jump destination then
    // the program should revert
    let pc = BigUint::from(7_u8);
    let condition = BigUint::from(1_u8);
    let program = vec![
        Operation::Push(condition),
        Operation::Push(pc),
        Operation::Jumpi,
        Operation::Jumpdest { pc: 83 },
    ];
    run_program_assert_revert(program);
}

#[test]
fn jump_reverts_if_pc_is_wrong() {
    // if the pc given does not correspond to a jump destination then
    // the program should revert
    let pc = BigUint::from(7_u8);
    let program = vec![
        Operation::Push(pc),
        Operation::Jump,
        Operation::Jumpdest { pc: 83 },
    ];
    run_program_assert_revert(program);
}

#[test]
fn jumpi_does_not_revert_if_pc_is_wrong_but_branch_is_not_taken() {
    // if the pc given does not correspond to a jump destination
    // but the branch is not taken then the program should not revert
    let pc = BigUint::from(7_u8);
    let condition = BigUint::from(0_u8);
    let a = 10_u8;
    let program = vec![
        Operation::Push(condition),
        Operation::Push(pc),
        Operation::Jumpi,
        Operation::Push(BigUint::from(a)),
        Operation::Jumpdest { pc: 83 },
    ];
    run_program_assert_result(program, a);
}

#[test]
fn pc_with_previous_push() {
    let pc = 33;
    let program = vec![
        Operation::Push(BigUint::from(8_u8)), // <No collapse>
        Operation::PC { pc },                 // <No collapse>
    ];
    run_program_assert_result(program, pc as u8)
}

#[test]
fn pc_with_no_previous_operation() {
    let pc = 0;
    let program = vec![
        Operation::PC { pc }, // <No collapse>
    ];
    run_program_assert_result(program, pc as u8)
}

#[test]
fn pc_gas_should_revert() {
    let program = vec![Operation::Push0, Operation::PC { pc: 0 }];
    let needed_gas = gas_cost::PUSH0 + gas_cost::PC;
    run_program_assert_gas_exact(program, 0, needed_gas as _);
}

#[test]
fn test_and() {
    let (a, b) = (BigUint::from(0b1010_u8), BigUint::from(0b1100_u8));
    let expected_result = 0b1000_u8;
    let program = vec![Operation::Push(a), Operation::Push(b), Operation::And];
    run_program_assert_result(program, expected_result);
}
#[test]
fn test_and_with_zero() {
    let a = BigUint::from(0_u8);
    let b = BigUint::from(0xFF_u8);
    let expected_result = 0_u8;
    let program = vec![Operation::Push(a), Operation::Push(b), Operation::And];
    run_program_assert_result(program, expected_result);
}

#[test]
fn and_with_stack_underflow() {
    run_program_assert_revert(vec![Operation::And]);
}

#[test]
fn mod_with_non_zero_result() {
    let (num, den) = (BigUint::from(31_u8), BigUint::from(10_u8));
    let expected_result = (&num % &den).try_into().unwrap();

    let program = vec![Operation::Push(den), Operation::Push(num), Operation::Mod];
    run_program_assert_result(program, expected_result);
}

#[test]
fn mod_with_result_zero() {
    let (num, den) = (BigUint::from(10_u8), BigUint::from(2_u8));
    let expected_result = (&num % &den).try_into().unwrap();

    let program = vec![Operation::Push(den), Operation::Push(num), Operation::Mod];
    run_program_assert_result(program, expected_result);
}

#[test]
fn mod_with_zero_denominator() {
    let (num, den) = (BigUint::from(10_u8), BigUint::from(0_u8));

    let program = vec![Operation::Push(den), Operation::Push(num), Operation::Mod];
    run_program_assert_result(program, 0);
}

#[test]
fn mod_with_zero_numerator() {
    let (num, den) = (BigUint::from(0_u8), BigUint::from(25_u8));

    let program = vec![Operation::Push(den), Operation::Push(num), Operation::Mod];
    run_program_assert_result(program, 0);
}

#[test]
fn mod_with_stack_underflow() {
    run_program_assert_revert(vec![Operation::Mod]);
}

#[test]
fn mod_reverts_when_program_runs_out_of_gas() {
    let (a, b) = (5_u8, 10_u8);
    let program: Vec<Operation> = vec![
        Operation::Push(BigUint::from(b)),
        Operation::Push(BigUint::from(a)),
        Operation::Mod,
    ];
    let initial_gas = gas_cost::PUSHN * 2 + gas_cost::MOD;
    let expected_result = a % b;
    run_program_assert_gas_exact(program, expected_result, initial_gas as _);
}

#[test]
fn smod_with_negative_operands() {
    // -8 mod -3 = -2
    let num = biguint_256_from_bigint(BigInt::from(-8_i8));
    let den = biguint_256_from_bigint(BigInt::from(-3_i8));

    let expected_result = biguint_256_from_bigint(BigInt::from(-2_i8));
    let result_last_byte = expected_result.to_bytes_be()[31];

    let program = vec![Operation::Push(den), Operation::Push(num), Operation::SMod];
    run_program_assert_result(program, result_last_byte);
}

#[test]
fn smod_with_negative_denominator() {
    // 8 mod -3 = 2
    let num = BigUint::from(8_u8);
    let den = biguint_256_from_bigint(BigInt::from(-3_i8));

    let expected_result = BigUint::from(2_u8);

    let program = vec![Operation::Push(den), Operation::Push(num), Operation::SMod];
    run_program_assert_result(program, expected_result.try_into().unwrap());
}

#[test]
fn smod_with_negative_numerator() {
    // -8 mod 3 = -2
    let num = biguint_256_from_bigint(BigInt::from(-8_i8));
    let den = BigUint::from(3_u8);

    let expected_result = biguint_256_from_bigint(BigInt::from(-2_i8));
    let result_last_byte = expected_result.to_bytes_be()[31];

    let program = vec![Operation::Push(den), Operation::Push(num), Operation::SMod];
    run_program_assert_result(program, result_last_byte);
}

#[test]
fn smod_with_positive_operands() {
    let (num, den) = (BigUint::from(31_u8), BigUint::from(10_u8));
    let expected_result = (&num % &den).try_into().unwrap();

    let program = vec![Operation::Push(den), Operation::Push(num), Operation::SMod];
    run_program_assert_result(program, expected_result);
}

#[test]
fn smod_with_zero_denominator() {
    let (num, den) = (BigUint::from(10_u8), BigUint::from(0_u8));

    let program = vec![Operation::Push(den), Operation::Push(num), Operation::SMod];
    run_program_assert_result(program, 0);
}

#[test]
fn smod_with_stack_underflow() {
    run_program_assert_revert(vec![Operation::SMod]);
}

#[test]
fn smod_reverts_when_program_runs_out_of_gas() {
    let (a, b) = (5_u8, 10_u8);
    let program = vec![
        Operation::Push(BigUint::from(b)),
        Operation::Push(BigUint::from(a)),
        Operation::SMod,
    ];
    let expected_result = a % b;
    let needed_gas = gas_cost::PUSHN * 2 + gas_cost::SMOD;
    run_program_assert_gas_exact(program, expected_result, needed_gas as _);
}

#[test]
fn addmod_with_non_zero_result() {
    let (a, b, den) = (
        BigUint::from(13_u8),
        BigUint::from(30_u8),
        BigUint::from(10_u8),
    );

    let program = vec![
        Operation::Push(den.clone()),
        Operation::Push(b.clone()),
        Operation::Push(a.clone()),
        Operation::Addmod,
    ];
    run_program_assert_result(program, ((a + b) % den).try_into().unwrap());
}

#[test]
fn addmod_with_stack_underflow() {
    run_program_assert_revert(vec![Operation::Addmod]);
}

#[test]
fn addmod_with_zero_denominator() {
    let program = vec![
        Operation::Push(BigUint::from(0_u8)),
        Operation::Push(BigUint::from(31_u8)),
        Operation::Push(BigUint::from(11_u8)),
        Operation::Addmod,
    ];
    run_program_assert_result(program, 0);
}

#[test]
fn addmod_with_overflowing_add() {
    let (a, b, den) = (
        BigUint::from_bytes_be(&[0xff; 32]),
        BigUint::from(1_u8),
        BigUint::from(10_u8),
    );

    let program = vec![
        Operation::Push(den.clone()),
        Operation::Push(b.clone()),
        Operation::Push(a.clone()),
        Operation::Addmod,
    ];
    run_program_assert_result(program, ((a + b) % den).try_into().unwrap());
}

#[test]
fn addmod_reverts_when_program_runs_out_of_gas() {
    let (a, b, den) = (
        BigUint::from(5_u8),
        BigUint::from(10_u8),
        BigUint::from(2_u8),
    );

    let program = vec![
        Operation::Push(den.clone()),
        Operation::Push(b.clone()),
        Operation::Push(a.clone()),
        Operation::Addmod,
    ];

    let needed_gas = gas_cost::PUSHN * 3 + gas_cost::ADDMOD;
    let expected_result = ((a + b) % den).try_into().unwrap();

    run_program_assert_gas_exact(program, expected_result, needed_gas as _);
}

#[test]
fn test_gt_less_than() {
    let a = BigUint::from(9_u8);
    let b = BigUint::from(8_u8);
    let program = vec![Operation::Push(a), Operation::Push(b), Operation::Gt];
    run_program_assert_result(program, 1);
}

#[test]
fn test_gt_greater_than() {
    let a = BigUint::from(8_u8);
    let b = BigUint::from(9_u8);
    let program = vec![Operation::Push(a), Operation::Push(b), Operation::Gt];
    run_program_assert_result(program, 0);
}

#[test]
fn test_gt_equal() {
    let a = BigUint::from(10_u8);
    let b = BigUint::from(10_u8);
    let program = vec![Operation::Push(a), Operation::Push(b), Operation::Gt];
    run_program_assert_result(program, 0);
}

#[test]
fn gt_with_stack_underflow() {
    run_program_assert_revert(vec![Operation::Gt]);
}

#[test]
fn mulmod_with_non_zero_result() {
    let (a, b, den) = (
        BigUint::from(13_u8),
        BigUint::from(30_u8),
        BigUint::from(10_u8),
    );

    let program = vec![
        Operation::Push(den.clone()),
        Operation::Push(b.clone()),
        Operation::Push(a.clone()),
        Operation::Mulmod,
    ];
    run_program_assert_result(program, ((a * b) % den).try_into().unwrap());
}

#[test]
fn mulmod_with_stack_underflow() {
    run_program_assert_revert(vec![Operation::Mulmod]);
}

#[test]
fn mulmod_with_zero_denominator() {
    let program = vec![
        Operation::Push(BigUint::from(0_u8)),
        Operation::Push(BigUint::from(31_u8)),
        Operation::Push(BigUint::from(11_u8)),
        Operation::Addmod,
    ];
    run_program_assert_result(program, 0);
}

#[test]
fn mulmod_with_overflow() {
    let (a, b, den) = (
        BigUint::from_bytes_be(&[0xff; 32]),
        BigUint::from_bytes_be(&[0xff; 32]),
        BigUint::from(10_u8),
    );

    let program = vec![
        Operation::Push(den.clone()),
        Operation::Push(b.clone()),
        Operation::Push(a.clone()),
        Operation::Mulmod,
    ];
    run_program_assert_result(program, ((a * b) % den).try_into().unwrap());
}

#[test]
fn mulmod_reverts_when_program_runs_out_of_gas() {
    let (a, b, den) = (
        BigUint::from(13_u8),
        BigUint::from(30_u8),
        BigUint::from(10_u8),
    );

    let program = vec![
        Operation::Push(den.clone()),
        Operation::Push(b.clone()),
        Operation::Push(a.clone()),
        Operation::Mulmod,
    ];

    let needed_gas = gas_cost::PUSHN * 3 + gas_cost::MULMOD;
    let expected_result = ((a * b) % den).try_into().unwrap();

    run_program_assert_gas_exact(program, expected_result, needed_gas as _);
}

#[test]
fn test_sgt_positive_greater_than() {
    let a = BigUint::from(2_u8);
    let b = BigUint::from(1_u8);

    let program = vec![
        Operation::Push(a.clone()),
        Operation::Push(b.clone()),
        Operation::Sgt,
    ];
    run_program_assert_result(program, 0);
}

#[test]
fn test_sgt_positive_less_than() {
    let a = BigUint::from(0_u8);
    let b = BigUint::from(2_u8);

    let program = vec![
        Operation::Push(a.clone()),
        Operation::Push(b.clone()),
        Operation::Sgt,
    ];
    run_program_assert_result(program, 1);
}

#[test]
fn test_sgt_signed_less_than() {
    let mut a = BigUint::from(3_u8);
    a.set_bit(255, true);
    let b = BigUint::from(2_u8);

    let program = vec![
        Operation::Push(a.clone()),
        Operation::Push(b.clone()),
        Operation::Sgt,
    ];

    run_program_assert_result(program, 1);
}

#[test]
fn test_sgt_signed_greater_than() {
    let a = BigUint::from(2_u8);
    let mut b = BigUint::from(3_u8);
    b.set_bit(255, true);

    let program = vec![
        Operation::Push(a.clone()),
        Operation::Push(b.clone()),
        Operation::Sgt,
    ];
    run_program_assert_result(program, 0);
}

#[test]
fn test_sgt_equal() {
    let a = BigUint::from(2_u8);
    let b = BigUint::from(2_u8);

    let program = vec![
        Operation::Push(a.clone()),
        Operation::Push(b.clone()),
        Operation::Sgt,
    ];
    run_program_assert_result(program, 0);
}

#[test]
fn test_sgt_stack_underflow() {
    let program = vec![Operation::Sgt];
    run_program_assert_revert(program);
}

#[test]
fn test_lt_false() {
    let program = vec![
        Operation::Push(BigUint::from(1_u8)),
        Operation::Push(BigUint::from(2_u8)),
        Operation::Lt,
    ];
    run_program_assert_result(program, 0);
}

#[test]
fn test_lt_true() {
    let program = vec![
        Operation::Push(BigUint::from(2_u8)),
        Operation::Push(BigUint::from(1_u8)),
        Operation::Lt,
    ];
    run_program_assert_result(program, 1);
}

#[test]
fn test_lt_equal() {
    let program = vec![
        Operation::Push(BigUint::from(1_u8)),
        Operation::Push(BigUint::from(1_u8)),
        Operation::Lt,
    ];
    run_program_assert_result(program, 0);
}

#[test]
fn test_lt_stack_underflow() {
    let program = vec![Operation::Lt];
    run_program_assert_revert(program);
}

#[test]
fn test_gas_with_add_should_revert() {
    let x = 1_u8;

    let program = vec![
        Operation::Push(BigUint::from(x)),
        Operation::Push(BigUint::from(x)),
        Operation::Add,
    ];
    let expected_result = x + x;
    let needed_gas = gas_cost::PUSHN * 2 + gas_cost::ADD;
    run_program_assert_gas_exact(program, expected_result, needed_gas as _);
}

#[test]
fn stop() {
    // the push operation should not be executed
    let program = vec![Operation::Stop, Operation::Push(BigUint::from(10_u8))];
    run_program_assert_result(program, 0);
}

#[test]
fn push_push_exp() {
    let (a, b) = (BigUint::from(2_u8), BigUint::from(3_u8));
    let program = vec![
        Operation::Push(a.clone()),
        Operation::Push(b.clone()),
        Operation::Exp,
    ];

    run_program_assert_result(program, (a.pow(b.try_into().unwrap())).try_into().unwrap());
}

#[test]
fn exp_with_overflow_should_wrap() {
    let a = BigUint::from(3_u8);
    let b = BigUint::from(256_u16);
    let program = vec![
        Operation::Push(a.clone()),
        Operation::Push(b.clone()),
        Operation::Exp,
    ];
    run_program_assert_result(program, 1);
}

#[test]
fn exp_with_stack_underflow() {
    let program = vec![Operation::Exp];
    run_program_assert_revert(program);
}

#[test]
fn sar_reverts_when_program_runs_out_of_gas() {
    let (value, shift) = (2_u8, 1_u8);
    let program: Vec<Operation> = vec![
        Operation::Push(BigUint::from(value)),
        Operation::Push(BigUint::from(shift)),
        Operation::Sar,
    ];
    let needed_gas = gas_cost::PUSHN + gas_cost::PUSHN + gas_cost::ADD;
    run_program_assert_gas_exact(program, value >> shift, needed_gas as _);
}

#[test]
fn pop_reverts_when_program_runs_out_of_gas() {
    let expected_result = 33_u8;
    let program = vec![
        Operation::Push(BigUint::from(expected_result)),
        Operation::Push(BigUint::from(expected_result + 1)),
        Operation::Pop,
    ];
    let needed_gas = gas_cost::PUSHN * 2 + gas_cost::POP;
    run_program_assert_gas_exact(program, expected_result, needed_gas as _);
}

#[test]
fn signextend_one_byte_negative_value() {
    /*
    Since we are constrained by the output size u8, in order to check that the result
    was correctly sign extended (completed with 1s), we have to divide by 2 so we can check
    that the first byte is 0xFF = [1, 1, 1, 1, 1, 1, 1, 1]
    */
    let value = BigUint::from(0xFF_u8);
    let value_bytes_size = BigUint::from(0_u8);
    let denominator = BigUint::from(2_u8);

    let expected_result = 0xFF_u8;

    let program = vec![
        Operation::Push(denominator),      // <No collapse>
        Operation::Push(value),            // <No collapse>
        Operation::Push(value_bytes_size), // <No collapse>
        Operation::SignExtend,             // <No collapse>
        Operation::Div,
    ];
    run_program_assert_result(program, expected_result);
}

#[test]
fn signextend_one_byte_positive_value() {
    /*
    Since we are constrained by the output size u8, in order to check that the result
    was correctly sign extended (completed with 0s), we have to divide by 2 so we can check
    that the first byte is 0x3F = [0, 0, 1, 1, 1, 1, 1, 1]
    */
    let value = BigUint::from(0x7F_u8);
    let value_bytes_size = BigUint::from(0_u8);
    let denominator = BigUint::from(2_u8);

    let expected_result = 0x3F_u8;

    let program = vec![
        Operation::Push(denominator),      // <No collapse>
        Operation::Push(value),            // <No collapse>
        Operation::Push(value_bytes_size), // <No collapse>
        Operation::SignExtend,             // <No collapse>
        Operation::Div,
    ];

    run_program_assert_result(program, expected_result);
}

#[test]
fn signextend_with_stack_underflow() {
    let program = vec![Operation::SignExtend];
    run_program_assert_revert(program);
}

#[test]
fn signextend_gas_should_revert() {
    let value = BigUint::from(0x7F_u8);
    let value_bytes_size = BigUint::from(0_u8);
    let program = vec![
        Operation::Push(value.clone()),
        Operation::Push(value_bytes_size.clone()),
        Operation::SignExtend,
    ];
    let expected_result = value.try_into().unwrap();
    let needed_gas = gas_cost::PUSHN * 2 + gas_cost::SIGNEXTEND;
    run_program_assert_gas_exact(program, expected_result, needed_gas as _);
}

#[test]
fn gas_get_starting_value() {
    const INITIAL_GAS: i64 = 30;

    let expected_result = (INITIAL_GAS - gas_cost::GAS) as _;

    let program = vec![
        Operation::Gas, // <No collapse>
    ];

    run_program_assert_result_with_gas(program, expected_result, INITIAL_GAS as _);
}

#[test]
fn gas_value_after_operations() {
    const INITIAL_GAS: i64 = 50;

    let gas_consumption = gas_cost::PUSHN * 3 + gas_cost::ADD * 2 + gas_cost::GAS;
    let expected_result = (INITIAL_GAS - gas_consumption) as _;

    let program = vec![
        Operation::Push(BigUint::ZERO), // <No collapse>
        Operation::Push(BigUint::ZERO), // <No collapse>
        Operation::Push(BigUint::ZERO), // <No collapse>
        Operation::Add,                 // <No collapse>
        Operation::Add,                 // <No collapse>
        Operation::Gas,                 // <No collapse>
    ];

    run_program_assert_result_with_gas(program, expected_result, INITIAL_GAS as _);
}

#[test]
fn gas_without_enough_gas_revert() {
<<<<<<< HEAD
    let mut program = vec![];
    for _ in 0..500 {
        program.push(Operation::Gas);
    }
    run_program_assert_revert(program);
}

#[test]
fn slt_positive_less_than() {
    let a = BigInt::from(1_u8);
    let b = BigInt::from(2_u8);

    let expected_result = (&a < &b) as u8;

    let program = vec![
        Operation::Push(biguint_256_from_bigint(b)),
        Operation::Push(biguint_256_from_bigint(a)),
        Operation::Slt,
    ];

    run_program_assert_result(program, expected_result);
}

#[test]
fn slt_positive_greater_than() {
    let a = BigInt::from(2_u8);
    let b = BigInt::from(1_u8);

    let expected_result = (&a < &b) as u8;

    let program = vec![
        Operation::Push(biguint_256_from_bigint(b)),
        Operation::Push(biguint_256_from_bigint(a)),
        Operation::Slt,
    ];

    run_program_assert_result(program, expected_result);
}

#[test]
fn slt_negative_less_than() {
    let a = BigInt::from(-3_i8);
    let b = BigInt::from(-1_i8);

    let expected_result = (&a < &b) as u8;

    let program = vec![
        Operation::Push(biguint_256_from_bigint(b)),
        Operation::Push(biguint_256_from_bigint(a)),
        Operation::Slt,
    ];

    run_program_assert_result(program, expected_result);
}

#[test]
fn slt_negative_greater_than() {
    let a = BigInt::from(0_i8);
    let b = BigInt::from(-1_i8);

    let expected_result = (&a < &b) as u8;

    let program = vec![
        Operation::Push(biguint_256_from_bigint(b)),
        Operation::Push(biguint_256_from_bigint(a)),
        Operation::Slt,
    ];

    run_program_assert_result(program, expected_result);
}

#[test]
fn slt_equal() {
    let a = BigInt::from(-4_i8);
    let b = BigInt::from(-4_i8);

    let expected_result = (&a < &b) as u8;

    let program = vec![
        Operation::Push(biguint_256_from_bigint(b)),
        Operation::Push(biguint_256_from_bigint(a)),
        Operation::Slt,
    ];

    run_program_assert_result(program, expected_result);
}

#[test]
fn slt_gas_should_revert() {
    let mut program = vec![];

    program.push(Operation::Push(BigUint::ZERO));
    for _ in 0..334 {
        program.push(Operation::Push(BigUint::ZERO));
        program.push(Operation::Slt);
    }

    run_program_assert_revert(program);
}

#[test]
fn slt_stack_underflow() {
    let program = vec![Operation::Slt];
    run_program_assert_revert(program);
=======
    let gas_consumption = gas_cost::PUSHN * 3 + gas_cost::ADD * 2 + gas_cost::GAS;
    let expected_result = 0;

    let program = vec![
        Operation::Push(BigUint::ZERO), // <No collapse>
        Operation::Push(BigUint::ZERO), // <No collapse>
        Operation::Push(BigUint::ZERO), // <No collapse>
        Operation::Add,                 // <No collapse>
        Operation::Add,                 // <No collapse>
        Operation::Gas,                 // <No collapse>
    ];

    run_program_assert_gas_exact(program, expected_result, gas_consumption as _);
>>>>>>> c29efb97
}<|MERGE_RESOLUTION|>--- conflicted
+++ resolved
@@ -1551,112 +1551,6 @@
 
 #[test]
 fn gas_without_enough_gas_revert() {
-<<<<<<< HEAD
-    let mut program = vec![];
-    for _ in 0..500 {
-        program.push(Operation::Gas);
-    }
-    run_program_assert_revert(program);
-}
-
-#[test]
-fn slt_positive_less_than() {
-    let a = BigInt::from(1_u8);
-    let b = BigInt::from(2_u8);
-
-    let expected_result = (&a < &b) as u8;
-
-    let program = vec![
-        Operation::Push(biguint_256_from_bigint(b)),
-        Operation::Push(biguint_256_from_bigint(a)),
-        Operation::Slt,
-    ];
-
-    run_program_assert_result(program, expected_result);
-}
-
-#[test]
-fn slt_positive_greater_than() {
-    let a = BigInt::from(2_u8);
-    let b = BigInt::from(1_u8);
-
-    let expected_result = (&a < &b) as u8;
-
-    let program = vec![
-        Operation::Push(biguint_256_from_bigint(b)),
-        Operation::Push(biguint_256_from_bigint(a)),
-        Operation::Slt,
-    ];
-
-    run_program_assert_result(program, expected_result);
-}
-
-#[test]
-fn slt_negative_less_than() {
-    let a = BigInt::from(-3_i8);
-    let b = BigInt::from(-1_i8);
-
-    let expected_result = (&a < &b) as u8;
-
-    let program = vec![
-        Operation::Push(biguint_256_from_bigint(b)),
-        Operation::Push(biguint_256_from_bigint(a)),
-        Operation::Slt,
-    ];
-
-    run_program_assert_result(program, expected_result);
-}
-
-#[test]
-fn slt_negative_greater_than() {
-    let a = BigInt::from(0_i8);
-    let b = BigInt::from(-1_i8);
-
-    let expected_result = (&a < &b) as u8;
-
-    let program = vec![
-        Operation::Push(biguint_256_from_bigint(b)),
-        Operation::Push(biguint_256_from_bigint(a)),
-        Operation::Slt,
-    ];
-
-    run_program_assert_result(program, expected_result);
-}
-
-#[test]
-fn slt_equal() {
-    let a = BigInt::from(-4_i8);
-    let b = BigInt::from(-4_i8);
-
-    let expected_result = (&a < &b) as u8;
-
-    let program = vec![
-        Operation::Push(biguint_256_from_bigint(b)),
-        Operation::Push(biguint_256_from_bigint(a)),
-        Operation::Slt,
-    ];
-
-    run_program_assert_result(program, expected_result);
-}
-
-#[test]
-fn slt_gas_should_revert() {
-    let mut program = vec![];
-
-    program.push(Operation::Push(BigUint::ZERO));
-    for _ in 0..334 {
-        program.push(Operation::Push(BigUint::ZERO));
-        program.push(Operation::Slt);
-    }
-
-    run_program_assert_revert(program);
-}
-
-#[test]
-fn slt_stack_underflow() {
-    let program = vec![Operation::Slt];
-    run_program_assert_revert(program);
-=======
     let gas_consumption = gas_cost::PUSHN * 3 + gas_cost::ADD * 2 + gas_cost::GAS;
     let expected_result = 0;
 
@@ -1670,5 +1564,103 @@
     ];
 
     run_program_assert_gas_exact(program, expected_result, gas_consumption as _);
->>>>>>> c29efb97
+}
+
+#[test]
+fn slt_positive_less_than() {
+    let a = BigInt::from(1_u8);
+    let b = BigInt::from(2_u8);
+
+    let expected_result = (&a < &b) as u8;
+
+    let program = vec![
+        Operation::Push(biguint_256_from_bigint(b)),
+        Operation::Push(biguint_256_from_bigint(a)),
+        Operation::Slt,
+    ];
+
+    run_program_assert_result(program, expected_result);
+}
+
+#[test]
+fn slt_positive_greater_than() {
+    let a = BigInt::from(2_u8);
+    let b = BigInt::from(1_u8);
+
+    let expected_result = (&a < &b) as u8;
+
+    let program = vec![
+        Operation::Push(biguint_256_from_bigint(b)),
+        Operation::Push(biguint_256_from_bigint(a)),
+        Operation::Slt,
+    ];
+
+    run_program_assert_result(program, expected_result);
+}
+
+#[test]
+fn slt_negative_less_than() {
+    let a = BigInt::from(-3_i8);
+    let b = BigInt::from(-1_i8);
+
+    let expected_result = (&a < &b) as u8;
+
+    let program = vec![
+        Operation::Push(biguint_256_from_bigint(b)),
+        Operation::Push(biguint_256_from_bigint(a)),
+        Operation::Slt,
+    ];
+
+    run_program_assert_result(program, expected_result);
+}
+
+#[test]
+fn slt_negative_greater_than() {
+    let a = BigInt::from(0_i8);
+    let b = BigInt::from(-1_i8);
+
+    let expected_result = (&a < &b) as u8;
+
+    let program = vec![
+        Operation::Push(biguint_256_from_bigint(b)),
+        Operation::Push(biguint_256_from_bigint(a)),
+        Operation::Slt,
+    ];
+
+    run_program_assert_result(program, expected_result);
+}
+
+#[test]
+fn slt_equal() {
+    let a = BigInt::from(-4_i8);
+    let b = BigInt::from(-4_i8);
+
+    let expected_result = (&a < &b) as u8;
+
+    let program = vec![
+        Operation::Push(biguint_256_from_bigint(b)),
+        Operation::Push(biguint_256_from_bigint(a)),
+        Operation::Slt,
+    ];
+
+    run_program_assert_result(program, expected_result);
+}
+
+#[test]
+fn slt_gas_should_revert() {
+    let mut program = vec![];
+
+    program.push(Operation::Push(BigUint::ZERO));
+    for _ in 0..334 {
+        program.push(Operation::Push(BigUint::ZERO));
+        program.push(Operation::Slt);
+    }
+
+    run_program_assert_revert(program);
+}
+
+#[test]
+fn slt_stack_underflow() {
+    let program = vec![Operation::Slt];
+    run_program_assert_revert(program);
 }