--- conflicted
+++ resolved
@@ -452,7 +452,6 @@
 }
 
 #[test]
-<<<<<<< HEAD
 fn test_or() {
     let a = BigUint::from(0b1010_u8);
     let b = BigUint::from(0b1110_u8);
@@ -468,7 +467,10 @@
 #[test]
 fn test_or_with_stack_underflow() {
     let program = vec![Operation::Or];
-=======
+    run_program_assert_revert(program);
+}
+
+#[test]
 fn jumpi_with_true_condition() {
     // this test is equivalent to the following bytecode program
     //
@@ -571,13 +573,10 @@
         Operation::Jumpi,
         Operation::Jumpdest { pc: 83 },
     ];
->>>>>>> 89b60c3d
-    run_program_assert_revert(program);
-}
-
-#[test]
-<<<<<<< HEAD
-=======
+    run_program_assert_revert(program);
+}
+
+#[test]
 fn jump_reverts_if_pc_is_wrong() {
     // if the pc given does not correspond to a jump destination then
     // the program should revert
@@ -648,7 +647,6 @@
 }
 
 #[test]
->>>>>>> 89b60c3d
 fn mod_with_non_zero_result() {
     let (num, den) = (BigUint::from(31_u8), BigUint::from(10_u8));
     let expected_result = (&num % &den).try_into().unwrap();
