--- conflicted
+++ resolved
@@ -330,10 +330,24 @@
 }
 
 #[test]
-<<<<<<< HEAD
 fn test_iszero_true() {
     let program = vec![Operation::Push(BigUint::from(0_u8)), Operation::IsZero];
-=======
+    run_program_assert_result(program, 1);
+}
+
+#[test]
+fn test_iszero_false() {
+    let program = vec![Operation::Push(BigUint::from(1_u8)), Operation::IsZero];
+    run_program_assert_result(program, 0);
+}
+
+#[test]
+fn test_iszero_stack_underflow() {
+    let program = vec![Operation::IsZero];
+    run_program_assert_revert(program);
+}
+
+#[test]
 fn jump() {
     // this test is equivalent to the following bytecode program
     // the program executes sequentially until the JUMP where
@@ -574,32 +588,21 @@
         Operation::Push(BigUint::from(1_u8)),
         Operation::Lt,
     ];
->>>>>>> 7d93f67c
     run_program_assert_result(program, 1);
 }
 
 #[test]
-<<<<<<< HEAD
-fn test_iszero_false() {
-    let program = vec![Operation::Push(BigUint::from(1_u8)), Operation::IsZero];
-=======
 fn test_lt_equal() {
     let program = vec![
         Operation::Push(BigUint::from(1_u8)),
         Operation::Push(BigUint::from(1_u8)),
         Operation::Lt,
     ];
->>>>>>> 7d93f67c
-    run_program_assert_result(program, 0);
-}
-
-#[test]
-<<<<<<< HEAD
-fn test_iszero_stack_underflow() {
-    let program = vec![Operation::IsZero];
-=======
+    run_program_assert_result(program, 0);
+}
+
+#[test]
 fn test_lt_stack_underflow() {
     let program = vec![Operation::Lt];
->>>>>>> 7d93f67c
     run_program_assert_revert(program);
 }