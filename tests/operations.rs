--- conflicted
+++ resolved
@@ -3,11 +3,7 @@
     context::Context,
     executor::Executor,
     program::{Operation, Program},
-<<<<<<< HEAD
     syscall::{register_syscalls, ExecutionResult, MainFunc, SyscallContext},
-=======
-    syscall::SyscallContext,
->>>>>>> 1be0178e
 };
 use num_bigint::{BigInt, BigUint};
 use rstest::rstest;
@@ -57,16 +53,12 @@
     let engine = ExecutionEngine::new(module.module(), 0, &[], false);
     register_syscalls(&engine);
 
-<<<<<<< HEAD
     let function_name = format!("_mlir_ciface_{MAIN_ENTRYPOINT}");
     let fptr = engine.lookup(&function_name);
     let main_fn: MainFunc = unsafe { std::mem::transmute(fptr) };
 
     let mut context = SyscallContext::default();
     let result = main_fn(&mut context, initial_gas);
-=======
-    let result = executor.execute(&mut context, initial_gas);
->>>>>>> 1be0178e
 
     let context_result = context.get_result().unwrap();
     assert_matches!(context_result, expected_result);
